--- conflicted
+++ resolved
@@ -70,13 +70,13 @@
                               argMinIf(prop, timestamp, notEmpty(arrayFilter(x -> notEmpty(x), prop))) OVER (PARTITION BY aggregation_target) AS prop_vals
                        FROM events AS e
                        LEFT OUTER JOIN
-                         (SELECT tupleElement(argMax(tuple(person_distinct_id_overrides.person_id), person_distinct_id_overrides.version), 1) AS person_id,
+                         (SELECT argMax(person_distinct_id_overrides.person_id, person_distinct_id_overrides.version) AS person_id,
                                  person_distinct_id_overrides.distinct_id AS distinct_id
                           FROM person_distinct_id_overrides
                           WHERE equals(person_distinct_id_overrides.team_id, 99999)
                           GROUP BY person_distinct_id_overrides.distinct_id
-                          HAVING ifNull(equals(tupleElement(argMax(tuple(person_distinct_id_overrides.is_deleted), person_distinct_id_overrides.version), 1), 0), 0) SETTINGS optimize_aggregation_in_order=1) AS e__override ON equals(e.distinct_id, e__override.distinct_id)
-                       WHERE and(equals(e.team_id, 99999), and(greaterOrEquals(toTimeZone(e.timestamp, 'UTC'), toDateTime64('2020-01-01 00:00:00.000000', 6, 'UTC')), lessOrEquals(toTimeZone(e.timestamp, 'UTC'), toDateTime64('2020-01-08 23:59:59.999999', 6, 'UTC')))))))
+                          HAVING ifNull(equals(argMax(person_distinct_id_overrides.is_deleted, person_distinct_id_overrides.version), 0), 0) SETTINGS optimize_aggregation_in_order=1) AS e__override ON equals(e.distinct_id, e__override.distinct_id)
+                       WHERE and(equals(e.team_id, 99999), and(greaterOrEquals(toTimeZone(e.timestamp, 'UTC'), toDateTime64('explicit_redacted_timestamp', 6, 'UTC')), lessOrEquals(toTimeZone(e.timestamp, 'UTC'), toDateTime64('explicit_redacted_timestamp', 6, 'UTC')))))))
               WHERE ifNull(equals(step_0, 1), 0)))
         GROUP BY aggregation_target,
                  steps,
@@ -175,13 +175,13 @@
                               groupUniqArray(prop) OVER (PARTITION BY aggregation_target) AS prop_vals
                        FROM events AS e
                        LEFT OUTER JOIN
-                         (SELECT tupleElement(argMax(tuple(person_distinct_id_overrides.person_id), person_distinct_id_overrides.version), 1) AS person_id,
+                         (SELECT argMax(person_distinct_id_overrides.person_id, person_distinct_id_overrides.version) AS person_id,
                                  person_distinct_id_overrides.distinct_id AS distinct_id
                           FROM person_distinct_id_overrides
                           WHERE equals(person_distinct_id_overrides.team_id, 99999)
                           GROUP BY person_distinct_id_overrides.distinct_id
-                          HAVING ifNull(equals(tupleElement(argMax(tuple(person_distinct_id_overrides.is_deleted), person_distinct_id_overrides.version), 1), 0), 0) SETTINGS optimize_aggregation_in_order=1) AS e__override ON equals(e.distinct_id, e__override.distinct_id)
-                       WHERE and(equals(e.team_id, 99999), and(greaterOrEquals(toTimeZone(e.timestamp, 'UTC'), toDateTime64('2020-01-01 00:00:00.000000', 6, 'UTC')), lessOrEquals(toTimeZone(e.timestamp, 'UTC'), toDateTime64('2020-01-08 23:59:59.999999', 6, 'UTC'))))) ARRAY
+                          HAVING ifNull(equals(argMax(person_distinct_id_overrides.is_deleted, person_distinct_id_overrides.version), 0), 0) SETTINGS optimize_aggregation_in_order=1) AS e__override ON equals(e.distinct_id, e__override.distinct_id)
+                       WHERE and(equals(e.team_id, 99999), and(greaterOrEquals(toTimeZone(e.timestamp, 'UTC'), toDateTime64('explicit_redacted_timestamp', 6, 'UTC')), lessOrEquals(toTimeZone(e.timestamp, 'UTC'), toDateTime64('explicit_redacted_timestamp', 6, 'UTC'))))) ARRAY
                     JOIN prop_vals AS prop
                     WHERE ifNull(notEquals(prop, []), isNotNull(prop)
                                  or isNotNull([]))))
@@ -279,13 +279,13 @@
                               argMinIf(prop, timestamp, notEmpty(arrayFilter(x -> notEmpty(x), prop))) OVER (PARTITION BY aggregation_target) AS prop_vals
                        FROM events AS e
                        LEFT OUTER JOIN
-                         (SELECT tupleElement(argMax(tuple(person_distinct_id_overrides.person_id), person_distinct_id_overrides.version), 1) AS person_id,
+                         (SELECT argMax(person_distinct_id_overrides.person_id, person_distinct_id_overrides.version) AS person_id,
                                  person_distinct_id_overrides.distinct_id AS distinct_id
                           FROM person_distinct_id_overrides
                           WHERE equals(person_distinct_id_overrides.team_id, 99999)
                           GROUP BY person_distinct_id_overrides.distinct_id
-                          HAVING ifNull(equals(tupleElement(argMax(tuple(person_distinct_id_overrides.is_deleted), person_distinct_id_overrides.version), 1), 0), 0) SETTINGS optimize_aggregation_in_order=1) AS e__override ON equals(e.distinct_id, e__override.distinct_id)
-                       WHERE and(equals(e.team_id, 99999), and(greaterOrEquals(toTimeZone(e.timestamp, 'UTC'), toDateTime64('2020-01-01 00:00:00.000000', 6, 'UTC')), lessOrEquals(toTimeZone(e.timestamp, 'UTC'), toDateTime64('2020-01-08 23:59:59.999999', 6, 'UTC')))))))
+                          HAVING ifNull(equals(argMax(person_distinct_id_overrides.is_deleted, person_distinct_id_overrides.version), 0), 0) SETTINGS optimize_aggregation_in_order=1) AS e__override ON equals(e.distinct_id, e__override.distinct_id)
+                       WHERE and(equals(e.team_id, 99999), and(greaterOrEquals(toTimeZone(e.timestamp, 'UTC'), toDateTime64('explicit_redacted_timestamp', 6, 'UTC')), lessOrEquals(toTimeZone(e.timestamp, 'UTC'), toDateTime64('explicit_redacted_timestamp', 6, 'UTC')))))))
               WHERE ifNull(equals(step_0, 1), 0)))
         GROUP BY aggregation_target,
                  steps,
@@ -398,7 +398,7 @@
                               argMinIf(prop, timestamp, isNotNull(prop)) OVER (PARTITION BY aggregation_target) AS prop_vals
                        FROM events AS e
                        LEFT JOIN
-                         (SELECT tupleElement(argMax(tuple(replaceRegexpAll(nullIf(nullIf(JSONExtractRaw(groups.group_properties, 'industry'), ''), 'null'), '^"|"$', '')), toTimeZone(groups._timestamp, 'UTC')), 1) AS properties___industry,
+                         (SELECT argMax(replaceRegexpAll(nullIf(nullIf(JSONExtractRaw(groups.group_properties, 'industry'), ''), 'null'), '^"|"$', ''), toTimeZone(groups._timestamp, 'UTC')) AS properties___industry,
                                  groups.group_type_index AS index,
                                  groups.group_key AS key
                           FROM groups
@@ -519,7 +519,7 @@
                               argMinIf(prop, timestamp, isNotNull(prop)) OVER (PARTITION BY aggregation_target) AS prop_vals
                        FROM events AS e
                        LEFT JOIN
-                         (SELECT tupleElement(argMax(tuple(replaceRegexpAll(nullIf(nullIf(JSONExtractRaw(groups.group_properties, 'industry'), ''), 'null'), '^"|"$', '')), toTimeZone(groups._timestamp, 'UTC')), 1) AS properties___industry,
+                         (SELECT argMax(replaceRegexpAll(nullIf(nullIf(JSONExtractRaw(groups.group_properties, 'industry'), ''), 'null'), '^"|"$', ''), toTimeZone(groups._timestamp, 'UTC')) AS properties___industry,
                                  groups.group_type_index AS index,
                                  groups.group_key AS key
                           FROM groups
@@ -640,21 +640,21 @@
                               argMinIf(prop, timestamp, isNotNull(prop)) OVER (PARTITION BY aggregation_target) AS prop_vals
                        FROM events AS e
                        LEFT OUTER JOIN
-                         (SELECT tupleElement(argMax(tuple(person_distinct_id_overrides.person_id), person_distinct_id_overrides.version), 1) AS person_id,
+                         (SELECT argMax(person_distinct_id_overrides.person_id, person_distinct_id_overrides.version) AS person_id,
                                  person_distinct_id_overrides.distinct_id AS distinct_id
                           FROM person_distinct_id_overrides
                           WHERE equals(person_distinct_id_overrides.team_id, 99999)
                           GROUP BY person_distinct_id_overrides.distinct_id
-                          HAVING ifNull(equals(tupleElement(argMax(tuple(person_distinct_id_overrides.is_deleted), person_distinct_id_overrides.version), 1), 0), 0) SETTINGS optimize_aggregation_in_order=1) AS e__override ON equals(e.distinct_id, e__override.distinct_id)
+                          HAVING ifNull(equals(argMax(person_distinct_id_overrides.is_deleted, person_distinct_id_overrides.version), 0), 0) SETTINGS optimize_aggregation_in_order=1) AS e__override ON equals(e.distinct_id, e__override.distinct_id)
                        LEFT JOIN
-                         (SELECT tupleElement(argMax(tuple(replaceRegexpAll(nullIf(nullIf(JSONExtractRaw(groups.group_properties, 'industry'), ''), 'null'), '^"|"$', '')), toTimeZone(groups._timestamp, 'UTC')), 1) AS properties___industry,
+                         (SELECT argMax(replaceRegexpAll(nullIf(nullIf(JSONExtractRaw(groups.group_properties, 'industry'), ''), 'null'), '^"|"$', ''), toTimeZone(groups._timestamp, 'UTC')) AS properties___industry,
                                  groups.group_type_index AS index,
                                  groups.group_key AS key
                           FROM groups
                           WHERE and(equals(groups.team_id, 99999), equals(index, 0))
                           GROUP BY groups.group_type_index,
                                    groups.group_key) AS e__group_0 ON equals(e.`$group_0`, e__group_0.key)
-                       WHERE and(equals(e.team_id, 99999), and(greaterOrEquals(toTimeZone(e.timestamp, 'UTC'), toDateTime64('2020-01-01 00:00:00.000000', 6, 'UTC')), lessOrEquals(toTimeZone(e.timestamp, 'UTC'), toDateTime64('2020-01-08 23:59:59.999999', 6, 'UTC')))))))
+                       WHERE and(equals(e.team_id, 99999), and(greaterOrEquals(toTimeZone(e.timestamp, 'UTC'), toDateTime64('explicit_redacted_timestamp', 6, 'UTC')), lessOrEquals(toTimeZone(e.timestamp, 'UTC'), toDateTime64('explicit_redacted_timestamp', 6, 'UTC')))))))
               WHERE ifNull(equals(step_0, 1), 0)))
         GROUP BY aggregation_target,
                  steps,
@@ -701,94 +701,6 @@
                af_tuple.5 AS steps_bitfield,
                aggregation_target AS aggregation_target
         FROM
-<<<<<<< HEAD
-          (SELECT aggregation_target AS aggregation_target,
-                  steps AS steps,
-                  prop AS prop,
-                  max(steps) OVER (PARTITION BY aggregation_target,
-                                                prop) AS max_steps,
-                                  step_1_conversion_time AS step_1_conversion_time,
-                                  step_2_conversion_time AS step_2_conversion_time,
-                                  prop AS prop
-           FROM
-             (SELECT aggregation_target AS aggregation_target,
-                     timestamp AS timestamp,
-                     step_0 AS step_0,
-                     latest_0 AS latest_0,
-                     step_1 AS step_1,
-                     latest_1 AS latest_1,
-                     step_2 AS step_2,
-                     latest_2 AS latest_2,
-                     prop AS prop,
-                     if(and(ifNull(lessOrEquals(latest_0, latest_1), 0), ifNull(lessOrEquals(latest_1, plus(toTimeZone(latest_0, 'UTC'), toIntervalDay(14))), 0), ifNull(lessOrEquals(latest_1, latest_2), 0), ifNull(lessOrEquals(latest_2, plus(toTimeZone(latest_0, 'UTC'), toIntervalDay(14))), 0)), 3, if(and(ifNull(lessOrEquals(latest_0, latest_1), 0), ifNull(lessOrEquals(latest_1, plus(toTimeZone(latest_0, 'UTC'), toIntervalDay(14))), 0)), 2, 1)) AS steps,
-                     if(and(isNotNull(latest_1), ifNull(lessOrEquals(latest_1, plus(toTimeZone(latest_0, 'UTC'), toIntervalDay(14))), 0)), dateDiff('second', latest_0, latest_1), NULL) AS step_1_conversion_time,
-                     if(and(isNotNull(latest_2), ifNull(lessOrEquals(latest_2, plus(toTimeZone(latest_1, 'UTC'), toIntervalDay(14))), 0)), dateDiff('second', latest_1, latest_2), NULL) AS step_2_conversion_time
-              FROM
-                (SELECT aggregation_target AS aggregation_target,
-                        timestamp AS timestamp,
-                        step_0 AS step_0,
-                        latest_0 AS latest_0,
-                        step_1 AS step_1,
-                        min(latest_1) OVER (PARTITION BY aggregation_target,
-                                                         prop
-                                            ORDER BY timestamp DESC ROWS BETWEEN 1 PRECEDING AND 1 PRECEDING) AS latest_1,
-                                           step_2 AS step_2,
-                                           min(latest_2) OVER (PARTITION BY aggregation_target,
-                                                                            prop
-                                                               ORDER BY timestamp DESC ROWS BETWEEN 2 PRECEDING AND 2 PRECEDING) AS latest_2,
-                                                              prop AS prop
-                 FROM
-                   (SELECT timestamp AS timestamp,
-                           aggregation_target AS aggregation_target,
-                           step_0 AS step_0,
-                           latest_0 AS latest_0,
-                           step_1 AS step_1,
-                           latest_1 AS latest_1,
-                           step_2 AS step_2,
-                           latest_2 AS latest_2,
-                           prop_basic AS prop_basic,
-                           prop,
-                           prop_vals AS prop_vals,
-                           prop_vals AS prop
-                    FROM
-                      (SELECT toTimeZone(e.timestamp, 'UTC') AS timestamp,
-                              if(not(empty(e__override.distinct_id)), e__override.person_id, e.person_id) AS aggregation_target,
-                              if(equals(e.event, 'sign up'), 1, 0) AS step_0,
-                              if(ifNull(equals(step_0, 1), 0), timestamp, NULL) AS latest_0,
-                              if(equals(e.event, 'play movie'), 1, 0) AS step_1,
-                              if(ifNull(equals(step_1, 1), 0), timestamp, NULL) AS latest_1,
-                              if(equals(e.event, 'buy'), 1, 0) AS step_2,
-                              if(ifNull(equals(step_2, 1), 0), timestamp, NULL) AS latest_2,
-                              ifNull(toString(e__group_0.properties___industry), '') AS prop_basic,
-                              prop_basic AS prop,
-                              argMinIf(prop, timestamp, isNotNull(prop)) OVER (PARTITION BY aggregation_target) AS prop_vals
-                       FROM events AS e
-                       LEFT OUTER JOIN
-                         (SELECT tupleElement(argMax(tuple(person_distinct_id_overrides.person_id), person_distinct_id_overrides.version), 1) AS person_id,
-                                 person_distinct_id_overrides.distinct_id AS distinct_id
-                          FROM person_distinct_id_overrides
-                          WHERE equals(person_distinct_id_overrides.team_id, 99999)
-                          GROUP BY person_distinct_id_overrides.distinct_id
-                          HAVING ifNull(equals(tupleElement(argMax(tuple(person_distinct_id_overrides.is_deleted), person_distinct_id_overrides.version), 1), 0), 0) SETTINGS optimize_aggregation_in_order=1) AS e__override ON equals(e.distinct_id, e__override.distinct_id)
-                       LEFT JOIN
-                         (SELECT tupleElement(argMax(tuple(replaceRegexpAll(nullIf(nullIf(JSONExtractRaw(groups.group_properties, 'industry'), ''), 'null'), '^"|"$', '')), toTimeZone(groups._timestamp, 'UTC')), 1) AS properties___industry,
-                                 groups.group_type_index AS index,
-                                 groups.group_key AS key
-                          FROM groups
-                          WHERE and(equals(groups.team_id, 99999), equals(index, 0))
-                          GROUP BY groups.group_type_index,
-                                   groups.group_key) AS e__group_0 ON equals(e.`$group_0`, e__group_0.key)
-                       WHERE and(equals(e.team_id, 99999), and(greaterOrEquals(toTimeZone(e.timestamp, 'UTC'), toDateTime64('2020-01-01 00:00:00.000000', 6, 'UTC')), lessOrEquals(toTimeZone(e.timestamp, 'UTC'), toDateTime64('2020-01-08 23:59:59.999999', 6, 'UTC')))))))
-              WHERE ifNull(equals(step_0, 1), 0)))
-        GROUP BY aggregation_target,
-                 steps,
-                 prop
-        HAVING ifNull(equals(steps, max(max_steps)), isNull(steps)
-                      and isNull(max(max_steps))))
-     WHERE and(in(steps, [1, 2, 3]), ifNull(equals(arrayFlatten(array(prop)), arrayFlatten(array('finance'))), isNull(arrayFlatten(array(prop)))
-                                            and isNull(arrayFlatten(array('finance')))))
-     ORDER BY aggregation_target ASC) AS source
-=======
           (SELECT toTimeZone(e.timestamp, 'UTC') AS timestamp,
                   if(not(empty(e__override.distinct_id)), e__override.person_id, e.person_id) AS aggregation_target,
                   e.uuid AS uuid,
@@ -821,7 +733,6 @@
      WHERE and(bitTest(steps_bitfield, 0), ifNull(equals(arrayFlatten(array(breakdown)), arrayFlatten(array('finance'))), isNull(arrayFlatten(array(breakdown)))
                                                   and isNull(arrayFlatten(array('finance')))))
      ORDER BY aggregation_target ASC SETTINGS join_algorithm='auto') AS source
->>>>>>> 77d24da0
   ORDER BY source.id ASC
   LIMIT 101
   OFFSET 0 SETTINGS optimize_aggregation_in_order=1,
@@ -861,94 +772,6 @@
                af_tuple.5 AS steps_bitfield,
                aggregation_target AS aggregation_target
         FROM
-<<<<<<< HEAD
-          (SELECT aggregation_target AS aggregation_target,
-                  steps AS steps,
-                  prop AS prop,
-                  max(steps) OVER (PARTITION BY aggregation_target,
-                                                prop) AS max_steps,
-                                  step_1_conversion_time AS step_1_conversion_time,
-                                  step_2_conversion_time AS step_2_conversion_time,
-                                  prop AS prop
-           FROM
-             (SELECT aggregation_target AS aggregation_target,
-                     timestamp AS timestamp,
-                     step_0 AS step_0,
-                     latest_0 AS latest_0,
-                     step_1 AS step_1,
-                     latest_1 AS latest_1,
-                     step_2 AS step_2,
-                     latest_2 AS latest_2,
-                     prop AS prop,
-                     if(and(ifNull(lessOrEquals(latest_0, latest_1), 0), ifNull(lessOrEquals(latest_1, plus(toTimeZone(latest_0, 'UTC'), toIntervalDay(14))), 0), ifNull(lessOrEquals(latest_1, latest_2), 0), ifNull(lessOrEquals(latest_2, plus(toTimeZone(latest_0, 'UTC'), toIntervalDay(14))), 0)), 3, if(and(ifNull(lessOrEquals(latest_0, latest_1), 0), ifNull(lessOrEquals(latest_1, plus(toTimeZone(latest_0, 'UTC'), toIntervalDay(14))), 0)), 2, 1)) AS steps,
-                     if(and(isNotNull(latest_1), ifNull(lessOrEquals(latest_1, plus(toTimeZone(latest_0, 'UTC'), toIntervalDay(14))), 0)), dateDiff('second', latest_0, latest_1), NULL) AS step_1_conversion_time,
-                     if(and(isNotNull(latest_2), ifNull(lessOrEquals(latest_2, plus(toTimeZone(latest_1, 'UTC'), toIntervalDay(14))), 0)), dateDiff('second', latest_1, latest_2), NULL) AS step_2_conversion_time
-              FROM
-                (SELECT aggregation_target AS aggregation_target,
-                        timestamp AS timestamp,
-                        step_0 AS step_0,
-                        latest_0 AS latest_0,
-                        step_1 AS step_1,
-                        min(latest_1) OVER (PARTITION BY aggregation_target,
-                                                         prop
-                                            ORDER BY timestamp DESC ROWS BETWEEN 1 PRECEDING AND 1 PRECEDING) AS latest_1,
-                                           step_2 AS step_2,
-                                           min(latest_2) OVER (PARTITION BY aggregation_target,
-                                                                            prop
-                                                               ORDER BY timestamp DESC ROWS BETWEEN 2 PRECEDING AND 2 PRECEDING) AS latest_2,
-                                                              prop AS prop
-                 FROM
-                   (SELECT timestamp AS timestamp,
-                           aggregation_target AS aggregation_target,
-                           step_0 AS step_0,
-                           latest_0 AS latest_0,
-                           step_1 AS step_1,
-                           latest_1 AS latest_1,
-                           step_2 AS step_2,
-                           latest_2 AS latest_2,
-                           prop_basic AS prop_basic,
-                           prop,
-                           prop_vals AS prop_vals,
-                           prop_vals AS prop
-                    FROM
-                      (SELECT toTimeZone(e.timestamp, 'UTC') AS timestamp,
-                              if(not(empty(e__override.distinct_id)), e__override.person_id, e.person_id) AS aggregation_target,
-                              if(equals(e.event, 'sign up'), 1, 0) AS step_0,
-                              if(ifNull(equals(step_0, 1), 0), timestamp, NULL) AS latest_0,
-                              if(equals(e.event, 'play movie'), 1, 0) AS step_1,
-                              if(ifNull(equals(step_1, 1), 0), timestamp, NULL) AS latest_1,
-                              if(equals(e.event, 'buy'), 1, 0) AS step_2,
-                              if(ifNull(equals(step_2, 1), 0), timestamp, NULL) AS latest_2,
-                              ifNull(toString(e__group_0.properties___industry), '') AS prop_basic,
-                              prop_basic AS prop,
-                              argMinIf(prop, timestamp, isNotNull(prop)) OVER (PARTITION BY aggregation_target) AS prop_vals
-                       FROM events AS e
-                       LEFT OUTER JOIN
-                         (SELECT tupleElement(argMax(tuple(person_distinct_id_overrides.person_id), person_distinct_id_overrides.version), 1) AS person_id,
-                                 person_distinct_id_overrides.distinct_id AS distinct_id
-                          FROM person_distinct_id_overrides
-                          WHERE equals(person_distinct_id_overrides.team_id, 99999)
-                          GROUP BY person_distinct_id_overrides.distinct_id
-                          HAVING ifNull(equals(tupleElement(argMax(tuple(person_distinct_id_overrides.is_deleted), person_distinct_id_overrides.version), 1), 0), 0) SETTINGS optimize_aggregation_in_order=1) AS e__override ON equals(e.distinct_id, e__override.distinct_id)
-                       LEFT JOIN
-                         (SELECT tupleElement(argMax(tuple(replaceRegexpAll(nullIf(nullIf(JSONExtractRaw(groups.group_properties, 'industry'), ''), 'null'), '^"|"$', '')), toTimeZone(groups._timestamp, 'UTC')), 1) AS properties___industry,
-                                 groups.group_type_index AS index,
-                                 groups.group_key AS key
-                          FROM groups
-                          WHERE and(equals(groups.team_id, 99999), equals(index, 0))
-                          GROUP BY groups.group_type_index,
-                                   groups.group_key) AS e__group_0 ON equals(e.`$group_0`, e__group_0.key)
-                       WHERE and(equals(e.team_id, 99999), and(greaterOrEquals(toTimeZone(e.timestamp, 'UTC'), toDateTime64('2020-01-01 00:00:00.000000', 6, 'UTC')), lessOrEquals(toTimeZone(e.timestamp, 'UTC'), toDateTime64('2020-01-08 23:59:59.999999', 6, 'UTC')))))))
-              WHERE ifNull(equals(step_0, 1), 0)))
-        GROUP BY aggregation_target,
-                 steps,
-                 prop
-        HAVING ifNull(equals(steps, max(max_steps)), isNull(steps)
-                      and isNull(max(max_steps))))
-     WHERE and(in(steps, [2, 3]), ifNull(equals(arrayFlatten(array(prop)), arrayFlatten(array('finance'))), isNull(arrayFlatten(array(prop)))
-                                         and isNull(arrayFlatten(array('finance')))))
-     ORDER BY aggregation_target ASC) AS source
-=======
           (SELECT toTimeZone(e.timestamp, 'UTC') AS timestamp,
                   if(not(empty(e__override.distinct_id)), e__override.person_id, e.person_id) AS aggregation_target,
                   e.uuid AS uuid,
@@ -981,7 +804,6 @@
      WHERE and(bitTest(steps_bitfield, 1), ifNull(equals(arrayFlatten(array(breakdown)), arrayFlatten(array('finance'))), isNull(arrayFlatten(array(breakdown)))
                                                   and isNull(arrayFlatten(array('finance')))))
      ORDER BY aggregation_target ASC SETTINGS join_algorithm='auto') AS source
->>>>>>> 77d24da0
   ORDER BY source.id ASC
   LIMIT 101
   OFFSET 0 SETTINGS optimize_aggregation_in_order=1,
@@ -1021,94 +843,6 @@
                af_tuple.5 AS steps_bitfield,
                aggregation_target AS aggregation_target
         FROM
-<<<<<<< HEAD
-          (SELECT aggregation_target AS aggregation_target,
-                  steps AS steps,
-                  prop AS prop,
-                  max(steps) OVER (PARTITION BY aggregation_target,
-                                                prop) AS max_steps,
-                                  step_1_conversion_time AS step_1_conversion_time,
-                                  step_2_conversion_time AS step_2_conversion_time,
-                                  prop AS prop
-           FROM
-             (SELECT aggregation_target AS aggregation_target,
-                     timestamp AS timestamp,
-                     step_0 AS step_0,
-                     latest_0 AS latest_0,
-                     step_1 AS step_1,
-                     latest_1 AS latest_1,
-                     step_2 AS step_2,
-                     latest_2 AS latest_2,
-                     prop AS prop,
-                     if(and(ifNull(lessOrEquals(latest_0, latest_1), 0), ifNull(lessOrEquals(latest_1, plus(toTimeZone(latest_0, 'UTC'), toIntervalDay(14))), 0), ifNull(lessOrEquals(latest_1, latest_2), 0), ifNull(lessOrEquals(latest_2, plus(toTimeZone(latest_0, 'UTC'), toIntervalDay(14))), 0)), 3, if(and(ifNull(lessOrEquals(latest_0, latest_1), 0), ifNull(lessOrEquals(latest_1, plus(toTimeZone(latest_0, 'UTC'), toIntervalDay(14))), 0)), 2, 1)) AS steps,
-                     if(and(isNotNull(latest_1), ifNull(lessOrEquals(latest_1, plus(toTimeZone(latest_0, 'UTC'), toIntervalDay(14))), 0)), dateDiff('second', latest_0, latest_1), NULL) AS step_1_conversion_time,
-                     if(and(isNotNull(latest_2), ifNull(lessOrEquals(latest_2, plus(toTimeZone(latest_1, 'UTC'), toIntervalDay(14))), 0)), dateDiff('second', latest_1, latest_2), NULL) AS step_2_conversion_time
-              FROM
-                (SELECT aggregation_target AS aggregation_target,
-                        timestamp AS timestamp,
-                        step_0 AS step_0,
-                        latest_0 AS latest_0,
-                        step_1 AS step_1,
-                        min(latest_1) OVER (PARTITION BY aggregation_target,
-                                                         prop
-                                            ORDER BY timestamp DESC ROWS BETWEEN 1 PRECEDING AND 1 PRECEDING) AS latest_1,
-                                           step_2 AS step_2,
-                                           min(latest_2) OVER (PARTITION BY aggregation_target,
-                                                                            prop
-                                                               ORDER BY timestamp DESC ROWS BETWEEN 2 PRECEDING AND 2 PRECEDING) AS latest_2,
-                                                              prop AS prop
-                 FROM
-                   (SELECT timestamp AS timestamp,
-                           aggregation_target AS aggregation_target,
-                           step_0 AS step_0,
-                           latest_0 AS latest_0,
-                           step_1 AS step_1,
-                           latest_1 AS latest_1,
-                           step_2 AS step_2,
-                           latest_2 AS latest_2,
-                           prop_basic AS prop_basic,
-                           prop,
-                           prop_vals AS prop_vals,
-                           prop_vals AS prop
-                    FROM
-                      (SELECT toTimeZone(e.timestamp, 'UTC') AS timestamp,
-                              if(not(empty(e__override.distinct_id)), e__override.person_id, e.person_id) AS aggregation_target,
-                              if(equals(e.event, 'sign up'), 1, 0) AS step_0,
-                              if(ifNull(equals(step_0, 1), 0), timestamp, NULL) AS latest_0,
-                              if(equals(e.event, 'play movie'), 1, 0) AS step_1,
-                              if(ifNull(equals(step_1, 1), 0), timestamp, NULL) AS latest_1,
-                              if(equals(e.event, 'buy'), 1, 0) AS step_2,
-                              if(ifNull(equals(step_2, 1), 0), timestamp, NULL) AS latest_2,
-                              ifNull(toString(e__group_0.properties___industry), '') AS prop_basic,
-                              prop_basic AS prop,
-                              argMinIf(prop, timestamp, isNotNull(prop)) OVER (PARTITION BY aggregation_target) AS prop_vals
-                       FROM events AS e
-                       LEFT OUTER JOIN
-                         (SELECT tupleElement(argMax(tuple(person_distinct_id_overrides.person_id), person_distinct_id_overrides.version), 1) AS person_id,
-                                 person_distinct_id_overrides.distinct_id AS distinct_id
-                          FROM person_distinct_id_overrides
-                          WHERE equals(person_distinct_id_overrides.team_id, 99999)
-                          GROUP BY person_distinct_id_overrides.distinct_id
-                          HAVING ifNull(equals(tupleElement(argMax(tuple(person_distinct_id_overrides.is_deleted), person_distinct_id_overrides.version), 1), 0), 0) SETTINGS optimize_aggregation_in_order=1) AS e__override ON equals(e.distinct_id, e__override.distinct_id)
-                       LEFT JOIN
-                         (SELECT tupleElement(argMax(tuple(replaceRegexpAll(nullIf(nullIf(JSONExtractRaw(groups.group_properties, 'industry'), ''), 'null'), '^"|"$', '')), toTimeZone(groups._timestamp, 'UTC')), 1) AS properties___industry,
-                                 groups.group_type_index AS index,
-                                 groups.group_key AS key
-                          FROM groups
-                          WHERE and(equals(groups.team_id, 99999), equals(index, 0))
-                          GROUP BY groups.group_type_index,
-                                   groups.group_key) AS e__group_0 ON equals(e.`$group_0`, e__group_0.key)
-                       WHERE and(equals(e.team_id, 99999), and(greaterOrEquals(toTimeZone(e.timestamp, 'UTC'), toDateTime64('2020-01-01 00:00:00.000000', 6, 'UTC')), lessOrEquals(toTimeZone(e.timestamp, 'UTC'), toDateTime64('2020-01-08 23:59:59.999999', 6, 'UTC')))))))
-              WHERE ifNull(equals(step_0, 1), 0)))
-        GROUP BY aggregation_target,
-                 steps,
-                 prop
-        HAVING ifNull(equals(steps, max(max_steps)), isNull(steps)
-                      and isNull(max(max_steps))))
-     WHERE and(in(steps, [1, 2, 3]), ifNull(equals(arrayFlatten(array(prop)), arrayFlatten(array('technology'))), isNull(arrayFlatten(array(prop)))
-                                            and isNull(arrayFlatten(array('technology')))))
-     ORDER BY aggregation_target ASC) AS source
-=======
           (SELECT toTimeZone(e.timestamp, 'UTC') AS timestamp,
                   if(not(empty(e__override.distinct_id)), e__override.person_id, e.person_id) AS aggregation_target,
                   e.uuid AS uuid,
@@ -1141,7 +875,6 @@
      WHERE and(bitTest(steps_bitfield, 0), ifNull(equals(arrayFlatten(array(breakdown)), arrayFlatten(array('technology'))), isNull(arrayFlatten(array(breakdown)))
                                                   and isNull(arrayFlatten(array('technology')))))
      ORDER BY aggregation_target ASC SETTINGS join_algorithm='auto') AS source
->>>>>>> 77d24da0
   ORDER BY source.id ASC
   LIMIT 101
   OFFSET 0 SETTINGS optimize_aggregation_in_order=1,
@@ -1181,94 +914,6 @@
                af_tuple.5 AS steps_bitfield,
                aggregation_target AS aggregation_target
         FROM
-<<<<<<< HEAD
-          (SELECT aggregation_target AS aggregation_target,
-                  steps AS steps,
-                  prop AS prop,
-                  max(steps) OVER (PARTITION BY aggregation_target,
-                                                prop) AS max_steps,
-                                  step_1_conversion_time AS step_1_conversion_time,
-                                  step_2_conversion_time AS step_2_conversion_time,
-                                  prop AS prop
-           FROM
-             (SELECT aggregation_target AS aggregation_target,
-                     timestamp AS timestamp,
-                     step_0 AS step_0,
-                     latest_0 AS latest_0,
-                     step_1 AS step_1,
-                     latest_1 AS latest_1,
-                     step_2 AS step_2,
-                     latest_2 AS latest_2,
-                     prop AS prop,
-                     if(and(ifNull(lessOrEquals(latest_0, latest_1), 0), ifNull(lessOrEquals(latest_1, plus(toTimeZone(latest_0, 'UTC'), toIntervalDay(14))), 0), ifNull(lessOrEquals(latest_1, latest_2), 0), ifNull(lessOrEquals(latest_2, plus(toTimeZone(latest_0, 'UTC'), toIntervalDay(14))), 0)), 3, if(and(ifNull(lessOrEquals(latest_0, latest_1), 0), ifNull(lessOrEquals(latest_1, plus(toTimeZone(latest_0, 'UTC'), toIntervalDay(14))), 0)), 2, 1)) AS steps,
-                     if(and(isNotNull(latest_1), ifNull(lessOrEquals(latest_1, plus(toTimeZone(latest_0, 'UTC'), toIntervalDay(14))), 0)), dateDiff('second', latest_0, latest_1), NULL) AS step_1_conversion_time,
-                     if(and(isNotNull(latest_2), ifNull(lessOrEquals(latest_2, plus(toTimeZone(latest_1, 'UTC'), toIntervalDay(14))), 0)), dateDiff('second', latest_1, latest_2), NULL) AS step_2_conversion_time
-              FROM
-                (SELECT aggregation_target AS aggregation_target,
-                        timestamp AS timestamp,
-                        step_0 AS step_0,
-                        latest_0 AS latest_0,
-                        step_1 AS step_1,
-                        min(latest_1) OVER (PARTITION BY aggregation_target,
-                                                         prop
-                                            ORDER BY timestamp DESC ROWS BETWEEN 1 PRECEDING AND 1 PRECEDING) AS latest_1,
-                                           step_2 AS step_2,
-                                           min(latest_2) OVER (PARTITION BY aggregation_target,
-                                                                            prop
-                                                               ORDER BY timestamp DESC ROWS BETWEEN 2 PRECEDING AND 2 PRECEDING) AS latest_2,
-                                                              prop AS prop
-                 FROM
-                   (SELECT timestamp AS timestamp,
-                           aggregation_target AS aggregation_target,
-                           step_0 AS step_0,
-                           latest_0 AS latest_0,
-                           step_1 AS step_1,
-                           latest_1 AS latest_1,
-                           step_2 AS step_2,
-                           latest_2 AS latest_2,
-                           prop_basic AS prop_basic,
-                           prop,
-                           prop_vals AS prop_vals,
-                           prop_vals AS prop
-                    FROM
-                      (SELECT toTimeZone(e.timestamp, 'UTC') AS timestamp,
-                              if(not(empty(e__override.distinct_id)), e__override.person_id, e.person_id) AS aggregation_target,
-                              if(equals(e.event, 'sign up'), 1, 0) AS step_0,
-                              if(ifNull(equals(step_0, 1), 0), timestamp, NULL) AS latest_0,
-                              if(equals(e.event, 'play movie'), 1, 0) AS step_1,
-                              if(ifNull(equals(step_1, 1), 0), timestamp, NULL) AS latest_1,
-                              if(equals(e.event, 'buy'), 1, 0) AS step_2,
-                              if(ifNull(equals(step_2, 1), 0), timestamp, NULL) AS latest_2,
-                              ifNull(toString(e__group_0.properties___industry), '') AS prop_basic,
-                              prop_basic AS prop,
-                              argMinIf(prop, timestamp, isNotNull(prop)) OVER (PARTITION BY aggregation_target) AS prop_vals
-                       FROM events AS e
-                       LEFT OUTER JOIN
-                         (SELECT tupleElement(argMax(tuple(person_distinct_id_overrides.person_id), person_distinct_id_overrides.version), 1) AS person_id,
-                                 person_distinct_id_overrides.distinct_id AS distinct_id
-                          FROM person_distinct_id_overrides
-                          WHERE equals(person_distinct_id_overrides.team_id, 99999)
-                          GROUP BY person_distinct_id_overrides.distinct_id
-                          HAVING ifNull(equals(tupleElement(argMax(tuple(person_distinct_id_overrides.is_deleted), person_distinct_id_overrides.version), 1), 0), 0) SETTINGS optimize_aggregation_in_order=1) AS e__override ON equals(e.distinct_id, e__override.distinct_id)
-                       LEFT JOIN
-                         (SELECT tupleElement(argMax(tuple(replaceRegexpAll(nullIf(nullIf(JSONExtractRaw(groups.group_properties, 'industry'), ''), 'null'), '^"|"$', '')), toTimeZone(groups._timestamp, 'UTC')), 1) AS properties___industry,
-                                 groups.group_type_index AS index,
-                                 groups.group_key AS key
-                          FROM groups
-                          WHERE and(equals(groups.team_id, 99999), equals(index, 0))
-                          GROUP BY groups.group_type_index,
-                                   groups.group_key) AS e__group_0 ON equals(e.`$group_0`, e__group_0.key)
-                       WHERE and(equals(e.team_id, 99999), and(greaterOrEquals(toTimeZone(e.timestamp, 'UTC'), toDateTime64('2020-01-01 00:00:00.000000', 6, 'UTC')), lessOrEquals(toTimeZone(e.timestamp, 'UTC'), toDateTime64('2020-01-08 23:59:59.999999', 6, 'UTC')))))))
-              WHERE ifNull(equals(step_0, 1), 0)))
-        GROUP BY aggregation_target,
-                 steps,
-                 prop
-        HAVING ifNull(equals(steps, max(max_steps)), isNull(steps)
-                      and isNull(max(max_steps))))
-     WHERE and(in(steps, [2, 3]), ifNull(equals(arrayFlatten(array(prop)), arrayFlatten(array('technology'))), isNull(arrayFlatten(array(prop)))
-                                         and isNull(arrayFlatten(array('technology')))))
-     ORDER BY aggregation_target ASC) AS source
-=======
           (SELECT toTimeZone(e.timestamp, 'UTC') AS timestamp,
                   if(not(empty(e__override.distinct_id)), e__override.person_id, e.person_id) AS aggregation_target,
                   e.uuid AS uuid,
@@ -1301,7 +946,6 @@
      WHERE and(bitTest(steps_bitfield, 1), ifNull(equals(arrayFlatten(array(breakdown)), arrayFlatten(array('technology'))), isNull(arrayFlatten(array(breakdown)))
                                                   and isNull(arrayFlatten(array('technology')))))
      ORDER BY aggregation_target ASC SETTINGS join_algorithm='auto') AS source
->>>>>>> 77d24da0
   ORDER BY source.id ASC
   LIMIT 101
   OFFSET 0 SETTINGS optimize_aggregation_in_order=1,
