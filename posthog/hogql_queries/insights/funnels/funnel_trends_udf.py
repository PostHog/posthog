from typing import cast

from posthog.hogql import ast
from posthog.hogql.constants import HogQLQuerySettings
from posthog.hogql.parser import parse_select
from posthog.hogql_queries.insights.funnels import FunnelTrends
from posthog.hogql_queries.insights.funnels.funnel_udf import udf_event_array_filter
from posthog.hogql_queries.insights.utils.utils import get_start_of_interval_hogql_str
from posthog.schema import BreakdownType, BreakdownAttributionType
from posthog.utils import DATERANGE_MAP

TIMESTAMP_FORMAT = "%Y-%m-%d %H:%M:%S"
HUMAN_READABLE_TIMESTAMP_FORMAT = "%-d-%b-%Y"


class FunnelTrendsUDF(FunnelTrends):
    def get_step_counts_query(self):
        max_steps = self.context.max_steps
        return self._get_step_counts_query(
            outer_select=[
                *self._get_matching_event_arrays(max_steps),
            ],
            inner_select=[
                *self._get_matching_events(max_steps),
            ],
        )

    def conversion_window_limit(self) -> int:
        return int(
            self.context.funnelWindowInterval * DATERANGE_MAP[self.context.funnelWindowIntervalUnit].total_seconds()
        )

    def get_query(self) -> ast.SelectQuery:
        # If they're asking for a "to_step" just truncate the funnel
        funnelsFilter = self.context.funnelsFilter
        max_steps = self.context.max_steps if funnelsFilter.funnelToStep is None else funnelsFilter.funnelToStep + 1
        self.context.max_steps_override = max_steps

        if self.context.funnelsFilter.funnelOrderType == "strict":
            inner_event_query = self._get_inner_event_query_for_udf(
                entity_name="events", skip_step_filter=True, skip_entity_filter=True
            )
        else:
            inner_event_query = self._get_inner_event_query_for_udf(entity_name="events")

        default_breakdown_selector = "[]" if self._query_has_array_breakdown() else "''"

        # stores the steps as an array of integers from 1 to max_steps
        # so if the event could be step_0, step_1 or step_4, it looks like [1,2,0,0,5]

        # Each event is going to be a set of steps or it's going to be a set of exclusions. It can't be both.
        steps = ",".join([f"{i + 1} * step_{i}" for i in range(self.context.max_steps)])

        # this will error if they put in a bad exclusion
        exclusions = ""
        if getattr(self.context.funnelsFilter, "exclusions", None):
            exclusions = "".join([f",-{i + 1} * exclusion_{i}" for i in range(1, self.context.max_steps)])

        # Todo: Make this work for breakdowns
        if self.context.breakdownType == BreakdownType.COHORT:
            fn = "aggregate_funnel_cohort_trends"
            breakdown_prop = ", prop"
        elif self._query_has_array_breakdown():
            fn = "aggregate_funnel_array_trends"
            breakdown_prop = ""
        else:
            fn = "aggregate_funnel_trends"
            breakdown_prop = ""

        prop_selector = "prop" if self.context.breakdown else default_breakdown_selector
        prop_vals = "groupUniqArray(prop)" if self.context.breakdown else f"[{default_breakdown_selector}]"

        breakdown_attribution_string = f"{self.context.breakdownAttributionType}{f'_{self.context.funnelsFilter.breakdownAttributionValue}' if self.context.breakdownAttributionType == BreakdownAttributionType.STEP else ''}"

        from_step = funnelsFilter.funnelFromStep or 0

        inner_select = cast(
            ast.SelectQuery,
            parse_select(
                f"""
            SELECT
                arraySort(t -> t.1, groupArray(tuple(toFloat(timestamp), {get_start_of_interval_hogql_str(self.context.interval.value, team=self.context.team, source='timestamp')}, {prop_selector}, arrayFilter((x) -> x != 0, [{steps}{exclusions}])))) as events_array,
                arrayJoin({fn}(
                    {from_step},
                    {max_steps},
                    {self.conversion_window_limit()},
                    '{breakdown_attribution_string}',
                    '{self.context.funnelsFilter.funnelOrderType}',
                    {prop_vals},
<<<<<<< HEAD
                    arraySort(t -> t.1, groupArray(tuple(toFloat(timestamp), _toUInt64(toDateTime({get_start_of_interval_hogql_str(self.context.interval.value, team=self.context.team, source='timestamp')})), {prop_selector}, arrayFilter((x) -> x != 0, [{steps}{exclusions}]))))
=======
                    {udf_event_array_filter(self.context.funnelsFilter.funnelOrderType)}
>>>>>>> e58d6227
                )) as af_tuple,
                toTimeZone(toDateTime(_toUInt64(af_tuple.1)), '{self.context.team.timezone}') as entrance_period_start,
                af_tuple.2 as success_bool,
                af_tuple.3 as breakdown
            FROM {{inner_event_query}}
            GROUP BY aggregation_target{breakdown_prop}
        """,
                {"inner_event_query": inner_event_query},
            ),
        )
        # This is necessary so clickhouse doesn't truncate timezone information when passing datetimes to and from python
        inner_select.settings = HogQLQuerySettings(date_time_output_format="iso", date_time_input_format="best_effort")

        conversion_rate_expr = (
            "if(reached_from_step_count > 0, round(reached_to_step_count / reached_from_step_count * 100, 2), 0)"
        )

        fill_query = self._get_fill_query()

        limit = 1_000
        if self.context.breakdown:
            breakdown_limit = self.get_breakdown_limit()
            if breakdown_limit:
                limit = min(breakdown_limit * len(self._date_range().all_values()), limit)

            s = parse_select(
                f"""
            SELECT
                fill.entrance_period_start AS entrance_period_start,
                sumIf(data.reached_from_step_count, ifNull(equals(fill.entrance_period_start, data.entrance_period_start), isNull(fill.entrance_period_start) and isNull(data.entrance_period_start))) AS reached_from_step_count,
                sumIf(data.reached_to_step_count, ifNull(equals(fill.entrance_period_start, data.entrance_period_start), isNull(fill.entrance_period_start) and isNull(data.entrance_period_start))) AS reached_to_step_count,
                if(ifNull(greater(reached_from_step_count, 0), 0), round(multiply(divide(reached_to_step_count, reached_from_step_count), 100), 2), 0) AS conversion_rate,
                data.prop AS prop
            FROM
                ({{fill_query}}) as fill
                CROSS JOIN (SELECT
                    entrance_period_start as entrance_period_start,
                    countIf(success_bool != 0) as reached_from_step_count,
                    countIf(success_bool = 1) as reached_to_step_count,
                    breakdown as prop
                FROM
                    ({{inner_select}})
                GROUP BY entrance_period_start, breakdown) as data
            GROUP BY
                fill.entrance_period_start,
                data.prop
            ORDER BY
                sum(reached_from_step_count) OVER (PARTITION BY data.prop) DESC,
                data.prop DESC,
                fill.entrance_period_start ASC
            LIMIT {limit}
            """,
                {"fill_query": fill_query, "inner_select": inner_select},
            )
        else:
            s = parse_select(
                f"""
                SELECT
                    fill.entrance_period_start as entrance_period_start,
                    countIf(success_bool != 0) as reached_from_step_count,
                    countIf(success_bool = 1) as reached_to_step_count,
                    {conversion_rate_expr} as conversion_rate,
                    breakdown as prop
                FROM
                    ({{inner_select}}) as data
                RIGHT OUTER JOIN
                    ({{fill_query}}) as fill
                ON data.entrance_period_start = fill.entrance_period_start
                GROUP BY entrance_period_start, data.breakdown
                ORDER BY entrance_period_start
                LIMIT {limit}
            """,
                {"fill_query": fill_query, "inner_select": inner_select},
            )
        return cast(ast.SelectQuery, s)<|MERGE_RESOLUTION|>--- conflicted
+++ resolved
@@ -79,7 +79,7 @@
             parse_select(
                 f"""
             SELECT
-                arraySort(t -> t.1, groupArray(tuple(toFloat(timestamp), {get_start_of_interval_hogql_str(self.context.interval.value, team=self.context.team, source='timestamp')}, {prop_selector}, arrayFilter((x) -> x != 0, [{steps}{exclusions}])))) as events_array,
+                arraySort(t -> t.1, groupArray(tuple(toFloat(timestamp), _toUInt64(toDateTime({get_start_of_interval_hogql_str(self.context.interval.value, team=self.context.team, source='timestamp')})), {prop_selector}, arrayFilter((x) -> x != 0, [{steps}{exclusions}])))) as events_array,
                 arrayJoin({fn}(
                     {from_step},
                     {max_steps},
@@ -87,11 +87,7 @@
                     '{breakdown_attribution_string}',
                     '{self.context.funnelsFilter.funnelOrderType}',
                     {prop_vals},
-<<<<<<< HEAD
-                    arraySort(t -> t.1, groupArray(tuple(toFloat(timestamp), _toUInt64(toDateTime({get_start_of_interval_hogql_str(self.context.interval.value, team=self.context.team, source='timestamp')})), {prop_selector}, arrayFilter((x) -> x != 0, [{steps}{exclusions}]))))
-=======
                     {udf_event_array_filter(self.context.funnelsFilter.funnelOrderType)}
->>>>>>> e58d6227
                 )) as af_tuple,
                 toTimeZone(toDateTime(_toUInt64(af_tuple.1)), '{self.context.team.timezone}') as entrance_period_start,
                 af_tuple.2 as success_bool,
