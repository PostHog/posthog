from datetime import datetime, timedelta
from functools import cached_property
from typing import Any, cast
from uuid import UUID

import orjson
import structlog

from posthog.hogql import ast
from posthog.hogql.constants import LimitContext
from posthog.hogql.parser import parse_select
from posthog.hogql.property import property_to_expr
from posthog.hogql_queries.insights.paginators import HogQLHasMorePaginator
from posthog.hogql_queries.query_runner import QueryRunner
from posthog.hogql_queries.utils.query_date_range import QueryDateRange
from posthog.schema import (
    CachedTracesQueryResponse,
    IntervalType,
    LLMTrace,
    LLMTraceEvent,
    LLMTracePerson,
    NodeKind,
    TracesQuery,
    TracesQueryResponse,
)

logger = structlog.get_logger(__name__)


class TracesQueryDateRange(QueryDateRange):
    """
    Extends the QueryDateRange to include a capture range of 10 minutes before and after the date range.
    It's a naive assumption that a trace finishes generating within 10 minutes of the first event so we can apply the date filters.
    """

    CAPTURE_RANGE_MINUTES = 10

    def date_from_for_filtering(self) -> datetime:
        return super().date_from()

    def date_to_for_filtering(self) -> datetime:
        return super().date_to()

    def date_from(self) -> datetime:
        return super().date_from() - timedelta(minutes=self.CAPTURE_RANGE_MINUTES)

    def date_to(self) -> datetime:
        return super().date_to() + timedelta(minutes=self.CAPTURE_RANGE_MINUTES)


class TracesQueryRunner(QueryRunner):
    query: TracesQuery
    response: TracesQueryResponse
    cached_response: CachedTracesQueryResponse
    paginator: HogQLHasMorePaginator

    def __init__(self, *args, **kwargs):
        super().__init__(*args, **kwargs)
        self.paginator = HogQLHasMorePaginator.from_limit_context(
            limit_context=LimitContext.QUERY,
            limit=self.query.limit if self.query.limit else None,
            offset=self.query.offset,
        )

    def calculate(self):
        with self.timings.measure("traces_query_hogql_execute"):
            # Calculate max number of events needed with current offset and limit
            limit_value = self.query.limit if self.query.limit else 100
            offset_value = self.query.offset if self.query.offset else 0
            pagination_limit = limit_value + offset_value + 1

            query_result = self.paginator.execute_hogql_query(
                query=self.to_query(),
                placeholders={
                    "subquery_conditions": self._get_subquery_filter(),
                    "filter_conditions": self._get_where_clause(),
                    "return_full_trace": ast.Constant(value=1 if self.query.traceId is not None else 0),
                    "pagination_limit": ast.Constant(value=pagination_limit),
                },
                team=self.team,
                query_type=NodeKind.TRACES_QUERY,
                timings=self.timings,
                modifiers=self.modifiers,
                limit_context=self.limit_context,
            )

        columns: list[str] = query_result.columns or []
        results = self._map_results(columns, query_result.results)

        return TracesQueryResponse(
            columns=columns,
            results=results,
            timings=query_result.timings,
            hogql=query_result.hogql,
            modifiers=self.modifiers,
            **self.paginator.response_params(),
        )

    def to_query(self):
        query = parse_select(
            """
            WITH relevant_trace_ids AS (
                SELECT properties.$ai_trace_id as trace_id
                FROM events
                WHERE event IN ('$ai_span', '$ai_generation', '$ai_embedding', '$ai_metric', '$ai_feedback', '$ai_trace')
                  AND properties.$ai_trace_id IS NOT NULL
                  AND {subquery_conditions}
                ORDER BY timestamp DESC
                LIMIT 1 BY properties.$ai_trace_id
                LIMIT {pagination_limit}
            )
            SELECT
                properties.$ai_trace_id AS id,
                min(timestamp) AS first_timestamp,
                tuple(
                    argMin(person.id, timestamp),
                    argMin(distinct_id, timestamp),
                    argMin(person.created_at, timestamp),
                    argMin(person.properties, timestamp)
                ) AS first_person,
                round(
                    sumIf(toFloat(properties.$ai_latency),
                        properties.$ai_parent_id IS NULL
                        OR properties.$ai_parent_id = properties.$ai_trace_id
                    ), 2
                ) AS total_latency,
                sumIf(toFloat(properties.$ai_input_tokens),
                      event = '$ai_generation'
                ) AS input_tokens,
                sumIf(toFloat(properties.$ai_output_tokens),
                      event = '$ai_generation'
                ) AS output_tokens,
                round(
                    sumIf(toFloat(properties.$ai_input_cost_usd),
                          event = '$ai_generation'
                    ), 4
                ) AS input_cost,
                round(
                    sumIf(toFloat(properties.$ai_output_cost_usd),
                          event = '$ai_generation'
                    ), 4
                ) AS output_cost,
                round(
                    sumIf(toFloat(properties.$ai_total_cost_usd),
                          event = '$ai_generation'
                    ), 4
                ) AS total_cost,
<<<<<<< HEAD
                IF({return_full_trace},
                    arraySort(
                        x -> x.3,
                        groupArrayIf(
                            tuple(uuid, event, timestamp, properties),
                            event != '$ai_trace'
                        )
                    ),
                    arraySort(x -> x.3,
                        groupArrayIf(
                            tuple(uuid, event, timestamp, properties),
                            event IN ('$ai_metric', '$ai_feedback') OR (
                                event = '$ai_generation' AND properties.$ai_parent_id = properties.$ai_trace_id
=======
                arrayDistinct(
                    IF({return_full_trace},
                        arraySort(
                            x -> x.3,
                            groupArrayIf(
                                tuple(uuid, event, timestamp, properties),
                                event != '$ai_trace'
>>>>>>> 5281637d
                            )
                        ),
                        arrayFilter(
                            x -> x.2 IN ('$ai_metric','$ai_feedback'),
                            arraySort(x -> x.3,
                                groupArrayIf(
                                    tuple(uuid, event, timestamp, properties),
                                    event != '$ai_trace'
                                )
                            )
                        )
                    )
                ) AS events,
                argMinIf(properties.$ai_input_state,
                         timestamp, event = '$ai_trace'
                ) AS input_state,
                argMinIf(properties.$ai_output_state,
                         timestamp, event = '$ai_trace'
                ) AS output_state,
                argMinIf(
                    ifNull(properties.$ai_span_name, properties.$ai_trace_name),
                    timestamp,
                    event = '$ai_trace'
                ) AS trace_name
            FROM events
            WHERE event IN (
                '$ai_span', '$ai_generation', '$ai_embedding', '$ai_metric', '$ai_feedback', '$ai_trace'
            )
              AND properties.$ai_trace_id IN (SELECT trace_id FROM relevant_trace_ids)
              AND {filter_conditions}
            GROUP BY properties.$ai_trace_id
            ORDER BY first_timestamp DESC
            """,
        )
        return cast(ast.SelectQuery, query)

    def get_cache_payload(self):
        return {
            **super().get_cache_payload(),
            # When the response schema changes, increment this version to invalidate the cache.
            "schema_version": 2,
        }

    @cached_property
    def _date_range(self):
        # Minute-level precision for 10m capture range
        return TracesQueryDateRange(self.query.dateRange, self.team, IntervalType.MINUTE, datetime.now())

    def _map_results(self, columns: list[str], query_results: list):
        mapped_results = [dict(zip(columns, value)) for value in query_results]
        traces = []

        for result in mapped_results:
            # Exclude traces that are outside of the capture range.
            timestamp_dt = cast(datetime, result["first_timestamp"])
            if (
                timestamp_dt < self._date_range.date_from_for_filtering()
                or timestamp_dt > self._date_range.date_to_for_filtering()
            ):
                continue

            traces.append(self._map_trace(result, timestamp_dt))

        return traces

    def _map_trace(self, result: dict[str, Any], created_at: datetime) -> LLMTrace:
        TRACE_FIELDS_MAPPING = {
            "id": "id",
            "created_at": "createdAt",
            "person": "person",
            "total_latency": "totalLatency",
            "input_state_parsed": "inputState",
            "output_state_parsed": "outputState",
            "input_tokens": "inputTokens",
            "output_tokens": "outputTokens",
            "input_cost": "inputCost",
            "output_cost": "outputCost",
            "total_cost": "totalCost",
            "events": "events",
            "trace_name": "traceName",
        }

        generations = []
        for uuid, event_name, timestamp, properties in result["events"]:
            generations.append(self._map_event(uuid, event_name, timestamp, properties))

        trace_dict = {
            **result,
            "created_at": created_at.isoformat(),
            "person": self._map_person(result["first_person"]),
            "events": generations,
        }
        try:
            trace_dict["input_state_parsed"] = orjson.loads(trace_dict["input_state"])
        except (TypeError, orjson.JSONDecodeError):
            pass
        try:
            trace_dict["output_state_parsed"] = orjson.loads(trace_dict["output_state"])
        except (TypeError, orjson.JSONDecodeError):
            pass
        # Remap keys from snake case to camel case
        trace = LLMTrace.model_validate(
            {TRACE_FIELDS_MAPPING[key]: value for key, value in trace_dict.items() if key in TRACE_FIELDS_MAPPING}
        )
        return trace

    def _map_event(
        self, event_uuid: UUID, event_name: str, event_timestamp: datetime, event_properties: str
    ) -> LLMTraceEvent:
        generation: dict[str, Any] = {
            "id": str(event_uuid),
            "event": event_name,
            "createdAt": event_timestamp.isoformat(),
            "properties": orjson.loads(event_properties),
        }
        return LLMTraceEvent.model_validate(generation)

    def _map_person(self, person: tuple[UUID, UUID, datetime, str]) -> LLMTracePerson:
        uuid, distinct_id, created_at, properties = person
        return LLMTracePerson(
            uuid=str(uuid),
            distinct_id=str(distinct_id),
            created_at=created_at.isoformat(),
            properties=orjson.loads(properties) if properties else {},
        )

    def _get_subquery_filter(self) -> ast.Expr:
        properties_filter = self._get_properties_filter()
        if properties_filter is None:
            return self._get_where_clause()
        return ast.And(exprs=[self._get_where_clause(), properties_filter])

    def _get_properties_filter(self) -> ast.Expr | None:
        property_filters: list[ast.Expr] = []
        if self.query.properties:
            with self.timings.measure("property_filters"):
                for prop in self.query.properties:
                    property_filters.append(property_to_expr(prop, self.team))

        if not property_filters:
            return None

        return ast.And(exprs=property_filters)

    def _get_where_clause(self) -> ast.Expr:
        where_exprs: list[ast.Expr] = [
            ast.CompareOperation(
                op=ast.CompareOperationOp.GtEq,
                left=ast.Field(chain=["events", "timestamp"]),
                right=self._date_range.date_from_as_hogql(),
            ),
            ast.CompareOperation(
                op=ast.CompareOperationOp.LtEq,
                left=ast.Field(chain=["events", "timestamp"]),
                right=self._date_range.date_to_as_hogql(),
            ),
        ]

        if self.query.filterTestAccounts:
            with self.timings.measure("test_account_filters"):
                for prop in self.team.test_account_filters or []:
                    where_exprs.append(property_to_expr(prop, self.team))

        if self.query.traceId is not None:
            where_exprs.append(
                ast.CompareOperation(
                    left=ast.Field(chain=["properties", "$ai_trace_id"]),
                    op=ast.CompareOperationOp.Eq,
                    right=ast.Constant(value=self.query.traceId),
                ),
            )

        return ast.And(exprs=where_exprs)

    def _get_order_by_clause(self):
        return [ast.OrderExpr(expr=ast.Field(chain=["trace_timestamp"]), order="DESC")]<|MERGE_RESOLUTION|>--- conflicted
+++ resolved
@@ -145,21 +145,6 @@
                           event = '$ai_generation'
                     ), 4
                 ) AS total_cost,
-<<<<<<< HEAD
-                IF({return_full_trace},
-                    arraySort(
-                        x -> x.3,
-                        groupArrayIf(
-                            tuple(uuid, event, timestamp, properties),
-                            event != '$ai_trace'
-                        )
-                    ),
-                    arraySort(x -> x.3,
-                        groupArrayIf(
-                            tuple(uuid, event, timestamp, properties),
-                            event IN ('$ai_metric', '$ai_feedback') OR (
-                                event = '$ai_generation' AND properties.$ai_parent_id = properties.$ai_trace_id
-=======
                 arrayDistinct(
                     IF({return_full_trace},
                         arraySort(
@@ -167,15 +152,22 @@
                             groupArrayIf(
                                 tuple(uuid, event, timestamp, properties),
                                 event != '$ai_trace'
->>>>>>> 5281637d
                             )
                         ),
-                        arrayFilter(
-                            x -> x.2 IN ('$ai_metric','$ai_feedback'),
-                            arraySort(x -> x.3,
-                                groupArrayIf(
-                                    tuple(uuid, event, timestamp, properties),
-                                    event != '$ai_trace'
+                        arraySort(x -> x.3,
+                            groupArrayIf(
+                                tuple(uuid, event, timestamp, properties),
+                                event IN ('$ai_metric', '$ai_feedback') OR (
+                                    event = '$ai_generation' AND properties.$ai_parent_id = properties.$ai_trace_id
+                                )
+                            ),
+                            arrayFilter(
+                                x -> x.2 IN ('$ai_metric','$ai_feedback'),
+                                arraySort(x -> x.3,
+                                    groupArrayIf(
+                                        tuple(uuid, event, timestamp, properties),
+                                        event != '$ai_trace'
+                                    )
                                 )
                             )
                         )
