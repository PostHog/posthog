from datetime import datetime, timedelta
from functools import cached_property
from typing import Any, cast
from uuid import UUID

import orjson
import structlog

from posthog.hogql import ast
from posthog.hogql.constants import LimitContext
from posthog.hogql.parser import parse_select
from posthog.hogql.property import property_to_expr
from posthog.hogql_queries.insights.paginators import HogQLHasMorePaginator
from posthog.hogql_queries.query_runner import QueryRunner
from posthog.hogql_queries.utils.query_date_range import QueryDateRange
from posthog.schema import (
    CachedTracesQueryResponse,
    IntervalType,
    LLMTrace,
    LLMTraceEvent,
    LLMTracePerson,
    NodeKind,
    TracesQuery,
    TracesQueryResponse,
)

logger = structlog.get_logger(__name__)


class TracesQueryDateRange(QueryDateRange):
    """
    Extends the QueryDateRange to include a capture range of 10 minutes before and after the date range.
    It's a naive assumption that a trace finishes generating within 10 minutes of the first event so we can apply the date filters.
    """

    CAPTURE_RANGE_MINUTES = 10

    def date_from_for_filtering(self) -> datetime:
        return super().date_from()

    def date_to_for_filtering(self) -> datetime:
        return super().date_to()

    def date_from(self) -> datetime:
        return super().date_from() - timedelta(minutes=self.CAPTURE_RANGE_MINUTES)

    def date_to(self) -> datetime:
        return super().date_to() + timedelta(minutes=self.CAPTURE_RANGE_MINUTES)


class TracesQueryRunner(QueryRunner):
    query: TracesQuery
    response: TracesQueryResponse
    cached_response: CachedTracesQueryResponse
    paginator: HogQLHasMorePaginator

    def __init__(self, *args, **kwargs):
        super().__init__(*args, **kwargs)
        self.paginator = HogQLHasMorePaginator.from_limit_context(
            limit_context=LimitContext.QUERY,
            limit=self.query.limit if self.query.limit else None,
            offset=self.query.offset,
        )

    def to_query(self) -> ast.SelectQuery:
        query = self._get_event_query()
        if self.query.properties:
            query.having = ast.CompareOperation(
                left=ast.Field(chain=["filter_match"]), op=ast.CompareOperationOp.Eq, right=ast.Constant(value=1)
            )
        return query

    def calculate(self):
        with self.timings.measure("traces_query_hogql_execute"):
            # Calculate pagination limit including offset
            limit_value = self.query.limit if self.query.limit else 100
            offset_value = self.query.offset if self.query.offset else 0
            pagination_limit = limit_value + offset_value

            query_result = self.paginator.execute_hogql_query(
                query=self.to_query(),
                placeholders={
                    "common_conditions": self._get_where_clause(),
                    "filter_conditions": self._get_properties_filter(),
                    "return_full_trace": ast.Constant(value=1 if self.query.traceId is not None else 0),
                    "pagination_limit": ast.Constant(value=pagination_limit),
                },
                team=self.team,
                query_type=NodeKind.TRACES_QUERY,
                timings=self.timings,
                modifiers=self.modifiers,
                limit_context=self.limit_context,
            )

        columns: list[str] = query_result.columns or []
        results = self._map_results(columns, query_result.results)

        return TracesQueryResponse(
            columns=columns,
            results=results,
            timings=query_result.timings,
            hogql=query_result.hogql,
            modifiers=self.modifiers,
            **self.paginator.response_params(),
        )

    def get_cache_payload(self):
        return {
            **super().get_cache_payload(),
            # When the response schema changes, increment this version to invalidate the cache.
            "schema_version": 2,
        }

    @cached_property
    def _date_range(self):
        # Minute-level precision for 10m capture range
        return TracesQueryDateRange(self.query.dateRange, self.team, IntervalType.MINUTE, datetime.now())

    def _map_results(self, columns: list[str], query_results: list):
        mapped_results = [dict(zip(columns, value)) for value in query_results]
        traces = []

        for result in mapped_results:
            # Exclude traces that are outside of the capture range.
            timestamp_dt = cast(datetime, result["first_timestamp"])
            if (
                timestamp_dt < self._date_range.date_from_for_filtering()
                or timestamp_dt > self._date_range.date_to_for_filtering()
            ):
                continue

            traces.append(self._map_trace(result, timestamp_dt))

        return traces

    def _map_trace(self, result: dict[str, Any], created_at: datetime) -> LLMTrace:
        TRACE_FIELDS_MAPPING = {
            "id": "id",
            "created_at": "createdAt",
            "person": "person",
            "total_latency": "totalLatency",
            "input_state_parsed": "inputState",
            "output_state_parsed": "outputState",
            "input_tokens": "inputTokens",
            "output_tokens": "outputTokens",
            "input_cost": "inputCost",
            "output_cost": "outputCost",
            "total_cost": "totalCost",
            "events": "events",
            "trace_name": "traceName",
        }

        generations = []
        for uuid, event_name, timestamp, properties in result["events"]:
            generations.append(self._map_event(uuid, event_name, timestamp, properties))

        trace_dict = {
            **result,
            "created_at": created_at.isoformat(),
            "person": self._map_person(result["first_person"]),
            "events": generations,
        }
        try:
            trace_dict["input_state_parsed"] = orjson.loads(trace_dict["input_state"])
        except (TypeError, orjson.JSONDecodeError):
            pass
        try:
            trace_dict["output_state_parsed"] = orjson.loads(trace_dict["output_state"])
        except (TypeError, orjson.JSONDecodeError):
            pass
        # Remap keys from snake case to camel case
        trace = LLMTrace.model_validate(
            {TRACE_FIELDS_MAPPING[key]: value for key, value in trace_dict.items() if key in TRACE_FIELDS_MAPPING}
        )
        return trace

    def _map_event(
        self, event_uuid: UUID, event_name: str, event_timestamp: datetime, event_properties: str
    ) -> LLMTraceEvent:
        generation: dict[str, Any] = {
            "id": str(event_uuid),
            "event": event_name,
            "createdAt": event_timestamp.isoformat(),
            "properties": orjson.loads(event_properties),
        }
        return LLMTraceEvent.model_validate(generation)

    def _map_person(self, person: tuple[UUID, UUID, datetime, str]) -> LLMTracePerson:
        uuid, distinct_id, created_at, properties = person
        return LLMTracePerson(
            uuid=str(uuid),
            distinct_id=str(distinct_id),
            created_at=created_at.isoformat(),
            properties=orjson.loads(properties) if properties else {},
        )

    def _get_event_query(self) -> ast.SelectQuery:
        # single-pass over events, conditional aggregates instead of two joins
        query = parse_select(
            """
<<<<<<< HEAD
            WITH time_window AS (
                SELECT min(timestamp) as min_timestamp
                FROM (
                    SELECT timestamp
                    FROM events
                    WHERE event IN (
                        '$ai_span', '$ai_generation', '$ai_metric', '$ai_feedback', '$ai_trace'
                    )
                    AND properties.$ai_trace_id IS NOT NULL
                    AND {common_conditions}
                    ORDER BY timestamp DESC
                    LIMIT {pagination_limit}
                )
            )
=======
>>>>>>> 20fc0082
            SELECT
                properties.$ai_trace_id AS id,
                min(timestamp) AS first_timestamp,
                tuple(
                    argMin(person.id, timestamp),
                    argMin(distinct_id, timestamp),
                    argMin(person.created_at, timestamp),
                    argMin(person.properties, timestamp)
                ) AS first_person,
                round(
                    sumIf(toFloat(properties.$ai_latency),
                          properties.$ai_parent_id IS NULL
                          OR properties.$ai_parent_id = properties.$ai_trace_id
                    ), 2
                ) AS total_latency,
                sumIf(toFloat(properties.$ai_input_tokens),
                      event = '$ai_generation'
                ) AS input_tokens,
                sumIf(toFloat(properties.$ai_output_tokens),
                      event = '$ai_generation'
                ) AS output_tokens,
                round(
                    sumIf(toFloat(properties.$ai_input_cost_usd),
                          event = '$ai_generation'
                    ), 4
                ) AS input_cost,
                round(
                    sumIf(toFloat(properties.$ai_output_cost_usd),
                          event = '$ai_generation'
                    ), 4
                ) AS output_cost,
                round(
                    sumIf(toFloat(properties.$ai_total_cost_usd),
                          event = '$ai_generation'
                    ), 4
                ) AS total_cost,
                IF({return_full_trace},
                    arraySort(
                        x -> x.3,
                        groupArrayIf(
                            tuple(uuid, event, timestamp, properties),
                            event != '$ai_trace'
                        )
                    ),
                    arrayFilter(
                        x -> x.2 IN ('$ai_metric','$ai_feedback'),
                        arraySort(x -> x.3,
                            groupArrayIf(
                                tuple(uuid, event, timestamp, properties),
                                event != '$ai_trace'
                            )
                        )
                    )
                ) AS events,
                argMinIf(properties.$ai_input_state,
                         timestamp, event = '$ai_trace'
                ) AS input_state,
                argMinIf(properties.$ai_output_state,
                         timestamp, event = '$ai_trace'
                ) AS output_state,
                argMinIf(
                    ifNull(properties.$ai_span_name, properties.$ai_trace_name),
                    timestamp,
                    event = '$ai_trace'
                ) AS trace_name,
                {filter_conditions}
            FROM events
            WHERE event IN (
                '$ai_span', '$ai_generation', '$ai_metric', '$ai_feedback', '$ai_trace'
            )
              AND properties.$ai_trace_id IS NOT NULL
              AND {common_conditions}
<<<<<<< HEAD
              AND timestamp >= (SELECT min_timestamp FROM time_window)
=======
>>>>>>> 20fc0082
            GROUP BY properties.$ai_trace_id
            ORDER BY first_timestamp DESC
            """,
        )
        return cast(ast.SelectQuery, query)

    def _get_properties_filter(self):
        expr: ast.Expr = ast.Constant(value=1)
        if self.query.properties:
            with self.timings.measure("property_filters"):
                filter = ast.And(exprs=[property_to_expr(property, self.team) for property in self.query.properties])
                expr = ast.Call(name="max", args=[filter])
        return ast.Alias(alias="filter_match", expr=expr)

    def _get_where_clause(self):
        where_exprs: list[ast.Expr] = [
            ast.CompareOperation(
                op=ast.CompareOperationOp.GtEq,
                left=ast.Field(chain=["events", "timestamp"]),
                right=self._date_range.date_from_as_hogql(),
            ),
            ast.CompareOperation(
                op=ast.CompareOperationOp.LtEq,
                left=ast.Field(chain=["events", "timestamp"]),
                right=self._date_range.date_to_as_hogql(),
            ),
        ]

        if self.query.filterTestAccounts:
            with self.timings.measure("test_account_filters"):
                for prop in self.team.test_account_filters or []:
                    where_exprs.append(property_to_expr(prop, self.team))

        if self.query.traceId is not None:
            where_exprs.append(
                ast.CompareOperation(
                    left=ast.Field(chain=["id"]),
                    op=ast.CompareOperationOp.Eq,
                    right=ast.Constant(value=self.query.traceId),
                ),
            )

        return ast.And(exprs=where_exprs)

    def _get_order_by_clause(self):
        return [ast.OrderExpr(expr=ast.Field(chain=["trace_timestamp"]), order="DESC")]<|MERGE_RESOLUTION|>--- conflicted
+++ resolved
@@ -198,7 +198,6 @@
         # single-pass over events, conditional aggregates instead of two joins
         query = parse_select(
             """
-<<<<<<< HEAD
             WITH time_window AS (
                 SELECT min(timestamp) as min_timestamp
                 FROM (
@@ -213,8 +212,6 @@
                     LIMIT {pagination_limit}
                 )
             )
-=======
->>>>>>> 20fc0082
             SELECT
                 properties.$ai_trace_id AS id,
                 min(timestamp) AS first_timestamp,
@@ -287,10 +284,7 @@
             )
               AND properties.$ai_trace_id IS NOT NULL
               AND {common_conditions}
-<<<<<<< HEAD
               AND timestamp >= (SELECT min_timestamp FROM time_window)
-=======
->>>>>>> 20fc0082
             GROUP BY properties.$ai_trace_id
             ORDER BY first_timestamp DESC
             """,
