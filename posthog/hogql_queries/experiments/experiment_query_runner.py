--- conflicted
+++ resolved
@@ -418,59 +418,6 @@
         if not test_variants:
             raise ValueError("Test variants not found in experiment results")
 
-<<<<<<< HEAD
-        # Statistical analysis
-        if self.stats_version == 2:
-            match self.metric.metric_type:
-                case ExperimentMetricType.CONTINUOUS:
-                    probabilities = calculate_probabilities_v2_continuous(
-                        control_variant=cast(ExperimentVariantTrendsBaseStats, control_variant),
-                        test_variants=cast(list[ExperimentVariantTrendsBaseStats], test_variants),
-                    )
-                    significance_code, p_value = are_results_significant_v2_continuous(
-                        control_variant=cast(ExperimentVariantTrendsBaseStats, control_variant),
-                        test_variants=cast(list[ExperimentVariantTrendsBaseStats], test_variants),
-                        probabilities=probabilities,
-                    )
-                    credible_intervals = calculate_credible_intervals_v2_continuous([control_variant, *test_variants])
-                case ExperimentMetricType.COUNT:
-                    probabilities = calculate_probabilities_v2_count(
-                        cast(ExperimentVariantTrendsBaseStats, control_variant),
-                        cast(list[ExperimentVariantTrendsBaseStats], test_variants),
-                    )
-                    significance_code, p_value = are_results_significant_v2_count(
-                        cast(ExperimentVariantTrendsBaseStats, control_variant),
-                        cast(list[ExperimentVariantTrendsBaseStats], test_variants),
-                        probabilities,
-                    )
-                    credible_intervals = calculate_credible_intervals_v2_count([control_variant, *test_variants])
-                case ExperimentMetricType.BINOMIAL:
-                    probabilities = calculate_probabilities_v2_funnel(
-                        cast(ExperimentVariantFunnelsBaseStats, control_variant),
-                        cast(list[ExperimentVariantFunnelsBaseStats], test_variants),
-                    )
-                    significance_code, p_value = are_results_significant_v2_funnel(
-                        cast(ExperimentVariantFunnelsBaseStats, control_variant),
-                        cast(list[ExperimentVariantFunnelsBaseStats], test_variants),
-                        probabilities,
-                    )
-                    credible_intervals = calculate_credible_intervals_v2_funnel(
-                        cast(list[ExperimentVariantFunnelsBaseStats], [control_variant, *test_variants])
-                    )
-                case _:
-                    raise ValueError(f"Unsupported metric type: {self.metric.metric_type}")
-        else:
-            probabilities = calculate_probabilities(
-                cast(ExperimentVariantTrendsBaseStats, control_variant),
-                cast(list[ExperimentVariantTrendsBaseStats], test_variants),
-            )
-            significance_code, p_value = are_results_significant(
-                cast(ExperimentVariantTrendsBaseStats, control_variant),
-                cast(list[ExperimentVariantTrendsBaseStats], test_variants),
-                probabilities,
-            )
-            credible_intervals = calculate_credible_intervals([control_variant, *test_variants])
-=======
         match self.metric.metric_type:
             case ExperimentMetricType.CONTINUOUS:
                 probabilities = calculate_probabilities_v2_continuous(
@@ -494,7 +441,7 @@
                     probabilities,
                 )
                 credible_intervals = calculate_credible_intervals_v2_count([control_variant, *test_variants])
-            case ExperimentMetricType.FUNNEL:
+            case ExperimentMetricType.BINOMIAL:
                 probabilities = calculate_probabilities_v2_funnel(
                     cast(ExperimentVariantFunnelsBaseStats, control_variant),
                     cast(list[ExperimentVariantFunnelsBaseStats], test_variants),
@@ -509,7 +456,6 @@
                 )
             case _:
                 raise ValueError(f"Unsupported metric type: {self.metric.metric_type}")
->>>>>>> 7f0b52ae
 
         return ExperimentQueryResponse(
             kind="ExperimentQuery",
