--- conflicted
+++ resolved
@@ -19,1290 +19,986 @@
                argMin(events.`$session_id`, toTimeZone(events.timestamp, 'UTC')) AS exposure_session_id
         FROM events
         LEFT OUTER JOIN
-          (SELECT tupleElement(argMax(tuple(person_distinct_id_overrides.person_id), person_distinct_id_overrides.version), 1) AS person_id,
-                  person_distinct_id_overrides.distinct_id AS distinct_id
-           FROM person_distinct_id_overrides
-           WHERE equals(person_distinct_id_overrides.team_id, 99999)
-           GROUP BY person_distinct_id_overrides.distinct_id
-           HAVING ifNull(equals(tupleElement(argMax(tuple(person_distinct_id_overrides.is_deleted), person_distinct_id_overrides.version), 1), 0), 0) SETTINGS optimize_aggregation_in_order=1) AS events__override ON equals(events.distinct_id, events__override.distinct_id)
+          (SELECT argMax(person_distinct_id_overrides.person_id, person_distinct_id_overrides.version) AS person_id,
+                  person_distinct_id_overrides.distinct_id AS distinct_id
+           FROM person_distinct_id_overrides
+           WHERE equals(person_distinct_id_overrides.team_id, 99999)
+           GROUP BY person_distinct_id_overrides.distinct_id
+           HAVING ifNull(equals(argMax(person_distinct_id_overrides.is_deleted, person_distinct_id_overrides.version), 0), 0) SETTINGS optimize_aggregation_in_order=1) AS events__override ON equals(events.distinct_id, events__override.distinct_id)
+        WHERE and(equals(events.team_id, 99999), greaterOrEquals(toTimeZone(events.timestamp, 'UTC'), toDateTime64('today', 6, 'UTC')), lessOrEquals(toTimeZone(events.timestamp, 'UTC'), toDateTime64('explicit_redacted_timestamp', 6, 'UTC')), equals(events.event, '$feature_flag_called'), in(replaceRegexpAll(nullIf(nullIf(JSONExtractRaw(events.properties, '$feature_flag_response'), ''), 'null'), '^"|"$', ''), ['control', 'test']), ifNull(equals(replaceRegexpAll(nullIf(nullIf(JSONExtractRaw(events.properties, '$feature_flag'), ''), 'null'), '^"|"$', ''), 'test-experiment'), 0))
+        GROUP BY entity_id) AS exposures
+     LEFT JOIN
+       (SELECT toTimeZone(events.timestamp, 'UTC') AS timestamp,
+               if(not(empty(events__override.distinct_id)), events__override.person_id, events.person_id) AS entity_id,
+               events.event AS event,
+               1 AS value
+        FROM events
+        LEFT OUTER JOIN
+          (SELECT argMax(person_distinct_id_overrides.person_id, person_distinct_id_overrides.version) AS person_id,
+                  person_distinct_id_overrides.distinct_id AS distinct_id
+           FROM person_distinct_id_overrides
+           WHERE equals(person_distinct_id_overrides.team_id, 99999)
+           GROUP BY person_distinct_id_overrides.distinct_id
+           HAVING ifNull(equals(argMax(person_distinct_id_overrides.is_deleted, person_distinct_id_overrides.version), 0), 0) SETTINGS optimize_aggregation_in_order=1) AS events__override ON equals(events.distinct_id, events__override.distinct_id)
+        WHERE and(equals(events.team_id, 99999), greaterOrEquals(toTimeZone(events.timestamp, 'UTC'), toDateTime64('today', 6, 'UTC')), less(toTimeZone(events.timestamp, 'UTC'), toDateTime64('explicit_redacted_timestamp', 6, 'UTC')), equals(events.event, '$pageview'))) AS metric_events ON and(equals(toString(exposures.entity_id), toString(metric_events.entity_id)), greaterOrEquals(metric_events.timestamp, exposures.first_exposure_time))
+     GROUP BY exposures.variant,
+              exposures.entity_id) AS metric_events
+  GROUP BY metric_events.variant
+  LIMIT 100 SETTINGS readonly=2,
+                     max_execution_time=600,
+                     allow_experimental_object_type=1,
+                     format_csv_allow_double_quotes=0,
+                     max_ast_elements=4000000,
+                     max_expanded_ast_elements=4000000,
+                     max_bytes_before_external_group_by=0,
+                     allow_experimental_analyzer=1,
+                     transform_null_in=1,
+                     optimize_min_equality_disjunction_chain_length=4294967295,
+                     allow_experimental_join_condition=1
+  '''
+# ---
+# name: TestExperimentQueryRunner.test_query_runner_group_aggregation_mean_metric
+  '''
+  SELECT metric_events.variant AS variant,
+         count(metric_events.entity_id) AS num_users,
+         sum(metric_events.value) AS total_sum,
+         sum(power(metric_events.value, 2)) AS total_sum_of_squares
+  FROM
+    (SELECT exposures.variant AS variant,
+            exposures.entity_id AS entity_id,
+            any(exposures.exposure_event_uuid) AS exposure_event_uuid,
+            any(exposures.exposure_session_id) AS exposure_session_id,
+            sum(coalesce(accurateCastOrNull(metric_events.value, 'Float64'), 0)) AS value
+     FROM
+       (SELECT if(less(toTimeZone(events.timestamp, 'UTC'), '2020-01-01 12:00:00'), '', events.`$group_0`) AS entity_id,
+               if(ifNull(greater(count(DISTINCT replaceRegexpAll(nullIf(nullIf(JSONExtractRaw(events.properties, '$feature_flag_response'), ''), 'null'), '^"|"$', '')), 1), 0), '$multiple', any(replaceRegexpAll(nullIf(nullIf(JSONExtractRaw(events.properties, '$feature_flag_response'), ''), 'null'), '^"|"$', ''))) AS variant,
+               min(toTimeZone(events.timestamp, 'UTC')) AS first_exposure_time,
+               argMin(events.uuid, toTimeZone(events.timestamp, 'UTC')) AS exposure_event_uuid,
+               argMin(events.`$session_id`, toTimeZone(events.timestamp, 'UTC')) AS exposure_session_id
+        FROM events
         WHERE and(equals(events.team_id, 99999), greaterOrEquals(toTimeZone(events.timestamp, 'UTC'), toDateTime64('today', 6, 'UTC')), lessOrEquals(toTimeZone(events.timestamp, 'UTC'), toDateTime64('2020-01-15 12:00:00.000000', 6, 'UTC')), equals(events.event, '$feature_flag_called'), in(replaceRegexpAll(nullIf(nullIf(JSONExtractRaw(events.properties, '$feature_flag_response'), ''), 'null'), '^"|"$', ''), ['control', 'test']), ifNull(equals(replaceRegexpAll(nullIf(nullIf(JSONExtractRaw(events.properties, '$feature_flag'), ''), 'null'), '^"|"$', ''), 'test-experiment'), 0))
         GROUP BY entity_id) AS exposures
      LEFT JOIN
        (SELECT toTimeZone(events.timestamp, 'UTC') AS timestamp,
-               if(not(empty(events__override.distinct_id)), events__override.person_id, events.person_id) AS entity_id,
-               events.event AS event,
-               1 AS value
-        FROM events
-        LEFT OUTER JOIN
-          (SELECT tupleElement(argMax(tuple(person_distinct_id_overrides.person_id), person_distinct_id_overrides.version), 1) AS person_id,
-                  person_distinct_id_overrides.distinct_id AS distinct_id
-           FROM person_distinct_id_overrides
-           WHERE equals(person_distinct_id_overrides.team_id, 99999)
-           GROUP BY person_distinct_id_overrides.distinct_id
-<<<<<<< HEAD
-           HAVING ifNull(equals(tupleElement(argMax(tuple(person_distinct_id_overrides.is_deleted), person_distinct_id_overrides.version), 1), 0), 0) SETTINGS optimize_aggregation_in_order=1) AS events__override ON equals(events.distinct_id, events__override.distinct_id)
-        INNER JOIN
-          (SELECT if(not(empty(events__override.distinct_id)), events__override.person_id, events.person_id) AS entity_id,
-                  if(ifNull(greater(count(DISTINCT replaceRegexpAll(nullIf(nullIf(JSONExtractRaw(events.properties, '$feature_flag_response'), ''), 'null'), '^"|"$', '')), 1), 0), '$multiple', any(replaceRegexpAll(nullIf(nullIf(JSONExtractRaw(events.properties, '$feature_flag_response'), ''), 'null'), '^"|"$', ''))) AS variant,
-                  min(toTimeZone(events.timestamp, 'UTC')) AS first_exposure_time
-           FROM events
-           LEFT OUTER JOIN
-             (SELECT tupleElement(argMax(tuple(person_distinct_id_overrides.person_id), person_distinct_id_overrides.version), 1) AS person_id,
-                     person_distinct_id_overrides.distinct_id AS distinct_id
-              FROM person_distinct_id_overrides
-              WHERE equals(person_distinct_id_overrides.team_id, 99999)
-              GROUP BY person_distinct_id_overrides.distinct_id
-              HAVING ifNull(equals(tupleElement(argMax(tuple(person_distinct_id_overrides.is_deleted), person_distinct_id_overrides.version), 1), 0), 0) SETTINGS optimize_aggregation_in_order=1) AS events__override ON equals(events.distinct_id, events__override.distinct_id)
-           WHERE and(equals(events.team_id, 99999), greaterOrEquals(toTimeZone(events.timestamp, 'UTC'), toDateTime64('today', 6, 'UTC')), lessOrEquals(toTimeZone(events.timestamp, 'UTC'), toDateTime64('2020-01-15 12:00:00.000000', 6, 'UTC')), equals(events.event, '$feature_flag_called'), in(replaceRegexpAll(nullIf(nullIf(JSONExtractRaw(events.properties, '$feature_flag_response'), ''), 'null'), '^"|"$', ''), ['control', 'test']), ifNull(equals(replaceRegexpAll(nullIf(nullIf(JSONExtractRaw(events.properties, '$feature_flag'), ''), 'null'), '^"|"$', ''), 'test-experiment'), 0))
-           GROUP BY entity_id) AS exposure_data ON equals(if(not(empty(events__override.distinct_id)), events__override.person_id, events.person_id), exposure_data.entity_id)
-        WHERE and(equals(events.team_id, 99999), greaterOrEquals(toTimeZone(events.timestamp, 'UTC'), toDateTime64('today', 6, 'UTC')), greaterOrEquals(toTimeZone(events.timestamp, 'UTC'), exposure_data.first_exposure_time), lessOrEquals(toTimeZone(events.timestamp, 'UTC'), toDateTime64('2020-01-15 12:00:00.000000', 6, 'UTC')), equals(events.event, '$pageview'))) AS metric_events ON equals(toString(exposures.entity_id), toString(metric_events.entity_id))
-=======
+               if(less(toTimeZone(events.timestamp, 'UTC'), '2020-01-01 12:00:00'), '', events.`$group_0`) AS entity_id,
+               events.event AS event,
+               1 AS value
+        FROM events
+        WHERE and(equals(events.team_id, 99999), greaterOrEquals(toTimeZone(events.timestamp, 'UTC'), toDateTime64('today', 6, 'UTC')), less(toTimeZone(events.timestamp, 'UTC'), toDateTime64('2020-01-15 12:00:00.000000', 6, 'UTC')), equals(events.event, 'purchase'))) AS metric_events ON and(equals(toString(exposures.entity_id), toString(metric_events.entity_id)), greaterOrEquals(metric_events.timestamp, exposures.first_exposure_time))
+     GROUP BY exposures.variant,
+              exposures.entity_id) AS metric_events
+  GROUP BY metric_events.variant
+  LIMIT 100 SETTINGS readonly=2,
+                     max_execution_time=600,
+                     allow_experimental_object_type=1,
+                     format_csv_allow_double_quotes=0,
+                     max_ast_elements=4000000,
+                     max_expanded_ast_elements=4000000,
+                     max_bytes_before_external_group_by=0,
+                     allow_experimental_analyzer=1,
+                     transform_null_in=1,
+                     optimize_min_equality_disjunction_chain_length=4294967295,
+                     allow_experimental_join_condition=1
+  '''
+# ---
+# name: TestExperimentQueryRunner.test_query_runner_group_aggregation_mean_property_sum_metric
+  '''
+  SELECT metric_events.variant AS variant,
+         count(metric_events.entity_id) AS num_users,
+         sum(metric_events.value) AS total_sum,
+         sum(power(metric_events.value, 2)) AS total_sum_of_squares
+  FROM
+    (SELECT exposures.variant AS variant,
+            exposures.entity_id AS entity_id,
+            any(exposures.exposure_event_uuid) AS exposure_event_uuid,
+            any(exposures.exposure_session_id) AS exposure_session_id,
+            sum(coalesce(accurateCastOrNull(metric_events.value, 'Float64'), 0)) AS value
+     FROM
+       (SELECT if(less(toTimeZone(events.timestamp, 'UTC'), '2020-01-01 12:00:00'), '', events.`$group_0`) AS entity_id,
+               if(ifNull(greater(count(DISTINCT replaceRegexpAll(nullIf(nullIf(JSONExtractRaw(events.properties, '$feature_flag_response'), ''), 'null'), '^"|"$', '')), 1), 0), '$multiple', any(replaceRegexpAll(nullIf(nullIf(JSONExtractRaw(events.properties, '$feature_flag_response'), ''), 'null'), '^"|"$', ''))) AS variant,
+               min(toTimeZone(events.timestamp, 'UTC')) AS first_exposure_time,
+               argMin(events.uuid, toTimeZone(events.timestamp, 'UTC')) AS exposure_event_uuid,
+               argMin(events.`$session_id`, toTimeZone(events.timestamp, 'UTC')) AS exposure_session_id
+        FROM events
+        WHERE and(equals(events.team_id, 99999), greaterOrEquals(toTimeZone(events.timestamp, 'UTC'), toDateTime64('today', 6, 'UTC')), lessOrEquals(toTimeZone(events.timestamp, 'UTC'), toDateTime64('2020-01-15 12:00:00.000000', 6, 'UTC')), equals(events.event, '$feature_flag_called'), in(replaceRegexpAll(nullIf(nullIf(JSONExtractRaw(events.properties, '$feature_flag_response'), ''), 'null'), '^"|"$', ''), ['control', 'test']), ifNull(equals(replaceRegexpAll(nullIf(nullIf(JSONExtractRaw(events.properties, '$feature_flag'), ''), 'null'), '^"|"$', ''), 'test-experiment'), 0))
+        GROUP BY entity_id) AS exposures
+     LEFT JOIN
+       (SELECT toTimeZone(events.timestamp, 'UTC') AS timestamp,
+               if(less(toTimeZone(events.timestamp, 'UTC'), '2020-01-01 12:00:00'), '', events.`$group_0`) AS entity_id,
+               events.event AS event,
+               accurateCastOrNull(replaceRegexpAll(nullIf(nullIf(JSONExtractRaw(events.properties, 'amount'), ''), 'null'), '^"|"$', ''), 'Float64') AS value
+        FROM events
+        WHERE and(equals(events.team_id, 99999), greaterOrEquals(toTimeZone(events.timestamp, 'UTC'), toDateTime64('today', 6, 'UTC')), less(toTimeZone(events.timestamp, 'UTC'), toDateTime64('2020-01-15 12:00:00.000000', 6, 'UTC')), equals(events.event, 'purchase'))) AS metric_events ON and(equals(toString(exposures.entity_id), toString(metric_events.entity_id)), greaterOrEquals(metric_events.timestamp, exposures.first_exposure_time))
+     GROUP BY exposures.variant,
+              exposures.entity_id) AS metric_events
+  GROUP BY metric_events.variant
+  LIMIT 100 SETTINGS readonly=2,
+                     max_execution_time=600,
+                     allow_experimental_object_type=1,
+                     format_csv_allow_double_quotes=0,
+                     max_ast_elements=4000000,
+                     max_expanded_ast_elements=4000000,
+                     max_bytes_before_external_group_by=0,
+                     allow_experimental_analyzer=1,
+                     transform_null_in=1,
+                     optimize_min_equality_disjunction_chain_length=4294967295,
+                     allow_experimental_join_condition=1
+  '''
+# ---
+# name: TestExperimentQueryRunner.test_query_runner_includes_date_range
+  '''
+  SELECT metric_events.variant AS variant,
+         count(metric_events.entity_id) AS num_users,
+         sum(metric_events.value) AS total_sum,
+         sum(power(metric_events.value, 2)) AS total_sum_of_squares
+  FROM
+    (SELECT exposures.variant AS variant,
+            exposures.entity_id AS entity_id,
+            any(exposures.exposure_event_uuid) AS exposure_event_uuid,
+            any(exposures.exposure_session_id) AS exposure_session_id,
+            sum(coalesce(accurateCastOrNull(metric_events.value, 'Float64'), 0)) AS value
+     FROM
+       (SELECT if(not(empty(events__override.distinct_id)), events__override.person_id, events.person_id) AS entity_id,
+               if(ifNull(greater(count(DISTINCT replaceRegexpAll(nullIf(nullIf(JSONExtractRaw(events.properties, '$feature_flag_response'), ''), 'null'), '^"|"$', '')), 1), 0), '$multiple', any(replaceRegexpAll(nullIf(nullIf(JSONExtractRaw(events.properties, '$feature_flag_response'), ''), 'null'), '^"|"$', ''))) AS variant,
+               min(toTimeZone(events.timestamp, 'UTC')) AS first_exposure_time,
+               argMin(events.uuid, toTimeZone(events.timestamp, 'UTC')) AS exposure_event_uuid,
+               argMin(events.`$session_id`, toTimeZone(events.timestamp, 'UTC')) AS exposure_session_id
+        FROM events
+        LEFT OUTER JOIN
+          (SELECT argMax(person_distinct_id_overrides.person_id, person_distinct_id_overrides.version) AS person_id,
+                  person_distinct_id_overrides.distinct_id AS distinct_id
+           FROM person_distinct_id_overrides
+           WHERE equals(person_distinct_id_overrides.team_id, 99999)
+           GROUP BY person_distinct_id_overrides.distinct_id
+           HAVING ifNull(equals(argMax(person_distinct_id_overrides.is_deleted, person_distinct_id_overrides.version), 0), 0) SETTINGS optimize_aggregation_in_order=1) AS events__override ON equals(events.distinct_id, events__override.distinct_id)
+        WHERE and(equals(events.team_id, 99999), greaterOrEquals(toTimeZone(events.timestamp, 'UTC'), toDateTime64('today', 6, 'UTC')), lessOrEquals(toTimeZone(events.timestamp, 'UTC'), toDateTime64('explicit_redacted_timestamp', 6, 'UTC')), equals(events.event, '$feature_flag_called'), in(replaceRegexpAll(nullIf(nullIf(JSONExtractRaw(events.properties, '$feature_flag_response'), ''), 'null'), '^"|"$', ''), ['control', 'test']), ifNull(equals(replaceRegexpAll(nullIf(nullIf(JSONExtractRaw(events.properties, '$feature_flag'), ''), 'null'), '^"|"$', ''), 'test-experiment'), 0))
+        GROUP BY entity_id) AS exposures
+     LEFT JOIN
+       (SELECT toTimeZone(events.timestamp, 'UTC') AS timestamp,
+               if(not(empty(events__override.distinct_id)), events__override.person_id, events.person_id) AS entity_id,
+               events.event AS event,
+               1 AS value
+        FROM events
+        LEFT OUTER JOIN
+          (SELECT argMax(person_distinct_id_overrides.person_id, person_distinct_id_overrides.version) AS person_id,
+                  person_distinct_id_overrides.distinct_id AS distinct_id
+           FROM person_distinct_id_overrides
+           WHERE equals(person_distinct_id_overrides.team_id, 99999)
+           GROUP BY person_distinct_id_overrides.distinct_id
+           HAVING ifNull(equals(argMax(person_distinct_id_overrides.is_deleted, person_distinct_id_overrides.version), 0), 0) SETTINGS optimize_aggregation_in_order=1) AS events__override ON equals(events.distinct_id, events__override.distinct_id)
+        WHERE and(equals(events.team_id, 99999), greaterOrEquals(toTimeZone(events.timestamp, 'UTC'), toDateTime64('today', 6, 'UTC')), less(toTimeZone(events.timestamp, 'UTC'), toDateTime64('explicit_redacted_timestamp', 6, 'UTC')), equals(events.event, 'purchase'))) AS metric_events ON and(equals(toString(exposures.entity_id), toString(metric_events.entity_id)), greaterOrEquals(metric_events.timestamp, exposures.first_exposure_time))
+     GROUP BY exposures.variant,
+              exposures.entity_id) AS metric_events
+  GROUP BY metric_events.variant
+  LIMIT 100 SETTINGS readonly=2,
+                     max_execution_time=600,
+                     allow_experimental_object_type=1,
+                     format_csv_allow_double_quotes=0,
+                     max_ast_elements=4000000,
+                     max_expanded_ast_elements=4000000,
+                     max_bytes_before_external_group_by=0,
+                     allow_experimental_analyzer=1,
+                     transform_null_in=1,
+                     optimize_min_equality_disjunction_chain_length=4294967295,
+                     allow_experimental_join_condition=1
+  '''
+# ---
+# name: TestExperimentQueryRunner.test_query_runner_includes_event_property_filters
+  '''
+  SELECT metric_events.variant AS variant,
+         count(metric_events.entity_id) AS num_users,
+         sum(metric_events.value) AS total_sum,
+         sum(power(metric_events.value, 2)) AS total_sum_of_squares
+  FROM
+    (SELECT exposures.variant AS variant,
+            exposures.entity_id AS entity_id,
+            any(exposures.exposure_event_uuid) AS exposure_event_uuid,
+            any(exposures.exposure_session_id) AS exposure_session_id,
+            sum(coalesce(accurateCastOrNull(metric_events.value, 'Float64'), 0)) AS value
+     FROM
+       (SELECT if(not(empty(events__override.distinct_id)), events__override.person_id, events.person_id) AS entity_id,
+               if(ifNull(greater(count(DISTINCT replaceRegexpAll(nullIf(nullIf(JSONExtractRaw(events.properties, '$feature_flag_response'), ''), 'null'), '^"|"$', '')), 1), 0), '$multiple', any(replaceRegexpAll(nullIf(nullIf(JSONExtractRaw(events.properties, '$feature_flag_response'), ''), 'null'), '^"|"$', ''))) AS variant,
+               min(toTimeZone(events.timestamp, 'UTC')) AS first_exposure_time,
+               argMin(events.uuid, toTimeZone(events.timestamp, 'UTC')) AS exposure_event_uuid,
+               argMin(events.`$session_id`, toTimeZone(events.timestamp, 'UTC')) AS exposure_session_id
+        FROM events
+        LEFT OUTER JOIN
+          (SELECT argMax(person_distinct_id_overrides.person_id, person_distinct_id_overrides.version) AS person_id,
+                  person_distinct_id_overrides.distinct_id AS distinct_id
+           FROM person_distinct_id_overrides
+           WHERE equals(person_distinct_id_overrides.team_id, 99999)
+           GROUP BY person_distinct_id_overrides.distinct_id
+           HAVING ifNull(equals(argMax(person_distinct_id_overrides.is_deleted, person_distinct_id_overrides.version), 0), 0) SETTINGS optimize_aggregation_in_order=1) AS events__override ON equals(events.distinct_id, events__override.distinct_id)
+        WHERE and(equals(events.team_id, 99999), greaterOrEquals(toTimeZone(events.timestamp, 'UTC'), toDateTime64('today', 6, 'UTC')), lessOrEquals(toTimeZone(events.timestamp, 'UTC'), toDateTime64('explicit_redacted_timestamp', 6, 'UTC')), equals(events.event, '$feature_flag_called'), in(replaceRegexpAll(nullIf(nullIf(JSONExtractRaw(events.properties, '$feature_flag_response'), ''), 'null'), '^"|"$', ''), ['control', 'test']), ifNull(equals(replaceRegexpAll(nullIf(nullIf(JSONExtractRaw(events.properties, '$feature_flag'), ''), 'null'), '^"|"$', ''), 'test-experiment'), 0))
+        GROUP BY entity_id) AS exposures
+     LEFT JOIN
+       (SELECT toTimeZone(events.timestamp, 'UTC') AS timestamp,
+               if(not(empty(events__override.distinct_id)), events__override.person_id, events.person_id) AS entity_id,
+               events.event AS event,
+               1 AS value
+        FROM events
+        LEFT OUTER JOIN
+          (SELECT argMax(person_distinct_id_overrides.person_id, person_distinct_id_overrides.version) AS person_id,
+                  person_distinct_id_overrides.distinct_id AS distinct_id
+           FROM person_distinct_id_overrides
+           WHERE equals(person_distinct_id_overrides.team_id, 99999)
+           GROUP BY person_distinct_id_overrides.distinct_id
+           HAVING ifNull(equals(argMax(person_distinct_id_overrides.is_deleted, person_distinct_id_overrides.version), 0), 0) SETTINGS optimize_aggregation_in_order=1) AS events__override ON equals(events.distinct_id, events__override.distinct_id)
+        WHERE and(equals(events.team_id, 99999), greaterOrEquals(toTimeZone(events.timestamp, 'UTC'), toDateTime64('today', 6, 'UTC')), less(toTimeZone(events.timestamp, 'UTC'), toDateTime64('explicit_redacted_timestamp', 6, 'UTC')), and(equals(events.event, 'purchase'), ifNull(notEquals(replaceRegexpAll(nullIf(nullIf(JSONExtractRaw(events.properties, 'plan'), ''), 'null'), '^"|"$', ''), 'pro'), 1)))) AS metric_events ON and(equals(toString(exposures.entity_id), toString(metric_events.entity_id)), greaterOrEquals(metric_events.timestamp, exposures.first_exposure_time))
+     GROUP BY exposures.variant,
+              exposures.entity_id) AS metric_events
+  GROUP BY metric_events.variant
+  LIMIT 100 SETTINGS readonly=2,
+                     max_execution_time=600,
+                     allow_experimental_object_type=1,
+                     format_csv_allow_double_quotes=0,
+                     max_ast_elements=4000000,
+                     max_expanded_ast_elements=4000000,
+                     max_bytes_before_external_group_by=0,
+                     allow_experimental_analyzer=1,
+                     transform_null_in=1,
+                     optimize_min_equality_disjunction_chain_length=4294967295,
+                     allow_experimental_join_condition=1
+  '''
+# ---
+# name: TestExperimentQueryRunner.test_query_runner_multiple_variant_handling_options_0_exclude
+  '''
+  SELECT metric_events.variant AS variant,
+         count(metric_events.entity_id) AS num_users,
+         sum(metric_events.value) AS total_sum,
+         sum(power(metric_events.value, 2)) AS total_sum_of_squares
+  FROM
+    (SELECT exposures.variant AS variant,
+            exposures.entity_id AS entity_id,
+            any(exposures.exposure_event_uuid) AS exposure_event_uuid,
+            any(exposures.exposure_session_id) AS exposure_session_id,
+            sum(coalesce(accurateCastOrNull(metric_events.value, 'Float64'), 0)) AS value
+     FROM
+       (SELECT if(not(empty(events__override.distinct_id)), events__override.person_id, events.person_id) AS entity_id,
+               if(ifNull(greater(count(DISTINCT replaceRegexpAll(nullIf(nullIf(JSONExtractRaw(events.properties, '$feature_flag_response'), ''), 'null'), '^"|"$', '')), 1), 0), '$multiple', any(replaceRegexpAll(nullIf(nullIf(JSONExtractRaw(events.properties, '$feature_flag_response'), ''), 'null'), '^"|"$', ''))) AS variant,
+               min(toTimeZone(events.timestamp, 'UTC')) AS first_exposure_time,
+               argMin(events.uuid, toTimeZone(events.timestamp, 'UTC')) AS exposure_event_uuid,
+               argMin(events.`$session_id`, toTimeZone(events.timestamp, 'UTC')) AS exposure_session_id
+        FROM events
+        LEFT OUTER JOIN
+          (SELECT argMax(person_distinct_id_overrides.person_id, person_distinct_id_overrides.version) AS person_id,
+                  person_distinct_id_overrides.distinct_id AS distinct_id
+           FROM person_distinct_id_overrides
+           WHERE equals(person_distinct_id_overrides.team_id, 99999)
+           GROUP BY person_distinct_id_overrides.distinct_id
+           HAVING ifNull(equals(argMax(person_distinct_id_overrides.is_deleted, person_distinct_id_overrides.version), 0), 0) SETTINGS optimize_aggregation_in_order=1) AS events__override ON equals(events.distinct_id, events__override.distinct_id)
+        WHERE and(equals(events.team_id, 99999), greaterOrEquals(toTimeZone(events.timestamp, 'UTC'), toDateTime64('today', 6, 'UTC')), lessOrEquals(toTimeZone(events.timestamp, 'UTC'), toDateTime64('explicit_redacted_timestamp', 6, 'UTC')), equals(events.event, '$feature_flag_called'), in(replaceRegexpAll(nullIf(nullIf(JSONExtractRaw(events.properties, '$feature_flag_response'), ''), 'null'), '^"|"$', ''), ['control', 'test']), ifNull(equals(replaceRegexpAll(nullIf(nullIf(JSONExtractRaw(events.properties, '$feature_flag'), ''), 'null'), '^"|"$', ''), 'test-experiment'), 0))
+        GROUP BY entity_id) AS exposures
+     LEFT JOIN
+       (SELECT toTimeZone(events.timestamp, 'UTC') AS timestamp,
+               if(not(empty(events__override.distinct_id)), events__override.person_id, events.person_id) AS entity_id,
+               events.event AS event,
+               1 AS value
+        FROM events
+        LEFT OUTER JOIN
+          (SELECT argMax(person_distinct_id_overrides.person_id, person_distinct_id_overrides.version) AS person_id,
+                  person_distinct_id_overrides.distinct_id AS distinct_id
+           FROM person_distinct_id_overrides
+           WHERE equals(person_distinct_id_overrides.team_id, 99999)
+           GROUP BY person_distinct_id_overrides.distinct_id
            HAVING ifNull(equals(argMax(person_distinct_id_overrides.is_deleted, person_distinct_id_overrides.version), 0), 0) SETTINGS optimize_aggregation_in_order=1) AS events__override ON equals(events.distinct_id, events__override.distinct_id)
         WHERE and(equals(events.team_id, 99999), greaterOrEquals(toTimeZone(events.timestamp, 'UTC'), toDateTime64('today', 6, 'UTC')), less(toTimeZone(events.timestamp, 'UTC'), toDateTime64('explicit_redacted_timestamp', 6, 'UTC')), equals(events.event, '$pageview'))) AS metric_events ON and(equals(toString(exposures.entity_id), toString(metric_events.entity_id)), greaterOrEquals(metric_events.timestamp, exposures.first_exposure_time))
->>>>>>> 349d6926
-     GROUP BY exposures.variant,
-              exposures.entity_id) AS metric_events
-  GROUP BY metric_events.variant
-  LIMIT 100 SETTINGS readonly=2,
-                     max_execution_time=600,
-                     allow_experimental_object_type=1,
-                     format_csv_allow_double_quotes=0,
-                     max_ast_elements=4000000,
-                     max_expanded_ast_elements=4000000,
-                     max_bytes_before_external_group_by=0,
-                     allow_experimental_analyzer=1,
-                     transform_null_in=1,
-                     optimize_min_equality_disjunction_chain_length=4294967295,
-                     allow_experimental_join_condition=1
-  '''
-# ---
-# name: TestExperimentQueryRunner.test_query_runner_group_aggregation_mean_metric
-  '''
-  SELECT metric_events.variant AS variant,
-         count(metric_events.entity_id) AS num_users,
-         sum(metric_events.value) AS total_sum,
-         sum(power(metric_events.value, 2)) AS total_sum_of_squares
-  FROM
-    (SELECT exposures.variant AS variant,
-            exposures.entity_id AS entity_id,
-            any(exposures.exposure_event_uuid) AS exposure_event_uuid,
-            any(exposures.exposure_session_id) AS exposure_session_id,
-            sum(coalesce(accurateCastOrNull(metric_events.value, 'Float64'), 0)) AS value
-     FROM
-       (SELECT if(less(toTimeZone(events.timestamp, 'UTC'), '2020-01-01 12:00:00'), '', events.`$group_0`) AS entity_id,
-               if(ifNull(greater(count(DISTINCT replaceRegexpAll(nullIf(nullIf(JSONExtractRaw(events.properties, '$feature_flag_response'), ''), 'null'), '^"|"$', '')), 1), 0), '$multiple', any(replaceRegexpAll(nullIf(nullIf(JSONExtractRaw(events.properties, '$feature_flag_response'), ''), 'null'), '^"|"$', ''))) AS variant,
-               min(toTimeZone(events.timestamp, 'UTC')) AS first_exposure_time,
-               argMin(events.uuid, toTimeZone(events.timestamp, 'UTC')) AS exposure_event_uuid,
-               argMin(events.`$session_id`, toTimeZone(events.timestamp, 'UTC')) AS exposure_session_id
-        FROM events
-        WHERE and(equals(events.team_id, 99999), greaterOrEquals(toTimeZone(events.timestamp, 'UTC'), toDateTime64('today', 6, 'UTC')), lessOrEquals(toTimeZone(events.timestamp, 'UTC'), toDateTime64('2020-01-15 12:00:00.000000', 6, 'UTC')), equals(events.event, '$feature_flag_called'), in(replaceRegexpAll(nullIf(nullIf(JSONExtractRaw(events.properties, '$feature_flag_response'), ''), 'null'), '^"|"$', ''), ['control', 'test']), ifNull(equals(replaceRegexpAll(nullIf(nullIf(JSONExtractRaw(events.properties, '$feature_flag'), ''), 'null'), '^"|"$', ''), 'test-experiment'), 0))
-        GROUP BY entity_id) AS exposures
-     LEFT JOIN
-       (SELECT toTimeZone(events.timestamp, 'UTC') AS timestamp,
-               if(less(toTimeZone(events.timestamp, 'UTC'), '2020-01-01 12:00:00'), '', events.`$group_0`) AS entity_id,
-               events.event AS event,
-               1 AS value
-        FROM events
-        WHERE and(equals(events.team_id, 99999), greaterOrEquals(toTimeZone(events.timestamp, 'UTC'), toDateTime64('today', 6, 'UTC')), less(toTimeZone(events.timestamp, 'UTC'), toDateTime64('2020-01-15 12:00:00.000000', 6, 'UTC')), equals(events.event, 'purchase'))) AS metric_events ON and(equals(toString(exposures.entity_id), toString(metric_events.entity_id)), greaterOrEquals(metric_events.timestamp, exposures.first_exposure_time))
-     GROUP BY exposures.variant,
-              exposures.entity_id) AS metric_events
-  GROUP BY metric_events.variant
-  LIMIT 100 SETTINGS readonly=2,
-                     max_execution_time=600,
-                     allow_experimental_object_type=1,
-                     format_csv_allow_double_quotes=0,
-                     max_ast_elements=4000000,
-                     max_expanded_ast_elements=4000000,
-                     max_bytes_before_external_group_by=0,
-                     allow_experimental_analyzer=1,
-                     transform_null_in=1,
-                     optimize_min_equality_disjunction_chain_length=4294967295,
-                     allow_experimental_join_condition=1
-  '''
-# ---
-# name: TestExperimentQueryRunner.test_query_runner_group_aggregation_mean_property_sum_metric
-  '''
-  SELECT metric_events.variant AS variant,
-         count(metric_events.entity_id) AS num_users,
-         sum(metric_events.value) AS total_sum,
-         sum(power(metric_events.value, 2)) AS total_sum_of_squares
-  FROM
-    (SELECT exposures.variant AS variant,
-            exposures.entity_id AS entity_id,
-            any(exposures.exposure_event_uuid) AS exposure_event_uuid,
-            any(exposures.exposure_session_id) AS exposure_session_id,
-            sum(coalesce(accurateCastOrNull(metric_events.value, 'Float64'), 0)) AS value
-     FROM
-       (SELECT if(less(toTimeZone(events.timestamp, 'UTC'), '2020-01-01 12:00:00'), '', events.`$group_0`) AS entity_id,
-               if(ifNull(greater(count(DISTINCT replaceRegexpAll(nullIf(nullIf(JSONExtractRaw(events.properties, '$feature_flag_response'), ''), 'null'), '^"|"$', '')), 1), 0), '$multiple', any(replaceRegexpAll(nullIf(nullIf(JSONExtractRaw(events.properties, '$feature_flag_response'), ''), 'null'), '^"|"$', ''))) AS variant,
-               min(toTimeZone(events.timestamp, 'UTC')) AS first_exposure_time,
-               argMin(events.uuid, toTimeZone(events.timestamp, 'UTC')) AS exposure_event_uuid,
-               argMin(events.`$session_id`, toTimeZone(events.timestamp, 'UTC')) AS exposure_session_id
-        FROM events
-        WHERE and(equals(events.team_id, 99999), greaterOrEquals(toTimeZone(events.timestamp, 'UTC'), toDateTime64('today', 6, 'UTC')), lessOrEquals(toTimeZone(events.timestamp, 'UTC'), toDateTime64('2020-01-15 12:00:00.000000', 6, 'UTC')), equals(events.event, '$feature_flag_called'), in(replaceRegexpAll(nullIf(nullIf(JSONExtractRaw(events.properties, '$feature_flag_response'), ''), 'null'), '^"|"$', ''), ['control', 'test']), ifNull(equals(replaceRegexpAll(nullIf(nullIf(JSONExtractRaw(events.properties, '$feature_flag'), ''), 'null'), '^"|"$', ''), 'test-experiment'), 0))
-        GROUP BY entity_id) AS exposures
-     LEFT JOIN
-       (SELECT toTimeZone(events.timestamp, 'UTC') AS timestamp,
-               if(less(toTimeZone(events.timestamp, 'UTC'), '2020-01-01 12:00:00'), '', events.`$group_0`) AS entity_id,
-               events.event AS event,
-               accurateCastOrNull(replaceRegexpAll(nullIf(nullIf(JSONExtractRaw(events.properties, 'amount'), ''), 'null'), '^"|"$', ''), 'Float64') AS value
-        FROM events
-        WHERE and(equals(events.team_id, 99999), greaterOrEquals(toTimeZone(events.timestamp, 'UTC'), toDateTime64('today', 6, 'UTC')), less(toTimeZone(events.timestamp, 'UTC'), toDateTime64('2020-01-15 12:00:00.000000', 6, 'UTC')), equals(events.event, 'purchase'))) AS metric_events ON and(equals(toString(exposures.entity_id), toString(metric_events.entity_id)), greaterOrEquals(metric_events.timestamp, exposures.first_exposure_time))
-     GROUP BY exposures.variant,
-              exposures.entity_id) AS metric_events
-  GROUP BY metric_events.variant
-  LIMIT 100 SETTINGS readonly=2,
-                     max_execution_time=600,
-                     allow_experimental_object_type=1,
-                     format_csv_allow_double_quotes=0,
-                     max_ast_elements=4000000,
-                     max_expanded_ast_elements=4000000,
-                     max_bytes_before_external_group_by=0,
-                     allow_experimental_analyzer=1,
-                     transform_null_in=1,
-                     optimize_min_equality_disjunction_chain_length=4294967295,
-                     allow_experimental_join_condition=1
-  '''
-# ---
-# name: TestExperimentQueryRunner.test_query_runner_includes_date_range
-  '''
-  SELECT metric_events.variant AS variant,
-         count(metric_events.entity_id) AS num_users,
-         sum(metric_events.value) AS total_sum,
-         sum(power(metric_events.value, 2)) AS total_sum_of_squares
-  FROM
-    (SELECT exposures.variant AS variant,
-            exposures.entity_id AS entity_id,
-            any(exposures.exposure_event_uuid) AS exposure_event_uuid,
-            any(exposures.exposure_session_id) AS exposure_session_id,
-            sum(coalesce(accurateCastOrNull(metric_events.value, 'Float64'), 0)) AS value
-     FROM
-       (SELECT if(not(empty(events__override.distinct_id)), events__override.person_id, events.person_id) AS entity_id,
-               if(ifNull(greater(count(DISTINCT replaceRegexpAll(nullIf(nullIf(JSONExtractRaw(events.properties, '$feature_flag_response'), ''), 'null'), '^"|"$', '')), 1), 0), '$multiple', any(replaceRegexpAll(nullIf(nullIf(JSONExtractRaw(events.properties, '$feature_flag_response'), ''), 'null'), '^"|"$', ''))) AS variant,
-               min(toTimeZone(events.timestamp, 'UTC')) AS first_exposure_time,
-               argMin(events.uuid, toTimeZone(events.timestamp, 'UTC')) AS exposure_event_uuid,
-               argMin(events.`$session_id`, toTimeZone(events.timestamp, 'UTC')) AS exposure_session_id
-        FROM events
-        LEFT OUTER JOIN
-          (SELECT tupleElement(argMax(tuple(person_distinct_id_overrides.person_id), person_distinct_id_overrides.version), 1) AS person_id,
-                  person_distinct_id_overrides.distinct_id AS distinct_id
-           FROM person_distinct_id_overrides
-           WHERE equals(person_distinct_id_overrides.team_id, 99999)
-           GROUP BY person_distinct_id_overrides.distinct_id
-           HAVING ifNull(equals(tupleElement(argMax(tuple(person_distinct_id_overrides.is_deleted), person_distinct_id_overrides.version), 1), 0), 0) SETTINGS optimize_aggregation_in_order=1) AS events__override ON equals(events.distinct_id, events__override.distinct_id)
-        WHERE and(equals(events.team_id, 99999), greaterOrEquals(toTimeZone(events.timestamp, 'UTC'), toDateTime64('today', 6, 'UTC')), lessOrEquals(toTimeZone(events.timestamp, 'UTC'), toDateTime64('2020-02-01 12:00:00.000000', 6, 'UTC')), equals(events.event, '$feature_flag_called'), in(replaceRegexpAll(nullIf(nullIf(JSONExtractRaw(events.properties, '$feature_flag_response'), ''), 'null'), '^"|"$', ''), ['control', 'test']), ifNull(equals(replaceRegexpAll(nullIf(nullIf(JSONExtractRaw(events.properties, '$feature_flag'), ''), 'null'), '^"|"$', ''), 'test-experiment'), 0))
-        GROUP BY entity_id) AS exposures
-     LEFT JOIN
-       (SELECT toTimeZone(events.timestamp, 'UTC') AS timestamp,
-               if(not(empty(events__override.distinct_id)), events__override.person_id, events.person_id) AS entity_id,
-               events.event AS event,
-               1 AS value
-        FROM events
-        LEFT OUTER JOIN
-          (SELECT tupleElement(argMax(tuple(person_distinct_id_overrides.person_id), person_distinct_id_overrides.version), 1) AS person_id,
-                  person_distinct_id_overrides.distinct_id AS distinct_id
-           FROM person_distinct_id_overrides
-           WHERE equals(person_distinct_id_overrides.team_id, 99999)
-           GROUP BY person_distinct_id_overrides.distinct_id
-<<<<<<< HEAD
-           HAVING ifNull(equals(tupleElement(argMax(tuple(person_distinct_id_overrides.is_deleted), person_distinct_id_overrides.version), 1), 0), 0) SETTINGS optimize_aggregation_in_order=1) AS events__override ON equals(events.distinct_id, events__override.distinct_id)
-        INNER JOIN
-          (SELECT if(not(empty(events__override.distinct_id)), events__override.person_id, events.person_id) AS entity_id,
-                  if(ifNull(greater(count(DISTINCT replaceRegexpAll(nullIf(nullIf(JSONExtractRaw(events.properties, '$feature_flag_response'), ''), 'null'), '^"|"$', '')), 1), 0), '$multiple', any(replaceRegexpAll(nullIf(nullIf(JSONExtractRaw(events.properties, '$feature_flag_response'), ''), 'null'), '^"|"$', ''))) AS variant,
-                  min(toTimeZone(events.timestamp, 'UTC')) AS first_exposure_time
-           FROM events
-           LEFT OUTER JOIN
-             (SELECT tupleElement(argMax(tuple(person_distinct_id_overrides.person_id), person_distinct_id_overrides.version), 1) AS person_id,
-                     person_distinct_id_overrides.distinct_id AS distinct_id
-              FROM person_distinct_id_overrides
-              WHERE equals(person_distinct_id_overrides.team_id, 99999)
-              GROUP BY person_distinct_id_overrides.distinct_id
-              HAVING ifNull(equals(tupleElement(argMax(tuple(person_distinct_id_overrides.is_deleted), person_distinct_id_overrides.version), 1), 0), 0) SETTINGS optimize_aggregation_in_order=1) AS events__override ON equals(events.distinct_id, events__override.distinct_id)
-           WHERE and(equals(events.team_id, 99999), greaterOrEquals(toTimeZone(events.timestamp, 'UTC'), toDateTime64('today', 6, 'UTC')), lessOrEquals(toTimeZone(events.timestamp, 'UTC'), toDateTime64('2020-02-01 12:00:00.000000', 6, 'UTC')), equals(events.event, '$feature_flag_called'), in(replaceRegexpAll(nullIf(nullIf(JSONExtractRaw(events.properties, '$feature_flag_response'), ''), 'null'), '^"|"$', ''), ['control', 'test']), ifNull(equals(replaceRegexpAll(nullIf(nullIf(JSONExtractRaw(events.properties, '$feature_flag'), ''), 'null'), '^"|"$', ''), 'test-experiment'), 0))
-           GROUP BY entity_id) AS exposure_data ON equals(if(not(empty(events__override.distinct_id)), events__override.person_id, events.person_id), exposure_data.entity_id)
-        WHERE and(equals(events.team_id, 99999), greaterOrEquals(toTimeZone(events.timestamp, 'UTC'), toDateTime64('today', 6, 'UTC')), greaterOrEquals(toTimeZone(events.timestamp, 'UTC'), exposure_data.first_exposure_time), lessOrEquals(toTimeZone(events.timestamp, 'UTC'), toDateTime64('2020-02-01 12:00:00.000000', 6, 'UTC')), equals(events.event, 'purchase'))) AS metric_events ON equals(toString(exposures.entity_id), toString(metric_events.entity_id))
-=======
+     GROUP BY exposures.variant,
+              exposures.entity_id) AS metric_events
+  GROUP BY metric_events.variant
+  LIMIT 100 SETTINGS readonly=2,
+                     max_execution_time=600,
+                     allow_experimental_object_type=1,
+                     format_csv_allow_double_quotes=0,
+                     max_ast_elements=4000000,
+                     max_expanded_ast_elements=4000000,
+                     max_bytes_before_external_group_by=0,
+                     allow_experimental_analyzer=1,
+                     transform_null_in=1,
+                     optimize_min_equality_disjunction_chain_length=4294967295,
+                     allow_experimental_join_condition=1
+  '''
+# ---
+# name: TestExperimentQueryRunner.test_query_runner_multiple_variant_handling_options_1_first_seen
+  '''
+  SELECT metric_events.variant AS variant,
+         count(metric_events.entity_id) AS num_users,
+         sum(metric_events.value) AS total_sum,
+         sum(power(metric_events.value, 2)) AS total_sum_of_squares
+  FROM
+    (SELECT exposures.variant AS variant,
+            exposures.entity_id AS entity_id,
+            any(exposures.exposure_event_uuid) AS exposure_event_uuid,
+            any(exposures.exposure_session_id) AS exposure_session_id,
+            sum(coalesce(accurateCastOrNull(metric_events.value, 'Float64'), 0)) AS value
+     FROM
+       (SELECT if(not(empty(events__override.distinct_id)), events__override.person_id, events.person_id) AS entity_id,
+               argMin(replaceRegexpAll(nullIf(nullIf(JSONExtractRaw(events.properties, '$feature_flag_response'), ''), 'null'), '^"|"$', ''), toTimeZone(events.timestamp, 'UTC')) AS variant,
+               min(toTimeZone(events.timestamp, 'UTC')) AS first_exposure_time,
+               argMin(events.uuid, toTimeZone(events.timestamp, 'UTC')) AS exposure_event_uuid,
+               argMin(events.`$session_id`, toTimeZone(events.timestamp, 'UTC')) AS exposure_session_id
+        FROM events
+        LEFT OUTER JOIN
+          (SELECT argMax(person_distinct_id_overrides.person_id, person_distinct_id_overrides.version) AS person_id,
+                  person_distinct_id_overrides.distinct_id AS distinct_id
+           FROM person_distinct_id_overrides
+           WHERE equals(person_distinct_id_overrides.team_id, 99999)
+           GROUP BY person_distinct_id_overrides.distinct_id
+           HAVING ifNull(equals(argMax(person_distinct_id_overrides.is_deleted, person_distinct_id_overrides.version), 0), 0) SETTINGS optimize_aggregation_in_order=1) AS events__override ON equals(events.distinct_id, events__override.distinct_id)
+        WHERE and(equals(events.team_id, 99999), greaterOrEquals(toTimeZone(events.timestamp, 'UTC'), toDateTime64('today', 6, 'UTC')), lessOrEquals(toTimeZone(events.timestamp, 'UTC'), toDateTime64('explicit_redacted_timestamp', 6, 'UTC')), equals(events.event, '$feature_flag_called'), in(replaceRegexpAll(nullIf(nullIf(JSONExtractRaw(events.properties, '$feature_flag_response'), ''), 'null'), '^"|"$', ''), ['control', 'test']), ifNull(equals(replaceRegexpAll(nullIf(nullIf(JSONExtractRaw(events.properties, '$feature_flag'), ''), 'null'), '^"|"$', ''), 'test-experiment'), 0))
+        GROUP BY entity_id) AS exposures
+     LEFT JOIN
+       (SELECT toTimeZone(events.timestamp, 'UTC') AS timestamp,
+               if(not(empty(events__override.distinct_id)), events__override.person_id, events.person_id) AS entity_id,
+               events.event AS event,
+               1 AS value
+        FROM events
+        LEFT OUTER JOIN
+          (SELECT argMax(person_distinct_id_overrides.person_id, person_distinct_id_overrides.version) AS person_id,
+                  person_distinct_id_overrides.distinct_id AS distinct_id
+           FROM person_distinct_id_overrides
+           WHERE equals(person_distinct_id_overrides.team_id, 99999)
+           GROUP BY person_distinct_id_overrides.distinct_id
+           HAVING ifNull(equals(argMax(person_distinct_id_overrides.is_deleted, person_distinct_id_overrides.version), 0), 0) SETTINGS optimize_aggregation_in_order=1) AS events__override ON equals(events.distinct_id, events__override.distinct_id)
+        WHERE and(equals(events.team_id, 99999), greaterOrEquals(toTimeZone(events.timestamp, 'UTC'), toDateTime64('today', 6, 'UTC')), less(toTimeZone(events.timestamp, 'UTC'), toDateTime64('explicit_redacted_timestamp', 6, 'UTC')), equals(events.event, '$pageview'))) AS metric_events ON and(equals(toString(exposures.entity_id), toString(metric_events.entity_id)), greaterOrEquals(metric_events.timestamp, exposures.first_exposure_time))
+     GROUP BY exposures.variant,
+              exposures.entity_id) AS metric_events
+  GROUP BY metric_events.variant
+  LIMIT 100 SETTINGS readonly=2,
+                     max_execution_time=600,
+                     allow_experimental_object_type=1,
+                     format_csv_allow_double_quotes=0,
+                     max_ast_elements=4000000,
+                     max_expanded_ast_elements=4000000,
+                     max_bytes_before_external_group_by=0,
+                     allow_experimental_analyzer=1,
+                     transform_null_in=1,
+                     optimize_min_equality_disjunction_chain_length=4294967295,
+                     allow_experimental_join_condition=1
+  '''
+# ---
+# name: TestExperimentQueryRunner.test_query_runner_no_control_variant
+  '''
+  SELECT metric_events.variant AS variant,
+         count(metric_events.entity_id) AS num_users,
+         sum(metric_events.value) AS total_sum,
+         sum(power(metric_events.value, 2)) AS total_sum_of_squares
+  FROM
+    (SELECT exposures.variant AS variant,
+            exposures.entity_id AS entity_id,
+            any(exposures.exposure_event_uuid) AS exposure_event_uuid,
+            any(exposures.exposure_session_id) AS exposure_session_id,
+            sum(coalesce(accurateCastOrNull(metric_events.value, 'Float64'), 0)) AS value
+     FROM
+       (SELECT if(not(empty(events__override.distinct_id)), events__override.person_id, events.person_id) AS entity_id,
+               if(ifNull(greater(count(DISTINCT replaceRegexpAll(nullIf(nullIf(JSONExtractRaw(events.properties, '$feature_flag_response'), ''), 'null'), '^"|"$', '')), 1), 0), '$multiple', any(replaceRegexpAll(nullIf(nullIf(JSONExtractRaw(events.properties, '$feature_flag_response'), ''), 'null'), '^"|"$', ''))) AS variant,
+               min(toTimeZone(events.timestamp, 'UTC')) AS first_exposure_time,
+               argMin(events.uuid, toTimeZone(events.timestamp, 'UTC')) AS exposure_event_uuid,
+               argMin(events.`$session_id`, toTimeZone(events.timestamp, 'UTC')) AS exposure_session_id
+        FROM events
+        LEFT OUTER JOIN
+          (SELECT argMax(person_distinct_id_overrides.person_id, person_distinct_id_overrides.version) AS person_id,
+                  person_distinct_id_overrides.distinct_id AS distinct_id
+           FROM person_distinct_id_overrides
+           WHERE equals(person_distinct_id_overrides.team_id, 99999)
+           GROUP BY person_distinct_id_overrides.distinct_id
+           HAVING ifNull(equals(argMax(person_distinct_id_overrides.is_deleted, person_distinct_id_overrides.version), 0), 0) SETTINGS optimize_aggregation_in_order=1) AS events__override ON equals(events.distinct_id, events__override.distinct_id)
+        WHERE and(equals(events.team_id, 99999), greaterOrEquals(toTimeZone(events.timestamp, 'UTC'), toDateTime64('today', 6, 'UTC')), lessOrEquals(toTimeZone(events.timestamp, 'UTC'), toDateTime64('explicit_redacted_timestamp', 6, 'UTC')), equals(events.event, '$feature_flag_called'), in(replaceRegexpAll(nullIf(nullIf(JSONExtractRaw(events.properties, '$feature_flag_response'), ''), 'null'), '^"|"$', ''), ['control', 'test']), ifNull(equals(replaceRegexpAll(nullIf(nullIf(JSONExtractRaw(events.properties, '$feature_flag'), ''), 'null'), '^"|"$', ''), 'test-experiment'), 0))
+        GROUP BY entity_id) AS exposures
+     LEFT JOIN
+       (SELECT toTimeZone(events.timestamp, 'UTC') AS timestamp,
+               if(not(empty(events__override.distinct_id)), events__override.person_id, events.person_id) AS entity_id,
+               events.event AS event,
+               1 AS value
+        FROM events
+        LEFT OUTER JOIN
+          (SELECT argMax(person_distinct_id_overrides.person_id, person_distinct_id_overrides.version) AS person_id,
+                  person_distinct_id_overrides.distinct_id AS distinct_id
+           FROM person_distinct_id_overrides
+           WHERE equals(person_distinct_id_overrides.team_id, 99999)
+           GROUP BY person_distinct_id_overrides.distinct_id
            HAVING ifNull(equals(argMax(person_distinct_id_overrides.is_deleted, person_distinct_id_overrides.version), 0), 0) SETTINGS optimize_aggregation_in_order=1) AS events__override ON equals(events.distinct_id, events__override.distinct_id)
         WHERE and(equals(events.team_id, 99999), greaterOrEquals(toTimeZone(events.timestamp, 'UTC'), toDateTime64('today', 6, 'UTC')), less(toTimeZone(events.timestamp, 'UTC'), toDateTime64('explicit_redacted_timestamp', 6, 'UTC')), equals(events.event, 'purchase'))) AS metric_events ON and(equals(toString(exposures.entity_id), toString(metric_events.entity_id)), greaterOrEquals(metric_events.timestamp, exposures.first_exposure_time))
->>>>>>> 349d6926
-     GROUP BY exposures.variant,
-              exposures.entity_id) AS metric_events
-  GROUP BY metric_events.variant
-  LIMIT 100 SETTINGS readonly=2,
-                     max_execution_time=600,
-                     allow_experimental_object_type=1,
-                     format_csv_allow_double_quotes=0,
-                     max_ast_elements=4000000,
-                     max_expanded_ast_elements=4000000,
-                     max_bytes_before_external_group_by=0,
-                     allow_experimental_analyzer=1,
-                     transform_null_in=1,
-                     optimize_min_equality_disjunction_chain_length=4294967295,
-                     allow_experimental_join_condition=1
-  '''
-# ---
-# name: TestExperimentQueryRunner.test_query_runner_includes_event_property_filters
-  '''
-  SELECT metric_events.variant AS variant,
-         count(metric_events.entity_id) AS num_users,
-         sum(metric_events.value) AS total_sum,
-         sum(power(metric_events.value, 2)) AS total_sum_of_squares
-  FROM
-    (SELECT exposures.variant AS variant,
-            exposures.entity_id AS entity_id,
-            any(exposures.exposure_event_uuid) AS exposure_event_uuid,
-            any(exposures.exposure_session_id) AS exposure_session_id,
-            sum(coalesce(accurateCastOrNull(metric_events.value, 'Float64'), 0)) AS value
-     FROM
-       (SELECT if(not(empty(events__override.distinct_id)), events__override.person_id, events.person_id) AS entity_id,
-               if(ifNull(greater(count(DISTINCT replaceRegexpAll(nullIf(nullIf(JSONExtractRaw(events.properties, '$feature_flag_response'), ''), 'null'), '^"|"$', '')), 1), 0), '$multiple', any(replaceRegexpAll(nullIf(nullIf(JSONExtractRaw(events.properties, '$feature_flag_response'), ''), 'null'), '^"|"$', ''))) AS variant,
-               min(toTimeZone(events.timestamp, 'UTC')) AS first_exposure_time,
-               argMin(events.uuid, toTimeZone(events.timestamp, 'UTC')) AS exposure_event_uuid,
-               argMin(events.`$session_id`, toTimeZone(events.timestamp, 'UTC')) AS exposure_session_id
-        FROM events
-        LEFT OUTER JOIN
-          (SELECT tupleElement(argMax(tuple(person_distinct_id_overrides.person_id), person_distinct_id_overrides.version), 1) AS person_id,
-                  person_distinct_id_overrides.distinct_id AS distinct_id
-           FROM person_distinct_id_overrides
-           WHERE equals(person_distinct_id_overrides.team_id, 99999)
-           GROUP BY person_distinct_id_overrides.distinct_id
-           HAVING ifNull(equals(tupleElement(argMax(tuple(person_distinct_id_overrides.is_deleted), person_distinct_id_overrides.version), 1), 0), 0) SETTINGS optimize_aggregation_in_order=1) AS events__override ON equals(events.distinct_id, events__override.distinct_id)
-        WHERE and(equals(events.team_id, 99999), greaterOrEquals(toTimeZone(events.timestamp, 'UTC'), toDateTime64('today', 6, 'UTC')), lessOrEquals(toTimeZone(events.timestamp, 'UTC'), toDateTime64('2020-01-15 12:00:00.000000', 6, 'UTC')), equals(events.event, '$feature_flag_called'), in(replaceRegexpAll(nullIf(nullIf(JSONExtractRaw(events.properties, '$feature_flag_response'), ''), 'null'), '^"|"$', ''), ['control', 'test']), ifNull(equals(replaceRegexpAll(nullIf(nullIf(JSONExtractRaw(events.properties, '$feature_flag'), ''), 'null'), '^"|"$', ''), 'test-experiment'), 0))
-        GROUP BY entity_id) AS exposures
-     LEFT JOIN
-       (SELECT toTimeZone(events.timestamp, 'UTC') AS timestamp,
-               if(not(empty(events__override.distinct_id)), events__override.person_id, events.person_id) AS entity_id,
-               events.event AS event,
-               1 AS value
-        FROM events
-        LEFT OUTER JOIN
-          (SELECT tupleElement(argMax(tuple(person_distinct_id_overrides.person_id), person_distinct_id_overrides.version), 1) AS person_id,
-                  person_distinct_id_overrides.distinct_id AS distinct_id
-           FROM person_distinct_id_overrides
-           WHERE equals(person_distinct_id_overrides.team_id, 99999)
-           GROUP BY person_distinct_id_overrides.distinct_id
-<<<<<<< HEAD
-           HAVING ifNull(equals(tupleElement(argMax(tuple(person_distinct_id_overrides.is_deleted), person_distinct_id_overrides.version), 1), 0), 0) SETTINGS optimize_aggregation_in_order=1) AS events__override ON equals(events.distinct_id, events__override.distinct_id)
-        INNER JOIN
-          (SELECT if(not(empty(events__override.distinct_id)), events__override.person_id, events.person_id) AS entity_id,
-                  if(ifNull(greater(count(DISTINCT replaceRegexpAll(nullIf(nullIf(JSONExtractRaw(events.properties, '$feature_flag_response'), ''), 'null'), '^"|"$', '')), 1), 0), '$multiple', any(replaceRegexpAll(nullIf(nullIf(JSONExtractRaw(events.properties, '$feature_flag_response'), ''), 'null'), '^"|"$', ''))) AS variant,
-                  min(toTimeZone(events.timestamp, 'UTC')) AS first_exposure_time
-           FROM events
-           LEFT OUTER JOIN
-             (SELECT tupleElement(argMax(tuple(person_distinct_id_overrides.person_id), person_distinct_id_overrides.version), 1) AS person_id,
-                     person_distinct_id_overrides.distinct_id AS distinct_id
-              FROM person_distinct_id_overrides
-              WHERE equals(person_distinct_id_overrides.team_id, 99999)
-              GROUP BY person_distinct_id_overrides.distinct_id
-              HAVING ifNull(equals(tupleElement(argMax(tuple(person_distinct_id_overrides.is_deleted), person_distinct_id_overrides.version), 1), 0), 0) SETTINGS optimize_aggregation_in_order=1) AS events__override ON equals(events.distinct_id, events__override.distinct_id)
-           WHERE and(equals(events.team_id, 99999), greaterOrEquals(toTimeZone(events.timestamp, 'UTC'), toDateTime64('today', 6, 'UTC')), lessOrEquals(toTimeZone(events.timestamp, 'UTC'), toDateTime64('2020-01-15 12:00:00.000000', 6, 'UTC')), equals(events.event, '$feature_flag_called'), in(replaceRegexpAll(nullIf(nullIf(JSONExtractRaw(events.properties, '$feature_flag_response'), ''), 'null'), '^"|"$', ''), ['control', 'test']), ifNull(equals(replaceRegexpAll(nullIf(nullIf(JSONExtractRaw(events.properties, '$feature_flag'), ''), 'null'), '^"|"$', ''), 'test-experiment'), 0))
-           GROUP BY entity_id) AS exposure_data ON equals(if(not(empty(events__override.distinct_id)), events__override.person_id, events.person_id), exposure_data.entity_id)
-        WHERE and(equals(events.team_id, 99999), greaterOrEquals(toTimeZone(events.timestamp, 'UTC'), toDateTime64('today', 6, 'UTC')), greaterOrEquals(toTimeZone(events.timestamp, 'UTC'), exposure_data.first_exposure_time), lessOrEquals(toTimeZone(events.timestamp, 'UTC'), toDateTime64('2020-01-15 12:00:00.000000', 6, 'UTC')), and(equals(events.event, 'purchase'), ifNull(notEquals(replaceRegexpAll(nullIf(nullIf(JSONExtractRaw(events.properties, 'plan'), ''), 'null'), '^"|"$', ''), 'pro'), 1)))) AS metric_events ON equals(toString(exposures.entity_id), toString(metric_events.entity_id))
-=======
-           HAVING ifNull(equals(argMax(person_distinct_id_overrides.is_deleted, person_distinct_id_overrides.version), 0), 0) SETTINGS optimize_aggregation_in_order=1) AS events__override ON equals(events.distinct_id, events__override.distinct_id)
-        WHERE and(equals(events.team_id, 99999), greaterOrEquals(toTimeZone(events.timestamp, 'UTC'), toDateTime64('today', 6, 'UTC')), less(toTimeZone(events.timestamp, 'UTC'), toDateTime64('explicit_redacted_timestamp', 6, 'UTC')), and(equals(events.event, 'purchase'), ifNull(notEquals(replaceRegexpAll(nullIf(nullIf(JSONExtractRaw(events.properties, 'plan'), ''), 'null'), '^"|"$', ''), 'pro'), 1)))) AS metric_events ON and(equals(toString(exposures.entity_id), toString(metric_events.entity_id)), greaterOrEquals(metric_events.timestamp, exposures.first_exposure_time))
->>>>>>> 349d6926
-     GROUP BY exposures.variant,
-              exposures.entity_id) AS metric_events
-  GROUP BY metric_events.variant
-  LIMIT 100 SETTINGS readonly=2,
-                     max_execution_time=600,
-                     allow_experimental_object_type=1,
-                     format_csv_allow_double_quotes=0,
-                     max_ast_elements=4000000,
-                     max_expanded_ast_elements=4000000,
-                     max_bytes_before_external_group_by=0,
-                     allow_experimental_analyzer=1,
-                     transform_null_in=1,
-                     optimize_min_equality_disjunction_chain_length=4294967295,
-                     allow_experimental_join_condition=1
-  '''
-# ---
-# name: TestExperimentQueryRunner.test_query_runner_multiple_variant_handling_options_0_exclude
-  '''
-  SELECT metric_events.variant AS variant,
-         count(metric_events.entity_id) AS num_users,
-         sum(metric_events.value) AS total_sum,
-         sum(power(metric_events.value, 2)) AS total_sum_of_squares
-  FROM
-    (SELECT exposures.variant AS variant,
-            exposures.entity_id AS entity_id,
-            any(exposures.exposure_event_uuid) AS exposure_event_uuid,
-            any(exposures.exposure_session_id) AS exposure_session_id,
-            sum(coalesce(accurateCastOrNull(metric_events.value, 'Float64'), 0)) AS value
-     FROM
-       (SELECT if(not(empty(events__override.distinct_id)), events__override.person_id, events.person_id) AS entity_id,
-               if(ifNull(greater(count(DISTINCT replaceRegexpAll(nullIf(nullIf(JSONExtractRaw(events.properties, '$feature_flag_response'), ''), 'null'), '^"|"$', '')), 1), 0), '$multiple', any(replaceRegexpAll(nullIf(nullIf(JSONExtractRaw(events.properties, '$feature_flag_response'), ''), 'null'), '^"|"$', ''))) AS variant,
-               min(toTimeZone(events.timestamp, 'UTC')) AS first_exposure_time,
-               argMin(events.uuid, toTimeZone(events.timestamp, 'UTC')) AS exposure_event_uuid,
-               argMin(events.`$session_id`, toTimeZone(events.timestamp, 'UTC')) AS exposure_session_id
-        FROM events
-        LEFT OUTER JOIN
-          (SELECT tupleElement(argMax(tuple(person_distinct_id_overrides.person_id), person_distinct_id_overrides.version), 1) AS person_id,
-                  person_distinct_id_overrides.distinct_id AS distinct_id
-           FROM person_distinct_id_overrides
-           WHERE equals(person_distinct_id_overrides.team_id, 99999)
-           GROUP BY person_distinct_id_overrides.distinct_id
-           HAVING ifNull(equals(tupleElement(argMax(tuple(person_distinct_id_overrides.is_deleted), person_distinct_id_overrides.version), 1), 0), 0) SETTINGS optimize_aggregation_in_order=1) AS events__override ON equals(events.distinct_id, events__override.distinct_id)
-        WHERE and(equals(events.team_id, 99999), greaterOrEquals(toTimeZone(events.timestamp, 'UTC'), toDateTime64('today', 6, 'UTC')), lessOrEquals(toTimeZone(events.timestamp, 'UTC'), toDateTime64('2020-01-15 12:00:00.000000', 6, 'UTC')), equals(events.event, '$feature_flag_called'), in(replaceRegexpAll(nullIf(nullIf(JSONExtractRaw(events.properties, '$feature_flag_response'), ''), 'null'), '^"|"$', ''), ['control', 'test']), ifNull(equals(replaceRegexpAll(nullIf(nullIf(JSONExtractRaw(events.properties, '$feature_flag'), ''), 'null'), '^"|"$', ''), 'test-experiment'), 0))
-        GROUP BY entity_id) AS exposures
-     LEFT JOIN
-       (SELECT toTimeZone(events.timestamp, 'UTC') AS timestamp,
-               if(not(empty(events__override.distinct_id)), events__override.person_id, events.person_id) AS entity_id,
-               events.event AS event,
-               1 AS value
-        FROM events
-        LEFT OUTER JOIN
-          (SELECT tupleElement(argMax(tuple(person_distinct_id_overrides.person_id), person_distinct_id_overrides.version), 1) AS person_id,
-                  person_distinct_id_overrides.distinct_id AS distinct_id
-           FROM person_distinct_id_overrides
-           WHERE equals(person_distinct_id_overrides.team_id, 99999)
-           GROUP BY person_distinct_id_overrides.distinct_id
-<<<<<<< HEAD
-           HAVING ifNull(equals(tupleElement(argMax(tuple(person_distinct_id_overrides.is_deleted), person_distinct_id_overrides.version), 1), 0), 0) SETTINGS optimize_aggregation_in_order=1) AS events__override ON equals(events.distinct_id, events__override.distinct_id)
-        INNER JOIN
-          (SELECT if(not(empty(events__override.distinct_id)), events__override.person_id, events.person_id) AS entity_id,
-                  if(ifNull(greater(count(DISTINCT replaceRegexpAll(nullIf(nullIf(JSONExtractRaw(events.properties, '$feature_flag_response'), ''), 'null'), '^"|"$', '')), 1), 0), '$multiple', any(replaceRegexpAll(nullIf(nullIf(JSONExtractRaw(events.properties, '$feature_flag_response'), ''), 'null'), '^"|"$', ''))) AS variant,
-                  min(toTimeZone(events.timestamp, 'UTC')) AS first_exposure_time
-           FROM events
-           LEFT OUTER JOIN
-             (SELECT tupleElement(argMax(tuple(person_distinct_id_overrides.person_id), person_distinct_id_overrides.version), 1) AS person_id,
-                     person_distinct_id_overrides.distinct_id AS distinct_id
-              FROM person_distinct_id_overrides
-              WHERE equals(person_distinct_id_overrides.team_id, 99999)
-              GROUP BY person_distinct_id_overrides.distinct_id
-              HAVING ifNull(equals(tupleElement(argMax(tuple(person_distinct_id_overrides.is_deleted), person_distinct_id_overrides.version), 1), 0), 0) SETTINGS optimize_aggregation_in_order=1) AS events__override ON equals(events.distinct_id, events__override.distinct_id)
-           WHERE and(equals(events.team_id, 99999), greaterOrEquals(toTimeZone(events.timestamp, 'UTC'), toDateTime64('today', 6, 'UTC')), lessOrEquals(toTimeZone(events.timestamp, 'UTC'), toDateTime64('2020-01-15 12:00:00.000000', 6, 'UTC')), equals(events.event, '$feature_flag_called'), in(replaceRegexpAll(nullIf(nullIf(JSONExtractRaw(events.properties, '$feature_flag_response'), ''), 'null'), '^"|"$', ''), ['control', 'test']), ifNull(equals(replaceRegexpAll(nullIf(nullIf(JSONExtractRaw(events.properties, '$feature_flag'), ''), 'null'), '^"|"$', ''), 'test-experiment'), 0))
-           GROUP BY entity_id) AS exposure_data ON equals(if(not(empty(events__override.distinct_id)), events__override.person_id, events.person_id), exposure_data.entity_id)
-        WHERE and(equals(events.team_id, 99999), greaterOrEquals(toTimeZone(events.timestamp, 'UTC'), toDateTime64('today', 6, 'UTC')), greaterOrEquals(toTimeZone(events.timestamp, 'UTC'), exposure_data.first_exposure_time), lessOrEquals(toTimeZone(events.timestamp, 'UTC'), toDateTime64('2020-01-15 12:00:00.000000', 6, 'UTC')), equals(events.event, '$pageview'))) AS metric_events ON equals(toString(exposures.entity_id), toString(metric_events.entity_id))
-=======
+     GROUP BY exposures.variant,
+              exposures.entity_id) AS metric_events
+  GROUP BY metric_events.variant
+  LIMIT 100 SETTINGS readonly=2,
+                     max_execution_time=600,
+                     allow_experimental_object_type=1,
+                     format_csv_allow_double_quotes=0,
+                     max_ast_elements=4000000,
+                     max_expanded_ast_elements=4000000,
+                     max_bytes_before_external_group_by=0,
+                     allow_experimental_analyzer=1,
+                     transform_null_in=1,
+                     optimize_min_equality_disjunction_chain_length=4294967295,
+                     allow_experimental_join_condition=1
+  '''
+# ---
+# name: TestExperimentQueryRunner.test_query_runner_no_exposures
+  '''
+  SELECT metric_events.variant AS variant,
+         count(metric_events.entity_id) AS num_users,
+         sum(metric_events.value) AS total_sum,
+         sum(power(metric_events.value, 2)) AS total_sum_of_squares
+  FROM
+    (SELECT exposures.variant AS variant,
+            exposures.entity_id AS entity_id,
+            any(exposures.exposure_event_uuid) AS exposure_event_uuid,
+            any(exposures.exposure_session_id) AS exposure_session_id,
+            sum(coalesce(accurateCastOrNull(metric_events.value, 'Float64'), 0)) AS value
+     FROM
+       (SELECT if(not(empty(events__override.distinct_id)), events__override.person_id, events.person_id) AS entity_id,
+               if(ifNull(greater(count(DISTINCT replaceRegexpAll(nullIf(nullIf(JSONExtractRaw(events.properties, '$feature_flag_response'), ''), 'null'), '^"|"$', '')), 1), 0), '$multiple', any(replaceRegexpAll(nullIf(nullIf(JSONExtractRaw(events.properties, '$feature_flag_response'), ''), 'null'), '^"|"$', ''))) AS variant,
+               min(toTimeZone(events.timestamp, 'UTC')) AS first_exposure_time,
+               argMin(events.uuid, toTimeZone(events.timestamp, 'UTC')) AS exposure_event_uuid,
+               argMin(events.`$session_id`, toTimeZone(events.timestamp, 'UTC')) AS exposure_session_id
+        FROM events
+        LEFT OUTER JOIN
+          (SELECT argMax(person_distinct_id_overrides.person_id, person_distinct_id_overrides.version) AS person_id,
+                  person_distinct_id_overrides.distinct_id AS distinct_id
+           FROM person_distinct_id_overrides
+           WHERE equals(person_distinct_id_overrides.team_id, 99999)
+           GROUP BY person_distinct_id_overrides.distinct_id
+           HAVING ifNull(equals(argMax(person_distinct_id_overrides.is_deleted, person_distinct_id_overrides.version), 0), 0) SETTINGS optimize_aggregation_in_order=1) AS events__override ON equals(events.distinct_id, events__override.distinct_id)
+        WHERE and(equals(events.team_id, 99999), greaterOrEquals(toTimeZone(events.timestamp, 'UTC'), toDateTime64('today', 6, 'UTC')), lessOrEquals(toTimeZone(events.timestamp, 'UTC'), toDateTime64('explicit_redacted_timestamp', 6, 'UTC')), equals(events.event, '$feature_flag_called'), in(replaceRegexpAll(nullIf(nullIf(JSONExtractRaw(events.properties, '$feature_flag_response'), ''), 'null'), '^"|"$', ''), ['control', 'test']), ifNull(equals(replaceRegexpAll(nullIf(nullIf(JSONExtractRaw(events.properties, '$feature_flag'), ''), 'null'), '^"|"$', ''), 'test-experiment'), 0))
+        GROUP BY entity_id) AS exposures
+     LEFT JOIN
+       (SELECT toTimeZone(events.timestamp, 'UTC') AS timestamp,
+               if(not(empty(events__override.distinct_id)), events__override.person_id, events.person_id) AS entity_id,
+               events.event AS event,
+               1 AS value
+        FROM events
+        LEFT OUTER JOIN
+          (SELECT argMax(person_distinct_id_overrides.person_id, person_distinct_id_overrides.version) AS person_id,
+                  person_distinct_id_overrides.distinct_id AS distinct_id
+           FROM person_distinct_id_overrides
+           WHERE equals(person_distinct_id_overrides.team_id, 99999)
+           GROUP BY person_distinct_id_overrides.distinct_id
+           HAVING ifNull(equals(argMax(person_distinct_id_overrides.is_deleted, person_distinct_id_overrides.version), 0), 0) SETTINGS optimize_aggregation_in_order=1) AS events__override ON equals(events.distinct_id, events__override.distinct_id)
+        WHERE and(equals(events.team_id, 99999), greaterOrEquals(toTimeZone(events.timestamp, 'UTC'), toDateTime64('today', 6, 'UTC')), less(toTimeZone(events.timestamp, 'UTC'), toDateTime64('explicit_redacted_timestamp', 6, 'UTC')), equals(events.event, 'purchase'))) AS metric_events ON and(equals(toString(exposures.entity_id), toString(metric_events.entity_id)), greaterOrEquals(metric_events.timestamp, exposures.first_exposure_time))
+     GROUP BY exposures.variant,
+              exposures.entity_id) AS metric_events
+  GROUP BY metric_events.variant
+  LIMIT 100 SETTINGS readonly=2,
+                     max_execution_time=600,
+                     allow_experimental_object_type=1,
+                     format_csv_allow_double_quotes=0,
+                     max_ast_elements=4000000,
+                     max_expanded_ast_elements=4000000,
+                     max_bytes_before_external_group_by=0,
+                     allow_experimental_analyzer=1,
+                     transform_null_in=1,
+                     optimize_min_equality_disjunction_chain_length=4294967295,
+                     allow_experimental_join_condition=1
+  '''
+# ---
+# name: TestExperimentQueryRunner.test_query_runner_no_variant_exposures
+  '''
+  SELECT metric_events.variant AS variant,
+         count(metric_events.entity_id) AS num_users,
+         sum(metric_events.value) AS total_sum,
+         sum(power(metric_events.value, 2)) AS total_sum_of_squares
+  FROM
+    (SELECT exposures.variant AS variant,
+            exposures.entity_id AS entity_id,
+            any(exposures.exposure_event_uuid) AS exposure_event_uuid,
+            any(exposures.exposure_session_id) AS exposure_session_id,
+            sum(coalesce(accurateCastOrNull(metric_events.value, 'Float64'), 0)) AS value
+     FROM
+       (SELECT if(not(empty(events__override.distinct_id)), events__override.person_id, events.person_id) AS entity_id,
+               if(ifNull(greater(count(DISTINCT replaceRegexpAll(nullIf(nullIf(JSONExtractRaw(events.properties, '$feature_flag_response'), ''), 'null'), '^"|"$', '')), 1), 0), '$multiple', any(replaceRegexpAll(nullIf(nullIf(JSONExtractRaw(events.properties, '$feature_flag_response'), ''), 'null'), '^"|"$', ''))) AS variant,
+               min(toTimeZone(events.timestamp, 'UTC')) AS first_exposure_time,
+               argMin(events.uuid, toTimeZone(events.timestamp, 'UTC')) AS exposure_event_uuid,
+               argMin(events.`$session_id`, toTimeZone(events.timestamp, 'UTC')) AS exposure_session_id
+        FROM events
+        LEFT OUTER JOIN
+          (SELECT argMax(person_distinct_id_overrides.person_id, person_distinct_id_overrides.version) AS person_id,
+                  person_distinct_id_overrides.distinct_id AS distinct_id
+           FROM person_distinct_id_overrides
+           WHERE equals(person_distinct_id_overrides.team_id, 99999)
+           GROUP BY person_distinct_id_overrides.distinct_id
+           HAVING ifNull(equals(argMax(person_distinct_id_overrides.is_deleted, person_distinct_id_overrides.version), 0), 0) SETTINGS optimize_aggregation_in_order=1) AS events__override ON equals(events.distinct_id, events__override.distinct_id)
+        WHERE and(equals(events.team_id, 99999), greaterOrEquals(toTimeZone(events.timestamp, 'UTC'), toDateTime64('today', 6, 'UTC')), lessOrEquals(toTimeZone(events.timestamp, 'UTC'), toDateTime64('explicit_redacted_timestamp', 6, 'UTC')), equals(events.event, '$feature_flag_called'), in(replaceRegexpAll(nullIf(nullIf(JSONExtractRaw(events.properties, '$feature_flag_response'), ''), 'null'), '^"|"$', ''), ['control', 'test']), ifNull(equals(replaceRegexpAll(nullIf(nullIf(JSONExtractRaw(events.properties, '$feature_flag'), ''), 'null'), '^"|"$', ''), 'test-experiment'), 0))
+        GROUP BY entity_id) AS exposures
+     LEFT JOIN
+       (SELECT toTimeZone(events.timestamp, 'UTC') AS timestamp,
+               if(not(empty(events__override.distinct_id)), events__override.person_id, events.person_id) AS entity_id,
+               events.event AS event,
+               1 AS value
+        FROM events
+        LEFT OUTER JOIN
+          (SELECT argMax(person_distinct_id_overrides.person_id, person_distinct_id_overrides.version) AS person_id,
+                  person_distinct_id_overrides.distinct_id AS distinct_id
+           FROM person_distinct_id_overrides
+           WHERE equals(person_distinct_id_overrides.team_id, 99999)
+           GROUP BY person_distinct_id_overrides.distinct_id
+           HAVING ifNull(equals(argMax(person_distinct_id_overrides.is_deleted, person_distinct_id_overrides.version), 0), 0) SETTINGS optimize_aggregation_in_order=1) AS events__override ON equals(events.distinct_id, events__override.distinct_id)
+        WHERE and(equals(events.team_id, 99999), greaterOrEquals(toTimeZone(events.timestamp, 'UTC'), toDateTime64('today', 6, 'UTC')), less(toTimeZone(events.timestamp, 'UTC'), toDateTime64('explicit_redacted_timestamp', 6, 'UTC')), equals(events.event, 'purchase'))) AS metric_events ON and(equals(toString(exposures.entity_id), toString(metric_events.entity_id)), greaterOrEquals(metric_events.timestamp, exposures.first_exposure_time))
+     GROUP BY exposures.variant,
+              exposures.entity_id) AS metric_events
+  GROUP BY metric_events.variant
+  LIMIT 100 SETTINGS readonly=2,
+                     max_execution_time=600,
+                     allow_experimental_object_type=1,
+                     format_csv_allow_double_quotes=0,
+                     max_ast_elements=4000000,
+                     max_expanded_ast_elements=4000000,
+                     max_bytes_before_external_group_by=0,
+                     allow_experimental_analyzer=1,
+                     transform_null_in=1,
+                     optimize_min_equality_disjunction_chain_length=4294967295,
+                     allow_experimental_join_condition=1
+  '''
+# ---
+# name: TestExperimentQueryRunner.test_query_runner_standard_flow_v2_stats
+  '''
+  SELECT metric_events.variant AS variant,
+         count(metric_events.entity_id) AS num_users,
+         sum(metric_events.value) AS total_sum,
+         sum(power(metric_events.value, 2)) AS total_sum_of_squares
+  FROM
+    (SELECT exposures.variant AS variant,
+            exposures.entity_id AS entity_id,
+            any(exposures.exposure_event_uuid) AS exposure_event_uuid,
+            any(exposures.exposure_session_id) AS exposure_session_id,
+            sum(coalesce(accurateCastOrNull(metric_events.value, 'Float64'), 0)) AS value
+     FROM
+       (SELECT if(not(empty(events__override.distinct_id)), events__override.person_id, events.person_id) AS entity_id,
+               if(ifNull(greater(count(DISTINCT replaceRegexpAll(nullIf(nullIf(JSONExtractRaw(events.properties, '$feature_flag_response'), ''), 'null'), '^"|"$', '')), 1), 0), '$multiple', any(replaceRegexpAll(nullIf(nullIf(JSONExtractRaw(events.properties, '$feature_flag_response'), ''), 'null'), '^"|"$', ''))) AS variant,
+               min(toTimeZone(events.timestamp, 'UTC')) AS first_exposure_time,
+               argMin(events.uuid, toTimeZone(events.timestamp, 'UTC')) AS exposure_event_uuid,
+               argMin(events.`$session_id`, toTimeZone(events.timestamp, 'UTC')) AS exposure_session_id
+        FROM events
+        LEFT OUTER JOIN
+          (SELECT argMax(person_distinct_id_overrides.person_id, person_distinct_id_overrides.version) AS person_id,
+                  person_distinct_id_overrides.distinct_id AS distinct_id
+           FROM person_distinct_id_overrides
+           WHERE equals(person_distinct_id_overrides.team_id, 99999)
+           GROUP BY person_distinct_id_overrides.distinct_id
+           HAVING ifNull(equals(argMax(person_distinct_id_overrides.is_deleted, person_distinct_id_overrides.version), 0), 0) SETTINGS optimize_aggregation_in_order=1) AS events__override ON equals(events.distinct_id, events__override.distinct_id)
+        WHERE and(equals(events.team_id, 99999), greaterOrEquals(toTimeZone(events.timestamp, 'UTC'), toDateTime64('today', 6, 'UTC')), lessOrEquals(toTimeZone(events.timestamp, 'UTC'), toDateTime64('explicit_redacted_timestamp', 6, 'UTC')), equals(events.event, '$feature_flag_called'), in(replaceRegexpAll(nullIf(nullIf(JSONExtractRaw(events.properties, '$feature_flag_response'), ''), 'null'), '^"|"$', ''), ['control', 'test']), ifNull(equals(replaceRegexpAll(nullIf(nullIf(JSONExtractRaw(events.properties, '$feature_flag'), ''), 'null'), '^"|"$', ''), 'test-experiment'), 0))
+        GROUP BY entity_id) AS exposures
+     LEFT JOIN
+       (SELECT toTimeZone(events.timestamp, 'UTC') AS timestamp,
+               if(not(empty(events__override.distinct_id)), events__override.person_id, events.person_id) AS entity_id,
+               events.event AS event,
+               1 AS value
+        FROM events
+        LEFT OUTER JOIN
+          (SELECT argMax(person_distinct_id_overrides.person_id, person_distinct_id_overrides.version) AS person_id,
+                  person_distinct_id_overrides.distinct_id AS distinct_id
+           FROM person_distinct_id_overrides
+           WHERE equals(person_distinct_id_overrides.team_id, 99999)
+           GROUP BY person_distinct_id_overrides.distinct_id
            HAVING ifNull(equals(argMax(person_distinct_id_overrides.is_deleted, person_distinct_id_overrides.version), 0), 0) SETTINGS optimize_aggregation_in_order=1) AS events__override ON equals(events.distinct_id, events__override.distinct_id)
         WHERE and(equals(events.team_id, 99999), greaterOrEquals(toTimeZone(events.timestamp, 'UTC'), toDateTime64('today', 6, 'UTC')), less(toTimeZone(events.timestamp, 'UTC'), toDateTime64('explicit_redacted_timestamp', 6, 'UTC')), equals(events.event, '$pageview'))) AS metric_events ON and(equals(toString(exposures.entity_id), toString(metric_events.entity_id)), greaterOrEquals(metric_events.timestamp, exposures.first_exposure_time))
->>>>>>> 349d6926
-     GROUP BY exposures.variant,
-              exposures.entity_id) AS metric_events
-  GROUP BY metric_events.variant
-  LIMIT 100 SETTINGS readonly=2,
-                     max_execution_time=600,
-                     allow_experimental_object_type=1,
-                     format_csv_allow_double_quotes=0,
-                     max_ast_elements=4000000,
-                     max_expanded_ast_elements=4000000,
-                     max_bytes_before_external_group_by=0,
-                     allow_experimental_analyzer=1,
-                     transform_null_in=1,
-                     optimize_min_equality_disjunction_chain_length=4294967295,
-                     allow_experimental_join_condition=1
-  '''
-# ---
-# name: TestExperimentQueryRunner.test_query_runner_multiple_variant_handling_options_1_first_seen
-  '''
-  SELECT metric_events.variant AS variant,
-         count(metric_events.entity_id) AS num_users,
-         sum(metric_events.value) AS total_sum,
-         sum(power(metric_events.value, 2)) AS total_sum_of_squares
-  FROM
-    (SELECT exposures.variant AS variant,
-            exposures.entity_id AS entity_id,
-            any(exposures.exposure_event_uuid) AS exposure_event_uuid,
-            any(exposures.exposure_session_id) AS exposure_session_id,
-            sum(coalesce(accurateCastOrNull(metric_events.value, 'Float64'), 0)) AS value
-     FROM
-       (SELECT if(not(empty(events__override.distinct_id)), events__override.person_id, events.person_id) AS entity_id,
-               argMin(replaceRegexpAll(nullIf(nullIf(JSONExtractRaw(events.properties, '$feature_flag_response'), ''), 'null'), '^"|"$', ''), toTimeZone(events.timestamp, 'UTC')) AS variant,
-               min(toTimeZone(events.timestamp, 'UTC')) AS first_exposure_time,
-               argMin(events.uuid, toTimeZone(events.timestamp, 'UTC')) AS exposure_event_uuid,
-               argMin(events.`$session_id`, toTimeZone(events.timestamp, 'UTC')) AS exposure_session_id
-        FROM events
-        LEFT OUTER JOIN
-          (SELECT tupleElement(argMax(tuple(person_distinct_id_overrides.person_id), person_distinct_id_overrides.version), 1) AS person_id,
-                  person_distinct_id_overrides.distinct_id AS distinct_id
-           FROM person_distinct_id_overrides
-           WHERE equals(person_distinct_id_overrides.team_id, 99999)
-           GROUP BY person_distinct_id_overrides.distinct_id
-           HAVING ifNull(equals(tupleElement(argMax(tuple(person_distinct_id_overrides.is_deleted), person_distinct_id_overrides.version), 1), 0), 0) SETTINGS optimize_aggregation_in_order=1) AS events__override ON equals(events.distinct_id, events__override.distinct_id)
-        WHERE and(equals(events.team_id, 99999), greaterOrEquals(toTimeZone(events.timestamp, 'UTC'), toDateTime64('today', 6, 'UTC')), lessOrEquals(toTimeZone(events.timestamp, 'UTC'), toDateTime64('2020-01-15 12:00:00.000000', 6, 'UTC')), equals(events.event, '$feature_flag_called'), in(replaceRegexpAll(nullIf(nullIf(JSONExtractRaw(events.properties, '$feature_flag_response'), ''), 'null'), '^"|"$', ''), ['control', 'test']), ifNull(equals(replaceRegexpAll(nullIf(nullIf(JSONExtractRaw(events.properties, '$feature_flag'), ''), 'null'), '^"|"$', ''), 'test-experiment'), 0))
-        GROUP BY entity_id) AS exposures
-     LEFT JOIN
-       (SELECT toTimeZone(events.timestamp, 'UTC') AS timestamp,
-               if(not(empty(events__override.distinct_id)), events__override.person_id, events.person_id) AS entity_id,
-               events.event AS event,
-               1 AS value
-        FROM events
-        LEFT OUTER JOIN
-          (SELECT tupleElement(argMax(tuple(person_distinct_id_overrides.person_id), person_distinct_id_overrides.version), 1) AS person_id,
-                  person_distinct_id_overrides.distinct_id AS distinct_id
-           FROM person_distinct_id_overrides
-           WHERE equals(person_distinct_id_overrides.team_id, 99999)
-           GROUP BY person_distinct_id_overrides.distinct_id
-<<<<<<< HEAD
-           HAVING ifNull(equals(tupleElement(argMax(tuple(person_distinct_id_overrides.is_deleted), person_distinct_id_overrides.version), 1), 0), 0) SETTINGS optimize_aggregation_in_order=1) AS events__override ON equals(events.distinct_id, events__override.distinct_id)
-        INNER JOIN
-          (SELECT if(not(empty(events__override.distinct_id)), events__override.person_id, events.person_id) AS entity_id,
-                  argMin(replaceRegexpAll(nullIf(nullIf(JSONExtractRaw(events.properties, '$feature_flag_response'), ''), 'null'), '^"|"$', ''), toTimeZone(events.timestamp, 'UTC')) AS variant,
-                  min(toTimeZone(events.timestamp, 'UTC')) AS first_exposure_time
-           FROM events
-           LEFT OUTER JOIN
-             (SELECT tupleElement(argMax(tuple(person_distinct_id_overrides.person_id), person_distinct_id_overrides.version), 1) AS person_id,
-                     person_distinct_id_overrides.distinct_id AS distinct_id
-              FROM person_distinct_id_overrides
-              WHERE equals(person_distinct_id_overrides.team_id, 99999)
-              GROUP BY person_distinct_id_overrides.distinct_id
-              HAVING ifNull(equals(tupleElement(argMax(tuple(person_distinct_id_overrides.is_deleted), person_distinct_id_overrides.version), 1), 0), 0) SETTINGS optimize_aggregation_in_order=1) AS events__override ON equals(events.distinct_id, events__override.distinct_id)
-           WHERE and(equals(events.team_id, 99999), greaterOrEquals(toTimeZone(events.timestamp, 'UTC'), toDateTime64('today', 6, 'UTC')), lessOrEquals(toTimeZone(events.timestamp, 'UTC'), toDateTime64('2020-01-15 12:00:00.000000', 6, 'UTC')), equals(events.event, '$feature_flag_called'), in(replaceRegexpAll(nullIf(nullIf(JSONExtractRaw(events.properties, '$feature_flag_response'), ''), 'null'), '^"|"$', ''), ['control', 'test']), ifNull(equals(replaceRegexpAll(nullIf(nullIf(JSONExtractRaw(events.properties, '$feature_flag'), ''), 'null'), '^"|"$', ''), 'test-experiment'), 0))
-           GROUP BY entity_id) AS exposure_data ON equals(if(not(empty(events__override.distinct_id)), events__override.person_id, events.person_id), exposure_data.entity_id)
-        WHERE and(equals(events.team_id, 99999), greaterOrEquals(toTimeZone(events.timestamp, 'UTC'), toDateTime64('today', 6, 'UTC')), greaterOrEquals(toTimeZone(events.timestamp, 'UTC'), exposure_data.first_exposure_time), lessOrEquals(toTimeZone(events.timestamp, 'UTC'), toDateTime64('2020-01-15 12:00:00.000000', 6, 'UTC')), equals(events.event, '$pageview'))) AS metric_events ON equals(toString(exposures.entity_id), toString(metric_events.entity_id))
-=======
-           HAVING ifNull(equals(argMax(person_distinct_id_overrides.is_deleted, person_distinct_id_overrides.version), 0), 0) SETTINGS optimize_aggregation_in_order=1) AS events__override ON equals(events.distinct_id, events__override.distinct_id)
-        WHERE and(equals(events.team_id, 99999), greaterOrEquals(toTimeZone(events.timestamp, 'UTC'), toDateTime64('today', 6, 'UTC')), less(toTimeZone(events.timestamp, 'UTC'), toDateTime64('explicit_redacted_timestamp', 6, 'UTC')), equals(events.event, '$pageview'))) AS metric_events ON and(equals(toString(exposures.entity_id), toString(metric_events.entity_id)), greaterOrEquals(metric_events.timestamp, exposures.first_exposure_time))
->>>>>>> 349d6926
-     GROUP BY exposures.variant,
-              exposures.entity_id) AS metric_events
-  GROUP BY metric_events.variant
-  LIMIT 100 SETTINGS readonly=2,
-                     max_execution_time=600,
-                     allow_experimental_object_type=1,
-                     format_csv_allow_double_quotes=0,
-                     max_ast_elements=4000000,
-                     max_expanded_ast_elements=4000000,
-                     max_bytes_before_external_group_by=0,
-                     allow_experimental_analyzer=1,
-                     transform_null_in=1,
-                     optimize_min_equality_disjunction_chain_length=4294967295,
-                     allow_experimental_join_condition=1
-  '''
-# ---
-# name: TestExperimentQueryRunner.test_query_runner_no_control_variant
-  '''
-  SELECT metric_events.variant AS variant,
-         count(metric_events.entity_id) AS num_users,
-         sum(metric_events.value) AS total_sum,
-         sum(power(metric_events.value, 2)) AS total_sum_of_squares
-  FROM
-    (SELECT exposures.variant AS variant,
-            exposures.entity_id AS entity_id,
-            any(exposures.exposure_event_uuid) AS exposure_event_uuid,
-            any(exposures.exposure_session_id) AS exposure_session_id,
-            sum(coalesce(accurateCastOrNull(metric_events.value, 'Float64'), 0)) AS value
-     FROM
-       (SELECT if(not(empty(events__override.distinct_id)), events__override.person_id, events.person_id) AS entity_id,
-               if(ifNull(greater(count(DISTINCT replaceRegexpAll(nullIf(nullIf(JSONExtractRaw(events.properties, '$feature_flag_response'), ''), 'null'), '^"|"$', '')), 1), 0), '$multiple', any(replaceRegexpAll(nullIf(nullIf(JSONExtractRaw(events.properties, '$feature_flag_response'), ''), 'null'), '^"|"$', ''))) AS variant,
-               min(toTimeZone(events.timestamp, 'UTC')) AS first_exposure_time,
-               argMin(events.uuid, toTimeZone(events.timestamp, 'UTC')) AS exposure_event_uuid,
-               argMin(events.`$session_id`, toTimeZone(events.timestamp, 'UTC')) AS exposure_session_id
-        FROM events
-        LEFT OUTER JOIN
-          (SELECT tupleElement(argMax(tuple(person_distinct_id_overrides.person_id), person_distinct_id_overrides.version), 1) AS person_id,
-                  person_distinct_id_overrides.distinct_id AS distinct_id
-           FROM person_distinct_id_overrides
-           WHERE equals(person_distinct_id_overrides.team_id, 99999)
-           GROUP BY person_distinct_id_overrides.distinct_id
-           HAVING ifNull(equals(tupleElement(argMax(tuple(person_distinct_id_overrides.is_deleted), person_distinct_id_overrides.version), 1), 0), 0) SETTINGS optimize_aggregation_in_order=1) AS events__override ON equals(events.distinct_id, events__override.distinct_id)
-        WHERE and(equals(events.team_id, 99999), greaterOrEquals(toTimeZone(events.timestamp, 'UTC'), toDateTime64('today', 6, 'UTC')), lessOrEquals(toTimeZone(events.timestamp, 'UTC'), toDateTime64('2020-01-15 12:00:00.000000', 6, 'UTC')), equals(events.event, '$feature_flag_called'), in(replaceRegexpAll(nullIf(nullIf(JSONExtractRaw(events.properties, '$feature_flag_response'), ''), 'null'), '^"|"$', ''), ['control', 'test']), ifNull(equals(replaceRegexpAll(nullIf(nullIf(JSONExtractRaw(events.properties, '$feature_flag'), ''), 'null'), '^"|"$', ''), 'test-experiment'), 0))
-        GROUP BY entity_id) AS exposures
-     LEFT JOIN
-       (SELECT toTimeZone(events.timestamp, 'UTC') AS timestamp,
-               if(not(empty(events__override.distinct_id)), events__override.person_id, events.person_id) AS entity_id,
-               events.event AS event,
-               1 AS value
-        FROM events
-        LEFT OUTER JOIN
-          (SELECT tupleElement(argMax(tuple(person_distinct_id_overrides.person_id), person_distinct_id_overrides.version), 1) AS person_id,
-                  person_distinct_id_overrides.distinct_id AS distinct_id
-           FROM person_distinct_id_overrides
-           WHERE equals(person_distinct_id_overrides.team_id, 99999)
-           GROUP BY person_distinct_id_overrides.distinct_id
-<<<<<<< HEAD
-           HAVING ifNull(equals(tupleElement(argMax(tuple(person_distinct_id_overrides.is_deleted), person_distinct_id_overrides.version), 1), 0), 0) SETTINGS optimize_aggregation_in_order=1) AS events__override ON equals(events.distinct_id, events__override.distinct_id)
-        INNER JOIN
-          (SELECT if(not(empty(events__override.distinct_id)), events__override.person_id, events.person_id) AS entity_id,
-                  if(ifNull(greater(count(DISTINCT replaceRegexpAll(nullIf(nullIf(JSONExtractRaw(events.properties, '$feature_flag_response'), ''), 'null'), '^"|"$', '')), 1), 0), '$multiple', any(replaceRegexpAll(nullIf(nullIf(JSONExtractRaw(events.properties, '$feature_flag_response'), ''), 'null'), '^"|"$', ''))) AS variant,
-                  min(toTimeZone(events.timestamp, 'UTC')) AS first_exposure_time
-           FROM events
-           LEFT OUTER JOIN
-             (SELECT tupleElement(argMax(tuple(person_distinct_id_overrides.person_id), person_distinct_id_overrides.version), 1) AS person_id,
-                     person_distinct_id_overrides.distinct_id AS distinct_id
-              FROM person_distinct_id_overrides
-              WHERE equals(person_distinct_id_overrides.team_id, 99999)
-              GROUP BY person_distinct_id_overrides.distinct_id
-              HAVING ifNull(equals(tupleElement(argMax(tuple(person_distinct_id_overrides.is_deleted), person_distinct_id_overrides.version), 1), 0), 0) SETTINGS optimize_aggregation_in_order=1) AS events__override ON equals(events.distinct_id, events__override.distinct_id)
-           WHERE and(equals(events.team_id, 99999), greaterOrEquals(toTimeZone(events.timestamp, 'UTC'), toDateTime64('today', 6, 'UTC')), lessOrEquals(toTimeZone(events.timestamp, 'UTC'), toDateTime64('2020-01-15 12:00:00.000000', 6, 'UTC')), equals(events.event, '$feature_flag_called'), in(replaceRegexpAll(nullIf(nullIf(JSONExtractRaw(events.properties, '$feature_flag_response'), ''), 'null'), '^"|"$', ''), ['control', 'test']), ifNull(equals(replaceRegexpAll(nullIf(nullIf(JSONExtractRaw(events.properties, '$feature_flag'), ''), 'null'), '^"|"$', ''), 'test-experiment'), 0))
-           GROUP BY entity_id) AS exposure_data ON equals(if(not(empty(events__override.distinct_id)), events__override.person_id, events.person_id), exposure_data.entity_id)
-        WHERE and(equals(events.team_id, 99999), greaterOrEquals(toTimeZone(events.timestamp, 'UTC'), toDateTime64('today', 6, 'UTC')), greaterOrEquals(toTimeZone(events.timestamp, 'UTC'), exposure_data.first_exposure_time), lessOrEquals(toTimeZone(events.timestamp, 'UTC'), toDateTime64('2020-01-15 12:00:00.000000', 6, 'UTC')), equals(events.event, 'purchase'))) AS metric_events ON equals(toString(exposures.entity_id), toString(metric_events.entity_id))
-=======
+     GROUP BY exposures.variant,
+              exposures.entity_id) AS metric_events
+  GROUP BY metric_events.variant
+  LIMIT 100 SETTINGS readonly=2,
+                     max_execution_time=600,
+                     allow_experimental_object_type=1,
+                     format_csv_allow_double_quotes=0,
+                     max_ast_elements=4000000,
+                     max_expanded_ast_elements=4000000,
+                     max_bytes_before_external_group_by=0,
+                     allow_experimental_analyzer=1,
+                     transform_null_in=1,
+                     optimize_min_equality_disjunction_chain_length=4294967295,
+                     allow_experimental_join_condition=1
+  '''
+# ---
+# name: TestExperimentQueryRunner.test_query_runner_using_action
+  '''
+  SELECT metric_events.variant AS variant,
+         count(metric_events.entity_id) AS num_users,
+         sum(metric_events.value) AS total_sum,
+         sum(power(metric_events.value, 2)) AS total_sum_of_squares
+  FROM
+    (SELECT exposures.variant AS variant,
+            exposures.entity_id AS entity_id,
+            any(exposures.exposure_event_uuid) AS exposure_event_uuid,
+            any(exposures.exposure_session_id) AS exposure_session_id,
+            sum(coalesce(accurateCastOrNull(metric_events.value, 'Float64'), 0)) AS value
+     FROM
+       (SELECT if(not(empty(events__override.distinct_id)), events__override.person_id, events.person_id) AS entity_id,
+               if(ifNull(greater(count(DISTINCT replaceRegexpAll(nullIf(nullIf(JSONExtractRaw(events.properties, '$feature_flag_response'), ''), 'null'), '^"|"$', '')), 1), 0), '$multiple', any(replaceRegexpAll(nullIf(nullIf(JSONExtractRaw(events.properties, '$feature_flag_response'), ''), 'null'), '^"|"$', ''))) AS variant,
+               min(toTimeZone(events.timestamp, 'UTC')) AS first_exposure_time,
+               argMin(events.uuid, toTimeZone(events.timestamp, 'UTC')) AS exposure_event_uuid,
+               argMin(events.`$session_id`, toTimeZone(events.timestamp, 'UTC')) AS exposure_session_id
+        FROM events
+        LEFT OUTER JOIN
+          (SELECT argMax(person_distinct_id_overrides.person_id, person_distinct_id_overrides.version) AS person_id,
+                  person_distinct_id_overrides.distinct_id AS distinct_id
+           FROM person_distinct_id_overrides
+           WHERE equals(person_distinct_id_overrides.team_id, 99999)
+           GROUP BY person_distinct_id_overrides.distinct_id
+           HAVING ifNull(equals(argMax(person_distinct_id_overrides.is_deleted, person_distinct_id_overrides.version), 0), 0) SETTINGS optimize_aggregation_in_order=1) AS events__override ON equals(events.distinct_id, events__override.distinct_id)
+        WHERE and(equals(events.team_id, 99999), greaterOrEquals(toTimeZone(events.timestamp, 'UTC'), toDateTime64('today', 6, 'UTC')), lessOrEquals(toTimeZone(events.timestamp, 'UTC'), toDateTime64('explicit_redacted_timestamp', 6, 'UTC')), equals(events.event, '$feature_flag_called'), in(replaceRegexpAll(nullIf(nullIf(JSONExtractRaw(events.properties, '$feature_flag_response'), ''), 'null'), '^"|"$', ''), ['control', 'test']), ifNull(equals(replaceRegexpAll(nullIf(nullIf(JSONExtractRaw(events.properties, '$feature_flag'), ''), 'null'), '^"|"$', ''), 'test-experiment'), 0))
+        GROUP BY entity_id) AS exposures
+     LEFT JOIN
+       (SELECT toTimeZone(events.timestamp, 'UTC') AS timestamp,
+               if(not(empty(events__override.distinct_id)), events__override.person_id, events.person_id) AS entity_id,
+               events.event AS event,
+               1 AS value
+        FROM events
+        LEFT OUTER JOIN
+          (SELECT argMax(person_distinct_id_overrides.person_id, person_distinct_id_overrides.version) AS person_id,
+                  person_distinct_id_overrides.distinct_id AS distinct_id
+           FROM person_distinct_id_overrides
+           WHERE equals(person_distinct_id_overrides.team_id, 99999)
+           GROUP BY person_distinct_id_overrides.distinct_id
            HAVING ifNull(equals(argMax(person_distinct_id_overrides.is_deleted, person_distinct_id_overrides.version), 0), 0) SETTINGS optimize_aggregation_in_order=1) AS events__override ON equals(events.distinct_id, events__override.distinct_id)
         WHERE and(equals(events.team_id, 99999), greaterOrEquals(toTimeZone(events.timestamp, 'UTC'), toDateTime64('today', 6, 'UTC')), less(toTimeZone(events.timestamp, 'UTC'), toDateTime64('explicit_redacted_timestamp', 6, 'UTC')), equals(events.event, 'purchase'))) AS metric_events ON and(equals(toString(exposures.entity_id), toString(metric_events.entity_id)), greaterOrEquals(metric_events.timestamp, exposures.first_exposure_time))
->>>>>>> 349d6926
-     GROUP BY exposures.variant,
-              exposures.entity_id) AS metric_events
-  GROUP BY metric_events.variant
-  LIMIT 100 SETTINGS readonly=2,
-                     max_execution_time=600,
-                     allow_experimental_object_type=1,
-                     format_csv_allow_double_quotes=0,
-                     max_ast_elements=4000000,
-                     max_expanded_ast_elements=4000000,
-                     max_bytes_before_external_group_by=0,
-                     allow_experimental_analyzer=1,
-                     transform_null_in=1,
-                     optimize_min_equality_disjunction_chain_length=4294967295,
-                     allow_experimental_join_condition=1
-  '''
-# ---
-# name: TestExperimentQueryRunner.test_query_runner_no_exposures
-  '''
-  SELECT metric_events.variant AS variant,
-         count(metric_events.entity_id) AS num_users,
-         sum(metric_events.value) AS total_sum,
-         sum(power(metric_events.value, 2)) AS total_sum_of_squares
-  FROM
-    (SELECT exposures.variant AS variant,
-            exposures.entity_id AS entity_id,
-            any(exposures.exposure_event_uuid) AS exposure_event_uuid,
-            any(exposures.exposure_session_id) AS exposure_session_id,
-            sum(coalesce(accurateCastOrNull(metric_events.value, 'Float64'), 0)) AS value
-     FROM
-       (SELECT if(not(empty(events__override.distinct_id)), events__override.person_id, events.person_id) AS entity_id,
-               if(ifNull(greater(count(DISTINCT replaceRegexpAll(nullIf(nullIf(JSONExtractRaw(events.properties, '$feature_flag_response'), ''), 'null'), '^"|"$', '')), 1), 0), '$multiple', any(replaceRegexpAll(nullIf(nullIf(JSONExtractRaw(events.properties, '$feature_flag_response'), ''), 'null'), '^"|"$', ''))) AS variant,
-               min(toTimeZone(events.timestamp, 'UTC')) AS first_exposure_time,
-               argMin(events.uuid, toTimeZone(events.timestamp, 'UTC')) AS exposure_event_uuid,
-               argMin(events.`$session_id`, toTimeZone(events.timestamp, 'UTC')) AS exposure_session_id
-        FROM events
-        LEFT OUTER JOIN
-          (SELECT tupleElement(argMax(tuple(person_distinct_id_overrides.person_id), person_distinct_id_overrides.version), 1) AS person_id,
-                  person_distinct_id_overrides.distinct_id AS distinct_id
-           FROM person_distinct_id_overrides
-           WHERE equals(person_distinct_id_overrides.team_id, 99999)
-           GROUP BY person_distinct_id_overrides.distinct_id
-           HAVING ifNull(equals(tupleElement(argMax(tuple(person_distinct_id_overrides.is_deleted), person_distinct_id_overrides.version), 1), 0), 0) SETTINGS optimize_aggregation_in_order=1) AS events__override ON equals(events.distinct_id, events__override.distinct_id)
-        WHERE and(equals(events.team_id, 99999), greaterOrEquals(toTimeZone(events.timestamp, 'UTC'), toDateTime64('today', 6, 'UTC')), lessOrEquals(toTimeZone(events.timestamp, 'UTC'), toDateTime64('2020-01-15 12:00:00.000000', 6, 'UTC')), equals(events.event, '$feature_flag_called'), in(replaceRegexpAll(nullIf(nullIf(JSONExtractRaw(events.properties, '$feature_flag_response'), ''), 'null'), '^"|"$', ''), ['control', 'test']), ifNull(equals(replaceRegexpAll(nullIf(nullIf(JSONExtractRaw(events.properties, '$feature_flag'), ''), 'null'), '^"|"$', ''), 'test-experiment'), 0))
-        GROUP BY entity_id) AS exposures
-     LEFT JOIN
-       (SELECT toTimeZone(events.timestamp, 'UTC') AS timestamp,
-               if(not(empty(events__override.distinct_id)), events__override.person_id, events.person_id) AS entity_id,
-               events.event AS event,
-               1 AS value
-        FROM events
-        LEFT OUTER JOIN
-          (SELECT tupleElement(argMax(tuple(person_distinct_id_overrides.person_id), person_distinct_id_overrides.version), 1) AS person_id,
-                  person_distinct_id_overrides.distinct_id AS distinct_id
-           FROM person_distinct_id_overrides
-           WHERE equals(person_distinct_id_overrides.team_id, 99999)
-           GROUP BY person_distinct_id_overrides.distinct_id
-<<<<<<< HEAD
-           HAVING ifNull(equals(tupleElement(argMax(tuple(person_distinct_id_overrides.is_deleted), person_distinct_id_overrides.version), 1), 0), 0) SETTINGS optimize_aggregation_in_order=1) AS events__override ON equals(events.distinct_id, events__override.distinct_id)
-        INNER JOIN
-          (SELECT if(not(empty(events__override.distinct_id)), events__override.person_id, events.person_id) AS entity_id,
-                  if(ifNull(greater(count(DISTINCT replaceRegexpAll(nullIf(nullIf(JSONExtractRaw(events.properties, '$feature_flag_response'), ''), 'null'), '^"|"$', '')), 1), 0), '$multiple', any(replaceRegexpAll(nullIf(nullIf(JSONExtractRaw(events.properties, '$feature_flag_response'), ''), 'null'), '^"|"$', ''))) AS variant,
-                  min(toTimeZone(events.timestamp, 'UTC')) AS first_exposure_time
-           FROM events
-           LEFT OUTER JOIN
-             (SELECT tupleElement(argMax(tuple(person_distinct_id_overrides.person_id), person_distinct_id_overrides.version), 1) AS person_id,
-                     person_distinct_id_overrides.distinct_id AS distinct_id
-              FROM person_distinct_id_overrides
-              WHERE equals(person_distinct_id_overrides.team_id, 99999)
-              GROUP BY person_distinct_id_overrides.distinct_id
-              HAVING ifNull(equals(tupleElement(argMax(tuple(person_distinct_id_overrides.is_deleted), person_distinct_id_overrides.version), 1), 0), 0) SETTINGS optimize_aggregation_in_order=1) AS events__override ON equals(events.distinct_id, events__override.distinct_id)
-           WHERE and(equals(events.team_id, 99999), greaterOrEquals(toTimeZone(events.timestamp, 'UTC'), toDateTime64('today', 6, 'UTC')), lessOrEquals(toTimeZone(events.timestamp, 'UTC'), toDateTime64('2020-01-15 12:00:00.000000', 6, 'UTC')), equals(events.event, '$feature_flag_called'), in(replaceRegexpAll(nullIf(nullIf(JSONExtractRaw(events.properties, '$feature_flag_response'), ''), 'null'), '^"|"$', ''), ['control', 'test']), ifNull(equals(replaceRegexpAll(nullIf(nullIf(JSONExtractRaw(events.properties, '$feature_flag'), ''), 'null'), '^"|"$', ''), 'test-experiment'), 0))
-           GROUP BY entity_id) AS exposure_data ON equals(if(not(empty(events__override.distinct_id)), events__override.person_id, events.person_id), exposure_data.entity_id)
-        WHERE and(equals(events.team_id, 99999), greaterOrEquals(toTimeZone(events.timestamp, 'UTC'), toDateTime64('today', 6, 'UTC')), greaterOrEquals(toTimeZone(events.timestamp, 'UTC'), exposure_data.first_exposure_time), lessOrEquals(toTimeZone(events.timestamp, 'UTC'), toDateTime64('2020-01-15 12:00:00.000000', 6, 'UTC')), equals(events.event, 'purchase'))) AS metric_events ON equals(toString(exposures.entity_id), toString(metric_events.entity_id))
-=======
+     GROUP BY exposures.variant,
+              exposures.entity_id) AS metric_events
+  GROUP BY metric_events.variant
+  LIMIT 100 SETTINGS readonly=2,
+                     max_execution_time=600,
+                     allow_experimental_object_type=1,
+                     format_csv_allow_double_quotes=0,
+                     max_ast_elements=4000000,
+                     max_expanded_ast_elements=4000000,
+                     max_bytes_before_external_group_by=0,
+                     allow_experimental_analyzer=1,
+                     transform_null_in=1,
+                     optimize_min_equality_disjunction_chain_length=4294967295,
+                     allow_experimental_join_condition=1
+  '''
+# ---
+# name: TestExperimentQueryRunner.test_query_runner_with_custom_exposure
+  '''
+  SELECT metric_events.variant AS variant,
+         count(metric_events.entity_id) AS num_users,
+         sum(metric_events.value) AS total_sum,
+         sum(power(metric_events.value, 2)) AS total_sum_of_squares
+  FROM
+    (SELECT exposures.variant AS variant,
+            exposures.entity_id AS entity_id,
+            any(exposures.exposure_event_uuid) AS exposure_event_uuid,
+            any(exposures.exposure_session_id) AS exposure_session_id,
+            sum(coalesce(accurateCastOrNull(metric_events.value, 'Float64'), 0)) AS value
+     FROM
+       (SELECT if(not(empty(events__override.distinct_id)), events__override.person_id, events.person_id) AS entity_id,
+               if(ifNull(greater(count(DISTINCT replaceRegexpAll(nullIf(nullIf(JSONExtractRaw(events.properties, '$feature/test-experiment'), ''), 'null'), '^"|"$', '')), 1), 0), '$multiple', any(replaceRegexpAll(nullIf(nullIf(JSONExtractRaw(events.properties, '$feature/test-experiment'), ''), 'null'), '^"|"$', ''))) AS variant,
+               min(toTimeZone(events.timestamp, 'UTC')) AS first_exposure_time,
+               argMin(events.uuid, toTimeZone(events.timestamp, 'UTC')) AS exposure_event_uuid,
+               argMin(events.`$session_id`, toTimeZone(events.timestamp, 'UTC')) AS exposure_session_id
+        FROM events
+        LEFT OUTER JOIN
+          (SELECT argMax(person_distinct_id_overrides.person_id, person_distinct_id_overrides.version) AS person_id,
+                  person_distinct_id_overrides.distinct_id AS distinct_id
+           FROM person_distinct_id_overrides
+           WHERE equals(person_distinct_id_overrides.team_id, 99999)
+           GROUP BY person_distinct_id_overrides.distinct_id
+           HAVING ifNull(equals(argMax(person_distinct_id_overrides.is_deleted, person_distinct_id_overrides.version), 0), 0) SETTINGS optimize_aggregation_in_order=1) AS events__override ON equals(events.distinct_id, events__override.distinct_id)
+        WHERE and(equals(events.team_id, 99999), greaterOrEquals(toTimeZone(events.timestamp, 'UTC'), toDateTime64('explicit_redacted_timestamp', 6, 'UTC')), lessOrEquals(toTimeZone(events.timestamp, 'UTC'), toDateTime64('explicit_redacted_timestamp', 6, 'UTC')), equals(events.event, '$pageview'), in(replaceRegexpAll(nullIf(nullIf(JSONExtractRaw(events.properties, '$feature/test-experiment'), ''), 'null'), '^"|"$', ''), ['control', 'test']), ifNull(notEquals(replaceRegexpAll(nullIf(nullIf(JSONExtractRaw(events.properties, 'plan'), ''), 'null'), '^"|"$', ''), 'free'), 1))
+        GROUP BY entity_id) AS exposures
+     LEFT JOIN
+       (SELECT toTimeZone(events.timestamp, 'UTC') AS timestamp,
+               if(not(empty(events__override.distinct_id)), events__override.person_id, events.person_id) AS entity_id,
+               events.event AS event,
+               1 AS value
+        FROM events
+        LEFT OUTER JOIN
+          (SELECT argMax(person_distinct_id_overrides.person_id, person_distinct_id_overrides.version) AS person_id,
+                  person_distinct_id_overrides.distinct_id AS distinct_id
+           FROM person_distinct_id_overrides
+           WHERE equals(person_distinct_id_overrides.team_id, 99999)
+           GROUP BY person_distinct_id_overrides.distinct_id
+           HAVING ifNull(equals(argMax(person_distinct_id_overrides.is_deleted, person_distinct_id_overrides.version), 0), 0) SETTINGS optimize_aggregation_in_order=1) AS events__override ON equals(events.distinct_id, events__override.distinct_id)
+        WHERE and(equals(events.team_id, 99999), greaterOrEquals(toTimeZone(events.timestamp, 'UTC'), toDateTime64('explicit_redacted_timestamp', 6, 'UTC')), less(toTimeZone(events.timestamp, 'UTC'), toDateTime64('explicit_redacted_timestamp', 6, 'UTC')), equals(events.event, 'purchase'))) AS metric_events ON and(equals(toString(exposures.entity_id), toString(metric_events.entity_id)), greaterOrEquals(metric_events.timestamp, exposures.first_exposure_time))
+     GROUP BY exposures.variant,
+              exposures.entity_id) AS metric_events
+  GROUP BY metric_events.variant
+  LIMIT 100 SETTINGS readonly=2,
+                     max_execution_time=600,
+                     allow_experimental_object_type=1,
+                     format_csv_allow_double_quotes=0,
+                     max_ast_elements=4000000,
+                     max_expanded_ast_elements=4000000,
+                     max_bytes_before_external_group_by=0,
+                     allow_experimental_analyzer=1,
+                     transform_null_in=1,
+                     optimize_min_equality_disjunction_chain_length=4294967295,
+                     allow_experimental_join_condition=1
+  '''
+# ---
+# name: TestExperimentQueryRunner.test_query_runner_with_custom_exposure_on_feature_flag_called_event
+  '''
+  SELECT metric_events.variant AS variant,
+         count(metric_events.entity_id) AS num_users,
+         sum(metric_events.value) AS total_sum,
+         sum(power(metric_events.value, 2)) AS total_sum_of_squares
+  FROM
+    (SELECT exposures.variant AS variant,
+            exposures.entity_id AS entity_id,
+            any(exposures.exposure_event_uuid) AS exposure_event_uuid,
+            any(exposures.exposure_session_id) AS exposure_session_id,
+            sum(coalesce(accurateCastOrNull(metric_events.value, 'Float64'), 0)) AS value
+     FROM
+       (SELECT if(not(empty(events__override.distinct_id)), events__override.person_id, events.person_id) AS entity_id,
+               if(ifNull(greater(count(DISTINCT replaceRegexpAll(nullIf(nullIf(JSONExtractRaw(events.properties, '$feature_flag_response'), ''), 'null'), '^"|"$', '')), 1), 0), '$multiple', any(replaceRegexpAll(nullIf(nullIf(JSONExtractRaw(events.properties, '$feature_flag_response'), ''), 'null'), '^"|"$', ''))) AS variant,
+               min(toTimeZone(events.timestamp, 'UTC')) AS first_exposure_time,
+               argMin(events.uuid, toTimeZone(events.timestamp, 'UTC')) AS exposure_event_uuid,
+               argMin(events.`$session_id`, toTimeZone(events.timestamp, 'UTC')) AS exposure_session_id
+        FROM events
+        LEFT OUTER JOIN
+          (SELECT argMax(person_distinct_id_overrides.person_id, person_distinct_id_overrides.version) AS person_id,
+                  person_distinct_id_overrides.distinct_id AS distinct_id
+           FROM person_distinct_id_overrides
+           WHERE equals(person_distinct_id_overrides.team_id, 99999)
+           GROUP BY person_distinct_id_overrides.distinct_id
+           HAVING ifNull(equals(argMax(person_distinct_id_overrides.is_deleted, person_distinct_id_overrides.version), 0), 0) SETTINGS optimize_aggregation_in_order=1) AS events__override ON equals(events.distinct_id, events__override.distinct_id)
+        WHERE and(equals(events.team_id, 99999), greaterOrEquals(toTimeZone(events.timestamp, 'UTC'), toDateTime64('explicit_redacted_timestamp', 6, 'UTC')), lessOrEquals(toTimeZone(events.timestamp, 'UTC'), toDateTime64('explicit_redacted_timestamp', 6, 'UTC')), equals(events.event, '$feature_flag_called'), in(replaceRegexpAll(nullIf(nullIf(JSONExtractRaw(events.properties, '$feature_flag_response'), ''), 'null'), '^"|"$', ''), ['control', 'test']), ifNull(notEquals(replaceRegexpAll(nullIf(nullIf(JSONExtractRaw(events.properties, 'plan'), ''), 'null'), '^"|"$', ''), 'free'), 1), ifNull(equals(replaceRegexpAll(nullIf(nullIf(JSONExtractRaw(events.properties, '$feature_flag'), ''), 'null'), '^"|"$', ''), 'test-experiment'), 0))
+        GROUP BY entity_id) AS exposures
+     LEFT JOIN
+       (SELECT toTimeZone(events.timestamp, 'UTC') AS timestamp,
+               if(not(empty(events__override.distinct_id)), events__override.person_id, events.person_id) AS entity_id,
+               events.event AS event,
+               1 AS value
+        FROM events
+        LEFT OUTER JOIN
+          (SELECT argMax(person_distinct_id_overrides.person_id, person_distinct_id_overrides.version) AS person_id,
+                  person_distinct_id_overrides.distinct_id AS distinct_id
+           FROM person_distinct_id_overrides
+           WHERE equals(person_distinct_id_overrides.team_id, 99999)
+           GROUP BY person_distinct_id_overrides.distinct_id
+           HAVING ifNull(equals(argMax(person_distinct_id_overrides.is_deleted, person_distinct_id_overrides.version), 0), 0) SETTINGS optimize_aggregation_in_order=1) AS events__override ON equals(events.distinct_id, events__override.distinct_id)
+        WHERE and(equals(events.team_id, 99999), greaterOrEquals(toTimeZone(events.timestamp, 'UTC'), toDateTime64('explicit_redacted_timestamp', 6, 'UTC')), less(toTimeZone(events.timestamp, 'UTC'), toDateTime64('explicit_redacted_timestamp', 6, 'UTC')), equals(events.event, 'purchase'))) AS metric_events ON and(equals(toString(exposures.entity_id), toString(metric_events.entity_id)), greaterOrEquals(metric_events.timestamp, exposures.first_exposure_time))
+     GROUP BY exposures.variant,
+              exposures.entity_id) AS metric_events
+  GROUP BY metric_events.variant
+  LIMIT 100 SETTINGS readonly=2,
+                     max_execution_time=600,
+                     allow_experimental_object_type=1,
+                     format_csv_allow_double_quotes=0,
+                     max_ast_elements=4000000,
+                     max_expanded_ast_elements=4000000,
+                     max_bytes_before_external_group_by=0,
+                     allow_experimental_analyzer=1,
+                     transform_null_in=1,
+                     optimize_min_equality_disjunction_chain_length=4294967295,
+                     allow_experimental_join_condition=1
+  '''
+# ---
+# name: TestExperimentQueryRunner.test_query_runner_with_custom_exposure_without_properties
+  '''
+  SELECT metric_events.variant AS variant,
+         count(metric_events.entity_id) AS num_users,
+         sum(metric_events.value) AS total_sum,
+         sum(power(metric_events.value, 2)) AS total_sum_of_squares
+  FROM
+    (SELECT exposures.variant AS variant,
+            exposures.entity_id AS entity_id,
+            any(exposures.exposure_event_uuid) AS exposure_event_uuid,
+            any(exposures.exposure_session_id) AS exposure_session_id,
+            sum(coalesce(accurateCastOrNull(metric_events.value, 'Float64'), 0)) AS value
+     FROM
+       (SELECT if(not(empty(events__override.distinct_id)), events__override.person_id, events.person_id) AS entity_id,
+               if(ifNull(greater(count(DISTINCT replaceRegexpAll(nullIf(nullIf(JSONExtractRaw(events.properties, '$feature/test-experiment'), ''), 'null'), '^"|"$', '')), 1), 0), '$multiple', any(replaceRegexpAll(nullIf(nullIf(JSONExtractRaw(events.properties, '$feature/test-experiment'), ''), 'null'), '^"|"$', ''))) AS variant,
+               min(toTimeZone(events.timestamp, 'UTC')) AS first_exposure_time,
+               argMin(events.uuid, toTimeZone(events.timestamp, 'UTC')) AS exposure_event_uuid,
+               argMin(events.`$session_id`, toTimeZone(events.timestamp, 'UTC')) AS exposure_session_id
+        FROM events
+        LEFT OUTER JOIN
+          (SELECT argMax(person_distinct_id_overrides.person_id, person_distinct_id_overrides.version) AS person_id,
+                  person_distinct_id_overrides.distinct_id AS distinct_id
+           FROM person_distinct_id_overrides
+           WHERE equals(person_distinct_id_overrides.team_id, 99999)
+           GROUP BY person_distinct_id_overrides.distinct_id
+           HAVING ifNull(equals(argMax(person_distinct_id_overrides.is_deleted, person_distinct_id_overrides.version), 0), 0) SETTINGS optimize_aggregation_in_order=1) AS events__override ON equals(events.distinct_id, events__override.distinct_id)
+        WHERE and(equals(events.team_id, 99999), greaterOrEquals(toTimeZone(events.timestamp, 'UTC'), toDateTime64('explicit_redacted_timestamp', 6, 'UTC')), lessOrEquals(toTimeZone(events.timestamp, 'UTC'), toDateTime64('explicit_redacted_timestamp', 6, 'UTC')), equals(events.event, '$pageview'), in(replaceRegexpAll(nullIf(nullIf(JSONExtractRaw(events.properties, '$feature/test-experiment'), ''), 'null'), '^"|"$', ''), ['control', 'test']))
+        GROUP BY entity_id) AS exposures
+     LEFT JOIN
+       (SELECT toTimeZone(events.timestamp, 'UTC') AS timestamp,
+               if(not(empty(events__override.distinct_id)), events__override.person_id, events.person_id) AS entity_id,
+               events.event AS event,
+               1 AS value
+        FROM events
+        LEFT OUTER JOIN
+          (SELECT argMax(person_distinct_id_overrides.person_id, person_distinct_id_overrides.version) AS person_id,
+                  person_distinct_id_overrides.distinct_id AS distinct_id
+           FROM person_distinct_id_overrides
+           WHERE equals(person_distinct_id_overrides.team_id, 99999)
+           GROUP BY person_distinct_id_overrides.distinct_id
+           HAVING ifNull(equals(argMax(person_distinct_id_overrides.is_deleted, person_distinct_id_overrides.version), 0), 0) SETTINGS optimize_aggregation_in_order=1) AS events__override ON equals(events.distinct_id, events__override.distinct_id)
+        WHERE and(equals(events.team_id, 99999), greaterOrEquals(toTimeZone(events.timestamp, 'UTC'), toDateTime64('explicit_redacted_timestamp', 6, 'UTC')), less(toTimeZone(events.timestamp, 'UTC'), toDateTime64('explicit_redacted_timestamp', 6, 'UTC')), equals(events.event, 'purchase'))) AS metric_events ON and(equals(toString(exposures.entity_id), toString(metric_events.entity_id)), greaterOrEquals(metric_events.timestamp, exposures.first_exposure_time))
+     GROUP BY exposures.variant,
+              exposures.entity_id) AS metric_events
+  GROUP BY metric_events.variant
+  LIMIT 100 SETTINGS readonly=2,
+                     max_execution_time=600,
+                     allow_experimental_object_type=1,
+                     format_csv_allow_double_quotes=0,
+                     max_ast_elements=4000000,
+                     max_expanded_ast_elements=4000000,
+                     max_bytes_before_external_group_by=0,
+                     allow_experimental_analyzer=1,
+                     transform_null_in=1,
+                     optimize_min_equality_disjunction_chain_length=4294967295,
+                     allow_experimental_join_condition=1
+  '''
+# ---
+# name: TestExperimentQueryRunner.test_query_runner_with_hogql_aggregation_end_to_end
+  '''
+  SELECT metric_events.variant AS variant,
+         count(metric_events.entity_id) AS num_users,
+         sum(metric_events.value) AS total_sum,
+         sum(power(metric_events.value, 2)) AS total_sum_of_squares
+  FROM
+    (SELECT exposures.variant AS variant,
+            exposures.entity_id AS entity_id,
+            any(exposures.exposure_event_uuid) AS exposure_event_uuid,
+            any(exposures.exposure_session_id) AS exposure_session_id,
+            avg(coalesce(accurateCastOrNull(metric_events.value, 'Float64'), 0)) AS value
+     FROM
+       (SELECT if(not(empty(events__override.distinct_id)), events__override.person_id, events.person_id) AS entity_id,
+               if(ifNull(greater(count(DISTINCT replaceRegexpAll(nullIf(nullIf(JSONExtractRaw(events.properties, '$feature_flag_response'), ''), 'null'), '^"|"$', '')), 1), 0), '$multiple', any(replaceRegexpAll(nullIf(nullIf(JSONExtractRaw(events.properties, '$feature_flag_response'), ''), 'null'), '^"|"$', ''))) AS variant,
+               min(toTimeZone(events.timestamp, 'UTC')) AS first_exposure_time,
+               argMin(events.uuid, toTimeZone(events.timestamp, 'UTC')) AS exposure_event_uuid,
+               argMin(events.`$session_id`, toTimeZone(events.timestamp, 'UTC')) AS exposure_session_id
+        FROM events
+        LEFT OUTER JOIN
+          (SELECT argMax(person_distinct_id_overrides.person_id, person_distinct_id_overrides.version) AS person_id,
+                  person_distinct_id_overrides.distinct_id AS distinct_id
+           FROM person_distinct_id_overrides
+           WHERE equals(person_distinct_id_overrides.team_id, 99999)
+           GROUP BY person_distinct_id_overrides.distinct_id
+           HAVING ifNull(equals(argMax(person_distinct_id_overrides.is_deleted, person_distinct_id_overrides.version), 0), 0) SETTINGS optimize_aggregation_in_order=1) AS events__override ON equals(events.distinct_id, events__override.distinct_id)
+        WHERE and(equals(events.team_id, 99999), greaterOrEquals(toTimeZone(events.timestamp, 'UTC'), toDateTime64('today', 6, 'UTC')), lessOrEquals(toTimeZone(events.timestamp, 'UTC'), toDateTime64('explicit_redacted_timestamp', 6, 'UTC')), equals(events.event, '$feature_flag_called'), in(replaceRegexpAll(nullIf(nullIf(JSONExtractRaw(events.properties, '$feature_flag_response'), ''), 'null'), '^"|"$', ''), ['control', 'test']), ifNull(equals(replaceRegexpAll(nullIf(nullIf(JSONExtractRaw(events.properties, '$feature_flag'), ''), 'null'), '^"|"$', ''), 'test-experiment'), 0))
+        GROUP BY entity_id) AS exposures
+     LEFT JOIN
+       (SELECT toTimeZone(events.timestamp, 'UTC') AS timestamp,
+               if(not(empty(events__override.distinct_id)), events__override.person_id, events.person_id) AS entity_id,
+               events.event AS event,
+               replaceRegexpAll(nullIf(nullIf(JSONExtractRaw(events.properties, 'amount'), ''), 'null'), '^"|"$', '') AS value
+        FROM events
+        LEFT OUTER JOIN
+          (SELECT argMax(person_distinct_id_overrides.person_id, person_distinct_id_overrides.version) AS person_id,
+                  person_distinct_id_overrides.distinct_id AS distinct_id
+           FROM person_distinct_id_overrides
+           WHERE equals(person_distinct_id_overrides.team_id, 99999)
+           GROUP BY person_distinct_id_overrides.distinct_id
            HAVING ifNull(equals(argMax(person_distinct_id_overrides.is_deleted, person_distinct_id_overrides.version), 0), 0) SETTINGS optimize_aggregation_in_order=1) AS events__override ON equals(events.distinct_id, events__override.distinct_id)
         WHERE and(equals(events.team_id, 99999), greaterOrEquals(toTimeZone(events.timestamp, 'UTC'), toDateTime64('today', 6, 'UTC')), less(toTimeZone(events.timestamp, 'UTC'), toDateTime64('explicit_redacted_timestamp', 6, 'UTC')), equals(events.event, 'purchase'))) AS metric_events ON and(equals(toString(exposures.entity_id), toString(metric_events.entity_id)), greaterOrEquals(metric_events.timestamp, exposures.first_exposure_time))
->>>>>>> 349d6926
-     GROUP BY exposures.variant,
-              exposures.entity_id) AS metric_events
-  GROUP BY metric_events.variant
-  LIMIT 100 SETTINGS readonly=2,
-                     max_execution_time=600,
-                     allow_experimental_object_type=1,
-                     format_csv_allow_double_quotes=0,
-                     max_ast_elements=4000000,
-                     max_expanded_ast_elements=4000000,
-                     max_bytes_before_external_group_by=0,
-                     allow_experimental_analyzer=1,
-                     transform_null_in=1,
-                     optimize_min_equality_disjunction_chain_length=4294967295,
-                     allow_experimental_join_condition=1
-  '''
-# ---
-# name: TestExperimentQueryRunner.test_query_runner_no_variant_exposures
-  '''
-  SELECT metric_events.variant AS variant,
-         count(metric_events.entity_id) AS num_users,
-         sum(metric_events.value) AS total_sum,
-         sum(power(metric_events.value, 2)) AS total_sum_of_squares
-  FROM
-    (SELECT exposures.variant AS variant,
-            exposures.entity_id AS entity_id,
-            any(exposures.exposure_event_uuid) AS exposure_event_uuid,
-            any(exposures.exposure_session_id) AS exposure_session_id,
-            sum(coalesce(accurateCastOrNull(metric_events.value, 'Float64'), 0)) AS value
-     FROM
-       (SELECT if(not(empty(events__override.distinct_id)), events__override.person_id, events.person_id) AS entity_id,
-               if(ifNull(greater(count(DISTINCT replaceRegexpAll(nullIf(nullIf(JSONExtractRaw(events.properties, '$feature_flag_response'), ''), 'null'), '^"|"$', '')), 1), 0), '$multiple', any(replaceRegexpAll(nullIf(nullIf(JSONExtractRaw(events.properties, '$feature_flag_response'), ''), 'null'), '^"|"$', ''))) AS variant,
-               min(toTimeZone(events.timestamp, 'UTC')) AS first_exposure_time,
-               argMin(events.uuid, toTimeZone(events.timestamp, 'UTC')) AS exposure_event_uuid,
-               argMin(events.`$session_id`, toTimeZone(events.timestamp, 'UTC')) AS exposure_session_id
-        FROM events
-        LEFT OUTER JOIN
-          (SELECT tupleElement(argMax(tuple(person_distinct_id_overrides.person_id), person_distinct_id_overrides.version), 1) AS person_id,
-                  person_distinct_id_overrides.distinct_id AS distinct_id
-           FROM person_distinct_id_overrides
-           WHERE equals(person_distinct_id_overrides.team_id, 99999)
-           GROUP BY person_distinct_id_overrides.distinct_id
-           HAVING ifNull(equals(tupleElement(argMax(tuple(person_distinct_id_overrides.is_deleted), person_distinct_id_overrides.version), 1), 0), 0) SETTINGS optimize_aggregation_in_order=1) AS events__override ON equals(events.distinct_id, events__override.distinct_id)
-        WHERE and(equals(events.team_id, 99999), greaterOrEquals(toTimeZone(events.timestamp, 'UTC'), toDateTime64('today', 6, 'UTC')), lessOrEquals(toTimeZone(events.timestamp, 'UTC'), toDateTime64('2020-01-15 12:00:00.000000', 6, 'UTC')), equals(events.event, '$feature_flag_called'), in(replaceRegexpAll(nullIf(nullIf(JSONExtractRaw(events.properties, '$feature_flag_response'), ''), 'null'), '^"|"$', ''), ['control', 'test']), ifNull(equals(replaceRegexpAll(nullIf(nullIf(JSONExtractRaw(events.properties, '$feature_flag'), ''), 'null'), '^"|"$', ''), 'test-experiment'), 0))
-        GROUP BY entity_id) AS exposures
-     LEFT JOIN
-       (SELECT toTimeZone(events.timestamp, 'UTC') AS timestamp,
-               if(not(empty(events__override.distinct_id)), events__override.person_id, events.person_id) AS entity_id,
-               events.event AS event,
-               1 AS value
-        FROM events
-        LEFT OUTER JOIN
-          (SELECT tupleElement(argMax(tuple(person_distinct_id_overrides.person_id), person_distinct_id_overrides.version), 1) AS person_id,
-                  person_distinct_id_overrides.distinct_id AS distinct_id
-           FROM person_distinct_id_overrides
-           WHERE equals(person_distinct_id_overrides.team_id, 99999)
-           GROUP BY person_distinct_id_overrides.distinct_id
-<<<<<<< HEAD
-           HAVING ifNull(equals(tupleElement(argMax(tuple(person_distinct_id_overrides.is_deleted), person_distinct_id_overrides.version), 1), 0), 0) SETTINGS optimize_aggregation_in_order=1) AS events__override ON equals(events.distinct_id, events__override.distinct_id)
-        INNER JOIN
-          (SELECT if(not(empty(events__override.distinct_id)), events__override.person_id, events.person_id) AS entity_id,
-                  if(ifNull(greater(count(DISTINCT replaceRegexpAll(nullIf(nullIf(JSONExtractRaw(events.properties, '$feature_flag_response'), ''), 'null'), '^"|"$', '')), 1), 0), '$multiple', any(replaceRegexpAll(nullIf(nullIf(JSONExtractRaw(events.properties, '$feature_flag_response'), ''), 'null'), '^"|"$', ''))) AS variant,
-                  min(toTimeZone(events.timestamp, 'UTC')) AS first_exposure_time
-           FROM events
-           LEFT OUTER JOIN
-             (SELECT tupleElement(argMax(tuple(person_distinct_id_overrides.person_id), person_distinct_id_overrides.version), 1) AS person_id,
-                     person_distinct_id_overrides.distinct_id AS distinct_id
-              FROM person_distinct_id_overrides
-              WHERE equals(person_distinct_id_overrides.team_id, 99999)
-              GROUP BY person_distinct_id_overrides.distinct_id
-              HAVING ifNull(equals(tupleElement(argMax(tuple(person_distinct_id_overrides.is_deleted), person_distinct_id_overrides.version), 1), 0), 0) SETTINGS optimize_aggregation_in_order=1) AS events__override ON equals(events.distinct_id, events__override.distinct_id)
-           WHERE and(equals(events.team_id, 99999), greaterOrEquals(toTimeZone(events.timestamp, 'UTC'), toDateTime64('today', 6, 'UTC')), lessOrEquals(toTimeZone(events.timestamp, 'UTC'), toDateTime64('2020-01-15 12:00:00.000000', 6, 'UTC')), equals(events.event, '$feature_flag_called'), in(replaceRegexpAll(nullIf(nullIf(JSONExtractRaw(events.properties, '$feature_flag_response'), ''), 'null'), '^"|"$', ''), ['control', 'test']), ifNull(equals(replaceRegexpAll(nullIf(nullIf(JSONExtractRaw(events.properties, '$feature_flag'), ''), 'null'), '^"|"$', ''), 'test-experiment'), 0))
-           GROUP BY entity_id) AS exposure_data ON equals(if(not(empty(events__override.distinct_id)), events__override.person_id, events.person_id), exposure_data.entity_id)
-        WHERE and(equals(events.team_id, 99999), greaterOrEquals(toTimeZone(events.timestamp, 'UTC'), toDateTime64('today', 6, 'UTC')), greaterOrEquals(toTimeZone(events.timestamp, 'UTC'), exposure_data.first_exposure_time), lessOrEquals(toTimeZone(events.timestamp, 'UTC'), toDateTime64('2020-01-15 12:00:00.000000', 6, 'UTC')), equals(events.event, 'purchase'))) AS metric_events ON equals(toString(exposures.entity_id), toString(metric_events.entity_id))
-=======
+     GROUP BY exposures.variant,
+              exposures.entity_id) AS metric_events
+  GROUP BY metric_events.variant
+  LIMIT 100 SETTINGS readonly=2,
+                     max_execution_time=600,
+                     allow_experimental_object_type=1,
+                     format_csv_allow_double_quotes=0,
+                     max_ast_elements=4000000,
+                     max_expanded_ast_elements=4000000,
+                     max_bytes_before_external_group_by=0,
+                     allow_experimental_analyzer=1,
+                     transform_null_in=1,
+                     optimize_min_equality_disjunction_chain_length=4294967295,
+                     allow_experimental_join_condition=1
+  '''
+# ---
+# name: TestExperimentQueryRunner.test_query_runner_with_hogql_aggregation_expressions
+  '''
+  SELECT metric_events.variant AS variant,
+         count(metric_events.entity_id) AS num_users,
+         sum(metric_events.value) AS total_sum,
+         sum(power(metric_events.value, 2)) AS total_sum_of_squares
+  FROM
+    (SELECT exposures.variant AS variant,
+            exposures.entity_id AS entity_id,
+            any(exposures.exposure_event_uuid) AS exposure_event_uuid,
+            any(exposures.exposure_session_id) AS exposure_session_id,
+            sum(coalesce(accurateCastOrNull(metric_events.value, 'Float64'), 0)) AS value
+     FROM
+       (SELECT if(not(empty(events__override.distinct_id)), events__override.person_id, events.person_id) AS entity_id,
+               if(ifNull(greater(count(DISTINCT replaceRegexpAll(nullIf(nullIf(JSONExtractRaw(events.properties, '$feature_flag_response'), ''), 'null'), '^"|"$', '')), 1), 0), '$multiple', any(replaceRegexpAll(nullIf(nullIf(JSONExtractRaw(events.properties, '$feature_flag_response'), ''), 'null'), '^"|"$', ''))) AS variant,
+               min(toTimeZone(events.timestamp, 'UTC')) AS first_exposure_time,
+               argMin(events.uuid, toTimeZone(events.timestamp, 'UTC')) AS exposure_event_uuid,
+               argMin(events.`$session_id`, toTimeZone(events.timestamp, 'UTC')) AS exposure_session_id
+        FROM events
+        LEFT OUTER JOIN
+          (SELECT argMax(person_distinct_id_overrides.person_id, person_distinct_id_overrides.version) AS person_id,
+                  person_distinct_id_overrides.distinct_id AS distinct_id
+           FROM person_distinct_id_overrides
+           WHERE equals(person_distinct_id_overrides.team_id, 99999)
+           GROUP BY person_distinct_id_overrides.distinct_id
+           HAVING ifNull(equals(argMax(person_distinct_id_overrides.is_deleted, person_distinct_id_overrides.version), 0), 0) SETTINGS optimize_aggregation_in_order=1) AS events__override ON equals(events.distinct_id, events__override.distinct_id)
+        WHERE and(equals(events.team_id, 99999), greaterOrEquals(toTimeZone(events.timestamp, 'UTC'), toDateTime64('today', 6, 'UTC')), lessOrEquals(toTimeZone(events.timestamp, 'UTC'), toDateTime64('explicit_redacted_timestamp', 6, 'UTC')), equals(events.event, '$feature_flag_called'), in(replaceRegexpAll(nullIf(nullIf(JSONExtractRaw(events.properties, '$feature_flag_response'), ''), 'null'), '^"|"$', ''), ['control', 'test']), ifNull(equals(replaceRegexpAll(nullIf(nullIf(JSONExtractRaw(events.properties, '$feature_flag'), ''), 'null'), '^"|"$', ''), 'test-experiment'), 0))
+        GROUP BY entity_id) AS exposures
+     LEFT JOIN
+       (SELECT toTimeZone(events.timestamp, 'UTC') AS timestamp,
+               if(not(empty(events__override.distinct_id)), events__override.person_id, events.person_id) AS entity_id,
+               events.event AS event,
+               minus(accurateCastOrNull(replaceRegexpAll(nullIf(nullIf(JSONExtractRaw(events.properties, 'revenue'), ''), 'null'), '^"|"$', ''), 'Float64'), accurateCastOrNull(replaceRegexpAll(nullIf(nullIf(JSONExtractRaw(events.properties, 'cost'), ''), 'null'), '^"|"$', ''), 'Float64')) AS value
+        FROM events
+        LEFT OUTER JOIN
+          (SELECT argMax(person_distinct_id_overrides.person_id, person_distinct_id_overrides.version) AS person_id,
+                  person_distinct_id_overrides.distinct_id AS distinct_id
+           FROM person_distinct_id_overrides
+           WHERE equals(person_distinct_id_overrides.team_id, 99999)
+           GROUP BY person_distinct_id_overrides.distinct_id
            HAVING ifNull(equals(argMax(person_distinct_id_overrides.is_deleted, person_distinct_id_overrides.version), 0), 0) SETTINGS optimize_aggregation_in_order=1) AS events__override ON equals(events.distinct_id, events__override.distinct_id)
         WHERE and(equals(events.team_id, 99999), greaterOrEquals(toTimeZone(events.timestamp, 'UTC'), toDateTime64('today', 6, 'UTC')), less(toTimeZone(events.timestamp, 'UTC'), toDateTime64('explicit_redacted_timestamp', 6, 'UTC')), equals(events.event, 'purchase'))) AS metric_events ON and(equals(toString(exposures.entity_id), toString(metric_events.entity_id)), greaterOrEquals(metric_events.timestamp, exposures.first_exposure_time))
->>>>>>> 349d6926
-     GROUP BY exposures.variant,
-              exposures.entity_id) AS metric_events
-  GROUP BY metric_events.variant
-  LIMIT 100 SETTINGS readonly=2,
-                     max_execution_time=600,
-                     allow_experimental_object_type=1,
-                     format_csv_allow_double_quotes=0,
-                     max_ast_elements=4000000,
-                     max_expanded_ast_elements=4000000,
-                     max_bytes_before_external_group_by=0,
-                     allow_experimental_analyzer=1,
-                     transform_null_in=1,
-                     optimize_min_equality_disjunction_chain_length=4294967295,
-                     allow_experimental_join_condition=1
-  '''
-# ---
-# name: TestExperimentQueryRunner.test_query_runner_standard_flow_v2_stats
-  '''
-  SELECT metric_events.variant AS variant,
-         count(metric_events.entity_id) AS num_users,
-         sum(metric_events.value) AS total_sum,
-         sum(power(metric_events.value, 2)) AS total_sum_of_squares
-  FROM
-    (SELECT exposures.variant AS variant,
-            exposures.entity_id AS entity_id,
-            any(exposures.exposure_event_uuid) AS exposure_event_uuid,
-            any(exposures.exposure_session_id) AS exposure_session_id,
-            sum(coalesce(accurateCastOrNull(metric_events.value, 'Float64'), 0)) AS value
-     FROM
-       (SELECT if(not(empty(events__override.distinct_id)), events__override.person_id, events.person_id) AS entity_id,
-               if(ifNull(greater(count(DISTINCT replaceRegexpAll(nullIf(nullIf(JSONExtractRaw(events.properties, '$feature_flag_response'), ''), 'null'), '^"|"$', '')), 1), 0), '$multiple', any(replaceRegexpAll(nullIf(nullIf(JSONExtractRaw(events.properties, '$feature_flag_response'), ''), 'null'), '^"|"$', ''))) AS variant,
-               min(toTimeZone(events.timestamp, 'UTC')) AS first_exposure_time,
-               argMin(events.uuid, toTimeZone(events.timestamp, 'UTC')) AS exposure_event_uuid,
-               argMin(events.`$session_id`, toTimeZone(events.timestamp, 'UTC')) AS exposure_session_id
-        FROM events
-        LEFT OUTER JOIN
-          (SELECT tupleElement(argMax(tuple(person_distinct_id_overrides.person_id), person_distinct_id_overrides.version), 1) AS person_id,
-                  person_distinct_id_overrides.distinct_id AS distinct_id
-           FROM person_distinct_id_overrides
-           WHERE equals(person_distinct_id_overrides.team_id, 99999)
-           GROUP BY person_distinct_id_overrides.distinct_id
-           HAVING ifNull(equals(tupleElement(argMax(tuple(person_distinct_id_overrides.is_deleted), person_distinct_id_overrides.version), 1), 0), 0) SETTINGS optimize_aggregation_in_order=1) AS events__override ON equals(events.distinct_id, events__override.distinct_id)
-        WHERE and(equals(events.team_id, 99999), greaterOrEquals(toTimeZone(events.timestamp, 'UTC'), toDateTime64('today', 6, 'UTC')), lessOrEquals(toTimeZone(events.timestamp, 'UTC'), toDateTime64('2020-01-15 12:00:00.000000', 6, 'UTC')), equals(events.event, '$feature_flag_called'), in(replaceRegexpAll(nullIf(nullIf(JSONExtractRaw(events.properties, '$feature_flag_response'), ''), 'null'), '^"|"$', ''), ['control', 'test']), ifNull(equals(replaceRegexpAll(nullIf(nullIf(JSONExtractRaw(events.properties, '$feature_flag'), ''), 'null'), '^"|"$', ''), 'test-experiment'), 0))
-        GROUP BY entity_id) AS exposures
-     LEFT JOIN
-       (SELECT toTimeZone(events.timestamp, 'UTC') AS timestamp,
-               if(not(empty(events__override.distinct_id)), events__override.person_id, events.person_id) AS entity_id,
-               events.event AS event,
-               1 AS value
-        FROM events
-        LEFT OUTER JOIN
-          (SELECT tupleElement(argMax(tuple(person_distinct_id_overrides.person_id), person_distinct_id_overrides.version), 1) AS person_id,
-                  person_distinct_id_overrides.distinct_id AS distinct_id
-           FROM person_distinct_id_overrides
-           WHERE equals(person_distinct_id_overrides.team_id, 99999)
-           GROUP BY person_distinct_id_overrides.distinct_id
-<<<<<<< HEAD
-           HAVING ifNull(equals(tupleElement(argMax(tuple(person_distinct_id_overrides.is_deleted), person_distinct_id_overrides.version), 1), 0), 0) SETTINGS optimize_aggregation_in_order=1) AS events__override ON equals(events.distinct_id, events__override.distinct_id)
-        INNER JOIN
-          (SELECT if(not(empty(events__override.distinct_id)), events__override.person_id, events.person_id) AS entity_id,
-                  if(ifNull(greater(count(DISTINCT replaceRegexpAll(nullIf(nullIf(JSONExtractRaw(events.properties, '$feature_flag_response'), ''), 'null'), '^"|"$', '')), 1), 0), '$multiple', any(replaceRegexpAll(nullIf(nullIf(JSONExtractRaw(events.properties, '$feature_flag_response'), ''), 'null'), '^"|"$', ''))) AS variant,
-                  min(toTimeZone(events.timestamp, 'UTC')) AS first_exposure_time
-           FROM events
-           LEFT OUTER JOIN
-             (SELECT tupleElement(argMax(tuple(person_distinct_id_overrides.person_id), person_distinct_id_overrides.version), 1) AS person_id,
-                     person_distinct_id_overrides.distinct_id AS distinct_id
-              FROM person_distinct_id_overrides
-              WHERE equals(person_distinct_id_overrides.team_id, 99999)
-              GROUP BY person_distinct_id_overrides.distinct_id
-              HAVING ifNull(equals(tupleElement(argMax(tuple(person_distinct_id_overrides.is_deleted), person_distinct_id_overrides.version), 1), 0), 0) SETTINGS optimize_aggregation_in_order=1) AS events__override ON equals(events.distinct_id, events__override.distinct_id)
-           WHERE and(equals(events.team_id, 99999), greaterOrEquals(toTimeZone(events.timestamp, 'UTC'), toDateTime64('today', 6, 'UTC')), lessOrEquals(toTimeZone(events.timestamp, 'UTC'), toDateTime64('2020-01-15 12:00:00.000000', 6, 'UTC')), equals(events.event, '$feature_flag_called'), in(replaceRegexpAll(nullIf(nullIf(JSONExtractRaw(events.properties, '$feature_flag_response'), ''), 'null'), '^"|"$', ''), ['control', 'test']), ifNull(equals(replaceRegexpAll(nullIf(nullIf(JSONExtractRaw(events.properties, '$feature_flag'), ''), 'null'), '^"|"$', ''), 'test-experiment'), 0))
-           GROUP BY entity_id) AS exposure_data ON equals(if(not(empty(events__override.distinct_id)), events__override.person_id, events.person_id), exposure_data.entity_id)
-        WHERE and(equals(events.team_id, 99999), greaterOrEquals(toTimeZone(events.timestamp, 'UTC'), toDateTime64('today', 6, 'UTC')), greaterOrEquals(toTimeZone(events.timestamp, 'UTC'), exposure_data.first_exposure_time), lessOrEquals(toTimeZone(events.timestamp, 'UTC'), toDateTime64('2020-01-15 12:00:00.000000', 6, 'UTC')), equals(events.event, '$pageview'))) AS metric_events ON equals(toString(exposures.entity_id), toString(metric_events.entity_id))
-=======
-           HAVING ifNull(equals(argMax(person_distinct_id_overrides.is_deleted, person_distinct_id_overrides.version), 0), 0) SETTINGS optimize_aggregation_in_order=1) AS events__override ON equals(events.distinct_id, events__override.distinct_id)
-        WHERE and(equals(events.team_id, 99999), greaterOrEquals(toTimeZone(events.timestamp, 'UTC'), toDateTime64('today', 6, 'UTC')), less(toTimeZone(events.timestamp, 'UTC'), toDateTime64('explicit_redacted_timestamp', 6, 'UTC')), equals(events.event, '$pageview'))) AS metric_events ON and(equals(toString(exposures.entity_id), toString(metric_events.entity_id)), greaterOrEquals(metric_events.timestamp, exposures.first_exposure_time))
->>>>>>> 349d6926
-     GROUP BY exposures.variant,
-              exposures.entity_id) AS metric_events
-  GROUP BY metric_events.variant
-  LIMIT 100 SETTINGS readonly=2,
-                     max_execution_time=600,
-                     allow_experimental_object_type=1,
-                     format_csv_allow_double_quotes=0,
-                     max_ast_elements=4000000,
-                     max_expanded_ast_elements=4000000,
-                     max_bytes_before_external_group_by=0,
-                     allow_experimental_analyzer=1,
-                     transform_null_in=1,
-                     optimize_min_equality_disjunction_chain_length=4294967295,
-                     allow_experimental_join_condition=1
-  '''
-# ---
-# name: TestExperimentQueryRunner.test_query_runner_using_action
-  '''
-  SELECT metric_events.variant AS variant,
-         count(metric_events.entity_id) AS num_users,
-         sum(metric_events.value) AS total_sum,
-         sum(power(metric_events.value, 2)) AS total_sum_of_squares
-  FROM
-    (SELECT exposures.variant AS variant,
-            exposures.entity_id AS entity_id,
-            any(exposures.exposure_event_uuid) AS exposure_event_uuid,
-            any(exposures.exposure_session_id) AS exposure_session_id,
-            sum(coalesce(accurateCastOrNull(metric_events.value, 'Float64'), 0)) AS value
-     FROM
-       (SELECT if(not(empty(events__override.distinct_id)), events__override.person_id, events.person_id) AS entity_id,
-               if(ifNull(greater(count(DISTINCT replaceRegexpAll(nullIf(nullIf(JSONExtractRaw(events.properties, '$feature_flag_response'), ''), 'null'), '^"|"$', '')), 1), 0), '$multiple', any(replaceRegexpAll(nullIf(nullIf(JSONExtractRaw(events.properties, '$feature_flag_response'), ''), 'null'), '^"|"$', ''))) AS variant,
-               min(toTimeZone(events.timestamp, 'UTC')) AS first_exposure_time,
-               argMin(events.uuid, toTimeZone(events.timestamp, 'UTC')) AS exposure_event_uuid,
-               argMin(events.`$session_id`, toTimeZone(events.timestamp, 'UTC')) AS exposure_session_id
-        FROM events
-        LEFT OUTER JOIN
-          (SELECT tupleElement(argMax(tuple(person_distinct_id_overrides.person_id), person_distinct_id_overrides.version), 1) AS person_id,
-                  person_distinct_id_overrides.distinct_id AS distinct_id
-           FROM person_distinct_id_overrides
-           WHERE equals(person_distinct_id_overrides.team_id, 99999)
-           GROUP BY person_distinct_id_overrides.distinct_id
-           HAVING ifNull(equals(tupleElement(argMax(tuple(person_distinct_id_overrides.is_deleted), person_distinct_id_overrides.version), 1), 0), 0) SETTINGS optimize_aggregation_in_order=1) AS events__override ON equals(events.distinct_id, events__override.distinct_id)
-        WHERE and(equals(events.team_id, 99999), greaterOrEquals(toTimeZone(events.timestamp, 'UTC'), toDateTime64('today', 6, 'UTC')), lessOrEquals(toTimeZone(events.timestamp, 'UTC'), toDateTime64('2020-01-15 12:00:00.000000', 6, 'UTC')), equals(events.event, '$feature_flag_called'), in(replaceRegexpAll(nullIf(nullIf(JSONExtractRaw(events.properties, '$feature_flag_response'), ''), 'null'), '^"|"$', ''), ['control', 'test']), ifNull(equals(replaceRegexpAll(nullIf(nullIf(JSONExtractRaw(events.properties, '$feature_flag'), ''), 'null'), '^"|"$', ''), 'test-experiment'), 0))
-        GROUP BY entity_id) AS exposures
-     LEFT JOIN
-       (SELECT toTimeZone(events.timestamp, 'UTC') AS timestamp,
-               if(not(empty(events__override.distinct_id)), events__override.person_id, events.person_id) AS entity_id,
-               events.event AS event,
-               1 AS value
-        FROM events
-        LEFT OUTER JOIN
-          (SELECT tupleElement(argMax(tuple(person_distinct_id_overrides.person_id), person_distinct_id_overrides.version), 1) AS person_id,
-                  person_distinct_id_overrides.distinct_id AS distinct_id
-           FROM person_distinct_id_overrides
-           WHERE equals(person_distinct_id_overrides.team_id, 99999)
-           GROUP BY person_distinct_id_overrides.distinct_id
-<<<<<<< HEAD
-           HAVING ifNull(equals(tupleElement(argMax(tuple(person_distinct_id_overrides.is_deleted), person_distinct_id_overrides.version), 1), 0), 0) SETTINGS optimize_aggregation_in_order=1) AS events__override ON equals(events.distinct_id, events__override.distinct_id)
-        INNER JOIN
-          (SELECT if(not(empty(events__override.distinct_id)), events__override.person_id, events.person_id) AS entity_id,
-                  if(ifNull(greater(count(DISTINCT replaceRegexpAll(nullIf(nullIf(JSONExtractRaw(events.properties, '$feature_flag_response'), ''), 'null'), '^"|"$', '')), 1), 0), '$multiple', any(replaceRegexpAll(nullIf(nullIf(JSONExtractRaw(events.properties, '$feature_flag_response'), ''), 'null'), '^"|"$', ''))) AS variant,
-                  min(toTimeZone(events.timestamp, 'UTC')) AS first_exposure_time
-           FROM events
-           LEFT OUTER JOIN
-             (SELECT tupleElement(argMax(tuple(person_distinct_id_overrides.person_id), person_distinct_id_overrides.version), 1) AS person_id,
-                     person_distinct_id_overrides.distinct_id AS distinct_id
-              FROM person_distinct_id_overrides
-              WHERE equals(person_distinct_id_overrides.team_id, 99999)
-              GROUP BY person_distinct_id_overrides.distinct_id
-              HAVING ifNull(equals(tupleElement(argMax(tuple(person_distinct_id_overrides.is_deleted), person_distinct_id_overrides.version), 1), 0), 0) SETTINGS optimize_aggregation_in_order=1) AS events__override ON equals(events.distinct_id, events__override.distinct_id)
-           WHERE and(equals(events.team_id, 99999), greaterOrEquals(toTimeZone(events.timestamp, 'UTC'), toDateTime64('today', 6, 'UTC')), lessOrEquals(toTimeZone(events.timestamp, 'UTC'), toDateTime64('2020-01-15 12:00:00.000000', 6, 'UTC')), equals(events.event, '$feature_flag_called'), in(replaceRegexpAll(nullIf(nullIf(JSONExtractRaw(events.properties, '$feature_flag_response'), ''), 'null'), '^"|"$', ''), ['control', 'test']), ifNull(equals(replaceRegexpAll(nullIf(nullIf(JSONExtractRaw(events.properties, '$feature_flag'), ''), 'null'), '^"|"$', ''), 'test-experiment'), 0))
-           GROUP BY entity_id) AS exposure_data ON equals(if(not(empty(events__override.distinct_id)), events__override.person_id, events.person_id), exposure_data.entity_id)
-        WHERE and(equals(events.team_id, 99999), greaterOrEquals(toTimeZone(events.timestamp, 'UTC'), toDateTime64('today', 6, 'UTC')), greaterOrEquals(toTimeZone(events.timestamp, 'UTC'), exposure_data.first_exposure_time), lessOrEquals(toTimeZone(events.timestamp, 'UTC'), toDateTime64('2020-01-15 12:00:00.000000', 6, 'UTC')), equals(events.event, 'purchase'))) AS metric_events ON equals(toString(exposures.entity_id), toString(metric_events.entity_id))
-=======
+     GROUP BY exposures.variant,
+              exposures.entity_id) AS metric_events
+  GROUP BY metric_events.variant
+  LIMIT 100 SETTINGS readonly=2,
+                     max_execution_time=600,
+                     allow_experimental_object_type=1,
+                     format_csv_allow_double_quotes=0,
+                     max_ast_elements=4000000,
+                     max_expanded_ast_elements=4000000,
+                     max_bytes_before_external_group_by=0,
+                     allow_experimental_analyzer=1,
+                     transform_null_in=1,
+                     optimize_min_equality_disjunction_chain_length=4294967295,
+                     allow_experimental_join_condition=1
+  '''
+# ---
+# name: TestExperimentQueryRunner.test_query_runner_with_hogql_fallback_to_sum
+  '''
+  SELECT metric_events.variant AS variant,
+         count(metric_events.entity_id) AS num_users,
+         sum(metric_events.value) AS total_sum,
+         sum(power(metric_events.value, 2)) AS total_sum_of_squares
+  FROM
+    (SELECT exposures.variant AS variant,
+            exposures.entity_id AS entity_id,
+            any(exposures.exposure_event_uuid) AS exposure_event_uuid,
+            any(exposures.exposure_session_id) AS exposure_session_id,
+            sum(coalesce(accurateCastOrNull(metric_events.value, 'Float64'), 0)) AS value
+     FROM
+       (SELECT if(not(empty(events__override.distinct_id)), events__override.person_id, events.person_id) AS entity_id,
+               if(ifNull(greater(count(DISTINCT replaceRegexpAll(nullIf(nullIf(JSONExtractRaw(events.properties, '$feature_flag_response'), ''), 'null'), '^"|"$', '')), 1), 0), '$multiple', any(replaceRegexpAll(nullIf(nullIf(JSONExtractRaw(events.properties, '$feature_flag_response'), ''), 'null'), '^"|"$', ''))) AS variant,
+               min(toTimeZone(events.timestamp, 'UTC')) AS first_exposure_time,
+               argMin(events.uuid, toTimeZone(events.timestamp, 'UTC')) AS exposure_event_uuid,
+               argMin(events.`$session_id`, toTimeZone(events.timestamp, 'UTC')) AS exposure_session_id
+        FROM events
+        LEFT OUTER JOIN
+          (SELECT argMax(person_distinct_id_overrides.person_id, person_distinct_id_overrides.version) AS person_id,
+                  person_distinct_id_overrides.distinct_id AS distinct_id
+           FROM person_distinct_id_overrides
+           WHERE equals(person_distinct_id_overrides.team_id, 99999)
+           GROUP BY person_distinct_id_overrides.distinct_id
+           HAVING ifNull(equals(argMax(person_distinct_id_overrides.is_deleted, person_distinct_id_overrides.version), 0), 0) SETTINGS optimize_aggregation_in_order=1) AS events__override ON equals(events.distinct_id, events__override.distinct_id)
+        WHERE and(equals(events.team_id, 99999), greaterOrEquals(toTimeZone(events.timestamp, 'UTC'), toDateTime64('today', 6, 'UTC')), lessOrEquals(toTimeZone(events.timestamp, 'UTC'), toDateTime64('explicit_redacted_timestamp', 6, 'UTC')), equals(events.event, '$feature_flag_called'), in(replaceRegexpAll(nullIf(nullIf(JSONExtractRaw(events.properties, '$feature_flag_response'), ''), 'null'), '^"|"$', ''), ['control', 'test']), ifNull(equals(replaceRegexpAll(nullIf(nullIf(JSONExtractRaw(events.properties, '$feature_flag'), ''), 'null'), '^"|"$', ''), 'test-experiment'), 0))
+        GROUP BY entity_id) AS exposures
+     LEFT JOIN
+       (SELECT toTimeZone(events.timestamp, 'UTC') AS timestamp,
+               if(not(empty(events__override.distinct_id)), events__override.person_id, events.person_id) AS entity_id,
+               events.event AS event,
+               replaceRegexpAll(nullIf(nullIf(JSONExtractRaw(events.properties, 'price'), ''), 'null'), '^"|"$', '') AS value
+        FROM events
+        LEFT OUTER JOIN
+          (SELECT argMax(person_distinct_id_overrides.person_id, person_distinct_id_overrides.version) AS person_id,
+                  person_distinct_id_overrides.distinct_id AS distinct_id
+           FROM person_distinct_id_overrides
+           WHERE equals(person_distinct_id_overrides.team_id, 99999)
+           GROUP BY person_distinct_id_overrides.distinct_id
            HAVING ifNull(equals(argMax(person_distinct_id_overrides.is_deleted, person_distinct_id_overrides.version), 0), 0) SETTINGS optimize_aggregation_in_order=1) AS events__override ON equals(events.distinct_id, events__override.distinct_id)
         WHERE and(equals(events.team_id, 99999), greaterOrEquals(toTimeZone(events.timestamp, 'UTC'), toDateTime64('today', 6, 'UTC')), less(toTimeZone(events.timestamp, 'UTC'), toDateTime64('explicit_redacted_timestamp', 6, 'UTC')), equals(events.event, 'purchase'))) AS metric_events ON and(equals(toString(exposures.entity_id), toString(metric_events.entity_id)), greaterOrEquals(metric_events.timestamp, exposures.first_exposure_time))
->>>>>>> 349d6926
-     GROUP BY exposures.variant,
-              exposures.entity_id) AS metric_events
-  GROUP BY metric_events.variant
-  LIMIT 100 SETTINGS readonly=2,
-                     max_execution_time=600,
-                     allow_experimental_object_type=1,
-                     format_csv_allow_double_quotes=0,
-                     max_ast_elements=4000000,
-                     max_expanded_ast_elements=4000000,
-                     max_bytes_before_external_group_by=0,
-                     allow_experimental_analyzer=1,
-                     transform_null_in=1,
-                     optimize_min_equality_disjunction_chain_length=4294967295,
-                     allow_experimental_join_condition=1
-  '''
-# ---
-# name: TestExperimentQueryRunner.test_query_runner_with_custom_exposure
-  '''
-  SELECT metric_events.variant AS variant,
-         count(metric_events.entity_id) AS num_users,
-         sum(metric_events.value) AS total_sum,
-         sum(power(metric_events.value, 2)) AS total_sum_of_squares
-  FROM
-    (SELECT exposures.variant AS variant,
-            exposures.entity_id AS entity_id,
-            any(exposures.exposure_event_uuid) AS exposure_event_uuid,
-            any(exposures.exposure_session_id) AS exposure_session_id,
-            sum(coalesce(accurateCastOrNull(metric_events.value, 'Float64'), 0)) AS value
-     FROM
-       (SELECT if(not(empty(events__override.distinct_id)), events__override.person_id, events.person_id) AS entity_id,
-               if(ifNull(greater(count(DISTINCT replaceRegexpAll(nullIf(nullIf(JSONExtractRaw(events.properties, '$feature/test-experiment'), ''), 'null'), '^"|"$', '')), 1), 0), '$multiple', any(replaceRegexpAll(nullIf(nullIf(JSONExtractRaw(events.properties, '$feature/test-experiment'), ''), 'null'), '^"|"$', ''))) AS variant,
-               min(toTimeZone(events.timestamp, 'UTC')) AS first_exposure_time,
-               argMin(events.uuid, toTimeZone(events.timestamp, 'UTC')) AS exposure_event_uuid,
-               argMin(events.`$session_id`, toTimeZone(events.timestamp, 'UTC')) AS exposure_session_id
-        FROM events
-        LEFT OUTER JOIN
-          (SELECT tupleElement(argMax(tuple(person_distinct_id_overrides.person_id), person_distinct_id_overrides.version), 1) AS person_id,
-                  person_distinct_id_overrides.distinct_id AS distinct_id
-           FROM person_distinct_id_overrides
-           WHERE equals(person_distinct_id_overrides.team_id, 99999)
-           GROUP BY person_distinct_id_overrides.distinct_id
-           HAVING ifNull(equals(tupleElement(argMax(tuple(person_distinct_id_overrides.is_deleted), person_distinct_id_overrides.version), 1), 0), 0) SETTINGS optimize_aggregation_in_order=1) AS events__override ON equals(events.distinct_id, events__override.distinct_id)
-        WHERE and(equals(events.team_id, 99999), greaterOrEquals(toTimeZone(events.timestamp, 'UTC'), toDateTime64('2020-01-01 00:00:00.000000', 6, 'UTC')), lessOrEquals(toTimeZone(events.timestamp, 'UTC'), toDateTime64('2020-01-31 00:00:00.000000', 6, 'UTC')), equals(events.event, '$pageview'), in(replaceRegexpAll(nullIf(nullIf(JSONExtractRaw(events.properties, '$feature/test-experiment'), ''), 'null'), '^"|"$', ''), ['control', 'test']), ifNull(notEquals(replaceRegexpAll(nullIf(nullIf(JSONExtractRaw(events.properties, 'plan'), ''), 'null'), '^"|"$', ''), 'free'), 1))
-        GROUP BY entity_id) AS exposures
-     LEFT JOIN
-       (SELECT toTimeZone(events.timestamp, 'UTC') AS timestamp,
-               if(not(empty(events__override.distinct_id)), events__override.person_id, events.person_id) AS entity_id,
-               events.event AS event,
-               1 AS value
-        FROM events
-        LEFT OUTER JOIN
-          (SELECT tupleElement(argMax(tuple(person_distinct_id_overrides.person_id), person_distinct_id_overrides.version), 1) AS person_id,
-                  person_distinct_id_overrides.distinct_id AS distinct_id
-           FROM person_distinct_id_overrides
-           WHERE equals(person_distinct_id_overrides.team_id, 99999)
-           GROUP BY person_distinct_id_overrides.distinct_id
-<<<<<<< HEAD
-           HAVING ifNull(equals(tupleElement(argMax(tuple(person_distinct_id_overrides.is_deleted), person_distinct_id_overrides.version), 1), 0), 0) SETTINGS optimize_aggregation_in_order=1) AS events__override ON equals(events.distinct_id, events__override.distinct_id)
-        INNER JOIN
-          (SELECT if(not(empty(events__override.distinct_id)), events__override.person_id, events.person_id) AS entity_id,
-                  if(ifNull(greater(count(DISTINCT replaceRegexpAll(nullIf(nullIf(JSONExtractRaw(events.properties, '$feature/test-experiment'), ''), 'null'), '^"|"$', '')), 1), 0), '$multiple', any(replaceRegexpAll(nullIf(nullIf(JSONExtractRaw(events.properties, '$feature/test-experiment'), ''), 'null'), '^"|"$', ''))) AS variant,
-                  min(toTimeZone(events.timestamp, 'UTC')) AS first_exposure_time
-           FROM events
-           LEFT OUTER JOIN
-             (SELECT tupleElement(argMax(tuple(person_distinct_id_overrides.person_id), person_distinct_id_overrides.version), 1) AS person_id,
-                     person_distinct_id_overrides.distinct_id AS distinct_id
-              FROM person_distinct_id_overrides
-              WHERE equals(person_distinct_id_overrides.team_id, 99999)
-              GROUP BY person_distinct_id_overrides.distinct_id
-              HAVING ifNull(equals(tupleElement(argMax(tuple(person_distinct_id_overrides.is_deleted), person_distinct_id_overrides.version), 1), 0), 0) SETTINGS optimize_aggregation_in_order=1) AS events__override ON equals(events.distinct_id, events__override.distinct_id)
-           WHERE and(equals(events.team_id, 99999), greaterOrEquals(toTimeZone(events.timestamp, 'UTC'), toDateTime64('2020-01-01 00:00:00.000000', 6, 'UTC')), lessOrEquals(toTimeZone(events.timestamp, 'UTC'), toDateTime64('2020-01-31 00:00:00.000000', 6, 'UTC')), equals(events.event, '$pageview'), in(replaceRegexpAll(nullIf(nullIf(JSONExtractRaw(events.properties, '$feature/test-experiment'), ''), 'null'), '^"|"$', ''), ['control', 'test']), ifNull(notEquals(replaceRegexpAll(nullIf(nullIf(JSONExtractRaw(events.properties, 'plan'), ''), 'null'), '^"|"$', ''), 'free'), 1))
-           GROUP BY entity_id) AS exposure_data ON equals(if(not(empty(events__override.distinct_id)), events__override.person_id, events.person_id), exposure_data.entity_id)
-        WHERE and(equals(events.team_id, 99999), greaterOrEquals(toTimeZone(events.timestamp, 'UTC'), toDateTime64('2020-01-01 00:00:00.000000', 6, 'UTC')), greaterOrEquals(toTimeZone(events.timestamp, 'UTC'), exposure_data.first_exposure_time), lessOrEquals(toTimeZone(events.timestamp, 'UTC'), toDateTime64('2020-01-31 00:00:00.000000', 6, 'UTC')), equals(events.event, 'purchase'))) AS metric_events ON equals(toString(exposures.entity_id), toString(metric_events.entity_id))
-=======
-           HAVING ifNull(equals(argMax(person_distinct_id_overrides.is_deleted, person_distinct_id_overrides.version), 0), 0) SETTINGS optimize_aggregation_in_order=1) AS events__override ON equals(events.distinct_id, events__override.distinct_id)
-        WHERE and(equals(events.team_id, 99999), greaterOrEquals(toTimeZone(events.timestamp, 'UTC'), toDateTime64('explicit_redacted_timestamp', 6, 'UTC')), less(toTimeZone(events.timestamp, 'UTC'), toDateTime64('explicit_redacted_timestamp', 6, 'UTC')), equals(events.event, 'purchase'))) AS metric_events ON and(equals(toString(exposures.entity_id), toString(metric_events.entity_id)), greaterOrEquals(metric_events.timestamp, exposures.first_exposure_time))
->>>>>>> 349d6926
-     GROUP BY exposures.variant,
-              exposures.entity_id) AS metric_events
-  GROUP BY metric_events.variant
-  LIMIT 100 SETTINGS readonly=2,
-                     max_execution_time=600,
-                     allow_experimental_object_type=1,
-                     format_csv_allow_double_quotes=0,
-                     max_ast_elements=4000000,
-                     max_expanded_ast_elements=4000000,
-                     max_bytes_before_external_group_by=0,
-                     allow_experimental_analyzer=1,
-                     transform_null_in=1,
-                     optimize_min_equality_disjunction_chain_length=4294967295,
-                     allow_experimental_join_condition=1
-  '''
-# ---
-# name: TestExperimentQueryRunner.test_query_runner_with_custom_exposure_on_feature_flag_called_event
-  '''
-  SELECT metric_events.variant AS variant,
-         count(metric_events.entity_id) AS num_users,
-         sum(metric_events.value) AS total_sum,
-         sum(power(metric_events.value, 2)) AS total_sum_of_squares
-  FROM
-    (SELECT exposures.variant AS variant,
-            exposures.entity_id AS entity_id,
-            any(exposures.exposure_event_uuid) AS exposure_event_uuid,
-            any(exposures.exposure_session_id) AS exposure_session_id,
-            sum(coalesce(accurateCastOrNull(metric_events.value, 'Float64'), 0)) AS value
-     FROM
-       (SELECT if(not(empty(events__override.distinct_id)), events__override.person_id, events.person_id) AS entity_id,
-               if(ifNull(greater(count(DISTINCT replaceRegexpAll(nullIf(nullIf(JSONExtractRaw(events.properties, '$feature_flag_response'), ''), 'null'), '^"|"$', '')), 1), 0), '$multiple', any(replaceRegexpAll(nullIf(nullIf(JSONExtractRaw(events.properties, '$feature_flag_response'), ''), 'null'), '^"|"$', ''))) AS variant,
-               min(toTimeZone(events.timestamp, 'UTC')) AS first_exposure_time,
-               argMin(events.uuid, toTimeZone(events.timestamp, 'UTC')) AS exposure_event_uuid,
-               argMin(events.`$session_id`, toTimeZone(events.timestamp, 'UTC')) AS exposure_session_id
-        FROM events
-        LEFT OUTER JOIN
-          (SELECT tupleElement(argMax(tuple(person_distinct_id_overrides.person_id), person_distinct_id_overrides.version), 1) AS person_id,
-                  person_distinct_id_overrides.distinct_id AS distinct_id
-           FROM person_distinct_id_overrides
-           WHERE equals(person_distinct_id_overrides.team_id, 99999)
-           GROUP BY person_distinct_id_overrides.distinct_id
-           HAVING ifNull(equals(tupleElement(argMax(tuple(person_distinct_id_overrides.is_deleted), person_distinct_id_overrides.version), 1), 0), 0) SETTINGS optimize_aggregation_in_order=1) AS events__override ON equals(events.distinct_id, events__override.distinct_id)
-        WHERE and(equals(events.team_id, 99999), greaterOrEquals(toTimeZone(events.timestamp, 'UTC'), toDateTime64('2020-01-01 00:00:00.000000', 6, 'UTC')), lessOrEquals(toTimeZone(events.timestamp, 'UTC'), toDateTime64('2020-01-31 00:00:00.000000', 6, 'UTC')), equals(events.event, '$feature_flag_called'), in(replaceRegexpAll(nullIf(nullIf(JSONExtractRaw(events.properties, '$feature_flag_response'), ''), 'null'), '^"|"$', ''), ['control', 'test']), ifNull(notEquals(replaceRegexpAll(nullIf(nullIf(JSONExtractRaw(events.properties, 'plan'), ''), 'null'), '^"|"$', ''), 'free'), 1), ifNull(equals(replaceRegexpAll(nullIf(nullIf(JSONExtractRaw(events.properties, '$feature_flag'), ''), 'null'), '^"|"$', ''), 'test-experiment'), 0))
-        GROUP BY entity_id) AS exposures
-     LEFT JOIN
-       (SELECT toTimeZone(events.timestamp, 'UTC') AS timestamp,
-               if(not(empty(events__override.distinct_id)), events__override.person_id, events.person_id) AS entity_id,
-               events.event AS event,
-               1 AS value
-        FROM events
-        LEFT OUTER JOIN
-          (SELECT tupleElement(argMax(tuple(person_distinct_id_overrides.person_id), person_distinct_id_overrides.version), 1) AS person_id,
-                  person_distinct_id_overrides.distinct_id AS distinct_id
-           FROM person_distinct_id_overrides
-           WHERE equals(person_distinct_id_overrides.team_id, 99999)
-           GROUP BY person_distinct_id_overrides.distinct_id
-<<<<<<< HEAD
-           HAVING ifNull(equals(tupleElement(argMax(tuple(person_distinct_id_overrides.is_deleted), person_distinct_id_overrides.version), 1), 0), 0) SETTINGS optimize_aggregation_in_order=1) AS events__override ON equals(events.distinct_id, events__override.distinct_id)
-        INNER JOIN
-          (SELECT if(not(empty(events__override.distinct_id)), events__override.person_id, events.person_id) AS entity_id,
-                  if(ifNull(greater(count(DISTINCT replaceRegexpAll(nullIf(nullIf(JSONExtractRaw(events.properties, '$feature_flag_response'), ''), 'null'), '^"|"$', '')), 1), 0), '$multiple', any(replaceRegexpAll(nullIf(nullIf(JSONExtractRaw(events.properties, '$feature_flag_response'), ''), 'null'), '^"|"$', ''))) AS variant,
-                  min(toTimeZone(events.timestamp, 'UTC')) AS first_exposure_time
-           FROM events
-           LEFT OUTER JOIN
-             (SELECT tupleElement(argMax(tuple(person_distinct_id_overrides.person_id), person_distinct_id_overrides.version), 1) AS person_id,
-                     person_distinct_id_overrides.distinct_id AS distinct_id
-              FROM person_distinct_id_overrides
-              WHERE equals(person_distinct_id_overrides.team_id, 99999)
-              GROUP BY person_distinct_id_overrides.distinct_id
-              HAVING ifNull(equals(tupleElement(argMax(tuple(person_distinct_id_overrides.is_deleted), person_distinct_id_overrides.version), 1), 0), 0) SETTINGS optimize_aggregation_in_order=1) AS events__override ON equals(events.distinct_id, events__override.distinct_id)
-           WHERE and(equals(events.team_id, 99999), greaterOrEquals(toTimeZone(events.timestamp, 'UTC'), toDateTime64('2020-01-01 00:00:00.000000', 6, 'UTC')), lessOrEquals(toTimeZone(events.timestamp, 'UTC'), toDateTime64('2020-01-31 00:00:00.000000', 6, 'UTC')), equals(events.event, '$feature_flag_called'), in(replaceRegexpAll(nullIf(nullIf(JSONExtractRaw(events.properties, '$feature_flag_response'), ''), 'null'), '^"|"$', ''), ['control', 'test']), ifNull(notEquals(replaceRegexpAll(nullIf(nullIf(JSONExtractRaw(events.properties, 'plan'), ''), 'null'), '^"|"$', ''), 'free'), 1), ifNull(equals(replaceRegexpAll(nullIf(nullIf(JSONExtractRaw(events.properties, '$feature_flag'), ''), 'null'), '^"|"$', ''), 'test-experiment'), 0))
-           GROUP BY entity_id) AS exposure_data ON equals(if(not(empty(events__override.distinct_id)), events__override.person_id, events.person_id), exposure_data.entity_id)
-        WHERE and(equals(events.team_id, 99999), greaterOrEquals(toTimeZone(events.timestamp, 'UTC'), toDateTime64('2020-01-01 00:00:00.000000', 6, 'UTC')), greaterOrEquals(toTimeZone(events.timestamp, 'UTC'), exposure_data.first_exposure_time), lessOrEquals(toTimeZone(events.timestamp, 'UTC'), toDateTime64('2020-01-31 00:00:00.000000', 6, 'UTC')), equals(events.event, 'purchase'))) AS metric_events ON equals(toString(exposures.entity_id), toString(metric_events.entity_id))
-=======
-           HAVING ifNull(equals(argMax(person_distinct_id_overrides.is_deleted, person_distinct_id_overrides.version), 0), 0) SETTINGS optimize_aggregation_in_order=1) AS events__override ON equals(events.distinct_id, events__override.distinct_id)
-        WHERE and(equals(events.team_id, 99999), greaterOrEquals(toTimeZone(events.timestamp, 'UTC'), toDateTime64('explicit_redacted_timestamp', 6, 'UTC')), less(toTimeZone(events.timestamp, 'UTC'), toDateTime64('explicit_redacted_timestamp', 6, 'UTC')), equals(events.event, 'purchase'))) AS metric_events ON and(equals(toString(exposures.entity_id), toString(metric_events.entity_id)), greaterOrEquals(metric_events.timestamp, exposures.first_exposure_time))
->>>>>>> 349d6926
-     GROUP BY exposures.variant,
-              exposures.entity_id) AS metric_events
-  GROUP BY metric_events.variant
-  LIMIT 100 SETTINGS readonly=2,
-                     max_execution_time=600,
-                     allow_experimental_object_type=1,
-                     format_csv_allow_double_quotes=0,
-                     max_ast_elements=4000000,
-                     max_expanded_ast_elements=4000000,
-                     max_bytes_before_external_group_by=0,
-                     allow_experimental_analyzer=1,
-                     transform_null_in=1,
-                     optimize_min_equality_disjunction_chain_length=4294967295,
-                     allow_experimental_join_condition=1
-  '''
-# ---
-# name: TestExperimentQueryRunner.test_query_runner_with_custom_exposure_without_properties
-  '''
-  SELECT metric_events.variant AS variant,
-         count(metric_events.entity_id) AS num_users,
-         sum(metric_events.value) AS total_sum,
-         sum(power(metric_events.value, 2)) AS total_sum_of_squares
-  FROM
-    (SELECT exposures.variant AS variant,
-            exposures.entity_id AS entity_id,
-            any(exposures.exposure_event_uuid) AS exposure_event_uuid,
-            any(exposures.exposure_session_id) AS exposure_session_id,
-            sum(coalesce(accurateCastOrNull(metric_events.value, 'Float64'), 0)) AS value
-     FROM
-       (SELECT if(not(empty(events__override.distinct_id)), events__override.person_id, events.person_id) AS entity_id,
-               if(ifNull(greater(count(DISTINCT replaceRegexpAll(nullIf(nullIf(JSONExtractRaw(events.properties, '$feature/test-experiment'), ''), 'null'), '^"|"$', '')), 1), 0), '$multiple', any(replaceRegexpAll(nullIf(nullIf(JSONExtractRaw(events.properties, '$feature/test-experiment'), ''), 'null'), '^"|"$', ''))) AS variant,
-               min(toTimeZone(events.timestamp, 'UTC')) AS first_exposure_time,
-               argMin(events.uuid, toTimeZone(events.timestamp, 'UTC')) AS exposure_event_uuid,
-               argMin(events.`$session_id`, toTimeZone(events.timestamp, 'UTC')) AS exposure_session_id
-        FROM events
-        LEFT OUTER JOIN
-          (SELECT tupleElement(argMax(tuple(person_distinct_id_overrides.person_id), person_distinct_id_overrides.version), 1) AS person_id,
-                  person_distinct_id_overrides.distinct_id AS distinct_id
-           FROM person_distinct_id_overrides
-           WHERE equals(person_distinct_id_overrides.team_id, 99999)
-           GROUP BY person_distinct_id_overrides.distinct_id
-           HAVING ifNull(equals(tupleElement(argMax(tuple(person_distinct_id_overrides.is_deleted), person_distinct_id_overrides.version), 1), 0), 0) SETTINGS optimize_aggregation_in_order=1) AS events__override ON equals(events.distinct_id, events__override.distinct_id)
-        WHERE and(equals(events.team_id, 99999), greaterOrEquals(toTimeZone(events.timestamp, 'UTC'), toDateTime64('2020-01-01 00:00:00.000000', 6, 'UTC')), lessOrEquals(toTimeZone(events.timestamp, 'UTC'), toDateTime64('2020-01-31 00:00:00.000000', 6, 'UTC')), equals(events.event, '$pageview'), in(replaceRegexpAll(nullIf(nullIf(JSONExtractRaw(events.properties, '$feature/test-experiment'), ''), 'null'), '^"|"$', ''), ['control', 'test']))
-        GROUP BY entity_id) AS exposures
-     LEFT JOIN
-       (SELECT toTimeZone(events.timestamp, 'UTC') AS timestamp,
-               if(not(empty(events__override.distinct_id)), events__override.person_id, events.person_id) AS entity_id,
-               events.event AS event,
-               1 AS value
-        FROM events
-        LEFT OUTER JOIN
-          (SELECT tupleElement(argMax(tuple(person_distinct_id_overrides.person_id), person_distinct_id_overrides.version), 1) AS person_id,
-                  person_distinct_id_overrides.distinct_id AS distinct_id
-           FROM person_distinct_id_overrides
-           WHERE equals(person_distinct_id_overrides.team_id, 99999)
-           GROUP BY person_distinct_id_overrides.distinct_id
-<<<<<<< HEAD
-           HAVING ifNull(equals(tupleElement(argMax(tuple(person_distinct_id_overrides.is_deleted), person_distinct_id_overrides.version), 1), 0), 0) SETTINGS optimize_aggregation_in_order=1) AS events__override ON equals(events.distinct_id, events__override.distinct_id)
-        INNER JOIN
-          (SELECT if(not(empty(events__override.distinct_id)), events__override.person_id, events.person_id) AS entity_id,
-                  if(ifNull(greater(count(DISTINCT replaceRegexpAll(nullIf(nullIf(JSONExtractRaw(events.properties, '$feature/test-experiment'), ''), 'null'), '^"|"$', '')), 1), 0), '$multiple', any(replaceRegexpAll(nullIf(nullIf(JSONExtractRaw(events.properties, '$feature/test-experiment'), ''), 'null'), '^"|"$', ''))) AS variant,
-                  min(toTimeZone(events.timestamp, 'UTC')) AS first_exposure_time
-           FROM events
-           LEFT OUTER JOIN
-             (SELECT tupleElement(argMax(tuple(person_distinct_id_overrides.person_id), person_distinct_id_overrides.version), 1) AS person_id,
-                     person_distinct_id_overrides.distinct_id AS distinct_id
-              FROM person_distinct_id_overrides
-              WHERE equals(person_distinct_id_overrides.team_id, 99999)
-              GROUP BY person_distinct_id_overrides.distinct_id
-              HAVING ifNull(equals(tupleElement(argMax(tuple(person_distinct_id_overrides.is_deleted), person_distinct_id_overrides.version), 1), 0), 0) SETTINGS optimize_aggregation_in_order=1) AS events__override ON equals(events.distinct_id, events__override.distinct_id)
-           WHERE and(equals(events.team_id, 99999), greaterOrEquals(toTimeZone(events.timestamp, 'UTC'), toDateTime64('2020-01-01 00:00:00.000000', 6, 'UTC')), lessOrEquals(toTimeZone(events.timestamp, 'UTC'), toDateTime64('2020-01-31 00:00:00.000000', 6, 'UTC')), equals(events.event, '$pageview'), in(replaceRegexpAll(nullIf(nullIf(JSONExtractRaw(events.properties, '$feature/test-experiment'), ''), 'null'), '^"|"$', ''), ['control', 'test']))
-           GROUP BY entity_id) AS exposure_data ON equals(if(not(empty(events__override.distinct_id)), events__override.person_id, events.person_id), exposure_data.entity_id)
-        WHERE and(equals(events.team_id, 99999), greaterOrEquals(toTimeZone(events.timestamp, 'UTC'), toDateTime64('2020-01-01 00:00:00.000000', 6, 'UTC')), greaterOrEquals(toTimeZone(events.timestamp, 'UTC'), exposure_data.first_exposure_time), lessOrEquals(toTimeZone(events.timestamp, 'UTC'), toDateTime64('2020-01-31 00:00:00.000000', 6, 'UTC')), equals(events.event, 'purchase'))) AS metric_events ON equals(toString(exposures.entity_id), toString(metric_events.entity_id))
-=======
-           HAVING ifNull(equals(argMax(person_distinct_id_overrides.is_deleted, person_distinct_id_overrides.version), 0), 0) SETTINGS optimize_aggregation_in_order=1) AS events__override ON equals(events.distinct_id, events__override.distinct_id)
-        WHERE and(equals(events.team_id, 99999), greaterOrEquals(toTimeZone(events.timestamp, 'UTC'), toDateTime64('explicit_redacted_timestamp', 6, 'UTC')), less(toTimeZone(events.timestamp, 'UTC'), toDateTime64('explicit_redacted_timestamp', 6, 'UTC')), equals(events.event, 'purchase'))) AS metric_events ON and(equals(toString(exposures.entity_id), toString(metric_events.entity_id)), greaterOrEquals(metric_events.timestamp, exposures.first_exposure_time))
->>>>>>> 349d6926
-     GROUP BY exposures.variant,
-              exposures.entity_id) AS metric_events
-  GROUP BY metric_events.variant
-  LIMIT 100 SETTINGS readonly=2,
-                     max_execution_time=600,
-                     allow_experimental_object_type=1,
-                     format_csv_allow_double_quotes=0,
-                     max_ast_elements=4000000,
-                     max_expanded_ast_elements=4000000,
-                     max_bytes_before_external_group_by=0,
-                     allow_experimental_analyzer=1,
-                     transform_null_in=1,
-                     optimize_min_equality_disjunction_chain_length=4294967295,
-                     allow_experimental_join_condition=1
-  '''
-# ---
-# name: TestExperimentQueryRunner.test_query_runner_with_hogql_aggregation_end_to_end
-  '''
-  SELECT metric_events.variant AS variant,
-         count(metric_events.entity_id) AS num_users,
-         sum(metric_events.value) AS total_sum,
-         sum(power(metric_events.value, 2)) AS total_sum_of_squares
-  FROM
-    (SELECT exposures.variant AS variant,
-            exposures.entity_id AS entity_id,
-            any(exposures.exposure_event_uuid) AS exposure_event_uuid,
-            any(exposures.exposure_session_id) AS exposure_session_id,
-            avg(coalesce(accurateCastOrNull(metric_events.value, 'Float64'), 0)) AS value
-     FROM
-       (SELECT if(not(empty(events__override.distinct_id)), events__override.person_id, events.person_id) AS entity_id,
-               if(ifNull(greater(count(DISTINCT replaceRegexpAll(nullIf(nullIf(JSONExtractRaw(events.properties, '$feature_flag_response'), ''), 'null'), '^"|"$', '')), 1), 0), '$multiple', any(replaceRegexpAll(nullIf(nullIf(JSONExtractRaw(events.properties, '$feature_flag_response'), ''), 'null'), '^"|"$', ''))) AS variant,
-               min(toTimeZone(events.timestamp, 'UTC')) AS first_exposure_time,
-               argMin(events.uuid, toTimeZone(events.timestamp, 'UTC')) AS exposure_event_uuid,
-               argMin(events.`$session_id`, toTimeZone(events.timestamp, 'UTC')) AS exposure_session_id
-        FROM events
-        LEFT OUTER JOIN
-          (SELECT tupleElement(argMax(tuple(person_distinct_id_overrides.person_id), person_distinct_id_overrides.version), 1) AS person_id,
-                  person_distinct_id_overrides.distinct_id AS distinct_id
-           FROM person_distinct_id_overrides
-           WHERE equals(person_distinct_id_overrides.team_id, 99999)
-           GROUP BY person_distinct_id_overrides.distinct_id
-           HAVING ifNull(equals(tupleElement(argMax(tuple(person_distinct_id_overrides.is_deleted), person_distinct_id_overrides.version), 1), 0), 0) SETTINGS optimize_aggregation_in_order=1) AS events__override ON equals(events.distinct_id, events__override.distinct_id)
-        WHERE and(equals(events.team_id, 99999), greaterOrEquals(toTimeZone(events.timestamp, 'UTC'), toDateTime64('today', 6, 'UTC')), lessOrEquals(toTimeZone(events.timestamp, 'UTC'), toDateTime64('2020-01-15 12:00:00.000000', 6, 'UTC')), equals(events.event, '$feature_flag_called'), in(replaceRegexpAll(nullIf(nullIf(JSONExtractRaw(events.properties, '$feature_flag_response'), ''), 'null'), '^"|"$', ''), ['control', 'test']), ifNull(equals(replaceRegexpAll(nullIf(nullIf(JSONExtractRaw(events.properties, '$feature_flag'), ''), 'null'), '^"|"$', ''), 'test-experiment'), 0))
-        GROUP BY entity_id) AS exposures
-     LEFT JOIN
-       (SELECT toTimeZone(events.timestamp, 'UTC') AS timestamp,
-               if(not(empty(events__override.distinct_id)), events__override.person_id, events.person_id) AS entity_id,
-               events.event AS event,
-               replaceRegexpAll(nullIf(nullIf(JSONExtractRaw(events.properties, 'amount'), ''), 'null'), '^"|"$', '') AS value
-        FROM events
-        LEFT OUTER JOIN
-          (SELECT tupleElement(argMax(tuple(person_distinct_id_overrides.person_id), person_distinct_id_overrides.version), 1) AS person_id,
-                  person_distinct_id_overrides.distinct_id AS distinct_id
-           FROM person_distinct_id_overrides
-           WHERE equals(person_distinct_id_overrides.team_id, 99999)
-           GROUP BY person_distinct_id_overrides.distinct_id
-<<<<<<< HEAD
-           HAVING ifNull(equals(tupleElement(argMax(tuple(person_distinct_id_overrides.is_deleted), person_distinct_id_overrides.version), 1), 0), 0) SETTINGS optimize_aggregation_in_order=1) AS events__override ON equals(events.distinct_id, events__override.distinct_id)
-        INNER JOIN
-          (SELECT if(not(empty(events__override.distinct_id)), events__override.person_id, events.person_id) AS entity_id,
-                  if(ifNull(greater(count(DISTINCT replaceRegexpAll(nullIf(nullIf(JSONExtractRaw(events.properties, '$feature_flag_response'), ''), 'null'), '^"|"$', '')), 1), 0), '$multiple', any(replaceRegexpAll(nullIf(nullIf(JSONExtractRaw(events.properties, '$feature_flag_response'), ''), 'null'), '^"|"$', ''))) AS variant,
-                  min(toTimeZone(events.timestamp, 'UTC')) AS first_exposure_time
-           FROM events
-           LEFT OUTER JOIN
-             (SELECT tupleElement(argMax(tuple(person_distinct_id_overrides.person_id), person_distinct_id_overrides.version), 1) AS person_id,
-                     person_distinct_id_overrides.distinct_id AS distinct_id
-              FROM person_distinct_id_overrides
-              WHERE equals(person_distinct_id_overrides.team_id, 99999)
-              GROUP BY person_distinct_id_overrides.distinct_id
-              HAVING ifNull(equals(tupleElement(argMax(tuple(person_distinct_id_overrides.is_deleted), person_distinct_id_overrides.version), 1), 0), 0) SETTINGS optimize_aggregation_in_order=1) AS events__override ON equals(events.distinct_id, events__override.distinct_id)
-           WHERE and(equals(events.team_id, 99999), greaterOrEquals(toTimeZone(events.timestamp, 'UTC'), toDateTime64('today', 6, 'UTC')), lessOrEquals(toTimeZone(events.timestamp, 'UTC'), toDateTime64('2020-01-15 12:00:00.000000', 6, 'UTC')), equals(events.event, '$feature_flag_called'), in(replaceRegexpAll(nullIf(nullIf(JSONExtractRaw(events.properties, '$feature_flag_response'), ''), 'null'), '^"|"$', ''), ['control', 'test']), ifNull(equals(replaceRegexpAll(nullIf(nullIf(JSONExtractRaw(events.properties, '$feature_flag'), ''), 'null'), '^"|"$', ''), 'test-experiment'), 0))
-           GROUP BY entity_id) AS exposure_data ON equals(if(not(empty(events__override.distinct_id)), events__override.person_id, events.person_id), exposure_data.entity_id)
-        WHERE and(equals(events.team_id, 99999), greaterOrEquals(toTimeZone(events.timestamp, 'UTC'), toDateTime64('today', 6, 'UTC')), greaterOrEquals(toTimeZone(events.timestamp, 'UTC'), exposure_data.first_exposure_time), lessOrEquals(toTimeZone(events.timestamp, 'UTC'), toDateTime64('2020-01-15 12:00:00.000000', 6, 'UTC')), equals(events.event, 'purchase'))) AS metric_events ON equals(toString(exposures.entity_id), toString(metric_events.entity_id))
-=======
-           HAVING ifNull(equals(argMax(person_distinct_id_overrides.is_deleted, person_distinct_id_overrides.version), 0), 0) SETTINGS optimize_aggregation_in_order=1) AS events__override ON equals(events.distinct_id, events__override.distinct_id)
-        WHERE and(equals(events.team_id, 99999), greaterOrEquals(toTimeZone(events.timestamp, 'UTC'), toDateTime64('today', 6, 'UTC')), less(toTimeZone(events.timestamp, 'UTC'), toDateTime64('explicit_redacted_timestamp', 6, 'UTC')), equals(events.event, 'purchase'))) AS metric_events ON and(equals(toString(exposures.entity_id), toString(metric_events.entity_id)), greaterOrEquals(metric_events.timestamp, exposures.first_exposure_time))
->>>>>>> 349d6926
-     GROUP BY exposures.variant,
-              exposures.entity_id) AS metric_events
-  GROUP BY metric_events.variant
-  LIMIT 100 SETTINGS readonly=2,
-                     max_execution_time=600,
-                     allow_experimental_object_type=1,
-                     format_csv_allow_double_quotes=0,
-                     max_ast_elements=4000000,
-                     max_expanded_ast_elements=4000000,
-                     max_bytes_before_external_group_by=0,
-                     allow_experimental_analyzer=1,
-                     transform_null_in=1,
-                     optimize_min_equality_disjunction_chain_length=4294967295,
-                     allow_experimental_join_condition=1
-  '''
-# ---
-# name: TestExperimentQueryRunner.test_query_runner_with_hogql_aggregation_expressions
-  '''
-  SELECT metric_events.variant AS variant,
-         count(metric_events.entity_id) AS num_users,
-         sum(metric_events.value) AS total_sum,
-         sum(power(metric_events.value, 2)) AS total_sum_of_squares
-  FROM
-    (SELECT exposures.variant AS variant,
-            exposures.entity_id AS entity_id,
-            any(exposures.exposure_event_uuid) AS exposure_event_uuid,
-            any(exposures.exposure_session_id) AS exposure_session_id,
-            sum(coalesce(accurateCastOrNull(metric_events.value, 'Float64'), 0)) AS value
-     FROM
-       (SELECT if(not(empty(events__override.distinct_id)), events__override.person_id, events.person_id) AS entity_id,
-               if(ifNull(greater(count(DISTINCT replaceRegexpAll(nullIf(nullIf(JSONExtractRaw(events.properties, '$feature_flag_response'), ''), 'null'), '^"|"$', '')), 1), 0), '$multiple', any(replaceRegexpAll(nullIf(nullIf(JSONExtractRaw(events.properties, '$feature_flag_response'), ''), 'null'), '^"|"$', ''))) AS variant,
-               min(toTimeZone(events.timestamp, 'UTC')) AS first_exposure_time,
-               argMin(events.uuid, toTimeZone(events.timestamp, 'UTC')) AS exposure_event_uuid,
-               argMin(events.`$session_id`, toTimeZone(events.timestamp, 'UTC')) AS exposure_session_id
-        FROM events
-        LEFT OUTER JOIN
-          (SELECT tupleElement(argMax(tuple(person_distinct_id_overrides.person_id), person_distinct_id_overrides.version), 1) AS person_id,
-                  person_distinct_id_overrides.distinct_id AS distinct_id
-           FROM person_distinct_id_overrides
-           WHERE equals(person_distinct_id_overrides.team_id, 99999)
-           GROUP BY person_distinct_id_overrides.distinct_id
-           HAVING ifNull(equals(tupleElement(argMax(tuple(person_distinct_id_overrides.is_deleted), person_distinct_id_overrides.version), 1), 0), 0) SETTINGS optimize_aggregation_in_order=1) AS events__override ON equals(events.distinct_id, events__override.distinct_id)
-        WHERE and(equals(events.team_id, 99999), greaterOrEquals(toTimeZone(events.timestamp, 'UTC'), toDateTime64('today', 6, 'UTC')), lessOrEquals(toTimeZone(events.timestamp, 'UTC'), toDateTime64('2020-01-15 12:00:00.000000', 6, 'UTC')), equals(events.event, '$feature_flag_called'), in(replaceRegexpAll(nullIf(nullIf(JSONExtractRaw(events.properties, '$feature_flag_response'), ''), 'null'), '^"|"$', ''), ['control', 'test']), ifNull(equals(replaceRegexpAll(nullIf(nullIf(JSONExtractRaw(events.properties, '$feature_flag'), ''), 'null'), '^"|"$', ''), 'test-experiment'), 0))
-        GROUP BY entity_id) AS exposures
-     LEFT JOIN
-       (SELECT toTimeZone(events.timestamp, 'UTC') AS timestamp,
-               if(not(empty(events__override.distinct_id)), events__override.person_id, events.person_id) AS entity_id,
-               events.event AS event,
-               minus(accurateCastOrNull(replaceRegexpAll(nullIf(nullIf(JSONExtractRaw(events.properties, 'revenue'), ''), 'null'), '^"|"$', ''), 'Float64'), accurateCastOrNull(replaceRegexpAll(nullIf(nullIf(JSONExtractRaw(events.properties, 'cost'), ''), 'null'), '^"|"$', ''), 'Float64')) AS value
-        FROM events
-        LEFT OUTER JOIN
-          (SELECT tupleElement(argMax(tuple(person_distinct_id_overrides.person_id), person_distinct_id_overrides.version), 1) AS person_id,
-                  person_distinct_id_overrides.distinct_id AS distinct_id
-           FROM person_distinct_id_overrides
-           WHERE equals(person_distinct_id_overrides.team_id, 99999)
-           GROUP BY person_distinct_id_overrides.distinct_id
-<<<<<<< HEAD
-           HAVING ifNull(equals(tupleElement(argMax(tuple(person_distinct_id_overrides.is_deleted), person_distinct_id_overrides.version), 1), 0), 0) SETTINGS optimize_aggregation_in_order=1) AS events__override ON equals(events.distinct_id, events__override.distinct_id)
-        INNER JOIN
-          (SELECT if(not(empty(events__override.distinct_id)), events__override.person_id, events.person_id) AS entity_id,
-                  if(ifNull(greater(count(DISTINCT replaceRegexpAll(nullIf(nullIf(JSONExtractRaw(events.properties, '$feature_flag_response'), ''), 'null'), '^"|"$', '')), 1), 0), '$multiple', any(replaceRegexpAll(nullIf(nullIf(JSONExtractRaw(events.properties, '$feature_flag_response'), ''), 'null'), '^"|"$', ''))) AS variant,
-                  min(toTimeZone(events.timestamp, 'UTC')) AS first_exposure_time
-           FROM events
-           LEFT OUTER JOIN
-             (SELECT tupleElement(argMax(tuple(person_distinct_id_overrides.person_id), person_distinct_id_overrides.version), 1) AS person_id,
-                     person_distinct_id_overrides.distinct_id AS distinct_id
-              FROM person_distinct_id_overrides
-              WHERE equals(person_distinct_id_overrides.team_id, 99999)
-              GROUP BY person_distinct_id_overrides.distinct_id
-              HAVING ifNull(equals(tupleElement(argMax(tuple(person_distinct_id_overrides.is_deleted), person_distinct_id_overrides.version), 1), 0), 0) SETTINGS optimize_aggregation_in_order=1) AS events__override ON equals(events.distinct_id, events__override.distinct_id)
-           WHERE and(equals(events.team_id, 99999), greaterOrEquals(toTimeZone(events.timestamp, 'UTC'), toDateTime64('today', 6, 'UTC')), lessOrEquals(toTimeZone(events.timestamp, 'UTC'), toDateTime64('2020-01-15 12:00:00.000000', 6, 'UTC')), equals(events.event, '$feature_flag_called'), in(replaceRegexpAll(nullIf(nullIf(JSONExtractRaw(events.properties, '$feature_flag_response'), ''), 'null'), '^"|"$', ''), ['control', 'test']), ifNull(equals(replaceRegexpAll(nullIf(nullIf(JSONExtractRaw(events.properties, '$feature_flag'), ''), 'null'), '^"|"$', ''), 'test-experiment'), 0))
-           GROUP BY entity_id) AS exposure_data ON equals(if(not(empty(events__override.distinct_id)), events__override.person_id, events.person_id), exposure_data.entity_id)
-        WHERE and(equals(events.team_id, 99999), greaterOrEquals(toTimeZone(events.timestamp, 'UTC'), toDateTime64('today', 6, 'UTC')), greaterOrEquals(toTimeZone(events.timestamp, 'UTC'), exposure_data.first_exposure_time), lessOrEquals(toTimeZone(events.timestamp, 'UTC'), toDateTime64('2020-01-15 12:00:00.000000', 6, 'UTC')), equals(events.event, 'purchase'))) AS metric_events ON equals(toString(exposures.entity_id), toString(metric_events.entity_id))
-=======
-           HAVING ifNull(equals(argMax(person_distinct_id_overrides.is_deleted, person_distinct_id_overrides.version), 0), 0) SETTINGS optimize_aggregation_in_order=1) AS events__override ON equals(events.distinct_id, events__override.distinct_id)
-        WHERE and(equals(events.team_id, 99999), greaterOrEquals(toTimeZone(events.timestamp, 'UTC'), toDateTime64('today', 6, 'UTC')), less(toTimeZone(events.timestamp, 'UTC'), toDateTime64('explicit_redacted_timestamp', 6, 'UTC')), equals(events.event, 'purchase'))) AS metric_events ON and(equals(toString(exposures.entity_id), toString(metric_events.entity_id)), greaterOrEquals(metric_events.timestamp, exposures.first_exposure_time))
->>>>>>> 349d6926
-     GROUP BY exposures.variant,
-              exposures.entity_id) AS metric_events
-  GROUP BY metric_events.variant
-  LIMIT 100 SETTINGS readonly=2,
-                     max_execution_time=600,
-                     allow_experimental_object_type=1,
-                     format_csv_allow_double_quotes=0,
-                     max_ast_elements=4000000,
-                     max_expanded_ast_elements=4000000,
-                     max_bytes_before_external_group_by=0,
-                     allow_experimental_analyzer=1,
-                     transform_null_in=1,
-                     optimize_min_equality_disjunction_chain_length=4294967295,
-                     allow_experimental_join_condition=1
-  '''
-# ---
-# name: TestExperimentQueryRunner.test_query_runner_with_hogql_fallback_to_sum
-  '''
-  SELECT metric_events.variant AS variant,
-         count(metric_events.entity_id) AS num_users,
-         sum(metric_events.value) AS total_sum,
-         sum(power(metric_events.value, 2)) AS total_sum_of_squares
-  FROM
-    (SELECT exposures.variant AS variant,
-            exposures.entity_id AS entity_id,
-            any(exposures.exposure_event_uuid) AS exposure_event_uuid,
-            any(exposures.exposure_session_id) AS exposure_session_id,
-            sum(coalesce(accurateCastOrNull(metric_events.value, 'Float64'), 0)) AS value
-     FROM
-       (SELECT if(not(empty(events__override.distinct_id)), events__override.person_id, events.person_id) AS entity_id,
-               if(ifNull(greater(count(DISTINCT replaceRegexpAll(nullIf(nullIf(JSONExtractRaw(events.properties, '$feature_flag_response'), ''), 'null'), '^"|"$', '')), 1), 0), '$multiple', any(replaceRegexpAll(nullIf(nullIf(JSONExtractRaw(events.properties, '$feature_flag_response'), ''), 'null'), '^"|"$', ''))) AS variant,
-               min(toTimeZone(events.timestamp, 'UTC')) AS first_exposure_time,
-               argMin(events.uuid, toTimeZone(events.timestamp, 'UTC')) AS exposure_event_uuid,
-               argMin(events.`$session_id`, toTimeZone(events.timestamp, 'UTC')) AS exposure_session_id
-        FROM events
-        LEFT OUTER JOIN
-          (SELECT tupleElement(argMax(tuple(person_distinct_id_overrides.person_id), person_distinct_id_overrides.version), 1) AS person_id,
-                  person_distinct_id_overrides.distinct_id AS distinct_id
-           FROM person_distinct_id_overrides
-           WHERE equals(person_distinct_id_overrides.team_id, 99999)
-           GROUP BY person_distinct_id_overrides.distinct_id
-           HAVING ifNull(equals(tupleElement(argMax(tuple(person_distinct_id_overrides.is_deleted), person_distinct_id_overrides.version), 1), 0), 0) SETTINGS optimize_aggregation_in_order=1) AS events__override ON equals(events.distinct_id, events__override.distinct_id)
-        WHERE and(equals(events.team_id, 99999), greaterOrEquals(toTimeZone(events.timestamp, 'UTC'), toDateTime64('today', 6, 'UTC')), lessOrEquals(toTimeZone(events.timestamp, 'UTC'), toDateTime64('2020-01-15 12:00:00.000000', 6, 'UTC')), equals(events.event, '$feature_flag_called'), in(replaceRegexpAll(nullIf(nullIf(JSONExtractRaw(events.properties, '$feature_flag_response'), ''), 'null'), '^"|"$', ''), ['control', 'test']), ifNull(equals(replaceRegexpAll(nullIf(nullIf(JSONExtractRaw(events.properties, '$feature_flag'), ''), 'null'), '^"|"$', ''), 'test-experiment'), 0))
-        GROUP BY entity_id) AS exposures
-     LEFT JOIN
-       (SELECT toTimeZone(events.timestamp, 'UTC') AS timestamp,
-               if(not(empty(events__override.distinct_id)), events__override.person_id, events.person_id) AS entity_id,
-               events.event AS event,
-               replaceRegexpAll(nullIf(nullIf(JSONExtractRaw(events.properties, 'price'), ''), 'null'), '^"|"$', '') AS value
-        FROM events
-        LEFT OUTER JOIN
-          (SELECT tupleElement(argMax(tuple(person_distinct_id_overrides.person_id), person_distinct_id_overrides.version), 1) AS person_id,
-                  person_distinct_id_overrides.distinct_id AS distinct_id
-           FROM person_distinct_id_overrides
-           WHERE equals(person_distinct_id_overrides.team_id, 99999)
-           GROUP BY person_distinct_id_overrides.distinct_id
-<<<<<<< HEAD
-           HAVING ifNull(equals(tupleElement(argMax(tuple(person_distinct_id_overrides.is_deleted), person_distinct_id_overrides.version), 1), 0), 0) SETTINGS optimize_aggregation_in_order=1) AS events__override ON equals(events.distinct_id, events__override.distinct_id)
-        INNER JOIN
-          (SELECT if(not(empty(events__override.distinct_id)), events__override.person_id, events.person_id) AS entity_id,
-                  if(ifNull(greater(count(DISTINCT replaceRegexpAll(nullIf(nullIf(JSONExtractRaw(events.properties, '$feature_flag_response'), ''), 'null'), '^"|"$', '')), 1), 0), '$multiple', any(replaceRegexpAll(nullIf(nullIf(JSONExtractRaw(events.properties, '$feature_flag_response'), ''), 'null'), '^"|"$', ''))) AS variant,
-                  min(toTimeZone(events.timestamp, 'UTC')) AS first_exposure_time
-           FROM events
-           LEFT OUTER JOIN
-             (SELECT tupleElement(argMax(tuple(person_distinct_id_overrides.person_id), person_distinct_id_overrides.version), 1) AS person_id,
-                     person_distinct_id_overrides.distinct_id AS distinct_id
-              FROM person_distinct_id_overrides
-              WHERE equals(person_distinct_id_overrides.team_id, 99999)
-              GROUP BY person_distinct_id_overrides.distinct_id
-              HAVING ifNull(equals(tupleElement(argMax(tuple(person_distinct_id_overrides.is_deleted), person_distinct_id_overrides.version), 1), 0), 0) SETTINGS optimize_aggregation_in_order=1) AS events__override ON equals(events.distinct_id, events__override.distinct_id)
-           WHERE and(equals(events.team_id, 99999), greaterOrEquals(toTimeZone(events.timestamp, 'UTC'), toDateTime64('today', 6, 'UTC')), lessOrEquals(toTimeZone(events.timestamp, 'UTC'), toDateTime64('2020-01-15 12:00:00.000000', 6, 'UTC')), equals(events.event, '$feature_flag_called'), in(replaceRegexpAll(nullIf(nullIf(JSONExtractRaw(events.properties, '$feature_flag_response'), ''), 'null'), '^"|"$', ''), ['control', 'test']), ifNull(equals(replaceRegexpAll(nullIf(nullIf(JSONExtractRaw(events.properties, '$feature_flag'), ''), 'null'), '^"|"$', ''), 'test-experiment'), 0))
-           GROUP BY entity_id) AS exposure_data ON equals(if(not(empty(events__override.distinct_id)), events__override.person_id, events.person_id), exposure_data.entity_id)
-        WHERE and(equals(events.team_id, 99999), greaterOrEquals(toTimeZone(events.timestamp, 'UTC'), toDateTime64('today', 6, 'UTC')), greaterOrEquals(toTimeZone(events.timestamp, 'UTC'), exposure_data.first_exposure_time), lessOrEquals(toTimeZone(events.timestamp, 'UTC'), toDateTime64('2020-01-15 12:00:00.000000', 6, 'UTC')), equals(events.event, 'purchase'))) AS metric_events ON equals(toString(exposures.entity_id), toString(metric_events.entity_id))
-=======
-           HAVING ifNull(equals(argMax(person_distinct_id_overrides.is_deleted, person_distinct_id_overrides.version), 0), 0) SETTINGS optimize_aggregation_in_order=1) AS events__override ON equals(events.distinct_id, events__override.distinct_id)
-        WHERE and(equals(events.team_id, 99999), greaterOrEquals(toTimeZone(events.timestamp, 'UTC'), toDateTime64('today', 6, 'UTC')), less(toTimeZone(events.timestamp, 'UTC'), toDateTime64('explicit_redacted_timestamp', 6, 'UTC')), equals(events.event, 'purchase'))) AS metric_events ON and(equals(toString(exposures.entity_id), toString(metric_events.entity_id)), greaterOrEquals(metric_events.timestamp, exposures.first_exposure_time))
->>>>>>> 349d6926
      GROUP BY exposures.variant,
               exposures.entity_id) AS metric_events
   GROUP BY metric_events.variant
@@ -1339,12 +1035,12 @@
                argMin(events.`$session_id`, toTimeZone(events.timestamp, 'UTC')) AS exposure_session_id
         FROM events
         LEFT OUTER JOIN
-          (SELECT tupleElement(argMax(tuple(person_distinct_id_overrides.person_id), person_distinct_id_overrides.version), 1) AS person_id,
-                  person_distinct_id_overrides.distinct_id AS distinct_id
-           FROM person_distinct_id_overrides
-           WHERE equals(person_distinct_id_overrides.team_id, 99999)
-           GROUP BY person_distinct_id_overrides.distinct_id
-           HAVING ifNull(equals(tupleElement(argMax(tuple(person_distinct_id_overrides.is_deleted), person_distinct_id_overrides.version), 1), 0), 0) SETTINGS optimize_aggregation_in_order=1) AS events__override ON equals(events.distinct_id, events__override.distinct_id)
+          (SELECT argMax(person_distinct_id_overrides.person_id, person_distinct_id_overrides.version) AS person_id,
+                  person_distinct_id_overrides.distinct_id AS distinct_id
+           FROM person_distinct_id_overrides
+           WHERE equals(person_distinct_id_overrides.team_id, 99999)
+           GROUP BY person_distinct_id_overrides.distinct_id
+           HAVING ifNull(equals(argMax(person_distinct_id_overrides.is_deleted, person_distinct_id_overrides.version), 0), 0) SETTINGS optimize_aggregation_in_order=1) AS events__override ON equals(events.distinct_id, events__override.distinct_id)
         LEFT JOIN
           (SELECT person.id AS id,
                   replaceRegexpAll(nullIf(nullIf(JSONExtractRaw(person.properties, 'email'), ''), 'null'), '^"|"$', '') AS properties___email
@@ -1355,21 +1051,21 @@
                                                           WHERE equals(person.team_id, 99999)
                                                           GROUP BY person.id
                                                           HAVING and(ifNull(equals(argMax(person.is_deleted, person.version), 0), 0), ifNull(less(argMax(toTimeZone(person.created_at, 'UTC'), person.version), plus(now64(6, 'UTC'), toIntervalDay(1))), 0))))) SETTINGS optimize_aggregation_in_order=1) AS events__person ON equals(if(not(empty(events__override.distinct_id)), events__override.person_id, events.person_id), events__person.id)
-        WHERE and(equals(events.team_id, 99999), greaterOrEquals(toTimeZone(events.timestamp, 'UTC'), toDateTime64('2020-01-01 00:00:00.000000', 6, 'UTC')), lessOrEquals(toTimeZone(events.timestamp, 'UTC'), toDateTime64('2020-01-31 00:00:00.000000', 6, 'UTC')), equals(events.event, '$feature_flag_called'), in(replaceRegexpAll(nullIf(nullIf(JSONExtractRaw(events.properties, '$feature_flag_response'), ''), 'null'), '^"|"$', ''), ['control', 'test']), ifNull(notILike(toString(events__person.properties___email), '%@posthog.com%'), 1), ifNull(equals(replaceRegexpAll(nullIf(nullIf(JSONExtractRaw(events.properties, '$feature_flag'), ''), 'null'), '^"|"$', ''), 'test-experiment'), 0))
-        GROUP BY entity_id) AS exposures
-     LEFT JOIN
-       (SELECT toTimeZone(events.timestamp, 'UTC') AS timestamp,
-               if(not(empty(events__override.distinct_id)), events__override.person_id, events.person_id) AS entity_id,
-               events.event AS event,
-               1 AS value
-        FROM events
-        LEFT OUTER JOIN
-          (SELECT tupleElement(argMax(tuple(person_distinct_id_overrides.person_id), person_distinct_id_overrides.version), 1) AS person_id,
-                  person_distinct_id_overrides.distinct_id AS distinct_id
-           FROM person_distinct_id_overrides
-           WHERE equals(person_distinct_id_overrides.team_id, 99999)
-           GROUP BY person_distinct_id_overrides.distinct_id
-           HAVING ifNull(equals(tupleElement(argMax(tuple(person_distinct_id_overrides.is_deleted), person_distinct_id_overrides.version), 1), 0), 0) SETTINGS optimize_aggregation_in_order=1) AS events__override ON equals(events.distinct_id, events__override.distinct_id)
+        WHERE and(equals(events.team_id, 99999), greaterOrEquals(toTimeZone(events.timestamp, 'UTC'), toDateTime64('explicit_redacted_timestamp', 6, 'UTC')), lessOrEquals(toTimeZone(events.timestamp, 'UTC'), toDateTime64('explicit_redacted_timestamp', 6, 'UTC')), equals(events.event, '$feature_flag_called'), in(replaceRegexpAll(nullIf(nullIf(JSONExtractRaw(events.properties, '$feature_flag_response'), ''), 'null'), '^"|"$', ''), ['control', 'test']), ifNull(notILike(toString(events__person.properties___email), '%@posthog.com%'), 1), ifNull(equals(replaceRegexpAll(nullIf(nullIf(JSONExtractRaw(events.properties, '$feature_flag'), ''), 'null'), '^"|"$', ''), 'test-experiment'), 0))
+        GROUP BY entity_id) AS exposures
+     LEFT JOIN
+       (SELECT toTimeZone(events.timestamp, 'UTC') AS timestamp,
+               if(not(empty(events__override.distinct_id)), events__override.person_id, events.person_id) AS entity_id,
+               events.event AS event,
+               1 AS value
+        FROM events
+        LEFT OUTER JOIN
+          (SELECT argMax(person_distinct_id_overrides.person_id, person_distinct_id_overrides.version) AS person_id,
+                  person_distinct_id_overrides.distinct_id AS distinct_id
+           FROM person_distinct_id_overrides
+           WHERE equals(person_distinct_id_overrides.team_id, 99999)
+           GROUP BY person_distinct_id_overrides.distinct_id
+           HAVING ifNull(equals(argMax(person_distinct_id_overrides.is_deleted, person_distinct_id_overrides.version), 0), 0) SETTINGS optimize_aggregation_in_order=1) AS events__override ON equals(events.distinct_id, events__override.distinct_id)
         LEFT JOIN
           (SELECT person.id AS id,
                   replaceRegexpAll(nullIf(nullIf(JSONExtractRaw(person.properties, 'email'), ''), 'null'), '^"|"$', '') AS properties___email
@@ -1380,35 +1076,7 @@
                                                           WHERE equals(person.team_id, 99999)
                                                           GROUP BY person.id
                                                           HAVING and(ifNull(equals(argMax(person.is_deleted, person.version), 0), 0), ifNull(less(argMax(toTimeZone(person.created_at, 'UTC'), person.version), plus(now64(6, 'UTC'), toIntervalDay(1))), 0))))) SETTINGS optimize_aggregation_in_order=1) AS events__person ON equals(if(not(empty(events__override.distinct_id)), events__override.person_id, events.person_id), events__person.id)
-<<<<<<< HEAD
-        INNER JOIN
-          (SELECT if(not(empty(events__override.distinct_id)), events__override.person_id, events.person_id) AS entity_id,
-                  if(ifNull(greater(count(DISTINCT replaceRegexpAll(nullIf(nullIf(JSONExtractRaw(events.properties, '$feature_flag_response'), ''), 'null'), '^"|"$', '')), 1), 0), '$multiple', any(replaceRegexpAll(nullIf(nullIf(JSONExtractRaw(events.properties, '$feature_flag_response'), ''), 'null'), '^"|"$', ''))) AS variant,
-                  min(toTimeZone(events.timestamp, 'UTC')) AS first_exposure_time
-           FROM events
-           LEFT OUTER JOIN
-             (SELECT tupleElement(argMax(tuple(person_distinct_id_overrides.person_id), person_distinct_id_overrides.version), 1) AS person_id,
-                     person_distinct_id_overrides.distinct_id AS distinct_id
-              FROM person_distinct_id_overrides
-              WHERE equals(person_distinct_id_overrides.team_id, 99999)
-              GROUP BY person_distinct_id_overrides.distinct_id
-              HAVING ifNull(equals(tupleElement(argMax(tuple(person_distinct_id_overrides.is_deleted), person_distinct_id_overrides.version), 1), 0), 0) SETTINGS optimize_aggregation_in_order=1) AS events__override ON equals(events.distinct_id, events__override.distinct_id)
-           LEFT JOIN
-             (SELECT person.id AS id,
-                     replaceRegexpAll(nullIf(nullIf(JSONExtractRaw(person.properties, 'email'), ''), 'null'), '^"|"$', '') AS properties___email
-              FROM person
-              WHERE and(equals(person.team_id, 99999), in(tuple(person.id, person.version),
-                                                            (SELECT person.id AS id, max(person.version) AS version
-                                                             FROM person
-                                                             WHERE equals(person.team_id, 99999)
-                                                             GROUP BY person.id
-                                                             HAVING and(ifNull(equals(argMax(person.is_deleted, person.version), 0), 0), ifNull(less(argMax(toTimeZone(person.created_at, 'UTC'), person.version), plus(now64(6, 'UTC'), toIntervalDay(1))), 0))))) SETTINGS optimize_aggregation_in_order=1) AS events__person ON equals(if(not(empty(events__override.distinct_id)), events__override.person_id, events.person_id), events__person.id)
-           WHERE and(equals(events.team_id, 99999), greaterOrEquals(toTimeZone(events.timestamp, 'UTC'), toDateTime64('2020-01-01 00:00:00.000000', 6, 'UTC')), lessOrEquals(toTimeZone(events.timestamp, 'UTC'), toDateTime64('2020-01-31 00:00:00.000000', 6, 'UTC')), equals(events.event, '$feature_flag_called'), in(replaceRegexpAll(nullIf(nullIf(JSONExtractRaw(events.properties, '$feature_flag_response'), ''), 'null'), '^"|"$', ''), ['control', 'test']), ifNull(notILike(toString(events__person.properties___email), '%@posthog.com%'), 1), ifNull(equals(replaceRegexpAll(nullIf(nullIf(JSONExtractRaw(events.properties, '$feature_flag'), ''), 'null'), '^"|"$', ''), 'test-experiment'), 0))
-           GROUP BY entity_id) AS exposure_data ON equals(if(not(empty(events__override.distinct_id)), events__override.person_id, events.person_id), exposure_data.entity_id)
-        WHERE and(equals(events.team_id, 99999), greaterOrEquals(toTimeZone(events.timestamp, 'UTC'), toDateTime64('2020-01-01 00:00:00.000000', 6, 'UTC')), greaterOrEquals(toTimeZone(events.timestamp, 'UTC'), exposure_data.first_exposure_time), lessOrEquals(toTimeZone(events.timestamp, 'UTC'), toDateTime64('2020-01-31 00:00:00.000000', 6, 'UTC')), equals(events.event, '$pageview'), ifNull(notILike(toString(events__person.properties___email), '%@posthog.com%'), 1))) AS metric_events ON equals(toString(exposures.entity_id), toString(metric_events.entity_id))
-=======
         WHERE and(equals(events.team_id, 99999), greaterOrEquals(toTimeZone(events.timestamp, 'UTC'), toDateTime64('explicit_redacted_timestamp', 6, 'UTC')), less(toTimeZone(events.timestamp, 'UTC'), toDateTime64('explicit_redacted_timestamp', 6, 'UTC')), equals(events.event, '$pageview'), ifNull(notILike(toString(events__person.properties___email), '%@posthog.com%'), 1))) AS metric_events ON and(equals(toString(exposures.entity_id), toString(metric_events.entity_id)), greaterOrEquals(metric_events.timestamp, exposures.first_exposure_time))
->>>>>>> 349d6926
      GROUP BY exposures.variant,
               exposures.entity_id) AS metric_events
   GROUP BY metric_events.variant
@@ -1445,47 +1113,28 @@
                argMin(events.`$session_id`, toTimeZone(events.timestamp, 'UTC')) AS exposure_session_id
         FROM events
         LEFT OUTER JOIN
-          (SELECT tupleElement(argMax(tuple(person_distinct_id_overrides.person_id), person_distinct_id_overrides.version), 1) AS person_id,
-                  person_distinct_id_overrides.distinct_id AS distinct_id
-           FROM person_distinct_id_overrides
-           WHERE equals(person_distinct_id_overrides.team_id, 99999)
-           GROUP BY person_distinct_id_overrides.distinct_id
-           HAVING ifNull(equals(tupleElement(argMax(tuple(person_distinct_id_overrides.is_deleted), person_distinct_id_overrides.version), 1), 0), 0) SETTINGS optimize_aggregation_in_order=1) AS events__override ON equals(events.distinct_id, events__override.distinct_id)
-        WHERE and(equals(events.team_id, 99999), greaterOrEquals(toTimeZone(events.timestamp, 'UTC'), toDateTime64('2020-01-01 00:00:00.000000', 6, 'UTC')), lessOrEquals(toTimeZone(events.timestamp, 'UTC'), toDateTime64('2020-01-31 00:00:00.000000', 6, 'UTC')), equals(events.event, '$feature_flag_called'), in(replaceRegexpAll(nullIf(nullIf(JSONExtractRaw(events.properties, '$feature_flag_response'), ''), 'null'), '^"|"$', ''), ['control', 'test']), ifNull(equals(replaceRegexpAll(nullIf(nullIf(JSONExtractRaw(events.properties, '$feature_flag'), ''), 'null'), '^"|"$', ''), 'test-experiment'), 0))
-        GROUP BY entity_id) AS exposures
-     LEFT JOIN
-       (SELECT toTimeZone(events.timestamp, 'UTC') AS timestamp,
-               if(not(empty(events__override.distinct_id)), events__override.person_id, events.person_id) AS entity_id,
-               events.event AS event,
-               1 AS value
-        FROM events
-        LEFT OUTER JOIN
-          (SELECT tupleElement(argMax(tuple(person_distinct_id_overrides.person_id), person_distinct_id_overrides.version), 1) AS person_id,
-                  person_distinct_id_overrides.distinct_id AS distinct_id
-           FROM person_distinct_id_overrides
-           WHERE equals(person_distinct_id_overrides.team_id, 99999)
-           GROUP BY person_distinct_id_overrides.distinct_id
-<<<<<<< HEAD
-           HAVING ifNull(equals(tupleElement(argMax(tuple(person_distinct_id_overrides.is_deleted), person_distinct_id_overrides.version), 1), 0), 0) SETTINGS optimize_aggregation_in_order=1) AS events__override ON equals(events.distinct_id, events__override.distinct_id)
-        INNER JOIN
-          (SELECT if(not(empty(events__override.distinct_id)), events__override.person_id, events.person_id) AS entity_id,
-                  if(ifNull(greater(count(DISTINCT replaceRegexpAll(nullIf(nullIf(JSONExtractRaw(events.properties, '$feature_flag_response'), ''), 'null'), '^"|"$', '')), 1), 0), '$multiple', any(replaceRegexpAll(nullIf(nullIf(JSONExtractRaw(events.properties, '$feature_flag_response'), ''), 'null'), '^"|"$', ''))) AS variant,
-                  min(toTimeZone(events.timestamp, 'UTC')) AS first_exposure_time
-           FROM events
-           LEFT OUTER JOIN
-             (SELECT tupleElement(argMax(tuple(person_distinct_id_overrides.person_id), person_distinct_id_overrides.version), 1) AS person_id,
-                     person_distinct_id_overrides.distinct_id AS distinct_id
-              FROM person_distinct_id_overrides
-              WHERE equals(person_distinct_id_overrides.team_id, 99999)
-              GROUP BY person_distinct_id_overrides.distinct_id
-              HAVING ifNull(equals(tupleElement(argMax(tuple(person_distinct_id_overrides.is_deleted), person_distinct_id_overrides.version), 1), 0), 0) SETTINGS optimize_aggregation_in_order=1) AS events__override ON equals(events.distinct_id, events__override.distinct_id)
-           WHERE and(equals(events.team_id, 99999), greaterOrEquals(toTimeZone(events.timestamp, 'UTC'), toDateTime64('2020-01-01 00:00:00.000000', 6, 'UTC')), lessOrEquals(toTimeZone(events.timestamp, 'UTC'), toDateTime64('2020-01-31 00:00:00.000000', 6, 'UTC')), equals(events.event, '$feature_flag_called'), in(replaceRegexpAll(nullIf(nullIf(JSONExtractRaw(events.properties, '$feature_flag_response'), ''), 'null'), '^"|"$', ''), ['control', 'test']), ifNull(equals(replaceRegexpAll(nullIf(nullIf(JSONExtractRaw(events.properties, '$feature_flag'), ''), 'null'), '^"|"$', ''), 'test-experiment'), 0))
-           GROUP BY entity_id) AS exposure_data ON equals(if(not(empty(events__override.distinct_id)), events__override.person_id, events.person_id), exposure_data.entity_id)
-        WHERE and(equals(events.team_id, 99999), greaterOrEquals(toTimeZone(events.timestamp, 'UTC'), toDateTime64('2020-01-01 00:00:00.000000', 6, 'UTC')), greaterOrEquals(toTimeZone(events.timestamp, 'UTC'), exposure_data.first_exposure_time), lessOrEquals(toTimeZone(events.timestamp, 'UTC'), toDateTime64('2020-01-31 00:00:00.000000', 6, 'UTC')), equals(events.event, '$pageview'))) AS metric_events ON equals(toString(exposures.entity_id), toString(metric_events.entity_id))
-=======
+          (SELECT argMax(person_distinct_id_overrides.person_id, person_distinct_id_overrides.version) AS person_id,
+                  person_distinct_id_overrides.distinct_id AS distinct_id
+           FROM person_distinct_id_overrides
+           WHERE equals(person_distinct_id_overrides.team_id, 99999)
+           GROUP BY person_distinct_id_overrides.distinct_id
+           HAVING ifNull(equals(argMax(person_distinct_id_overrides.is_deleted, person_distinct_id_overrides.version), 0), 0) SETTINGS optimize_aggregation_in_order=1) AS events__override ON equals(events.distinct_id, events__override.distinct_id)
+        WHERE and(equals(events.team_id, 99999), greaterOrEquals(toTimeZone(events.timestamp, 'UTC'), toDateTime64('explicit_redacted_timestamp', 6, 'UTC')), lessOrEquals(toTimeZone(events.timestamp, 'UTC'), toDateTime64('explicit_redacted_timestamp', 6, 'UTC')), equals(events.event, '$feature_flag_called'), in(replaceRegexpAll(nullIf(nullIf(JSONExtractRaw(events.properties, '$feature_flag_response'), ''), 'null'), '^"|"$', ''), ['control', 'test']), ifNull(equals(replaceRegexpAll(nullIf(nullIf(JSONExtractRaw(events.properties, '$feature_flag'), ''), 'null'), '^"|"$', ''), 'test-experiment'), 0))
+        GROUP BY entity_id) AS exposures
+     LEFT JOIN
+       (SELECT toTimeZone(events.timestamp, 'UTC') AS timestamp,
+               if(not(empty(events__override.distinct_id)), events__override.person_id, events.person_id) AS entity_id,
+               events.event AS event,
+               1 AS value
+        FROM events
+        LEFT OUTER JOIN
+          (SELECT argMax(person_distinct_id_overrides.person_id, person_distinct_id_overrides.version) AS person_id,
+                  person_distinct_id_overrides.distinct_id AS distinct_id
+           FROM person_distinct_id_overrides
+           WHERE equals(person_distinct_id_overrides.team_id, 99999)
+           GROUP BY person_distinct_id_overrides.distinct_id
            HAVING ifNull(equals(argMax(person_distinct_id_overrides.is_deleted, person_distinct_id_overrides.version), 0), 0) SETTINGS optimize_aggregation_in_order=1) AS events__override ON equals(events.distinct_id, events__override.distinct_id)
         WHERE and(equals(events.team_id, 99999), greaterOrEquals(toTimeZone(events.timestamp, 'UTC'), toDateTime64('explicit_redacted_timestamp', 6, 'UTC')), less(toTimeZone(events.timestamp, 'UTC'), toDateTime64('explicit_redacted_timestamp', 6, 'UTC')), equals(events.event, '$pageview'))) AS metric_events ON and(equals(toString(exposures.entity_id), toString(metric_events.entity_id)), greaterOrEquals(metric_events.timestamp, exposures.first_exposure_time))
->>>>>>> 349d6926
      GROUP BY exposures.variant,
               exposures.entity_id) AS metric_events
   GROUP BY metric_events.variant
@@ -1522,47 +1171,28 @@
                argMin(events.`$session_id`, toTimeZone(events.timestamp, 'UTC')) AS exposure_session_id
         FROM events
         LEFT OUTER JOIN
-          (SELECT tupleElement(argMax(tuple(person_distinct_id_overrides.person_id), person_distinct_id_overrides.version), 1) AS person_id,
-                  person_distinct_id_overrides.distinct_id AS distinct_id
-           FROM person_distinct_id_overrides
-           WHERE equals(person_distinct_id_overrides.team_id, 99999)
-           GROUP BY person_distinct_id_overrides.distinct_id
-           HAVING ifNull(equals(tupleElement(argMax(tuple(person_distinct_id_overrides.is_deleted), person_distinct_id_overrides.version), 1), 0), 0) SETTINGS optimize_aggregation_in_order=1) AS events__override ON equals(events.distinct_id, events__override.distinct_id)
-        WHERE and(equals(events.team_id, 99999), greaterOrEquals(toTimeZone(events.timestamp, 'UTC'), toDateTime64('2020-01-01 00:00:00.000000', 6, 'UTC')), lessOrEquals(toTimeZone(events.timestamp, 'UTC'), toDateTime64('2020-01-31 00:00:00.000000', 6, 'UTC')), equals(events.event, '$feature_flag_called'), in(replaceRegexpAll(nullIf(nullIf(JSONExtractRaw(events.properties, '$feature_flag_response'), ''), 'null'), '^"|"$', ''), ['control', 'test']), ifNull(not(match(toString(replaceRegexpAll(nullIf(nullIf(JSONExtractRaw(events.properties, '$host'), ''), 'null'), '^"|"$', '')), '^(localhost|127\\.0\\.0\\.1)($|:)')), 1), ifNull(equals(replaceRegexpAll(nullIf(nullIf(JSONExtractRaw(events.properties, '$feature_flag'), ''), 'null'), '^"|"$', ''), 'test-experiment'), 0))
-        GROUP BY entity_id) AS exposures
-     LEFT JOIN
-       (SELECT toTimeZone(events.timestamp, 'UTC') AS timestamp,
-               if(not(empty(events__override.distinct_id)), events__override.person_id, events.person_id) AS entity_id,
-               events.event AS event,
-               1 AS value
-        FROM events
-        LEFT OUTER JOIN
-          (SELECT tupleElement(argMax(tuple(person_distinct_id_overrides.person_id), person_distinct_id_overrides.version), 1) AS person_id,
-                  person_distinct_id_overrides.distinct_id AS distinct_id
-           FROM person_distinct_id_overrides
-           WHERE equals(person_distinct_id_overrides.team_id, 99999)
-           GROUP BY person_distinct_id_overrides.distinct_id
-<<<<<<< HEAD
-           HAVING ifNull(equals(tupleElement(argMax(tuple(person_distinct_id_overrides.is_deleted), person_distinct_id_overrides.version), 1), 0), 0) SETTINGS optimize_aggregation_in_order=1) AS events__override ON equals(events.distinct_id, events__override.distinct_id)
-        INNER JOIN
-          (SELECT if(not(empty(events__override.distinct_id)), events__override.person_id, events.person_id) AS entity_id,
-                  if(ifNull(greater(count(DISTINCT replaceRegexpAll(nullIf(nullIf(JSONExtractRaw(events.properties, '$feature_flag_response'), ''), 'null'), '^"|"$', '')), 1), 0), '$multiple', any(replaceRegexpAll(nullIf(nullIf(JSONExtractRaw(events.properties, '$feature_flag_response'), ''), 'null'), '^"|"$', ''))) AS variant,
-                  min(toTimeZone(events.timestamp, 'UTC')) AS first_exposure_time
-           FROM events
-           LEFT OUTER JOIN
-             (SELECT tupleElement(argMax(tuple(person_distinct_id_overrides.person_id), person_distinct_id_overrides.version), 1) AS person_id,
-                     person_distinct_id_overrides.distinct_id AS distinct_id
-              FROM person_distinct_id_overrides
-              WHERE equals(person_distinct_id_overrides.team_id, 99999)
-              GROUP BY person_distinct_id_overrides.distinct_id
-              HAVING ifNull(equals(tupleElement(argMax(tuple(person_distinct_id_overrides.is_deleted), person_distinct_id_overrides.version), 1), 0), 0) SETTINGS optimize_aggregation_in_order=1) AS events__override ON equals(events.distinct_id, events__override.distinct_id)
-           WHERE and(equals(events.team_id, 99999), greaterOrEquals(toTimeZone(events.timestamp, 'UTC'), toDateTime64('2020-01-01 00:00:00.000000', 6, 'UTC')), lessOrEquals(toTimeZone(events.timestamp, 'UTC'), toDateTime64('2020-01-31 00:00:00.000000', 6, 'UTC')), equals(events.event, '$feature_flag_called'), in(replaceRegexpAll(nullIf(nullIf(JSONExtractRaw(events.properties, '$feature_flag_response'), ''), 'null'), '^"|"$', ''), ['control', 'test']), ifNull(not(match(toString(replaceRegexpAll(nullIf(nullIf(JSONExtractRaw(events.properties, '$host'), ''), 'null'), '^"|"$', '')), '^(localhost|127\\.0\\.0\\.1)($|:)')), 1), ifNull(equals(replaceRegexpAll(nullIf(nullIf(JSONExtractRaw(events.properties, '$feature_flag'), ''), 'null'), '^"|"$', ''), 'test-experiment'), 0))
-           GROUP BY entity_id) AS exposure_data ON equals(if(not(empty(events__override.distinct_id)), events__override.person_id, events.person_id), exposure_data.entity_id)
-        WHERE and(equals(events.team_id, 99999), greaterOrEquals(toTimeZone(events.timestamp, 'UTC'), toDateTime64('2020-01-01 00:00:00.000000', 6, 'UTC')), greaterOrEquals(toTimeZone(events.timestamp, 'UTC'), exposure_data.first_exposure_time), lessOrEquals(toTimeZone(events.timestamp, 'UTC'), toDateTime64('2020-01-31 00:00:00.000000', 6, 'UTC')), equals(events.event, '$pageview'), ifNull(not(match(toString(replaceRegexpAll(nullIf(nullIf(JSONExtractRaw(events.properties, '$host'), ''), 'null'), '^"|"$', '')), '^(localhost|127\\.0\\.0\\.1)($|:)')), 1))) AS metric_events ON equals(toString(exposures.entity_id), toString(metric_events.entity_id))
-=======
+          (SELECT argMax(person_distinct_id_overrides.person_id, person_distinct_id_overrides.version) AS person_id,
+                  person_distinct_id_overrides.distinct_id AS distinct_id
+           FROM person_distinct_id_overrides
+           WHERE equals(person_distinct_id_overrides.team_id, 99999)
+           GROUP BY person_distinct_id_overrides.distinct_id
+           HAVING ifNull(equals(argMax(person_distinct_id_overrides.is_deleted, person_distinct_id_overrides.version), 0), 0) SETTINGS optimize_aggregation_in_order=1) AS events__override ON equals(events.distinct_id, events__override.distinct_id)
+        WHERE and(equals(events.team_id, 99999), greaterOrEquals(toTimeZone(events.timestamp, 'UTC'), toDateTime64('explicit_redacted_timestamp', 6, 'UTC')), lessOrEquals(toTimeZone(events.timestamp, 'UTC'), toDateTime64('explicit_redacted_timestamp', 6, 'UTC')), equals(events.event, '$feature_flag_called'), in(replaceRegexpAll(nullIf(nullIf(JSONExtractRaw(events.properties, '$feature_flag_response'), ''), 'null'), '^"|"$', ''), ['control', 'test']), ifNull(not(match(toString(replaceRegexpAll(nullIf(nullIf(JSONExtractRaw(events.properties, '$host'), ''), 'null'), '^"|"$', '')), '^(localhost|127\\.0\\.0\\.1)($|:)')), 1), ifNull(equals(replaceRegexpAll(nullIf(nullIf(JSONExtractRaw(events.properties, '$feature_flag'), ''), 'null'), '^"|"$', ''), 'test-experiment'), 0))
+        GROUP BY entity_id) AS exposures
+     LEFT JOIN
+       (SELECT toTimeZone(events.timestamp, 'UTC') AS timestamp,
+               if(not(empty(events__override.distinct_id)), events__override.person_id, events.person_id) AS entity_id,
+               events.event AS event,
+               1 AS value
+        FROM events
+        LEFT OUTER JOIN
+          (SELECT argMax(person_distinct_id_overrides.person_id, person_distinct_id_overrides.version) AS person_id,
+                  person_distinct_id_overrides.distinct_id AS distinct_id
+           FROM person_distinct_id_overrides
+           WHERE equals(person_distinct_id_overrides.team_id, 99999)
+           GROUP BY person_distinct_id_overrides.distinct_id
            HAVING ifNull(equals(argMax(person_distinct_id_overrides.is_deleted, person_distinct_id_overrides.version), 0), 0) SETTINGS optimize_aggregation_in_order=1) AS events__override ON equals(events.distinct_id, events__override.distinct_id)
         WHERE and(equals(events.team_id, 99999), greaterOrEquals(toTimeZone(events.timestamp, 'UTC'), toDateTime64('explicit_redacted_timestamp', 6, 'UTC')), less(toTimeZone(events.timestamp, 'UTC'), toDateTime64('explicit_redacted_timestamp', 6, 'UTC')), equals(events.event, '$pageview'), ifNull(not(match(toString(replaceRegexpAll(nullIf(nullIf(JSONExtractRaw(events.properties, '$host'), ''), 'null'), '^"|"$', '')), '^(localhost|127\\.0\\.0\\.1)($|:)')), 1))) AS metric_events ON and(equals(toString(exposures.entity_id), toString(metric_events.entity_id)), greaterOrEquals(metric_events.timestamp, exposures.first_exposure_time))
->>>>>>> 349d6926
      GROUP BY exposures.variant,
               exposures.entity_id) AS metric_events
   GROUP BY metric_events.variant
@@ -1599,47 +1229,28 @@
                argMin(events.`$session_id`, toTimeZone(events.timestamp, 'UTC')) AS exposure_session_id
         FROM events
         LEFT OUTER JOIN
-          (SELECT tupleElement(argMax(tuple(person_distinct_id_overrides.person_id), person_distinct_id_overrides.version), 1) AS person_id,
-                  person_distinct_id_overrides.distinct_id AS distinct_id
-           FROM person_distinct_id_overrides
-           WHERE equals(person_distinct_id_overrides.team_id, 99999)
-           GROUP BY person_distinct_id_overrides.distinct_id
-           HAVING ifNull(equals(tupleElement(argMax(tuple(person_distinct_id_overrides.is_deleted), person_distinct_id_overrides.version), 1), 0), 0) SETTINGS optimize_aggregation_in_order=1) AS events__override ON equals(events.distinct_id, events__override.distinct_id)
-        WHERE and(equals(events.team_id, 99999), greaterOrEquals(toTimeZone(events.timestamp, 'UTC'), toDateTime64('2020-01-01 00:00:00.000000', 6, 'UTC')), lessOrEquals(toTimeZone(events.timestamp, 'UTC'), toDateTime64('2020-01-31 00:00:00.000000', 6, 'UTC')), equals(events.event, '$feature_flag_called'), in(replaceRegexpAll(nullIf(nullIf(JSONExtractRaw(events.properties, '$feature_flag_response'), ''), 'null'), '^"|"$', ''), ['control', 'test']), ifNull(equals(replaceRegexpAll(nullIf(nullIf(JSONExtractRaw(events.properties, '$feature_flag'), ''), 'null'), '^"|"$', ''), 'test-experiment'), 0))
-        GROUP BY entity_id) AS exposures
-     LEFT JOIN
-       (SELECT toTimeZone(events.timestamp, 'UTC') AS timestamp,
-               if(not(empty(events__override.distinct_id)), events__override.person_id, events.person_id) AS entity_id,
-               events.event AS event,
-               1 AS value
-        FROM events
-        LEFT OUTER JOIN
-          (SELECT tupleElement(argMax(tuple(person_distinct_id_overrides.person_id), person_distinct_id_overrides.version), 1) AS person_id,
-                  person_distinct_id_overrides.distinct_id AS distinct_id
-           FROM person_distinct_id_overrides
-           WHERE equals(person_distinct_id_overrides.team_id, 99999)
-           GROUP BY person_distinct_id_overrides.distinct_id
-<<<<<<< HEAD
-           HAVING ifNull(equals(tupleElement(argMax(tuple(person_distinct_id_overrides.is_deleted), person_distinct_id_overrides.version), 1), 0), 0) SETTINGS optimize_aggregation_in_order=1) AS events__override ON equals(events.distinct_id, events__override.distinct_id)
-        INNER JOIN
-          (SELECT if(not(empty(events__override.distinct_id)), events__override.person_id, events.person_id) AS entity_id,
-                  if(ifNull(greater(count(DISTINCT replaceRegexpAll(nullIf(nullIf(JSONExtractRaw(events.properties, '$feature_flag_response'), ''), 'null'), '^"|"$', '')), 1), 0), '$multiple', any(replaceRegexpAll(nullIf(nullIf(JSONExtractRaw(events.properties, '$feature_flag_response'), ''), 'null'), '^"|"$', ''))) AS variant,
-                  min(toTimeZone(events.timestamp, 'UTC')) AS first_exposure_time
-           FROM events
-           LEFT OUTER JOIN
-             (SELECT tupleElement(argMax(tuple(person_distinct_id_overrides.person_id), person_distinct_id_overrides.version), 1) AS person_id,
-                     person_distinct_id_overrides.distinct_id AS distinct_id
-              FROM person_distinct_id_overrides
-              WHERE equals(person_distinct_id_overrides.team_id, 99999)
-              GROUP BY person_distinct_id_overrides.distinct_id
-              HAVING ifNull(equals(tupleElement(argMax(tuple(person_distinct_id_overrides.is_deleted), person_distinct_id_overrides.version), 1), 0), 0) SETTINGS optimize_aggregation_in_order=1) AS events__override ON equals(events.distinct_id, events__override.distinct_id)
-           WHERE and(equals(events.team_id, 99999), greaterOrEquals(toTimeZone(events.timestamp, 'UTC'), toDateTime64('2020-01-01 00:00:00.000000', 6, 'UTC')), lessOrEquals(toTimeZone(events.timestamp, 'UTC'), toDateTime64('2020-01-31 00:00:00.000000', 6, 'UTC')), equals(events.event, '$feature_flag_called'), in(replaceRegexpAll(nullIf(nullIf(JSONExtractRaw(events.properties, '$feature_flag_response'), ''), 'null'), '^"|"$', ''), ['control', 'test']), ifNull(equals(replaceRegexpAll(nullIf(nullIf(JSONExtractRaw(events.properties, '$feature_flag'), ''), 'null'), '^"|"$', ''), 'test-experiment'), 0))
-           GROUP BY entity_id) AS exposure_data ON equals(if(not(empty(events__override.distinct_id)), events__override.person_id, events.person_id), exposure_data.entity_id)
-        WHERE and(equals(events.team_id, 99999), greaterOrEquals(toTimeZone(events.timestamp, 'UTC'), toDateTime64('2020-01-01 00:00:00.000000', 6, 'UTC')), greaterOrEquals(toTimeZone(events.timestamp, 'UTC'), exposure_data.first_exposure_time), lessOrEquals(toTimeZone(events.timestamp, 'UTC'), toDateTime64('2020-01-31 00:00:00.000000', 6, 'UTC')), equals(events.event, '$pageview'))) AS metric_events ON equals(toString(exposures.entity_id), toString(metric_events.entity_id))
-=======
+          (SELECT argMax(person_distinct_id_overrides.person_id, person_distinct_id_overrides.version) AS person_id,
+                  person_distinct_id_overrides.distinct_id AS distinct_id
+           FROM person_distinct_id_overrides
+           WHERE equals(person_distinct_id_overrides.team_id, 99999)
+           GROUP BY person_distinct_id_overrides.distinct_id
+           HAVING ifNull(equals(argMax(person_distinct_id_overrides.is_deleted, person_distinct_id_overrides.version), 0), 0) SETTINGS optimize_aggregation_in_order=1) AS events__override ON equals(events.distinct_id, events__override.distinct_id)
+        WHERE and(equals(events.team_id, 99999), greaterOrEquals(toTimeZone(events.timestamp, 'UTC'), toDateTime64('explicit_redacted_timestamp', 6, 'UTC')), lessOrEquals(toTimeZone(events.timestamp, 'UTC'), toDateTime64('explicit_redacted_timestamp', 6, 'UTC')), equals(events.event, '$feature_flag_called'), in(replaceRegexpAll(nullIf(nullIf(JSONExtractRaw(events.properties, '$feature_flag_response'), ''), 'null'), '^"|"$', ''), ['control', 'test']), ifNull(equals(replaceRegexpAll(nullIf(nullIf(JSONExtractRaw(events.properties, '$feature_flag'), ''), 'null'), '^"|"$', ''), 'test-experiment'), 0))
+        GROUP BY entity_id) AS exposures
+     LEFT JOIN
+       (SELECT toTimeZone(events.timestamp, 'UTC') AS timestamp,
+               if(not(empty(events__override.distinct_id)), events__override.person_id, events.person_id) AS entity_id,
+               events.event AS event,
+               1 AS value
+        FROM events
+        LEFT OUTER JOIN
+          (SELECT argMax(person_distinct_id_overrides.person_id, person_distinct_id_overrides.version) AS person_id,
+                  person_distinct_id_overrides.distinct_id AS distinct_id
+           FROM person_distinct_id_overrides
+           WHERE equals(person_distinct_id_overrides.team_id, 99999)
+           GROUP BY person_distinct_id_overrides.distinct_id
            HAVING ifNull(equals(argMax(person_distinct_id_overrides.is_deleted, person_distinct_id_overrides.version), 0), 0) SETTINGS optimize_aggregation_in_order=1) AS events__override ON equals(events.distinct_id, events__override.distinct_id)
         WHERE and(equals(events.team_id, 99999), greaterOrEquals(toTimeZone(events.timestamp, 'UTC'), toDateTime64('explicit_redacted_timestamp', 6, 'UTC')), less(toTimeZone(events.timestamp, 'UTC'), toDateTime64('explicit_redacted_timestamp', 6, 'UTC')), equals(events.event, '$pageview'))) AS metric_events ON and(equals(toString(exposures.entity_id), toString(metric_events.entity_id)), greaterOrEquals(metric_events.timestamp, exposures.first_exposure_time))
->>>>>>> 349d6926
      GROUP BY exposures.variant,
               exposures.entity_id) AS metric_events
   GROUP BY metric_events.variant
@@ -1676,47 +1287,28 @@
                argMin(events.`$session_id`, toTimeZone(events.timestamp, 'UTC')) AS exposure_session_id
         FROM events
         LEFT OUTER JOIN
-          (SELECT tupleElement(argMax(tuple(person_distinct_id_overrides.person_id), person_distinct_id_overrides.version), 1) AS person_id,
-                  person_distinct_id_overrides.distinct_id AS distinct_id
-           FROM person_distinct_id_overrides
-           WHERE equals(person_distinct_id_overrides.team_id, 99999)
-           GROUP BY person_distinct_id_overrides.distinct_id
-           HAVING ifNull(equals(tupleElement(argMax(tuple(person_distinct_id_overrides.is_deleted), person_distinct_id_overrides.version), 1), 0), 0) SETTINGS optimize_aggregation_in_order=1) AS events__override ON equals(events.distinct_id, events__override.distinct_id)
-        WHERE and(equals(events.team_id, 99999), greaterOrEquals(toTimeZone(events.timestamp, 'UTC'), toDateTime64('2020-01-01 00:00:00.000000', 6, 'UTC')), lessOrEquals(toTimeZone(events.timestamp, 'UTC'), toDateTime64('2020-01-31 00:00:00.000000', 6, 'UTC')), equals(events.event, '$feature_flag_called'), in(replaceRegexpAll(nullIf(nullIf(JSONExtractRaw(events.properties, '$feature_flag_response'), ''), 'null'), '^"|"$', ''), ['control', 'test']), in(replaceRegexpAll(nullIf(nullIf(JSONExtractRaw(events.properties, '$feature/flag_doesnt_exist'), ''), 'null'), '^"|"$', ''), tuple('test', 'control')), ifNull(equals(replaceRegexpAll(nullIf(nullIf(JSONExtractRaw(events.properties, '$feature_flag'), ''), 'null'), '^"|"$', ''), 'test-experiment'), 0))
-        GROUP BY entity_id) AS exposures
-     LEFT JOIN
-       (SELECT toTimeZone(events.timestamp, 'UTC') AS timestamp,
-               if(not(empty(events__override.distinct_id)), events__override.person_id, events.person_id) AS entity_id,
-               events.event AS event,
-               1 AS value
-        FROM events
-        LEFT OUTER JOIN
-          (SELECT tupleElement(argMax(tuple(person_distinct_id_overrides.person_id), person_distinct_id_overrides.version), 1) AS person_id,
-                  person_distinct_id_overrides.distinct_id AS distinct_id
-           FROM person_distinct_id_overrides
-           WHERE equals(person_distinct_id_overrides.team_id, 99999)
-           GROUP BY person_distinct_id_overrides.distinct_id
-<<<<<<< HEAD
-           HAVING ifNull(equals(tupleElement(argMax(tuple(person_distinct_id_overrides.is_deleted), person_distinct_id_overrides.version), 1), 0), 0) SETTINGS optimize_aggregation_in_order=1) AS events__override ON equals(events.distinct_id, events__override.distinct_id)
-        INNER JOIN
-          (SELECT if(not(empty(events__override.distinct_id)), events__override.person_id, events.person_id) AS entity_id,
-                  if(ifNull(greater(count(DISTINCT replaceRegexpAll(nullIf(nullIf(JSONExtractRaw(events.properties, '$feature_flag_response'), ''), 'null'), '^"|"$', '')), 1), 0), '$multiple', any(replaceRegexpAll(nullIf(nullIf(JSONExtractRaw(events.properties, '$feature_flag_response'), ''), 'null'), '^"|"$', ''))) AS variant,
-                  min(toTimeZone(events.timestamp, 'UTC')) AS first_exposure_time
-           FROM events
-           LEFT OUTER JOIN
-             (SELECT tupleElement(argMax(tuple(person_distinct_id_overrides.person_id), person_distinct_id_overrides.version), 1) AS person_id,
-                     person_distinct_id_overrides.distinct_id AS distinct_id
-              FROM person_distinct_id_overrides
-              WHERE equals(person_distinct_id_overrides.team_id, 99999)
-              GROUP BY person_distinct_id_overrides.distinct_id
-              HAVING ifNull(equals(tupleElement(argMax(tuple(person_distinct_id_overrides.is_deleted), person_distinct_id_overrides.version), 1), 0), 0) SETTINGS optimize_aggregation_in_order=1) AS events__override ON equals(events.distinct_id, events__override.distinct_id)
-           WHERE and(equals(events.team_id, 99999), greaterOrEquals(toTimeZone(events.timestamp, 'UTC'), toDateTime64('2020-01-01 00:00:00.000000', 6, 'UTC')), lessOrEquals(toTimeZone(events.timestamp, 'UTC'), toDateTime64('2020-01-31 00:00:00.000000', 6, 'UTC')), equals(events.event, '$feature_flag_called'), in(replaceRegexpAll(nullIf(nullIf(JSONExtractRaw(events.properties, '$feature_flag_response'), ''), 'null'), '^"|"$', ''), ['control', 'test']), in(replaceRegexpAll(nullIf(nullIf(JSONExtractRaw(events.properties, '$feature/flag_doesnt_exist'), ''), 'null'), '^"|"$', ''), tuple('test', 'control')), ifNull(equals(replaceRegexpAll(nullIf(nullIf(JSONExtractRaw(events.properties, '$feature_flag'), ''), 'null'), '^"|"$', ''), 'test-experiment'), 0))
-           GROUP BY entity_id) AS exposure_data ON equals(if(not(empty(events__override.distinct_id)), events__override.person_id, events.person_id), exposure_data.entity_id)
-        WHERE and(equals(events.team_id, 99999), greaterOrEquals(toTimeZone(events.timestamp, 'UTC'), toDateTime64('2020-01-01 00:00:00.000000', 6, 'UTC')), greaterOrEquals(toTimeZone(events.timestamp, 'UTC'), exposure_data.first_exposure_time), lessOrEquals(toTimeZone(events.timestamp, 'UTC'), toDateTime64('2020-01-31 00:00:00.000000', 6, 'UTC')), equals(events.event, '$pageview'), in(replaceRegexpAll(nullIf(nullIf(JSONExtractRaw(events.properties, '$feature/flag_doesnt_exist'), ''), 'null'), '^"|"$', ''), tuple('test', 'control')))) AS metric_events ON equals(toString(exposures.entity_id), toString(metric_events.entity_id))
-=======
+          (SELECT argMax(person_distinct_id_overrides.person_id, person_distinct_id_overrides.version) AS person_id,
+                  person_distinct_id_overrides.distinct_id AS distinct_id
+           FROM person_distinct_id_overrides
+           WHERE equals(person_distinct_id_overrides.team_id, 99999)
+           GROUP BY person_distinct_id_overrides.distinct_id
+           HAVING ifNull(equals(argMax(person_distinct_id_overrides.is_deleted, person_distinct_id_overrides.version), 0), 0) SETTINGS optimize_aggregation_in_order=1) AS events__override ON equals(events.distinct_id, events__override.distinct_id)
+        WHERE and(equals(events.team_id, 99999), greaterOrEquals(toTimeZone(events.timestamp, 'UTC'), toDateTime64('explicit_redacted_timestamp', 6, 'UTC')), lessOrEquals(toTimeZone(events.timestamp, 'UTC'), toDateTime64('explicit_redacted_timestamp', 6, 'UTC')), equals(events.event, '$feature_flag_called'), in(replaceRegexpAll(nullIf(nullIf(JSONExtractRaw(events.properties, '$feature_flag_response'), ''), 'null'), '^"|"$', ''), ['control', 'test']), in(replaceRegexpAll(nullIf(nullIf(JSONExtractRaw(events.properties, '$feature/flag_doesnt_exist'), ''), 'null'), '^"|"$', ''), tuple('test', 'control')), ifNull(equals(replaceRegexpAll(nullIf(nullIf(JSONExtractRaw(events.properties, '$feature_flag'), ''), 'null'), '^"|"$', ''), 'test-experiment'), 0))
+        GROUP BY entity_id) AS exposures
+     LEFT JOIN
+       (SELECT toTimeZone(events.timestamp, 'UTC') AS timestamp,
+               if(not(empty(events__override.distinct_id)), events__override.person_id, events.person_id) AS entity_id,
+               events.event AS event,
+               1 AS value
+        FROM events
+        LEFT OUTER JOIN
+          (SELECT argMax(person_distinct_id_overrides.person_id, person_distinct_id_overrides.version) AS person_id,
+                  person_distinct_id_overrides.distinct_id AS distinct_id
+           FROM person_distinct_id_overrides
+           WHERE equals(person_distinct_id_overrides.team_id, 99999)
+           GROUP BY person_distinct_id_overrides.distinct_id
            HAVING ifNull(equals(argMax(person_distinct_id_overrides.is_deleted, person_distinct_id_overrides.version), 0), 0) SETTINGS optimize_aggregation_in_order=1) AS events__override ON equals(events.distinct_id, events__override.distinct_id)
         WHERE and(equals(events.team_id, 99999), greaterOrEquals(toTimeZone(events.timestamp, 'UTC'), toDateTime64('explicit_redacted_timestamp', 6, 'UTC')), less(toTimeZone(events.timestamp, 'UTC'), toDateTime64('explicit_redacted_timestamp', 6, 'UTC')), equals(events.event, '$pageview'), in(replaceRegexpAll(nullIf(nullIf(JSONExtractRaw(events.properties, '$feature/flag_doesnt_exist'), ''), 'null'), '^"|"$', ''), tuple('test', 'control')))) AS metric_events ON and(equals(toString(exposures.entity_id), toString(metric_events.entity_id)), greaterOrEquals(metric_events.timestamp, exposures.first_exposure_time))
->>>>>>> 349d6926
      GROUP BY exposures.variant,
               exposures.entity_id) AS metric_events
   GROUP BY metric_events.variant
@@ -1753,47 +1345,28 @@
                argMin(events.`$session_id`, toTimeZone(events.timestamp, 'UTC')) AS exposure_session_id
         FROM events
         LEFT OUTER JOIN
-          (SELECT tupleElement(argMax(tuple(person_distinct_id_overrides.person_id), person_distinct_id_overrides.version), 1) AS person_id,
-                  person_distinct_id_overrides.distinct_id AS distinct_id
-           FROM person_distinct_id_overrides
-           WHERE equals(person_distinct_id_overrides.team_id, 99999)
-           GROUP BY person_distinct_id_overrides.distinct_id
-           HAVING ifNull(equals(tupleElement(argMax(tuple(person_distinct_id_overrides.is_deleted), person_distinct_id_overrides.version), 1), 0), 0) SETTINGS optimize_aggregation_in_order=1) AS events__override ON equals(events.distinct_id, events__override.distinct_id)
-        WHERE and(equals(events.team_id, 99999), greaterOrEquals(toTimeZone(events.timestamp, 'UTC'), toDateTime64('2020-01-01 00:00:00.000000', 6, 'UTC')), lessOrEquals(toTimeZone(events.timestamp, 'UTC'), toDateTime64('2020-01-31 00:00:00.000000', 6, 'UTC')), equals(events.event, '$feature_flag_called'), in(replaceRegexpAll(nullIf(nullIf(JSONExtractRaw(events.properties, '$feature_flag_response'), ''), 'null'), '^"|"$', ''), ['control', 'test']), ifNull(equals(replaceRegexpAll(nullIf(nullIf(JSONExtractRaw(events.properties, '$feature_flag'), ''), 'null'), '^"|"$', ''), 'test-experiment'), 0))
-        GROUP BY entity_id) AS exposures
-     LEFT JOIN
-       (SELECT toTimeZone(events.timestamp, 'UTC') AS timestamp,
-               if(not(empty(events__override.distinct_id)), events__override.person_id, events.person_id) AS entity_id,
-               events.event AS event,
-               1 AS value
-        FROM events
-        LEFT OUTER JOIN
-          (SELECT tupleElement(argMax(tuple(person_distinct_id_overrides.person_id), person_distinct_id_overrides.version), 1) AS person_id,
-                  person_distinct_id_overrides.distinct_id AS distinct_id
-           FROM person_distinct_id_overrides
-           WHERE equals(person_distinct_id_overrides.team_id, 99999)
-           GROUP BY person_distinct_id_overrides.distinct_id
-<<<<<<< HEAD
-           HAVING ifNull(equals(tupleElement(argMax(tuple(person_distinct_id_overrides.is_deleted), person_distinct_id_overrides.version), 1), 0), 0) SETTINGS optimize_aggregation_in_order=1) AS events__override ON equals(events.distinct_id, events__override.distinct_id)
-        INNER JOIN
-          (SELECT if(not(empty(events__override.distinct_id)), events__override.person_id, events.person_id) AS entity_id,
-                  if(ifNull(greater(count(DISTINCT replaceRegexpAll(nullIf(nullIf(JSONExtractRaw(events.properties, '$feature_flag_response'), ''), 'null'), '^"|"$', '')), 1), 0), '$multiple', any(replaceRegexpAll(nullIf(nullIf(JSONExtractRaw(events.properties, '$feature_flag_response'), ''), 'null'), '^"|"$', ''))) AS variant,
-                  min(toTimeZone(events.timestamp, 'UTC')) AS first_exposure_time
-           FROM events
-           LEFT OUTER JOIN
-             (SELECT tupleElement(argMax(tuple(person_distinct_id_overrides.person_id), person_distinct_id_overrides.version), 1) AS person_id,
-                     person_distinct_id_overrides.distinct_id AS distinct_id
-              FROM person_distinct_id_overrides
-              WHERE equals(person_distinct_id_overrides.team_id, 99999)
-              GROUP BY person_distinct_id_overrides.distinct_id
-              HAVING ifNull(equals(tupleElement(argMax(tuple(person_distinct_id_overrides.is_deleted), person_distinct_id_overrides.version), 1), 0), 0) SETTINGS optimize_aggregation_in_order=1) AS events__override ON equals(events.distinct_id, events__override.distinct_id)
-           WHERE and(equals(events.team_id, 99999), greaterOrEquals(toTimeZone(events.timestamp, 'UTC'), toDateTime64('2020-01-01 00:00:00.000000', 6, 'UTC')), lessOrEquals(toTimeZone(events.timestamp, 'UTC'), toDateTime64('2020-01-31 00:00:00.000000', 6, 'UTC')), equals(events.event, '$feature_flag_called'), in(replaceRegexpAll(nullIf(nullIf(JSONExtractRaw(events.properties, '$feature_flag_response'), ''), 'null'), '^"|"$', ''), ['control', 'test']), ifNull(equals(replaceRegexpAll(nullIf(nullIf(JSONExtractRaw(events.properties, '$feature_flag'), ''), 'null'), '^"|"$', ''), 'test-experiment'), 0))
-           GROUP BY entity_id) AS exposure_data ON equals(if(not(empty(events__override.distinct_id)), events__override.person_id, events.person_id), exposure_data.entity_id)
-        WHERE and(equals(events.team_id, 99999), greaterOrEquals(toTimeZone(events.timestamp, 'UTC'), toDateTime64('2020-01-01 00:00:00.000000', 6, 'UTC')), greaterOrEquals(toTimeZone(events.timestamp, 'UTC'), exposure_data.first_exposure_time), lessOrEquals(toTimeZone(events.timestamp, 'UTC'), toDateTime64('2020-01-31 00:00:00.000000', 6, 'UTC')), equals(events.event, '$pageview'))) AS metric_events ON equals(toString(exposures.entity_id), toString(metric_events.entity_id))
-=======
+          (SELECT argMax(person_distinct_id_overrides.person_id, person_distinct_id_overrides.version) AS person_id,
+                  person_distinct_id_overrides.distinct_id AS distinct_id
+           FROM person_distinct_id_overrides
+           WHERE equals(person_distinct_id_overrides.team_id, 99999)
+           GROUP BY person_distinct_id_overrides.distinct_id
+           HAVING ifNull(equals(argMax(person_distinct_id_overrides.is_deleted, person_distinct_id_overrides.version), 0), 0) SETTINGS optimize_aggregation_in_order=1) AS events__override ON equals(events.distinct_id, events__override.distinct_id)
+        WHERE and(equals(events.team_id, 99999), greaterOrEquals(toTimeZone(events.timestamp, 'UTC'), toDateTime64('explicit_redacted_timestamp', 6, 'UTC')), lessOrEquals(toTimeZone(events.timestamp, 'UTC'), toDateTime64('explicit_redacted_timestamp', 6, 'UTC')), equals(events.event, '$feature_flag_called'), in(replaceRegexpAll(nullIf(nullIf(JSONExtractRaw(events.properties, '$feature_flag_response'), ''), 'null'), '^"|"$', ''), ['control', 'test']), ifNull(equals(replaceRegexpAll(nullIf(nullIf(JSONExtractRaw(events.properties, '$feature_flag'), ''), 'null'), '^"|"$', ''), 'test-experiment'), 0))
+        GROUP BY entity_id) AS exposures
+     LEFT JOIN
+       (SELECT toTimeZone(events.timestamp, 'UTC') AS timestamp,
+               if(not(empty(events__override.distinct_id)), events__override.person_id, events.person_id) AS entity_id,
+               events.event AS event,
+               1 AS value
+        FROM events
+        LEFT OUTER JOIN
+          (SELECT argMax(person_distinct_id_overrides.person_id, person_distinct_id_overrides.version) AS person_id,
+                  person_distinct_id_overrides.distinct_id AS distinct_id
+           FROM person_distinct_id_overrides
+           WHERE equals(person_distinct_id_overrides.team_id, 99999)
+           GROUP BY person_distinct_id_overrides.distinct_id
            HAVING ifNull(equals(argMax(person_distinct_id_overrides.is_deleted, person_distinct_id_overrides.version), 0), 0) SETTINGS optimize_aggregation_in_order=1) AS events__override ON equals(events.distinct_id, events__override.distinct_id)
         WHERE and(equals(events.team_id, 99999), greaterOrEquals(toTimeZone(events.timestamp, 'UTC'), toDateTime64('explicit_redacted_timestamp', 6, 'UTC')), less(toTimeZone(events.timestamp, 'UTC'), toDateTime64('explicit_redacted_timestamp', 6, 'UTC')), equals(events.event, '$pageview'))) AS metric_events ON and(equals(toString(exposures.entity_id), toString(metric_events.entity_id)), greaterOrEquals(metric_events.timestamp, exposures.first_exposure_time))
->>>>>>> 349d6926
      GROUP BY exposures.variant,
               exposures.entity_id) AS metric_events
   GROUP BY metric_events.variant
@@ -1830,59 +1403,34 @@
                argMin(events.`$session_id`, toTimeZone(events.timestamp, 'UTC')) AS exposure_session_id
         FROM events
         LEFT OUTER JOIN
-          (SELECT tupleElement(argMax(tuple(person_distinct_id_overrides.person_id), person_distinct_id_overrides.version), 1) AS person_id,
-                  person_distinct_id_overrides.distinct_id AS distinct_id
-           FROM person_distinct_id_overrides
-           WHERE equals(person_distinct_id_overrides.team_id, 99999)
-           GROUP BY person_distinct_id_overrides.distinct_id
-           HAVING ifNull(equals(tupleElement(argMax(tuple(person_distinct_id_overrides.is_deleted), person_distinct_id_overrides.version), 1), 0), 0) SETTINGS optimize_aggregation_in_order=1) AS events__override ON equals(events.distinct_id, events__override.distinct_id)
-        WHERE and(equals(events.team_id, 99999), greaterOrEquals(toTimeZone(events.timestamp, 'UTC'), toDateTime64('2020-01-01 00:00:00.000000', 6, 'UTC')), lessOrEquals(toTimeZone(events.timestamp, 'UTC'), toDateTime64('2020-01-31 00:00:00.000000', 6, 'UTC')), equals(events.event, '$feature_flag_called'), in(replaceRegexpAll(nullIf(nullIf(JSONExtractRaw(events.properties, '$feature_flag_response'), ''), 'null'), '^"|"$', ''), ['control', 'test']), in(if(not(empty(events__override.distinct_id)), events__override.person_id, events.person_id),
-                                                                                                                                                                                                                                                                                                                                                                                                                                                                          (SELECT person_static_cohort.person_id AS person_id
-                                                                                                                                                                                                                                                                                                                                                                                                                                                                           FROM person_static_cohort
-                                                                                                                                                                                                                                                                                                                                                                                                                                                                           WHERE and(equals(person_static_cohort.team_id, 99999), equals(person_static_cohort.cohort_id, 99999)))), ifNull(equals(replaceRegexpAll(nullIf(nullIf(JSONExtractRaw(events.properties, '$feature_flag'), ''), 'null'), '^"|"$', ''), 'test-experiment'), 0))
-        GROUP BY entity_id) AS exposures
-     LEFT JOIN
-       (SELECT toTimeZone(events.timestamp, 'UTC') AS timestamp,
-               if(not(empty(events__override.distinct_id)), events__override.person_id, events.person_id) AS entity_id,
-               events.event AS event,
-               1 AS value
-        FROM events
-        LEFT OUTER JOIN
-          (SELECT tupleElement(argMax(tuple(person_distinct_id_overrides.person_id), person_distinct_id_overrides.version), 1) AS person_id,
-                  person_distinct_id_overrides.distinct_id AS distinct_id
-           FROM person_distinct_id_overrides
-           WHERE equals(person_distinct_id_overrides.team_id, 99999)
-           GROUP BY person_distinct_id_overrides.distinct_id
-<<<<<<< HEAD
-           HAVING ifNull(equals(tupleElement(argMax(tuple(person_distinct_id_overrides.is_deleted), person_distinct_id_overrides.version), 1), 0), 0) SETTINGS optimize_aggregation_in_order=1) AS events__override ON equals(events.distinct_id, events__override.distinct_id)
-        INNER JOIN
-          (SELECT if(not(empty(events__override.distinct_id)), events__override.person_id, events.person_id) AS entity_id,
-                  if(ifNull(greater(count(DISTINCT replaceRegexpAll(nullIf(nullIf(JSONExtractRaw(events.properties, '$feature_flag_response'), ''), 'null'), '^"|"$', '')), 1), 0), '$multiple', any(replaceRegexpAll(nullIf(nullIf(JSONExtractRaw(events.properties, '$feature_flag_response'), ''), 'null'), '^"|"$', ''))) AS variant,
-                  min(toTimeZone(events.timestamp, 'UTC')) AS first_exposure_time
-           FROM events
-           LEFT OUTER JOIN
-             (SELECT tupleElement(argMax(tuple(person_distinct_id_overrides.person_id), person_distinct_id_overrides.version), 1) AS person_id,
-                     person_distinct_id_overrides.distinct_id AS distinct_id
-              FROM person_distinct_id_overrides
-              WHERE equals(person_distinct_id_overrides.team_id, 99999)
-              GROUP BY person_distinct_id_overrides.distinct_id
-              HAVING ifNull(equals(tupleElement(argMax(tuple(person_distinct_id_overrides.is_deleted), person_distinct_id_overrides.version), 1), 0), 0) SETTINGS optimize_aggregation_in_order=1) AS events__override ON equals(events.distinct_id, events__override.distinct_id)
-           WHERE and(equals(events.team_id, 99999), greaterOrEquals(toTimeZone(events.timestamp, 'UTC'), toDateTime64('2020-01-01 00:00:00.000000', 6, 'UTC')), lessOrEquals(toTimeZone(events.timestamp, 'UTC'), toDateTime64('2020-01-31 00:00:00.000000', 6, 'UTC')), equals(events.event, '$feature_flag_called'), in(replaceRegexpAll(nullIf(nullIf(JSONExtractRaw(events.properties, '$feature_flag_response'), ''), 'null'), '^"|"$', ''), ['control', 'test']), in(if(not(empty(events__override.distinct_id)), events__override.person_id, events.person_id),
-                                                                                                                                                                                                                                                                                                                                                                                                                                                                             (SELECT person_static_cohort.person_id AS person_id
-                                                                                                                                                                                                                                                                                                                                                                                                                                                                              FROM person_static_cohort
-                                                                                                                                                                                                                                                                                                                                                                                                                                                                              WHERE and(equals(person_static_cohort.team_id, 99999), equals(person_static_cohort.cohort_id, 99999)))), ifNull(equals(replaceRegexpAll(nullIf(nullIf(JSONExtractRaw(events.properties, '$feature_flag'), ''), 'null'), '^"|"$', ''), 'test-experiment'), 0))
-           GROUP BY entity_id) AS exposure_data ON equals(if(not(empty(events__override.distinct_id)), events__override.person_id, events.person_id), exposure_data.entity_id)
-        WHERE and(equals(events.team_id, 99999), greaterOrEquals(toTimeZone(events.timestamp, 'UTC'), toDateTime64('2020-01-01 00:00:00.000000', 6, 'UTC')), greaterOrEquals(toTimeZone(events.timestamp, 'UTC'), exposure_data.first_exposure_time), lessOrEquals(toTimeZone(events.timestamp, 'UTC'), toDateTime64('2020-01-31 00:00:00.000000', 6, 'UTC')), equals(events.event, '$pageview'), in(if(not(empty(events__override.distinct_id)), events__override.person_id, events.person_id),
-                                                                                                                                                                                                                                                                                                                                                                                                       (SELECT person_static_cohort.person_id AS person_id
-                                                                                                                                                                                                                                                                                                                                                                                                        FROM person_static_cohort
-                                                                                                                                                                                                                                                                                                                                                                                                        WHERE and(equals(person_static_cohort.team_id, 99999), equals(person_static_cohort.cohort_id, 99999)))))) AS metric_events ON equals(toString(exposures.entity_id), toString(metric_events.entity_id))
-=======
+          (SELECT argMax(person_distinct_id_overrides.person_id, person_distinct_id_overrides.version) AS person_id,
+                  person_distinct_id_overrides.distinct_id AS distinct_id
+           FROM person_distinct_id_overrides
+           WHERE equals(person_distinct_id_overrides.team_id, 99999)
+           GROUP BY person_distinct_id_overrides.distinct_id
+           HAVING ifNull(equals(argMax(person_distinct_id_overrides.is_deleted, person_distinct_id_overrides.version), 0), 0) SETTINGS optimize_aggregation_in_order=1) AS events__override ON equals(events.distinct_id, events__override.distinct_id)
+        WHERE and(equals(events.team_id, 99999), greaterOrEquals(toTimeZone(events.timestamp, 'UTC'), toDateTime64('explicit_redacted_timestamp', 6, 'UTC')), lessOrEquals(toTimeZone(events.timestamp, 'UTC'), toDateTime64('explicit_redacted_timestamp', 6, 'UTC')), equals(events.event, '$feature_flag_called'), in(replaceRegexpAll(nullIf(nullIf(JSONExtractRaw(events.properties, '$feature_flag_response'), ''), 'null'), '^"|"$', ''), ['control', 'test']), in(if(not(empty(events__override.distinct_id)), events__override.person_id, events.person_id),
+                                                                                                                                                                                                                                                                                                                                                                                                                                                                            (SELECT person_static_cohort.person_id AS person_id
+                                                                                                                                                                                                                                                                                                                                                                                                                                                                             FROM person_static_cohort
+                                                                                                                                                                                                                                                                                                                                                                                                                                                                             WHERE and(equals(person_static_cohort.team_id, 99999), equals(person_static_cohort.cohort_id, 99999)))), ifNull(equals(replaceRegexpAll(nullIf(nullIf(JSONExtractRaw(events.properties, '$feature_flag'), ''), 'null'), '^"|"$', ''), 'test-experiment'), 0))
+        GROUP BY entity_id) AS exposures
+     LEFT JOIN
+       (SELECT toTimeZone(events.timestamp, 'UTC') AS timestamp,
+               if(not(empty(events__override.distinct_id)), events__override.person_id, events.person_id) AS entity_id,
+               events.event AS event,
+               1 AS value
+        FROM events
+        LEFT OUTER JOIN
+          (SELECT argMax(person_distinct_id_overrides.person_id, person_distinct_id_overrides.version) AS person_id,
+                  person_distinct_id_overrides.distinct_id AS distinct_id
+           FROM person_distinct_id_overrides
+           WHERE equals(person_distinct_id_overrides.team_id, 99999)
+           GROUP BY person_distinct_id_overrides.distinct_id
            HAVING ifNull(equals(argMax(person_distinct_id_overrides.is_deleted, person_distinct_id_overrides.version), 0), 0) SETTINGS optimize_aggregation_in_order=1) AS events__override ON equals(events.distinct_id, events__override.distinct_id)
         WHERE and(equals(events.team_id, 99999), greaterOrEquals(toTimeZone(events.timestamp, 'UTC'), toDateTime64('explicit_redacted_timestamp', 6, 'UTC')), less(toTimeZone(events.timestamp, 'UTC'), toDateTime64('explicit_redacted_timestamp', 6, 'UTC')), equals(events.event, '$pageview'), in(if(not(empty(events__override.distinct_id)), events__override.person_id, events.person_id),
                                                                                                                                                                                                                                                                                                         (SELECT person_static_cohort.person_id AS person_id
                                                                                                                                                                                                                                                                                                          FROM person_static_cohort
                                                                                                                                                                                                                                                                                                          WHERE and(equals(person_static_cohort.team_id, 99999), equals(person_static_cohort.cohort_id, 99999)))))) AS metric_events ON and(equals(toString(exposures.entity_id), toString(metric_events.entity_id)), greaterOrEquals(metric_events.timestamp, exposures.first_exposure_time))
->>>>>>> 349d6926
      GROUP BY exposures.variant,
               exposures.entity_id) AS metric_events
   GROUP BY metric_events.variant
@@ -1919,47 +1467,28 @@
                argMin(events.`$session_id`, toTimeZone(events.timestamp, 'UTC')) AS exposure_session_id
         FROM events
         LEFT OUTER JOIN
-          (SELECT tupleElement(argMax(tuple(person_distinct_id_overrides.person_id), person_distinct_id_overrides.version), 1) AS person_id,
-                  person_distinct_id_overrides.distinct_id AS distinct_id
-           FROM person_distinct_id_overrides
-           WHERE equals(person_distinct_id_overrides.team_id, 99999)
-           GROUP BY person_distinct_id_overrides.distinct_id
-           HAVING ifNull(equals(tupleElement(argMax(tuple(person_distinct_id_overrides.is_deleted), person_distinct_id_overrides.version), 1), 0), 0) SETTINGS optimize_aggregation_in_order=1) AS events__override ON equals(events.distinct_id, events__override.distinct_id)
-        WHERE and(equals(events.team_id, 99999), greaterOrEquals(toTimeZone(events.timestamp, 'UTC'), toDateTime64('2020-01-01 00:00:00.000000', 6, 'UTC')), lessOrEquals(toTimeZone(events.timestamp, 'UTC'), toDateTime64('2020-01-31 00:00:00.000000', 6, 'UTC')), equals(events.event, '$feature_flag_called'), in(replaceRegexpAll(nullIf(nullIf(JSONExtractRaw(events.properties, '$feature_flag_response'), ''), 'null'), '^"|"$', ''), ['control', 'test']), ifNull(equals(replaceRegexpAll(nullIf(nullIf(JSONExtractRaw(events.properties, '$feature_flag'), ''), 'null'), '^"|"$', ''), 'test-experiment'), 0))
-        GROUP BY entity_id) AS exposures
-     LEFT JOIN
-       (SELECT toTimeZone(events.timestamp, 'UTC') AS timestamp,
-               if(not(empty(events__override.distinct_id)), events__override.person_id, events.person_id) AS entity_id,
-               events.event AS event,
-               1 AS value
-        FROM events
-        LEFT OUTER JOIN
-          (SELECT tupleElement(argMax(tuple(person_distinct_id_overrides.person_id), person_distinct_id_overrides.version), 1) AS person_id,
-                  person_distinct_id_overrides.distinct_id AS distinct_id
-           FROM person_distinct_id_overrides
-           WHERE equals(person_distinct_id_overrides.team_id, 99999)
-           GROUP BY person_distinct_id_overrides.distinct_id
-<<<<<<< HEAD
-           HAVING ifNull(equals(tupleElement(argMax(tuple(person_distinct_id_overrides.is_deleted), person_distinct_id_overrides.version), 1), 0), 0) SETTINGS optimize_aggregation_in_order=1) AS events__override ON equals(events.distinct_id, events__override.distinct_id)
-        INNER JOIN
-          (SELECT if(not(empty(events__override.distinct_id)), events__override.person_id, events.person_id) AS entity_id,
-                  if(ifNull(greater(count(DISTINCT replaceRegexpAll(nullIf(nullIf(JSONExtractRaw(events.properties, '$feature_flag_response'), ''), 'null'), '^"|"$', '')), 1), 0), '$multiple', any(replaceRegexpAll(nullIf(nullIf(JSONExtractRaw(events.properties, '$feature_flag_response'), ''), 'null'), '^"|"$', ''))) AS variant,
-                  min(toTimeZone(events.timestamp, 'UTC')) AS first_exposure_time
-           FROM events
-           LEFT OUTER JOIN
-             (SELECT tupleElement(argMax(tuple(person_distinct_id_overrides.person_id), person_distinct_id_overrides.version), 1) AS person_id,
-                     person_distinct_id_overrides.distinct_id AS distinct_id
-              FROM person_distinct_id_overrides
-              WHERE equals(person_distinct_id_overrides.team_id, 99999)
-              GROUP BY person_distinct_id_overrides.distinct_id
-              HAVING ifNull(equals(tupleElement(argMax(tuple(person_distinct_id_overrides.is_deleted), person_distinct_id_overrides.version), 1), 0), 0) SETTINGS optimize_aggregation_in_order=1) AS events__override ON equals(events.distinct_id, events__override.distinct_id)
-           WHERE and(equals(events.team_id, 99999), greaterOrEquals(toTimeZone(events.timestamp, 'UTC'), toDateTime64('2020-01-01 00:00:00.000000', 6, 'UTC')), lessOrEquals(toTimeZone(events.timestamp, 'UTC'), toDateTime64('2020-01-31 00:00:00.000000', 6, 'UTC')), equals(events.event, '$feature_flag_called'), in(replaceRegexpAll(nullIf(nullIf(JSONExtractRaw(events.properties, '$feature_flag_response'), ''), 'null'), '^"|"$', ''), ['control', 'test']), ifNull(equals(replaceRegexpAll(nullIf(nullIf(JSONExtractRaw(events.properties, '$feature_flag'), ''), 'null'), '^"|"$', ''), 'test-experiment'), 0))
-           GROUP BY entity_id) AS exposure_data ON equals(if(not(empty(events__override.distinct_id)), events__override.person_id, events.person_id), exposure_data.entity_id)
-        WHERE and(equals(events.team_id, 99999), greaterOrEquals(toTimeZone(events.timestamp, 'UTC'), toDateTime64('2020-01-01 00:00:00.000000', 6, 'UTC')), greaterOrEquals(toTimeZone(events.timestamp, 'UTC'), exposure_data.first_exposure_time), lessOrEquals(toTimeZone(events.timestamp, 'UTC'), toDateTime64('2020-01-31 00:00:00.000000', 6, 'UTC')), equals(events.event, '$pageview'))) AS metric_events ON equals(toString(exposures.entity_id), toString(metric_events.entity_id))
-=======
+          (SELECT argMax(person_distinct_id_overrides.person_id, person_distinct_id_overrides.version) AS person_id,
+                  person_distinct_id_overrides.distinct_id AS distinct_id
+           FROM person_distinct_id_overrides
+           WHERE equals(person_distinct_id_overrides.team_id, 99999)
+           GROUP BY person_distinct_id_overrides.distinct_id
+           HAVING ifNull(equals(argMax(person_distinct_id_overrides.is_deleted, person_distinct_id_overrides.version), 0), 0) SETTINGS optimize_aggregation_in_order=1) AS events__override ON equals(events.distinct_id, events__override.distinct_id)
+        WHERE and(equals(events.team_id, 99999), greaterOrEquals(toTimeZone(events.timestamp, 'UTC'), toDateTime64('explicit_redacted_timestamp', 6, 'UTC')), lessOrEquals(toTimeZone(events.timestamp, 'UTC'), toDateTime64('explicit_redacted_timestamp', 6, 'UTC')), equals(events.event, '$feature_flag_called'), in(replaceRegexpAll(nullIf(nullIf(JSONExtractRaw(events.properties, '$feature_flag_response'), ''), 'null'), '^"|"$', ''), ['control', 'test']), ifNull(equals(replaceRegexpAll(nullIf(nullIf(JSONExtractRaw(events.properties, '$feature_flag'), ''), 'null'), '^"|"$', ''), 'test-experiment'), 0))
+        GROUP BY entity_id) AS exposures
+     LEFT JOIN
+       (SELECT toTimeZone(events.timestamp, 'UTC') AS timestamp,
+               if(not(empty(events__override.distinct_id)), events__override.person_id, events.person_id) AS entity_id,
+               events.event AS event,
+               1 AS value
+        FROM events
+        LEFT OUTER JOIN
+          (SELECT argMax(person_distinct_id_overrides.person_id, person_distinct_id_overrides.version) AS person_id,
+                  person_distinct_id_overrides.distinct_id AS distinct_id
+           FROM person_distinct_id_overrides
+           WHERE equals(person_distinct_id_overrides.team_id, 99999)
+           GROUP BY person_distinct_id_overrides.distinct_id
            HAVING ifNull(equals(argMax(person_distinct_id_overrides.is_deleted, person_distinct_id_overrides.version), 0), 0) SETTINGS optimize_aggregation_in_order=1) AS events__override ON equals(events.distinct_id, events__override.distinct_id)
         WHERE and(equals(events.team_id, 99999), greaterOrEquals(toTimeZone(events.timestamp, 'UTC'), toDateTime64('explicit_redacted_timestamp', 6, 'UTC')), less(toTimeZone(events.timestamp, 'UTC'), toDateTime64('explicit_redacted_timestamp', 6, 'UTC')), equals(events.event, '$pageview'))) AS metric_events ON and(equals(toString(exposures.entity_id), toString(metric_events.entity_id)), greaterOrEquals(metric_events.timestamp, exposures.first_exposure_time))
->>>>>>> 349d6926
      GROUP BY exposures.variant,
               exposures.entity_id) AS metric_events
   GROUP BY metric_events.variant
@@ -2007,59 +1536,34 @@
                argMin(events.`$session_id`, toTimeZone(events.timestamp, 'UTC')) AS exposure_session_id
         FROM events
         LEFT OUTER JOIN
-          (SELECT tupleElement(argMax(tuple(person_distinct_id_overrides.person_id), person_distinct_id_overrides.version), 1) AS person_id,
-                  person_distinct_id_overrides.distinct_id AS distinct_id
-           FROM person_distinct_id_overrides
-           WHERE equals(person_distinct_id_overrides.team_id, 99999)
-           GROUP BY person_distinct_id_overrides.distinct_id
-           HAVING ifNull(equals(tupleElement(argMax(tuple(person_distinct_id_overrides.is_deleted), person_distinct_id_overrides.version), 1), 0), 0) SETTINGS optimize_aggregation_in_order=1) AS events__override ON equals(events.distinct_id, events__override.distinct_id)
-        WHERE and(equals(events.team_id, 99999), greaterOrEquals(toTimeZone(events.timestamp, 'UTC'), toDateTime64('2020-01-01 00:00:00.000000', 6, 'UTC')), lessOrEquals(toTimeZone(events.timestamp, 'UTC'), toDateTime64('2020-01-31 00:00:00.000000', 6, 'UTC')), equals(events.event, '$feature_flag_called'), in(replaceRegexpAll(nullIf(nullIf(JSONExtractRaw(events.properties, '$feature_flag_response'), ''), 'null'), '^"|"$', ''), ['control', 'test']), in(if(not(empty(events__override.distinct_id)), events__override.person_id, events.person_id),
-                                                                                                                                                                                                                                                                                                                                                                                                                                                                          (SELECT cohortpeople.person_id AS person_id
-                                                                                                                                                                                                                                                                                                                                                                                                                                                                           FROM cohortpeople
-                                                                                                                                                                                                                                                                                                                                                                                                                                                                           WHERE and(equals(cohortpeople.team_id, 99999), equals(cohortpeople.cohort_id, 99999), equals(cohortpeople.version, 0)))), ifNull(equals(replaceRegexpAll(nullIf(nullIf(JSONExtractRaw(events.properties, '$feature_flag'), ''), 'null'), '^"|"$', ''), 'test-experiment'), 0))
-        GROUP BY entity_id) AS exposures
-     LEFT JOIN
-       (SELECT toTimeZone(events.timestamp, 'UTC') AS timestamp,
-               if(not(empty(events__override.distinct_id)), events__override.person_id, events.person_id) AS entity_id,
-               events.event AS event,
-               1 AS value
-        FROM events
-        LEFT OUTER JOIN
-          (SELECT tupleElement(argMax(tuple(person_distinct_id_overrides.person_id), person_distinct_id_overrides.version), 1) AS person_id,
-                  person_distinct_id_overrides.distinct_id AS distinct_id
-           FROM person_distinct_id_overrides
-           WHERE equals(person_distinct_id_overrides.team_id, 99999)
-           GROUP BY person_distinct_id_overrides.distinct_id
-<<<<<<< HEAD
-           HAVING ifNull(equals(tupleElement(argMax(tuple(person_distinct_id_overrides.is_deleted), person_distinct_id_overrides.version), 1), 0), 0) SETTINGS optimize_aggregation_in_order=1) AS events__override ON equals(events.distinct_id, events__override.distinct_id)
-        INNER JOIN
-          (SELECT if(not(empty(events__override.distinct_id)), events__override.person_id, events.person_id) AS entity_id,
-                  if(ifNull(greater(count(DISTINCT replaceRegexpAll(nullIf(nullIf(JSONExtractRaw(events.properties, '$feature_flag_response'), ''), 'null'), '^"|"$', '')), 1), 0), '$multiple', any(replaceRegexpAll(nullIf(nullIf(JSONExtractRaw(events.properties, '$feature_flag_response'), ''), 'null'), '^"|"$', ''))) AS variant,
-                  min(toTimeZone(events.timestamp, 'UTC')) AS first_exposure_time
-           FROM events
-           LEFT OUTER JOIN
-             (SELECT tupleElement(argMax(tuple(person_distinct_id_overrides.person_id), person_distinct_id_overrides.version), 1) AS person_id,
-                     person_distinct_id_overrides.distinct_id AS distinct_id
-              FROM person_distinct_id_overrides
-              WHERE equals(person_distinct_id_overrides.team_id, 99999)
-              GROUP BY person_distinct_id_overrides.distinct_id
-              HAVING ifNull(equals(tupleElement(argMax(tuple(person_distinct_id_overrides.is_deleted), person_distinct_id_overrides.version), 1), 0), 0) SETTINGS optimize_aggregation_in_order=1) AS events__override ON equals(events.distinct_id, events__override.distinct_id)
-           WHERE and(equals(events.team_id, 99999), greaterOrEquals(toTimeZone(events.timestamp, 'UTC'), toDateTime64('2020-01-01 00:00:00.000000', 6, 'UTC')), lessOrEquals(toTimeZone(events.timestamp, 'UTC'), toDateTime64('2020-01-31 00:00:00.000000', 6, 'UTC')), equals(events.event, '$feature_flag_called'), in(replaceRegexpAll(nullIf(nullIf(JSONExtractRaw(events.properties, '$feature_flag_response'), ''), 'null'), '^"|"$', ''), ['control', 'test']), in(if(not(empty(events__override.distinct_id)), events__override.person_id, events.person_id),
-                                                                                                                                                                                                                                                                                                                                                                                                                                                                             (SELECT cohortpeople.person_id AS person_id
-                                                                                                                                                                                                                                                                                                                                                                                                                                                                              FROM cohortpeople
-                                                                                                                                                                                                                                                                                                                                                                                                                                                                              WHERE and(equals(cohortpeople.team_id, 99999), equals(cohortpeople.cohort_id, 99999), equals(cohortpeople.version, 0)))), ifNull(equals(replaceRegexpAll(nullIf(nullIf(JSONExtractRaw(events.properties, '$feature_flag'), ''), 'null'), '^"|"$', ''), 'test-experiment'), 0))
-           GROUP BY entity_id) AS exposure_data ON equals(if(not(empty(events__override.distinct_id)), events__override.person_id, events.person_id), exposure_data.entity_id)
-        WHERE and(equals(events.team_id, 99999), greaterOrEquals(toTimeZone(events.timestamp, 'UTC'), toDateTime64('2020-01-01 00:00:00.000000', 6, 'UTC')), greaterOrEquals(toTimeZone(events.timestamp, 'UTC'), exposure_data.first_exposure_time), lessOrEquals(toTimeZone(events.timestamp, 'UTC'), toDateTime64('2020-01-31 00:00:00.000000', 6, 'UTC')), equals(events.event, '$pageview'), in(if(not(empty(events__override.distinct_id)), events__override.person_id, events.person_id),
-                                                                                                                                                                                                                                                                                                                                                                                                       (SELECT cohortpeople.person_id AS person_id
-                                                                                                                                                                                                                                                                                                                                                                                                        FROM cohortpeople
-                                                                                                                                                                                                                                                                                                                                                                                                        WHERE and(equals(cohortpeople.team_id, 99999), equals(cohortpeople.cohort_id, 99999), equals(cohortpeople.version, 0)))))) AS metric_events ON equals(toString(exposures.entity_id), toString(metric_events.entity_id))
-=======
+          (SELECT argMax(person_distinct_id_overrides.person_id, person_distinct_id_overrides.version) AS person_id,
+                  person_distinct_id_overrides.distinct_id AS distinct_id
+           FROM person_distinct_id_overrides
+           WHERE equals(person_distinct_id_overrides.team_id, 99999)
+           GROUP BY person_distinct_id_overrides.distinct_id
+           HAVING ifNull(equals(argMax(person_distinct_id_overrides.is_deleted, person_distinct_id_overrides.version), 0), 0) SETTINGS optimize_aggregation_in_order=1) AS events__override ON equals(events.distinct_id, events__override.distinct_id)
+        WHERE and(equals(events.team_id, 99999), greaterOrEquals(toTimeZone(events.timestamp, 'UTC'), toDateTime64('explicit_redacted_timestamp', 6, 'UTC')), lessOrEquals(toTimeZone(events.timestamp, 'UTC'), toDateTime64('explicit_redacted_timestamp', 6, 'UTC')), equals(events.event, '$feature_flag_called'), in(replaceRegexpAll(nullIf(nullIf(JSONExtractRaw(events.properties, '$feature_flag_response'), ''), 'null'), '^"|"$', ''), ['control', 'test']), in(if(not(empty(events__override.distinct_id)), events__override.person_id, events.person_id),
+                                                                                                                                                                                                                                                                                                                                                                                                                                                                            (SELECT cohortpeople.person_id AS person_id
+                                                                                                                                                                                                                                                                                                                                                                                                                                                                             FROM cohortpeople
+                                                                                                                                                                                                                                                                                                                                                                                                                                                                             WHERE and(equals(cohortpeople.team_id, 99999), equals(cohortpeople.cohort_id, 99999), equals(cohortpeople.version, 0)))), ifNull(equals(replaceRegexpAll(nullIf(nullIf(JSONExtractRaw(events.properties, '$feature_flag'), ''), 'null'), '^"|"$', ''), 'test-experiment'), 0))
+        GROUP BY entity_id) AS exposures
+     LEFT JOIN
+       (SELECT toTimeZone(events.timestamp, 'UTC') AS timestamp,
+               if(not(empty(events__override.distinct_id)), events__override.person_id, events.person_id) AS entity_id,
+               events.event AS event,
+               1 AS value
+        FROM events
+        LEFT OUTER JOIN
+          (SELECT argMax(person_distinct_id_overrides.person_id, person_distinct_id_overrides.version) AS person_id,
+                  person_distinct_id_overrides.distinct_id AS distinct_id
+           FROM person_distinct_id_overrides
+           WHERE equals(person_distinct_id_overrides.team_id, 99999)
+           GROUP BY person_distinct_id_overrides.distinct_id
            HAVING ifNull(equals(argMax(person_distinct_id_overrides.is_deleted, person_distinct_id_overrides.version), 0), 0) SETTINGS optimize_aggregation_in_order=1) AS events__override ON equals(events.distinct_id, events__override.distinct_id)
         WHERE and(equals(events.team_id, 99999), greaterOrEquals(toTimeZone(events.timestamp, 'UTC'), toDateTime64('explicit_redacted_timestamp', 6, 'UTC')), less(toTimeZone(events.timestamp, 'UTC'), toDateTime64('explicit_redacted_timestamp', 6, 'UTC')), equals(events.event, '$pageview'), in(if(not(empty(events__override.distinct_id)), events__override.person_id, events.person_id),
                                                                                                                                                                                                                                                                                                         (SELECT cohortpeople.person_id AS person_id
                                                                                                                                                                                                                                                                                                          FROM cohortpeople
                                                                                                                                                                                                                                                                                                          WHERE and(equals(cohortpeople.team_id, 99999), equals(cohortpeople.cohort_id, 99999), equals(cohortpeople.version, 0)))))) AS metric_events ON and(equals(toString(exposures.entity_id), toString(metric_events.entity_id)), greaterOrEquals(metric_events.timestamp, exposures.first_exposure_time))
->>>>>>> 349d6926
      GROUP BY exposures.variant,
               exposures.entity_id) AS metric_events
   GROUP BY metric_events.variant
@@ -2097,47 +1601,28 @@
                argMin(events.`$session_id`, toTimeZone(events.timestamp, 'UTC')) AS exposure_session_id
         FROM events
         LEFT OUTER JOIN
-          (SELECT tupleElement(argMax(tuple(person_distinct_id_overrides.person_id), person_distinct_id_overrides.version), 1) AS person_id,
-                  person_distinct_id_overrides.distinct_id AS distinct_id
-           FROM person_distinct_id_overrides
-           WHERE equals(person_distinct_id_overrides.team_id, 99999)
-           GROUP BY person_distinct_id_overrides.distinct_id
-           HAVING ifNull(equals(tupleElement(argMax(tuple(person_distinct_id_overrides.is_deleted), person_distinct_id_overrides.version), 1), 0), 0) SETTINGS optimize_aggregation_in_order=1) AS events__override ON equals(events.distinct_id, events__override.distinct_id)
-        WHERE and(equals(events.team_id, 99999), greaterOrEquals(toTimeZone(events.timestamp, 'UTC'), toDateTime64('2020-01-01 00:00:00.000000', 6, 'UTC')), lessOrEquals(toTimeZone(events.timestamp, 'UTC'), toDateTime64('2020-01-31 00:00:00.000000', 6, 'UTC')), equals(events.event, '$feature_flag_called'), in(replaceRegexpAll(nullIf(nullIf(JSONExtractRaw(events.properties, '$feature_flag_response'), ''), 'null'), '^"|"$', ''), ['control', 'test']), ifNull(equals(replaceRegexpAll(nullIf(nullIf(JSONExtractRaw(events.properties, '$feature_flag'), ''), 'null'), '^"|"$', ''), 'test-experiment'), 0))
-        GROUP BY entity_id) AS exposures
-     LEFT JOIN
-       (SELECT toTimeZone(events.timestamp, 'UTC') AS timestamp,
-               if(not(empty(events__override.distinct_id)), events__override.person_id, events.person_id) AS entity_id,
-               events.event AS event,
-               1 AS value
-        FROM events
-        LEFT OUTER JOIN
-          (SELECT tupleElement(argMax(tuple(person_distinct_id_overrides.person_id), person_distinct_id_overrides.version), 1) AS person_id,
-                  person_distinct_id_overrides.distinct_id AS distinct_id
-           FROM person_distinct_id_overrides
-           WHERE equals(person_distinct_id_overrides.team_id, 99999)
-           GROUP BY person_distinct_id_overrides.distinct_id
-<<<<<<< HEAD
-           HAVING ifNull(equals(tupleElement(argMax(tuple(person_distinct_id_overrides.is_deleted), person_distinct_id_overrides.version), 1), 0), 0) SETTINGS optimize_aggregation_in_order=1) AS events__override ON equals(events.distinct_id, events__override.distinct_id)
-        INNER JOIN
-          (SELECT if(not(empty(events__override.distinct_id)), events__override.person_id, events.person_id) AS entity_id,
-                  if(ifNull(greater(count(DISTINCT replaceRegexpAll(nullIf(nullIf(JSONExtractRaw(events.properties, '$feature_flag_response'), ''), 'null'), '^"|"$', '')), 1), 0), '$multiple', any(replaceRegexpAll(nullIf(nullIf(JSONExtractRaw(events.properties, '$feature_flag_response'), ''), 'null'), '^"|"$', ''))) AS variant,
-                  min(toTimeZone(events.timestamp, 'UTC')) AS first_exposure_time
-           FROM events
-           LEFT OUTER JOIN
-             (SELECT tupleElement(argMax(tuple(person_distinct_id_overrides.person_id), person_distinct_id_overrides.version), 1) AS person_id,
-                     person_distinct_id_overrides.distinct_id AS distinct_id
-              FROM person_distinct_id_overrides
-              WHERE equals(person_distinct_id_overrides.team_id, 99999)
-              GROUP BY person_distinct_id_overrides.distinct_id
-              HAVING ifNull(equals(tupleElement(argMax(tuple(person_distinct_id_overrides.is_deleted), person_distinct_id_overrides.version), 1), 0), 0) SETTINGS optimize_aggregation_in_order=1) AS events__override ON equals(events.distinct_id, events__override.distinct_id)
-           WHERE and(equals(events.team_id, 99999), greaterOrEquals(toTimeZone(events.timestamp, 'UTC'), toDateTime64('2020-01-01 00:00:00.000000', 6, 'UTC')), lessOrEquals(toTimeZone(events.timestamp, 'UTC'), toDateTime64('2020-01-31 00:00:00.000000', 6, 'UTC')), equals(events.event, '$feature_flag_called'), in(replaceRegexpAll(nullIf(nullIf(JSONExtractRaw(events.properties, '$feature_flag_response'), ''), 'null'), '^"|"$', ''), ['control', 'test']), ifNull(equals(replaceRegexpAll(nullIf(nullIf(JSONExtractRaw(events.properties, '$feature_flag'), ''), 'null'), '^"|"$', ''), 'test-experiment'), 0))
-           GROUP BY entity_id) AS exposure_data ON equals(if(not(empty(events__override.distinct_id)), events__override.person_id, events.person_id), exposure_data.entity_id)
-        WHERE and(equals(events.team_id, 99999), greaterOrEquals(toTimeZone(events.timestamp, 'UTC'), toDateTime64('2020-01-01 00:00:00.000000', 6, 'UTC')), greaterOrEquals(toTimeZone(events.timestamp, 'UTC'), exposure_data.first_exposure_time), lessOrEquals(toTimeZone(events.timestamp, 'UTC'), toDateTime64('2020-01-31 00:00:00.000000', 6, 'UTC')), equals(events.event, '$pageview'))) AS metric_events ON equals(toString(exposures.entity_id), toString(metric_events.entity_id))
-=======
+          (SELECT argMax(person_distinct_id_overrides.person_id, person_distinct_id_overrides.version) AS person_id,
+                  person_distinct_id_overrides.distinct_id AS distinct_id
+           FROM person_distinct_id_overrides
+           WHERE equals(person_distinct_id_overrides.team_id, 99999)
+           GROUP BY person_distinct_id_overrides.distinct_id
+           HAVING ifNull(equals(argMax(person_distinct_id_overrides.is_deleted, person_distinct_id_overrides.version), 0), 0) SETTINGS optimize_aggregation_in_order=1) AS events__override ON equals(events.distinct_id, events__override.distinct_id)
+        WHERE and(equals(events.team_id, 99999), greaterOrEquals(toTimeZone(events.timestamp, 'UTC'), toDateTime64('explicit_redacted_timestamp', 6, 'UTC')), lessOrEquals(toTimeZone(events.timestamp, 'UTC'), toDateTime64('explicit_redacted_timestamp', 6, 'UTC')), equals(events.event, '$feature_flag_called'), in(replaceRegexpAll(nullIf(nullIf(JSONExtractRaw(events.properties, '$feature_flag_response'), ''), 'null'), '^"|"$', ''), ['control', 'test']), ifNull(equals(replaceRegexpAll(nullIf(nullIf(JSONExtractRaw(events.properties, '$feature_flag'), ''), 'null'), '^"|"$', ''), 'test-experiment'), 0))
+        GROUP BY entity_id) AS exposures
+     LEFT JOIN
+       (SELECT toTimeZone(events.timestamp, 'UTC') AS timestamp,
+               if(not(empty(events__override.distinct_id)), events__override.person_id, events.person_id) AS entity_id,
+               events.event AS event,
+               1 AS value
+        FROM events
+        LEFT OUTER JOIN
+          (SELECT argMax(person_distinct_id_overrides.person_id, person_distinct_id_overrides.version) AS person_id,
+                  person_distinct_id_overrides.distinct_id AS distinct_id
+           FROM person_distinct_id_overrides
+           WHERE equals(person_distinct_id_overrides.team_id, 99999)
+           GROUP BY person_distinct_id_overrides.distinct_id
            HAVING ifNull(equals(argMax(person_distinct_id_overrides.is_deleted, person_distinct_id_overrides.version), 0), 0) SETTINGS optimize_aggregation_in_order=1) AS events__override ON equals(events.distinct_id, events__override.distinct_id)
         WHERE and(equals(events.team_id, 99999), greaterOrEquals(toTimeZone(events.timestamp, 'UTC'), toDateTime64('explicit_redacted_timestamp', 6, 'UTC')), less(toTimeZone(events.timestamp, 'UTC'), toDateTime64('explicit_redacted_timestamp', 6, 'UTC')), equals(events.event, '$pageview'))) AS metric_events ON and(equals(toString(exposures.entity_id), toString(metric_events.entity_id)), greaterOrEquals(metric_events.timestamp, exposures.first_exposure_time))
->>>>>>> 349d6926
      GROUP BY exposures.variant,
               exposures.entity_id) AS metric_events
   GROUP BY metric_events.variant
@@ -2174,70 +1659,44 @@
                argMin(events.`$session_id`, toTimeZone(events.timestamp, 'UTC')) AS exposure_session_id
         FROM events
         LEFT OUTER JOIN
-          (SELECT tupleElement(argMax(tuple(person_distinct_id_overrides.person_id), person_distinct_id_overrides.version), 1) AS person_id,
-                  person_distinct_id_overrides.distinct_id AS distinct_id
-           FROM person_distinct_id_overrides
-           WHERE equals(person_distinct_id_overrides.team_id, 99999)
-           GROUP BY person_distinct_id_overrides.distinct_id
-           HAVING ifNull(equals(tupleElement(argMax(tuple(person_distinct_id_overrides.is_deleted), person_distinct_id_overrides.version), 1), 0), 0) SETTINGS optimize_aggregation_in_order=1) AS events__override ON equals(events.distinct_id, events__override.distinct_id)
+          (SELECT argMax(person_distinct_id_overrides.person_id, person_distinct_id_overrides.version) AS person_id,
+                  person_distinct_id_overrides.distinct_id AS distinct_id
+           FROM person_distinct_id_overrides
+           WHERE equals(person_distinct_id_overrides.team_id, 99999)
+           GROUP BY person_distinct_id_overrides.distinct_id
+           HAVING ifNull(equals(argMax(person_distinct_id_overrides.is_deleted, person_distinct_id_overrides.version), 0), 0) SETTINGS optimize_aggregation_in_order=1) AS events__override ON equals(events.distinct_id, events__override.distinct_id)
         LEFT JOIN
-          (SELECT tupleElement(argMax(tuple(replaceRegexpAll(nullIf(nullIf(JSONExtractRaw(groups.group_properties, 'name'), ''), 'null'), '^"|"$', '')), toTimeZone(groups._timestamp, 'UTC')), 1) AS properties___name,
+          (SELECT argMax(replaceRegexpAll(nullIf(nullIf(JSONExtractRaw(groups.group_properties, 'name'), ''), 'null'), '^"|"$', ''), toTimeZone(groups._timestamp, 'UTC')) AS properties___name,
                   groups.group_type_index AS index,
                   groups.group_key AS key
            FROM groups
            WHERE and(equals(groups.team_id, 99999), equals(index, 0))
            GROUP BY groups.group_type_index,
                     groups.group_key) AS events__group_0 ON equals(events.`$group_0`, events__group_0.key)
-        WHERE and(equals(events.team_id, 99999), greaterOrEquals(toTimeZone(events.timestamp, 'UTC'), toDateTime64('2020-01-01 00:00:00.000000', 6, 'UTC')), lessOrEquals(toTimeZone(events.timestamp, 'UTC'), toDateTime64('2020-01-31 00:00:00.000000', 6, 'UTC')), equals(events.event, '$feature_flag_called'), in(replaceRegexpAll(nullIf(nullIf(JSONExtractRaw(events.properties, '$feature_flag_response'), ''), 'null'), '^"|"$', ''), ['control', 'test']), ifNull(equals(events__group_0.properties___name, 'Test Group'), 0), ifNull(equals(replaceRegexpAll(nullIf(nullIf(JSONExtractRaw(events.properties, '$feature_flag'), ''), 'null'), '^"|"$', ''), 'test-experiment'), 0))
-        GROUP BY entity_id) AS exposures
-     LEFT JOIN
-       (SELECT toTimeZone(events.timestamp, 'UTC') AS timestamp,
-               if(not(empty(events__override.distinct_id)), events__override.person_id, events.person_id) AS entity_id,
-               events.event AS event,
-               1 AS value
-        FROM events
-        LEFT OUTER JOIN
-          (SELECT tupleElement(argMax(tuple(person_distinct_id_overrides.person_id), person_distinct_id_overrides.version), 1) AS person_id,
-                  person_distinct_id_overrides.distinct_id AS distinct_id
-           FROM person_distinct_id_overrides
-           WHERE equals(person_distinct_id_overrides.team_id, 99999)
-           GROUP BY person_distinct_id_overrides.distinct_id
-           HAVING ifNull(equals(tupleElement(argMax(tuple(person_distinct_id_overrides.is_deleted), person_distinct_id_overrides.version), 1), 0), 0) SETTINGS optimize_aggregation_in_order=1) AS events__override ON equals(events.distinct_id, events__override.distinct_id)
+        WHERE and(equals(events.team_id, 99999), greaterOrEquals(toTimeZone(events.timestamp, 'UTC'), toDateTime64('explicit_redacted_timestamp', 6, 'UTC')), lessOrEquals(toTimeZone(events.timestamp, 'UTC'), toDateTime64('explicit_redacted_timestamp', 6, 'UTC')), equals(events.event, '$feature_flag_called'), in(replaceRegexpAll(nullIf(nullIf(JSONExtractRaw(events.properties, '$feature_flag_response'), ''), 'null'), '^"|"$', ''), ['control', 'test']), ifNull(equals(events__group_0.properties___name, 'Test Group'), 0), ifNull(equals(replaceRegexpAll(nullIf(nullIf(JSONExtractRaw(events.properties, '$feature_flag'), ''), 'null'), '^"|"$', ''), 'test-experiment'), 0))
+        GROUP BY entity_id) AS exposures
+     LEFT JOIN
+       (SELECT toTimeZone(events.timestamp, 'UTC') AS timestamp,
+               if(not(empty(events__override.distinct_id)), events__override.person_id, events.person_id) AS entity_id,
+               events.event AS event,
+               1 AS value
+        FROM events
+        LEFT OUTER JOIN
+          (SELECT argMax(person_distinct_id_overrides.person_id, person_distinct_id_overrides.version) AS person_id,
+                  person_distinct_id_overrides.distinct_id AS distinct_id
+           FROM person_distinct_id_overrides
+           WHERE equals(person_distinct_id_overrides.team_id, 99999)
+           GROUP BY person_distinct_id_overrides.distinct_id
+           HAVING ifNull(equals(argMax(person_distinct_id_overrides.is_deleted, person_distinct_id_overrides.version), 0), 0) SETTINGS optimize_aggregation_in_order=1) AS events__override ON equals(events.distinct_id, events__override.distinct_id)
         LEFT JOIN
-          (SELECT tupleElement(argMax(tuple(replaceRegexpAll(nullIf(nullIf(JSONExtractRaw(groups.group_properties, 'name'), ''), 'null'), '^"|"$', '')), toTimeZone(groups._timestamp, 'UTC')), 1) AS properties___name,
+          (SELECT argMax(replaceRegexpAll(nullIf(nullIf(JSONExtractRaw(groups.group_properties, 'name'), ''), 'null'), '^"|"$', ''), toTimeZone(groups._timestamp, 'UTC')) AS properties___name,
                   groups.group_type_index AS index,
                   groups.group_key AS key
            FROM groups
            WHERE and(equals(groups.team_id, 99999), equals(index, 0))
            GROUP BY groups.group_type_index,
                     groups.group_key) AS events__group_0 ON equals(events.`$group_0`, events__group_0.key)
-<<<<<<< HEAD
-        INNER JOIN
-          (SELECT if(not(empty(events__override.distinct_id)), events__override.person_id, events.person_id) AS entity_id,
-                  if(ifNull(greater(count(DISTINCT replaceRegexpAll(nullIf(nullIf(JSONExtractRaw(events.properties, '$feature_flag_response'), ''), 'null'), '^"|"$', '')), 1), 0), '$multiple', any(replaceRegexpAll(nullIf(nullIf(JSONExtractRaw(events.properties, '$feature_flag_response'), ''), 'null'), '^"|"$', ''))) AS variant,
-                  min(toTimeZone(events.timestamp, 'UTC')) AS first_exposure_time
-           FROM events
-           LEFT OUTER JOIN
-             (SELECT tupleElement(argMax(tuple(person_distinct_id_overrides.person_id), person_distinct_id_overrides.version), 1) AS person_id,
-                     person_distinct_id_overrides.distinct_id AS distinct_id
-              FROM person_distinct_id_overrides
-              WHERE equals(person_distinct_id_overrides.team_id, 99999)
-              GROUP BY person_distinct_id_overrides.distinct_id
-              HAVING ifNull(equals(tupleElement(argMax(tuple(person_distinct_id_overrides.is_deleted), person_distinct_id_overrides.version), 1), 0), 0) SETTINGS optimize_aggregation_in_order=1) AS events__override ON equals(events.distinct_id, events__override.distinct_id)
-           LEFT JOIN
-             (SELECT tupleElement(argMax(tuple(replaceRegexpAll(nullIf(nullIf(JSONExtractRaw(groups.group_properties, 'name'), ''), 'null'), '^"|"$', '')), toTimeZone(groups._timestamp, 'UTC')), 1) AS properties___name,
-                     groups.group_type_index AS index,
-                     groups.group_key AS key
-              FROM groups
-              WHERE and(equals(groups.team_id, 99999), equals(index, 0))
-              GROUP BY groups.group_type_index,
-                       groups.group_key) AS events__group_0 ON equals(events.`$group_0`, events__group_0.key)
-           WHERE and(equals(events.team_id, 99999), greaterOrEquals(toTimeZone(events.timestamp, 'UTC'), toDateTime64('2020-01-01 00:00:00.000000', 6, 'UTC')), lessOrEquals(toTimeZone(events.timestamp, 'UTC'), toDateTime64('2020-01-31 00:00:00.000000', 6, 'UTC')), equals(events.event, '$feature_flag_called'), in(replaceRegexpAll(nullIf(nullIf(JSONExtractRaw(events.properties, '$feature_flag_response'), ''), 'null'), '^"|"$', ''), ['control', 'test']), ifNull(equals(events__group_0.properties___name, 'Test Group'), 0), ifNull(equals(replaceRegexpAll(nullIf(nullIf(JSONExtractRaw(events.properties, '$feature_flag'), ''), 'null'), '^"|"$', ''), 'test-experiment'), 0))
-           GROUP BY entity_id) AS exposure_data ON equals(if(not(empty(events__override.distinct_id)), events__override.person_id, events.person_id), exposure_data.entity_id)
-        WHERE and(equals(events.team_id, 99999), greaterOrEquals(toTimeZone(events.timestamp, 'UTC'), toDateTime64('2020-01-01 00:00:00.000000', 6, 'UTC')), greaterOrEquals(toTimeZone(events.timestamp, 'UTC'), exposure_data.first_exposure_time), lessOrEquals(toTimeZone(events.timestamp, 'UTC'), toDateTime64('2020-01-31 00:00:00.000000', 6, 'UTC')), equals(events.event, '$pageview'), ifNull(equals(events__group_0.properties___name, 'Test Group'), 0))) AS metric_events ON equals(toString(exposures.entity_id), toString(metric_events.entity_id))
-=======
         WHERE and(equals(events.team_id, 99999), greaterOrEquals(toTimeZone(events.timestamp, 'UTC'), toDateTime64('explicit_redacted_timestamp', 6, 'UTC')), less(toTimeZone(events.timestamp, 'UTC'), toDateTime64('explicit_redacted_timestamp', 6, 'UTC')), equals(events.event, '$pageview'), ifNull(equals(events__group_0.properties___name, 'Test Group'), 0))) AS metric_events ON and(equals(toString(exposures.entity_id), toString(metric_events.entity_id)), greaterOrEquals(metric_events.timestamp, exposures.first_exposure_time))
->>>>>>> 349d6926
      GROUP BY exposures.variant,
               exposures.entity_id) AS metric_events
   GROUP BY metric_events.variant
@@ -2274,47 +1733,28 @@
                argMin(events.`$session_id`, toTimeZone(events.timestamp, 'UTC')) AS exposure_session_id
         FROM events
         LEFT OUTER JOIN
-          (SELECT tupleElement(argMax(tuple(person_distinct_id_overrides.person_id), person_distinct_id_overrides.version), 1) AS person_id,
-                  person_distinct_id_overrides.distinct_id AS distinct_id
-           FROM person_distinct_id_overrides
-           WHERE equals(person_distinct_id_overrides.team_id, 99999)
-           GROUP BY person_distinct_id_overrides.distinct_id
-           HAVING ifNull(equals(tupleElement(argMax(tuple(person_distinct_id_overrides.is_deleted), person_distinct_id_overrides.version), 1), 0), 0) SETTINGS optimize_aggregation_in_order=1) AS events__override ON equals(events.distinct_id, events__override.distinct_id)
-        WHERE and(equals(events.team_id, 99999), greaterOrEquals(toTimeZone(events.timestamp, 'UTC'), toDateTime64('2020-01-01 00:00:00.000000', 6, 'UTC')), lessOrEquals(toTimeZone(events.timestamp, 'UTC'), toDateTime64('2020-01-31 00:00:00.000000', 6, 'UTC')), equals(events.event, '$feature_flag_called'), in(replaceRegexpAll(nullIf(nullIf(JSONExtractRaw(events.properties, '$feature_flag_response'), ''), 'null'), '^"|"$', ''), ['control', 'test']), ifNull(equals(replaceRegexpAll(nullIf(nullIf(JSONExtractRaw(events.properties, '$feature_flag'), ''), 'null'), '^"|"$', ''), 'test-experiment'), 0))
-        GROUP BY entity_id) AS exposures
-     LEFT JOIN
-       (SELECT toTimeZone(events.timestamp, 'UTC') AS timestamp,
-               if(not(empty(events__override.distinct_id)), events__override.person_id, events.person_id) AS entity_id,
-               events.event AS event,
-               1 AS value
-        FROM events
-        LEFT OUTER JOIN
-          (SELECT tupleElement(argMax(tuple(person_distinct_id_overrides.person_id), person_distinct_id_overrides.version), 1) AS person_id,
-                  person_distinct_id_overrides.distinct_id AS distinct_id
-           FROM person_distinct_id_overrides
-           WHERE equals(person_distinct_id_overrides.team_id, 99999)
-           GROUP BY person_distinct_id_overrides.distinct_id
-<<<<<<< HEAD
-           HAVING ifNull(equals(tupleElement(argMax(tuple(person_distinct_id_overrides.is_deleted), person_distinct_id_overrides.version), 1), 0), 0) SETTINGS optimize_aggregation_in_order=1) AS events__override ON equals(events.distinct_id, events__override.distinct_id)
-        INNER JOIN
-          (SELECT if(not(empty(events__override.distinct_id)), events__override.person_id, events.person_id) AS entity_id,
-                  if(ifNull(greater(count(DISTINCT replaceRegexpAll(nullIf(nullIf(JSONExtractRaw(events.properties, '$feature_flag_response'), ''), 'null'), '^"|"$', '')), 1), 0), '$multiple', any(replaceRegexpAll(nullIf(nullIf(JSONExtractRaw(events.properties, '$feature_flag_response'), ''), 'null'), '^"|"$', ''))) AS variant,
-                  min(toTimeZone(events.timestamp, 'UTC')) AS first_exposure_time
-           FROM events
-           LEFT OUTER JOIN
-             (SELECT tupleElement(argMax(tuple(person_distinct_id_overrides.person_id), person_distinct_id_overrides.version), 1) AS person_id,
-                     person_distinct_id_overrides.distinct_id AS distinct_id
-              FROM person_distinct_id_overrides
-              WHERE equals(person_distinct_id_overrides.team_id, 99999)
-              GROUP BY person_distinct_id_overrides.distinct_id
-              HAVING ifNull(equals(tupleElement(argMax(tuple(person_distinct_id_overrides.is_deleted), person_distinct_id_overrides.version), 1), 0), 0) SETTINGS optimize_aggregation_in_order=1) AS events__override ON equals(events.distinct_id, events__override.distinct_id)
-           WHERE and(equals(events.team_id, 99999), greaterOrEquals(toTimeZone(events.timestamp, 'UTC'), toDateTime64('2020-01-01 00:00:00.000000', 6, 'UTC')), lessOrEquals(toTimeZone(events.timestamp, 'UTC'), toDateTime64('2020-01-31 00:00:00.000000', 6, 'UTC')), equals(events.event, '$feature_flag_called'), in(replaceRegexpAll(nullIf(nullIf(JSONExtractRaw(events.properties, '$feature_flag_response'), ''), 'null'), '^"|"$', ''), ['control', 'test']), ifNull(equals(replaceRegexpAll(nullIf(nullIf(JSONExtractRaw(events.properties, '$feature_flag'), ''), 'null'), '^"|"$', ''), 'test-experiment'), 0))
-           GROUP BY entity_id) AS exposure_data ON equals(if(not(empty(events__override.distinct_id)), events__override.person_id, events.person_id), exposure_data.entity_id)
-        WHERE and(equals(events.team_id, 99999), greaterOrEquals(toTimeZone(events.timestamp, 'UTC'), toDateTime64('2020-01-01 00:00:00.000000', 6, 'UTC')), greaterOrEquals(toTimeZone(events.timestamp, 'UTC'), exposure_data.first_exposure_time), lessOrEquals(toTimeZone(events.timestamp, 'UTC'), toDateTime64('2020-01-31 00:00:00.000000', 6, 'UTC')), equals(events.event, '$pageview'))) AS metric_events ON equals(toString(exposures.entity_id), toString(metric_events.entity_id))
-=======
+          (SELECT argMax(person_distinct_id_overrides.person_id, person_distinct_id_overrides.version) AS person_id,
+                  person_distinct_id_overrides.distinct_id AS distinct_id
+           FROM person_distinct_id_overrides
+           WHERE equals(person_distinct_id_overrides.team_id, 99999)
+           GROUP BY person_distinct_id_overrides.distinct_id
+           HAVING ifNull(equals(argMax(person_distinct_id_overrides.is_deleted, person_distinct_id_overrides.version), 0), 0) SETTINGS optimize_aggregation_in_order=1) AS events__override ON equals(events.distinct_id, events__override.distinct_id)
+        WHERE and(equals(events.team_id, 99999), greaterOrEquals(toTimeZone(events.timestamp, 'UTC'), toDateTime64('explicit_redacted_timestamp', 6, 'UTC')), lessOrEquals(toTimeZone(events.timestamp, 'UTC'), toDateTime64('explicit_redacted_timestamp', 6, 'UTC')), equals(events.event, '$feature_flag_called'), in(replaceRegexpAll(nullIf(nullIf(JSONExtractRaw(events.properties, '$feature_flag_response'), ''), 'null'), '^"|"$', ''), ['control', 'test']), ifNull(equals(replaceRegexpAll(nullIf(nullIf(JSONExtractRaw(events.properties, '$feature_flag'), ''), 'null'), '^"|"$', ''), 'test-experiment'), 0))
+        GROUP BY entity_id) AS exposures
+     LEFT JOIN
+       (SELECT toTimeZone(events.timestamp, 'UTC') AS timestamp,
+               if(not(empty(events__override.distinct_id)), events__override.person_id, events.person_id) AS entity_id,
+               events.event AS event,
+               1 AS value
+        FROM events
+        LEFT OUTER JOIN
+          (SELECT argMax(person_distinct_id_overrides.person_id, person_distinct_id_overrides.version) AS person_id,
+                  person_distinct_id_overrides.distinct_id AS distinct_id
+           FROM person_distinct_id_overrides
+           WHERE equals(person_distinct_id_overrides.team_id, 99999)
+           GROUP BY person_distinct_id_overrides.distinct_id
            HAVING ifNull(equals(argMax(person_distinct_id_overrides.is_deleted, person_distinct_id_overrides.version), 0), 0) SETTINGS optimize_aggregation_in_order=1) AS events__override ON equals(events.distinct_id, events__override.distinct_id)
         WHERE and(equals(events.team_id, 99999), greaterOrEquals(toTimeZone(events.timestamp, 'UTC'), toDateTime64('explicit_redacted_timestamp', 6, 'UTC')), less(toTimeZone(events.timestamp, 'UTC'), toDateTime64('explicit_redacted_timestamp', 6, 'UTC')), equals(events.event, '$pageview'))) AS metric_events ON and(equals(toString(exposures.entity_id), toString(metric_events.entity_id)), greaterOrEquals(metric_events.timestamp, exposures.first_exposure_time))
->>>>>>> 349d6926
      GROUP BY exposures.variant,
               exposures.entity_id) AS metric_events
   GROUP BY metric_events.variant
@@ -2351,47 +1791,28 @@
                argMin(events.`$session_id`, toTimeZone(events.timestamp, 'UTC')) AS exposure_session_id
         FROM events
         LEFT OUTER JOIN
-          (SELECT tupleElement(argMax(tuple(person_distinct_id_overrides.person_id), person_distinct_id_overrides.version), 1) AS person_id,
-                  person_distinct_id_overrides.distinct_id AS distinct_id
-           FROM person_distinct_id_overrides
-           WHERE equals(person_distinct_id_overrides.team_id, 99999)
-           GROUP BY person_distinct_id_overrides.distinct_id
-           HAVING ifNull(equals(tupleElement(argMax(tuple(person_distinct_id_overrides.is_deleted), person_distinct_id_overrides.version), 1), 0), 0) SETTINGS optimize_aggregation_in_order=1) AS events__override ON equals(events.distinct_id, events__override.distinct_id)
-        WHERE and(equals(events.team_id, 99999), greaterOrEquals(toTimeZone(events.timestamp, 'UTC'), toDateTime64('2020-01-01 00:00:00.000000', 6, 'UTC')), lessOrEquals(toTimeZone(events.timestamp, 'UTC'), toDateTime64('2020-01-31 00:00:00.000000', 6, 'UTC')), equals(events.event, '$feature_flag_called'), in(replaceRegexpAll(nullIf(nullIf(JSONExtractRaw(events.properties, '$feature_flag_response'), ''), 'null'), '^"|"$', ''), ['control', 'test']), match(events.elements_chain, '(^|;)button(\\.|$|;|:)'), ifNull(equals(replaceRegexpAll(nullIf(nullIf(JSONExtractRaw(events.properties, '$feature_flag'), ''), 'null'), '^"|"$', ''), 'test-experiment'), 0))
-        GROUP BY entity_id) AS exposures
-     LEFT JOIN
-       (SELECT toTimeZone(events.timestamp, 'UTC') AS timestamp,
-               if(not(empty(events__override.distinct_id)), events__override.person_id, events.person_id) AS entity_id,
-               events.event AS event,
-               1 AS value
-        FROM events
-        LEFT OUTER JOIN
-          (SELECT tupleElement(argMax(tuple(person_distinct_id_overrides.person_id), person_distinct_id_overrides.version), 1) AS person_id,
-                  person_distinct_id_overrides.distinct_id AS distinct_id
-           FROM person_distinct_id_overrides
-           WHERE equals(person_distinct_id_overrides.team_id, 99999)
-           GROUP BY person_distinct_id_overrides.distinct_id
-<<<<<<< HEAD
-           HAVING ifNull(equals(tupleElement(argMax(tuple(person_distinct_id_overrides.is_deleted), person_distinct_id_overrides.version), 1), 0), 0) SETTINGS optimize_aggregation_in_order=1) AS events__override ON equals(events.distinct_id, events__override.distinct_id)
-        INNER JOIN
-          (SELECT if(not(empty(events__override.distinct_id)), events__override.person_id, events.person_id) AS entity_id,
-                  if(ifNull(greater(count(DISTINCT replaceRegexpAll(nullIf(nullIf(JSONExtractRaw(events.properties, '$feature_flag_response'), ''), 'null'), '^"|"$', '')), 1), 0), '$multiple', any(replaceRegexpAll(nullIf(nullIf(JSONExtractRaw(events.properties, '$feature_flag_response'), ''), 'null'), '^"|"$', ''))) AS variant,
-                  min(toTimeZone(events.timestamp, 'UTC')) AS first_exposure_time
-           FROM events
-           LEFT OUTER JOIN
-             (SELECT tupleElement(argMax(tuple(person_distinct_id_overrides.person_id), person_distinct_id_overrides.version), 1) AS person_id,
-                     person_distinct_id_overrides.distinct_id AS distinct_id
-              FROM person_distinct_id_overrides
-              WHERE equals(person_distinct_id_overrides.team_id, 99999)
-              GROUP BY person_distinct_id_overrides.distinct_id
-              HAVING ifNull(equals(tupleElement(argMax(tuple(person_distinct_id_overrides.is_deleted), person_distinct_id_overrides.version), 1), 0), 0) SETTINGS optimize_aggregation_in_order=1) AS events__override ON equals(events.distinct_id, events__override.distinct_id)
-           WHERE and(equals(events.team_id, 99999), greaterOrEquals(toTimeZone(events.timestamp, 'UTC'), toDateTime64('2020-01-01 00:00:00.000000', 6, 'UTC')), lessOrEquals(toTimeZone(events.timestamp, 'UTC'), toDateTime64('2020-01-31 00:00:00.000000', 6, 'UTC')), equals(events.event, '$feature_flag_called'), in(replaceRegexpAll(nullIf(nullIf(JSONExtractRaw(events.properties, '$feature_flag_response'), ''), 'null'), '^"|"$', ''), ['control', 'test']), match(events.elements_chain, '(^|;)button(\\.|$|;|:)'), ifNull(equals(replaceRegexpAll(nullIf(nullIf(JSONExtractRaw(events.properties, '$feature_flag'), ''), 'null'), '^"|"$', ''), 'test-experiment'), 0))
-           GROUP BY entity_id) AS exposure_data ON equals(if(not(empty(events__override.distinct_id)), events__override.person_id, events.person_id), exposure_data.entity_id)
-        WHERE and(equals(events.team_id, 99999), greaterOrEquals(toTimeZone(events.timestamp, 'UTC'), toDateTime64('2020-01-01 00:00:00.000000', 6, 'UTC')), greaterOrEquals(toTimeZone(events.timestamp, 'UTC'), exposure_data.first_exposure_time), lessOrEquals(toTimeZone(events.timestamp, 'UTC'), toDateTime64('2020-01-31 00:00:00.000000', 6, 'UTC')), equals(events.event, '$pageview'), match(events.elements_chain, '(^|;)button(\\.|$|;|:)'))) AS metric_events ON equals(toString(exposures.entity_id), toString(metric_events.entity_id))
-=======
+          (SELECT argMax(person_distinct_id_overrides.person_id, person_distinct_id_overrides.version) AS person_id,
+                  person_distinct_id_overrides.distinct_id AS distinct_id
+           FROM person_distinct_id_overrides
+           WHERE equals(person_distinct_id_overrides.team_id, 99999)
+           GROUP BY person_distinct_id_overrides.distinct_id
+           HAVING ifNull(equals(argMax(person_distinct_id_overrides.is_deleted, person_distinct_id_overrides.version), 0), 0) SETTINGS optimize_aggregation_in_order=1) AS events__override ON equals(events.distinct_id, events__override.distinct_id)
+        WHERE and(equals(events.team_id, 99999), greaterOrEquals(toTimeZone(events.timestamp, 'UTC'), toDateTime64('explicit_redacted_timestamp', 6, 'UTC')), lessOrEquals(toTimeZone(events.timestamp, 'UTC'), toDateTime64('explicit_redacted_timestamp', 6, 'UTC')), equals(events.event, '$feature_flag_called'), in(replaceRegexpAll(nullIf(nullIf(JSONExtractRaw(events.properties, '$feature_flag_response'), ''), 'null'), '^"|"$', ''), ['control', 'test']), match(events.elements_chain, '(^|;)button(\\.|$|;|:)'), ifNull(equals(replaceRegexpAll(nullIf(nullIf(JSONExtractRaw(events.properties, '$feature_flag'), ''), 'null'), '^"|"$', ''), 'test-experiment'), 0))
+        GROUP BY entity_id) AS exposures
+     LEFT JOIN
+       (SELECT toTimeZone(events.timestamp, 'UTC') AS timestamp,
+               if(not(empty(events__override.distinct_id)), events__override.person_id, events.person_id) AS entity_id,
+               events.event AS event,
+               1 AS value
+        FROM events
+        LEFT OUTER JOIN
+          (SELECT argMax(person_distinct_id_overrides.person_id, person_distinct_id_overrides.version) AS person_id,
+                  person_distinct_id_overrides.distinct_id AS distinct_id
+           FROM person_distinct_id_overrides
+           WHERE equals(person_distinct_id_overrides.team_id, 99999)
+           GROUP BY person_distinct_id_overrides.distinct_id
            HAVING ifNull(equals(argMax(person_distinct_id_overrides.is_deleted, person_distinct_id_overrides.version), 0), 0) SETTINGS optimize_aggregation_in_order=1) AS events__override ON equals(events.distinct_id, events__override.distinct_id)
         WHERE and(equals(events.team_id, 99999), greaterOrEquals(toTimeZone(events.timestamp, 'UTC'), toDateTime64('explicit_redacted_timestamp', 6, 'UTC')), less(toTimeZone(events.timestamp, 'UTC'), toDateTime64('explicit_redacted_timestamp', 6, 'UTC')), equals(events.event, '$pageview'), match(events.elements_chain, '(^|;)button(\\.|$|;|:)'))) AS metric_events ON and(equals(toString(exposures.entity_id), toString(metric_events.entity_id)), greaterOrEquals(metric_events.timestamp, exposures.first_exposure_time))
->>>>>>> 349d6926
      GROUP BY exposures.variant,
               exposures.entity_id) AS metric_events
   GROUP BY metric_events.variant
@@ -2428,47 +1849,28 @@
                argMin(events.`$session_id`, toTimeZone(events.timestamp, 'UTC')) AS exposure_session_id
         FROM events
         LEFT OUTER JOIN
-          (SELECT tupleElement(argMax(tuple(person_distinct_id_overrides.person_id), person_distinct_id_overrides.version), 1) AS person_id,
-                  person_distinct_id_overrides.distinct_id AS distinct_id
-           FROM person_distinct_id_overrides
-           WHERE equals(person_distinct_id_overrides.team_id, 99999)
-           GROUP BY person_distinct_id_overrides.distinct_id
-           HAVING ifNull(equals(tupleElement(argMax(tuple(person_distinct_id_overrides.is_deleted), person_distinct_id_overrides.version), 1), 0), 0) SETTINGS optimize_aggregation_in_order=1) AS events__override ON equals(events.distinct_id, events__override.distinct_id)
-        WHERE and(equals(events.team_id, 99999), greaterOrEquals(toTimeZone(events.timestamp, 'UTC'), toDateTime64('2020-01-01 00:00:00.000000', 6, 'UTC')), lessOrEquals(toTimeZone(events.timestamp, 'UTC'), toDateTime64('2020-01-31 00:00:00.000000', 6, 'UTC')), equals(events.event, '$feature_flag_called'), in(replaceRegexpAll(nullIf(nullIf(JSONExtractRaw(events.properties, '$feature_flag_response'), ''), 'null'), '^"|"$', ''), ['control', 'test']), ifNull(equals(replaceRegexpAll(nullIf(nullIf(JSONExtractRaw(events.properties, '$feature_flag'), ''), 'null'), '^"|"$', ''), 'test-experiment'), 0))
-        GROUP BY entity_id) AS exposures
-     LEFT JOIN
-       (SELECT toTimeZone(events.timestamp, 'UTC') AS timestamp,
-               if(not(empty(events__override.distinct_id)), events__override.person_id, events.person_id) AS entity_id,
-               events.event AS event,
-               1 AS value
-        FROM events
-        LEFT OUTER JOIN
-          (SELECT tupleElement(argMax(tuple(person_distinct_id_overrides.person_id), person_distinct_id_overrides.version), 1) AS person_id,
-                  person_distinct_id_overrides.distinct_id AS distinct_id
-           FROM person_distinct_id_overrides
-           WHERE equals(person_distinct_id_overrides.team_id, 99999)
-           GROUP BY person_distinct_id_overrides.distinct_id
-<<<<<<< HEAD
-           HAVING ifNull(equals(tupleElement(argMax(tuple(person_distinct_id_overrides.is_deleted), person_distinct_id_overrides.version), 1), 0), 0) SETTINGS optimize_aggregation_in_order=1) AS events__override ON equals(events.distinct_id, events__override.distinct_id)
-        INNER JOIN
-          (SELECT if(not(empty(events__override.distinct_id)), events__override.person_id, events.person_id) AS entity_id,
-                  if(ifNull(greater(count(DISTINCT replaceRegexpAll(nullIf(nullIf(JSONExtractRaw(events.properties, '$feature_flag_response'), ''), 'null'), '^"|"$', '')), 1), 0), '$multiple', any(replaceRegexpAll(nullIf(nullIf(JSONExtractRaw(events.properties, '$feature_flag_response'), ''), 'null'), '^"|"$', ''))) AS variant,
-                  min(toTimeZone(events.timestamp, 'UTC')) AS first_exposure_time
-           FROM events
-           LEFT OUTER JOIN
-             (SELECT tupleElement(argMax(tuple(person_distinct_id_overrides.person_id), person_distinct_id_overrides.version), 1) AS person_id,
-                     person_distinct_id_overrides.distinct_id AS distinct_id
-              FROM person_distinct_id_overrides
-              WHERE equals(person_distinct_id_overrides.team_id, 99999)
-              GROUP BY person_distinct_id_overrides.distinct_id
-              HAVING ifNull(equals(tupleElement(argMax(tuple(person_distinct_id_overrides.is_deleted), person_distinct_id_overrides.version), 1), 0), 0) SETTINGS optimize_aggregation_in_order=1) AS events__override ON equals(events.distinct_id, events__override.distinct_id)
-           WHERE and(equals(events.team_id, 99999), greaterOrEquals(toTimeZone(events.timestamp, 'UTC'), toDateTime64('2020-01-01 00:00:00.000000', 6, 'UTC')), lessOrEquals(toTimeZone(events.timestamp, 'UTC'), toDateTime64('2020-01-31 00:00:00.000000', 6, 'UTC')), equals(events.event, '$feature_flag_called'), in(replaceRegexpAll(nullIf(nullIf(JSONExtractRaw(events.properties, '$feature_flag_response'), ''), 'null'), '^"|"$', ''), ['control', 'test']), ifNull(equals(replaceRegexpAll(nullIf(nullIf(JSONExtractRaw(events.properties, '$feature_flag'), ''), 'null'), '^"|"$', ''), 'test-experiment'), 0))
-           GROUP BY entity_id) AS exposure_data ON equals(if(not(empty(events__override.distinct_id)), events__override.person_id, events.person_id), exposure_data.entity_id)
-        WHERE and(equals(events.team_id, 99999), greaterOrEquals(toTimeZone(events.timestamp, 'UTC'), toDateTime64('2020-01-01 00:00:00.000000', 6, 'UTC')), greaterOrEquals(toTimeZone(events.timestamp, 'UTC'), exposure_data.first_exposure_time), lessOrEquals(toTimeZone(events.timestamp, 'UTC'), toDateTime64('2020-01-31 00:00:00.000000', 6, 'UTC')), equals(events.event, '$pageview'))) AS metric_events ON equals(toString(exposures.entity_id), toString(metric_events.entity_id))
-=======
+          (SELECT argMax(person_distinct_id_overrides.person_id, person_distinct_id_overrides.version) AS person_id,
+                  person_distinct_id_overrides.distinct_id AS distinct_id
+           FROM person_distinct_id_overrides
+           WHERE equals(person_distinct_id_overrides.team_id, 99999)
+           GROUP BY person_distinct_id_overrides.distinct_id
+           HAVING ifNull(equals(argMax(person_distinct_id_overrides.is_deleted, person_distinct_id_overrides.version), 0), 0) SETTINGS optimize_aggregation_in_order=1) AS events__override ON equals(events.distinct_id, events__override.distinct_id)
+        WHERE and(equals(events.team_id, 99999), greaterOrEquals(toTimeZone(events.timestamp, 'UTC'), toDateTime64('explicit_redacted_timestamp', 6, 'UTC')), lessOrEquals(toTimeZone(events.timestamp, 'UTC'), toDateTime64('explicit_redacted_timestamp', 6, 'UTC')), equals(events.event, '$feature_flag_called'), in(replaceRegexpAll(nullIf(nullIf(JSONExtractRaw(events.properties, '$feature_flag_response'), ''), 'null'), '^"|"$', ''), ['control', 'test']), ifNull(equals(replaceRegexpAll(nullIf(nullIf(JSONExtractRaw(events.properties, '$feature_flag'), ''), 'null'), '^"|"$', ''), 'test-experiment'), 0))
+        GROUP BY entity_id) AS exposures
+     LEFT JOIN
+       (SELECT toTimeZone(events.timestamp, 'UTC') AS timestamp,
+               if(not(empty(events__override.distinct_id)), events__override.person_id, events.person_id) AS entity_id,
+               events.event AS event,
+               1 AS value
+        FROM events
+        LEFT OUTER JOIN
+          (SELECT argMax(person_distinct_id_overrides.person_id, person_distinct_id_overrides.version) AS person_id,
+                  person_distinct_id_overrides.distinct_id AS distinct_id
+           FROM person_distinct_id_overrides
+           WHERE equals(person_distinct_id_overrides.team_id, 99999)
+           GROUP BY person_distinct_id_overrides.distinct_id
            HAVING ifNull(equals(argMax(person_distinct_id_overrides.is_deleted, person_distinct_id_overrides.version), 0), 0) SETTINGS optimize_aggregation_in_order=1) AS events__override ON equals(events.distinct_id, events__override.distinct_id)
         WHERE and(equals(events.team_id, 99999), greaterOrEquals(toTimeZone(events.timestamp, 'UTC'), toDateTime64('explicit_redacted_timestamp', 6, 'UTC')), less(toTimeZone(events.timestamp, 'UTC'), toDateTime64('explicit_redacted_timestamp', 6, 'UTC')), equals(events.event, '$pageview'))) AS metric_events ON and(equals(toString(exposures.entity_id), toString(metric_events.entity_id)), greaterOrEquals(metric_events.timestamp, exposures.first_exposure_time))
->>>>>>> 349d6926
      GROUP BY exposures.variant,
               exposures.entity_id) AS metric_events
   GROUP BY metric_events.variant
@@ -2505,47 +1907,28 @@
                argMin(events.`$session_id`, toTimeZone(events.timestamp, 'UTC')) AS exposure_session_id
         FROM events
         LEFT OUTER JOIN
-          (SELECT tupleElement(argMax(tuple(person_distinct_id_overrides.person_id), person_distinct_id_overrides.version), 1) AS person_id,
-                  person_distinct_id_overrides.distinct_id AS distinct_id
-           FROM person_distinct_id_overrides
-           WHERE equals(person_distinct_id_overrides.team_id, 99999)
-           GROUP BY person_distinct_id_overrides.distinct_id
-           HAVING ifNull(equals(tupleElement(argMax(tuple(person_distinct_id_overrides.is_deleted), person_distinct_id_overrides.version), 1), 0), 0) SETTINGS optimize_aggregation_in_order=1) AS events__override ON equals(events.distinct_id, events__override.distinct_id)
-        WHERE and(equals(events.team_id, 99999), greaterOrEquals(toTimeZone(events.timestamp, 'UTC'), toDateTime64('today', 6, 'UTC')), lessOrEquals(toTimeZone(events.timestamp, 'UTC'), toDateTime64('2020-01-15 12:00:00.000000', 6, 'UTC')), equals(events.event, '$feature_flag_called'), in(replaceRegexpAll(nullIf(nullIf(JSONExtractRaw(events.properties, '$feature_flag_response'), ''), 'null'), '^"|"$', ''), ['control', 'test']), ifNull(equals(replaceRegexpAll(nullIf(nullIf(JSONExtractRaw(events.properties, '$feature_flag'), ''), 'null'), '^"|"$', ''), 'test-experiment'), 0))
-        GROUP BY entity_id) AS exposures
-     LEFT JOIN
-       (SELECT toTimeZone(events.timestamp, 'UTC') AS timestamp,
-               if(not(empty(events__override.distinct_id)), events__override.person_id, events.person_id) AS entity_id,
-               events.event AS event,
-               1 AS value
-        FROM events
-        LEFT OUTER JOIN
-          (SELECT tupleElement(argMax(tuple(person_distinct_id_overrides.person_id), person_distinct_id_overrides.version), 1) AS person_id,
-                  person_distinct_id_overrides.distinct_id AS distinct_id
-           FROM person_distinct_id_overrides
-           WHERE equals(person_distinct_id_overrides.team_id, 99999)
-           GROUP BY person_distinct_id_overrides.distinct_id
-<<<<<<< HEAD
-           HAVING ifNull(equals(tupleElement(argMax(tuple(person_distinct_id_overrides.is_deleted), person_distinct_id_overrides.version), 1), 0), 0) SETTINGS optimize_aggregation_in_order=1) AS events__override ON equals(events.distinct_id, events__override.distinct_id)
-        INNER JOIN
-          (SELECT if(not(empty(events__override.distinct_id)), events__override.person_id, events.person_id) AS entity_id,
-                  if(ifNull(greater(count(DISTINCT replaceRegexpAll(nullIf(nullIf(JSONExtractRaw(events.properties, '$feature_flag_response'), ''), 'null'), '^"|"$', '')), 1), 0), '$multiple', any(replaceRegexpAll(nullIf(nullIf(JSONExtractRaw(events.properties, '$feature_flag_response'), ''), 'null'), '^"|"$', ''))) AS variant,
-                  min(toTimeZone(events.timestamp, 'UTC')) AS first_exposure_time
-           FROM events
-           LEFT OUTER JOIN
-             (SELECT tupleElement(argMax(tuple(person_distinct_id_overrides.person_id), person_distinct_id_overrides.version), 1) AS person_id,
-                     person_distinct_id_overrides.distinct_id AS distinct_id
-              FROM person_distinct_id_overrides
-              WHERE equals(person_distinct_id_overrides.team_id, 99999)
-              GROUP BY person_distinct_id_overrides.distinct_id
-              HAVING ifNull(equals(tupleElement(argMax(tuple(person_distinct_id_overrides.is_deleted), person_distinct_id_overrides.version), 1), 0), 0) SETTINGS optimize_aggregation_in_order=1) AS events__override ON equals(events.distinct_id, events__override.distinct_id)
-           WHERE and(equals(events.team_id, 99999), greaterOrEquals(toTimeZone(events.timestamp, 'UTC'), toDateTime64('today', 6, 'UTC')), lessOrEquals(toTimeZone(events.timestamp, 'UTC'), toDateTime64('2020-01-15 12:00:00.000000', 6, 'UTC')), equals(events.event, '$feature_flag_called'), in(replaceRegexpAll(nullIf(nullIf(JSONExtractRaw(events.properties, '$feature_flag_response'), ''), 'null'), '^"|"$', ''), ['control', 'test']), ifNull(equals(replaceRegexpAll(nullIf(nullIf(JSONExtractRaw(events.properties, '$feature_flag'), ''), 'null'), '^"|"$', ''), 'test-experiment'), 0))
-           GROUP BY entity_id) AS exposure_data ON equals(if(not(empty(events__override.distinct_id)), events__override.person_id, events.person_id), exposure_data.entity_id)
-        WHERE and(equals(events.team_id, 99999), greaterOrEquals(toTimeZone(events.timestamp, 'UTC'), toDateTime64('today', 6, 'UTC')), greaterOrEquals(toTimeZone(events.timestamp, 'UTC'), exposure_data.first_exposure_time), lessOrEquals(toTimeZone(events.timestamp, 'UTC'), toDateTime64('2020-01-15 12:00:00.000000', 6, 'UTC')), and(1, ifNull(equals(replaceRegexpAll(nullIf(nullIf(JSONExtractRaw(events.properties, 'test_property'), ''), 'null'), '^"|"$', ''), 'test_value'), 0)))) AS metric_events ON equals(toString(exposures.entity_id), toString(metric_events.entity_id))
-=======
+          (SELECT argMax(person_distinct_id_overrides.person_id, person_distinct_id_overrides.version) AS person_id,
+                  person_distinct_id_overrides.distinct_id AS distinct_id
+           FROM person_distinct_id_overrides
+           WHERE equals(person_distinct_id_overrides.team_id, 99999)
+           GROUP BY person_distinct_id_overrides.distinct_id
+           HAVING ifNull(equals(argMax(person_distinct_id_overrides.is_deleted, person_distinct_id_overrides.version), 0), 0) SETTINGS optimize_aggregation_in_order=1) AS events__override ON equals(events.distinct_id, events__override.distinct_id)
+        WHERE and(equals(events.team_id, 99999), greaterOrEquals(toTimeZone(events.timestamp, 'UTC'), toDateTime64('today', 6, 'UTC')), lessOrEquals(toTimeZone(events.timestamp, 'UTC'), toDateTime64('explicit_redacted_timestamp', 6, 'UTC')), equals(events.event, '$feature_flag_called'), in(replaceRegexpAll(nullIf(nullIf(JSONExtractRaw(events.properties, '$feature_flag_response'), ''), 'null'), '^"|"$', ''), ['control', 'test']), ifNull(equals(replaceRegexpAll(nullIf(nullIf(JSONExtractRaw(events.properties, '$feature_flag'), ''), 'null'), '^"|"$', ''), 'test-experiment'), 0))
+        GROUP BY entity_id) AS exposures
+     LEFT JOIN
+       (SELECT toTimeZone(events.timestamp, 'UTC') AS timestamp,
+               if(not(empty(events__override.distinct_id)), events__override.person_id, events.person_id) AS entity_id,
+               events.event AS event,
+               1 AS value
+        FROM events
+        LEFT OUTER JOIN
+          (SELECT argMax(person_distinct_id_overrides.person_id, person_distinct_id_overrides.version) AS person_id,
+                  person_distinct_id_overrides.distinct_id AS distinct_id
+           FROM person_distinct_id_overrides
+           WHERE equals(person_distinct_id_overrides.team_id, 99999)
+           GROUP BY person_distinct_id_overrides.distinct_id
            HAVING ifNull(equals(argMax(person_distinct_id_overrides.is_deleted, person_distinct_id_overrides.version), 0), 0) SETTINGS optimize_aggregation_in_order=1) AS events__override ON equals(events.distinct_id, events__override.distinct_id)
         WHERE and(equals(events.team_id, 99999), greaterOrEquals(toTimeZone(events.timestamp, 'UTC'), toDateTime64('today', 6, 'UTC')), less(toTimeZone(events.timestamp, 'UTC'), toDateTime64('explicit_redacted_timestamp', 6, 'UTC')), and(1, ifNull(equals(replaceRegexpAll(nullIf(nullIf(JSONExtractRaw(events.properties, 'test_property'), ''), 'null'), '^"|"$', ''), 'test_value'), 0)))) AS metric_events ON and(equals(toString(exposures.entity_id), toString(metric_events.entity_id)), greaterOrEquals(metric_events.timestamp, exposures.first_exposure_time))
->>>>>>> 349d6926
      GROUP BY exposures.variant,
               exposures.entity_id) AS metric_events
   GROUP BY metric_events.variant
@@ -2582,47 +1965,28 @@
                argMin(events.`$session_id`, toTimeZone(events.timestamp, 'UTC')) AS exposure_session_id
         FROM events
         LEFT OUTER JOIN
-          (SELECT tupleElement(argMax(tuple(person_distinct_id_overrides.person_id), person_distinct_id_overrides.version), 1) AS person_id,
-                  person_distinct_id_overrides.distinct_id AS distinct_id
-           FROM person_distinct_id_overrides
-           WHERE equals(person_distinct_id_overrides.team_id, 99999)
-           GROUP BY person_distinct_id_overrides.distinct_id
-           HAVING ifNull(equals(tupleElement(argMax(tuple(person_distinct_id_overrides.is_deleted), person_distinct_id_overrides.version), 1), 0), 0) SETTINGS optimize_aggregation_in_order=1) AS events__override ON equals(events.distinct_id, events__override.distinct_id)
-        WHERE and(equals(events.team_id, 99999), greaterOrEquals(toTimeZone(events.timestamp, 'UTC'), toDateTime64('today', 6, 'UTC')), lessOrEquals(toTimeZone(events.timestamp, 'UTC'), toDateTime64('2020-01-05 12:00:00.000000', 6, 'UTC')), equals(events.event, '$feature_flag_called'), in(replaceRegexpAll(nullIf(nullIf(JSONExtractRaw(events.properties, '$feature_flag_response'), ''), 'null'), '^"|"$', ''), ['control', 'test']), ifNull(equals(replaceRegexpAll(nullIf(nullIf(JSONExtractRaw(events.properties, '$feature_flag'), ''), 'null'), '^"|"$', ''), 'test-experiment'), 0))
-        GROUP BY entity_id) AS exposures
-     LEFT JOIN
-       (SELECT toTimeZone(events.timestamp, 'UTC') AS timestamp,
-               if(not(empty(events__override.distinct_id)), events__override.person_id, events.person_id) AS entity_id,
-               events.event AS event,
-               1 AS value
-        FROM events
-        LEFT OUTER JOIN
-          (SELECT tupleElement(argMax(tuple(person_distinct_id_overrides.person_id), person_distinct_id_overrides.version), 1) AS person_id,
-                  person_distinct_id_overrides.distinct_id AS distinct_id
-           FROM person_distinct_id_overrides
-           WHERE equals(person_distinct_id_overrides.team_id, 99999)
-           GROUP BY person_distinct_id_overrides.distinct_id
-<<<<<<< HEAD
-           HAVING ifNull(equals(tupleElement(argMax(tuple(person_distinct_id_overrides.is_deleted), person_distinct_id_overrides.version), 1), 0), 0) SETTINGS optimize_aggregation_in_order=1) AS events__override ON equals(events.distinct_id, events__override.distinct_id)
-        INNER JOIN
-          (SELECT if(not(empty(events__override.distinct_id)), events__override.person_id, events.person_id) AS entity_id,
-                  if(ifNull(greater(count(DISTINCT replaceRegexpAll(nullIf(nullIf(JSONExtractRaw(events.properties, '$feature_flag_response'), ''), 'null'), '^"|"$', '')), 1), 0), '$multiple', any(replaceRegexpAll(nullIf(nullIf(JSONExtractRaw(events.properties, '$feature_flag_response'), ''), 'null'), '^"|"$', ''))) AS variant,
-                  min(toTimeZone(events.timestamp, 'UTC')) AS first_exposure_time
-           FROM events
-           LEFT OUTER JOIN
-             (SELECT tupleElement(argMax(tuple(person_distinct_id_overrides.person_id), person_distinct_id_overrides.version), 1) AS person_id,
-                     person_distinct_id_overrides.distinct_id AS distinct_id
-              FROM person_distinct_id_overrides
-              WHERE equals(person_distinct_id_overrides.team_id, 99999)
-              GROUP BY person_distinct_id_overrides.distinct_id
-              HAVING ifNull(equals(tupleElement(argMax(tuple(person_distinct_id_overrides.is_deleted), person_distinct_id_overrides.version), 1), 0), 0) SETTINGS optimize_aggregation_in_order=1) AS events__override ON equals(events.distinct_id, events__override.distinct_id)
-           WHERE and(equals(events.team_id, 99999), greaterOrEquals(toTimeZone(events.timestamp, 'UTC'), toDateTime64('today', 6, 'UTC')), lessOrEquals(toTimeZone(events.timestamp, 'UTC'), toDateTime64('2020-01-05 12:00:00.000000', 6, 'UTC')), equals(events.event, '$feature_flag_called'), in(replaceRegexpAll(nullIf(nullIf(JSONExtractRaw(events.properties, '$feature_flag_response'), ''), 'null'), '^"|"$', ''), ['control', 'test']), ifNull(equals(replaceRegexpAll(nullIf(nullIf(JSONExtractRaw(events.properties, '$feature_flag'), ''), 'null'), '^"|"$', ''), 'test-experiment'), 0))
-           GROUP BY entity_id) AS exposure_data ON equals(if(not(empty(events__override.distinct_id)), events__override.person_id, events.person_id), exposure_data.entity_id)
-        WHERE and(equals(events.team_id, 99999), greaterOrEquals(toTimeZone(events.timestamp, 'UTC'), toDateTime64('today', 6, 'UTC')), greaterOrEquals(toTimeZone(events.timestamp, 'UTC'), exposure_data.first_exposure_time), lessOrEquals(toTimeZone(events.timestamp, 'UTC'), toDateTime64('2020-01-05 12:00:00.000000', 6, 'UTC')), equals(events.event, 'purchase'))) AS metric_events ON equals(toString(exposures.entity_id), toString(metric_events.entity_id))
-=======
+          (SELECT argMax(person_distinct_id_overrides.person_id, person_distinct_id_overrides.version) AS person_id,
+                  person_distinct_id_overrides.distinct_id AS distinct_id
+           FROM person_distinct_id_overrides
+           WHERE equals(person_distinct_id_overrides.team_id, 99999)
+           GROUP BY person_distinct_id_overrides.distinct_id
+           HAVING ifNull(equals(argMax(person_distinct_id_overrides.is_deleted, person_distinct_id_overrides.version), 0), 0) SETTINGS optimize_aggregation_in_order=1) AS events__override ON equals(events.distinct_id, events__override.distinct_id)
+        WHERE and(equals(events.team_id, 99999), greaterOrEquals(toTimeZone(events.timestamp, 'UTC'), toDateTime64('today', 6, 'UTC')), lessOrEquals(toTimeZone(events.timestamp, 'UTC'), toDateTime64('explicit_redacted_timestamp', 6, 'UTC')), equals(events.event, '$feature_flag_called'), in(replaceRegexpAll(nullIf(nullIf(JSONExtractRaw(events.properties, '$feature_flag_response'), ''), 'null'), '^"|"$', ''), ['control', 'test']), ifNull(equals(replaceRegexpAll(nullIf(nullIf(JSONExtractRaw(events.properties, '$feature_flag'), ''), 'null'), '^"|"$', ''), 'test-experiment'), 0))
+        GROUP BY entity_id) AS exposures
+     LEFT JOIN
+       (SELECT toTimeZone(events.timestamp, 'UTC') AS timestamp,
+               if(not(empty(events__override.distinct_id)), events__override.person_id, events.person_id) AS entity_id,
+               events.event AS event,
+               1 AS value
+        FROM events
+        LEFT OUTER JOIN
+          (SELECT argMax(person_distinct_id_overrides.person_id, person_distinct_id_overrides.version) AS person_id,
+                  person_distinct_id_overrides.distinct_id AS distinct_id
+           FROM person_distinct_id_overrides
+           WHERE equals(person_distinct_id_overrides.team_id, 99999)
+           GROUP BY person_distinct_id_overrides.distinct_id
            HAVING ifNull(equals(argMax(person_distinct_id_overrides.is_deleted, person_distinct_id_overrides.version), 0), 0) SETTINGS optimize_aggregation_in_order=1) AS events__override ON equals(events.distinct_id, events__override.distinct_id)
         WHERE and(equals(events.team_id, 99999), greaterOrEquals(toTimeZone(events.timestamp, 'UTC'), toDateTime64('today', 6, 'UTC')), less(toTimeZone(events.timestamp, 'UTC'), toDateTime64('explicit_redacted_timestamp', 6, 'UTC')), equals(events.event, 'purchase'))) AS metric_events ON and(equals(toString(exposures.entity_id), toString(metric_events.entity_id)), greaterOrEquals(metric_events.timestamp, exposures.first_exposure_time))
->>>>>>> 349d6926
      GROUP BY exposures.variant,
               exposures.entity_id) AS metric_events
   GROUP BY metric_events.variant
@@ -2659,47 +2023,28 @@
                argMin(events.`$session_id`, toTimeZone(events.timestamp, 'UTC')) AS exposure_session_id
         FROM events
         LEFT OUTER JOIN
-          (SELECT tupleElement(argMax(tuple(person_distinct_id_overrides.person_id), person_distinct_id_overrides.version), 1) AS person_id,
-                  person_distinct_id_overrides.distinct_id AS distinct_id
-           FROM person_distinct_id_overrides
-           WHERE equals(person_distinct_id_overrides.team_id, 99999)
-           GROUP BY person_distinct_id_overrides.distinct_id
-           HAVING ifNull(equals(tupleElement(argMax(tuple(person_distinct_id_overrides.is_deleted), person_distinct_id_overrides.version), 1), 0), 0) SETTINGS optimize_aggregation_in_order=1) AS events__override ON equals(events.distinct_id, events__override.distinct_id)
-        WHERE and(equals(events.team_id, 99999), greaterOrEquals(toTimeZone(events.timestamp, 'UTC'), toDateTime64('today', 6, 'UTC')), lessOrEquals(toTimeZone(events.timestamp, 'UTC'), toDateTime64('2020-01-05 12:00:00.000000', 6, 'UTC')), equals(events.event, '$feature_flag_called'), in(replaceRegexpAll(nullIf(nullIf(JSONExtractRaw(events.properties, '$feature_flag_response'), ''), 'null'), '^"|"$', ''), ['control', 'test']), ifNull(equals(replaceRegexpAll(nullIf(nullIf(JSONExtractRaw(events.properties, '$feature_flag'), ''), 'null'), '^"|"$', ''), 'test-experiment'), 0))
-        GROUP BY entity_id) AS exposures
-     LEFT JOIN
-       (SELECT toTimeZone(events.timestamp, 'UTC') AS timestamp,
-               if(not(empty(events__override.distinct_id)), events__override.person_id, events.person_id) AS entity_id,
-               events.event AS event,
-               1 AS value
-        FROM events
-        LEFT OUTER JOIN
-          (SELECT tupleElement(argMax(tuple(person_distinct_id_overrides.person_id), person_distinct_id_overrides.version), 1) AS person_id,
-                  person_distinct_id_overrides.distinct_id AS distinct_id
-           FROM person_distinct_id_overrides
-           WHERE equals(person_distinct_id_overrides.team_id, 99999)
-           GROUP BY person_distinct_id_overrides.distinct_id
-<<<<<<< HEAD
-           HAVING ifNull(equals(tupleElement(argMax(tuple(person_distinct_id_overrides.is_deleted), person_distinct_id_overrides.version), 1), 0), 0) SETTINGS optimize_aggregation_in_order=1) AS events__override ON equals(events.distinct_id, events__override.distinct_id)
-        INNER JOIN
-          (SELECT if(not(empty(events__override.distinct_id)), events__override.person_id, events.person_id) AS entity_id,
-                  if(ifNull(greater(count(DISTINCT replaceRegexpAll(nullIf(nullIf(JSONExtractRaw(events.properties, '$feature_flag_response'), ''), 'null'), '^"|"$', '')), 1), 0), '$multiple', any(replaceRegexpAll(nullIf(nullIf(JSONExtractRaw(events.properties, '$feature_flag_response'), ''), 'null'), '^"|"$', ''))) AS variant,
-                  min(toTimeZone(events.timestamp, 'UTC')) AS first_exposure_time
-           FROM events
-           LEFT OUTER JOIN
-             (SELECT tupleElement(argMax(tuple(person_distinct_id_overrides.person_id), person_distinct_id_overrides.version), 1) AS person_id,
-                     person_distinct_id_overrides.distinct_id AS distinct_id
-              FROM person_distinct_id_overrides
-              WHERE equals(person_distinct_id_overrides.team_id, 99999)
-              GROUP BY person_distinct_id_overrides.distinct_id
-              HAVING ifNull(equals(tupleElement(argMax(tuple(person_distinct_id_overrides.is_deleted), person_distinct_id_overrides.version), 1), 0), 0) SETTINGS optimize_aggregation_in_order=1) AS events__override ON equals(events.distinct_id, events__override.distinct_id)
-           WHERE and(equals(events.team_id, 99999), greaterOrEquals(toTimeZone(events.timestamp, 'UTC'), toDateTime64('today', 6, 'UTC')), lessOrEquals(toTimeZone(events.timestamp, 'UTC'), toDateTime64('2020-01-05 12:00:00.000000', 6, 'UTC')), equals(events.event, '$feature_flag_called'), in(replaceRegexpAll(nullIf(nullIf(JSONExtractRaw(events.properties, '$feature_flag_response'), ''), 'null'), '^"|"$', ''), ['control', 'test']), ifNull(equals(replaceRegexpAll(nullIf(nullIf(JSONExtractRaw(events.properties, '$feature_flag'), ''), 'null'), '^"|"$', ''), 'test-experiment'), 0))
-           GROUP BY entity_id) AS exposure_data ON equals(if(not(empty(events__override.distinct_id)), events__override.person_id, events.person_id), exposure_data.entity_id)
-        WHERE and(equals(events.team_id, 99999), greaterOrEquals(toTimeZone(events.timestamp, 'UTC'), toDateTime64('today', 6, 'UTC')), greaterOrEquals(toTimeZone(events.timestamp, 'UTC'), exposure_data.first_exposure_time), less(toTimeZone(events.timestamp, 'UTC'), plus(exposure_data.first_exposure_time, toIntervalSecond(86400))), equals(events.event, 'purchase'))) AS metric_events ON equals(toString(exposures.entity_id), toString(metric_events.entity_id))
-=======
+          (SELECT argMax(person_distinct_id_overrides.person_id, person_distinct_id_overrides.version) AS person_id,
+                  person_distinct_id_overrides.distinct_id AS distinct_id
+           FROM person_distinct_id_overrides
+           WHERE equals(person_distinct_id_overrides.team_id, 99999)
+           GROUP BY person_distinct_id_overrides.distinct_id
+           HAVING ifNull(equals(argMax(person_distinct_id_overrides.is_deleted, person_distinct_id_overrides.version), 0), 0) SETTINGS optimize_aggregation_in_order=1) AS events__override ON equals(events.distinct_id, events__override.distinct_id)
+        WHERE and(equals(events.team_id, 99999), greaterOrEquals(toTimeZone(events.timestamp, 'UTC'), toDateTime64('today', 6, 'UTC')), lessOrEquals(toTimeZone(events.timestamp, 'UTC'), toDateTime64('explicit_redacted_timestamp', 6, 'UTC')), equals(events.event, '$feature_flag_called'), in(replaceRegexpAll(nullIf(nullIf(JSONExtractRaw(events.properties, '$feature_flag_response'), ''), 'null'), '^"|"$', ''), ['control', 'test']), ifNull(equals(replaceRegexpAll(nullIf(nullIf(JSONExtractRaw(events.properties, '$feature_flag'), ''), 'null'), '^"|"$', ''), 'test-experiment'), 0))
+        GROUP BY entity_id) AS exposures
+     LEFT JOIN
+       (SELECT toTimeZone(events.timestamp, 'UTC') AS timestamp,
+               if(not(empty(events__override.distinct_id)), events__override.person_id, events.person_id) AS entity_id,
+               events.event AS event,
+               1 AS value
+        FROM events
+        LEFT OUTER JOIN
+          (SELECT argMax(person_distinct_id_overrides.person_id, person_distinct_id_overrides.version) AS person_id,
+                  person_distinct_id_overrides.distinct_id AS distinct_id
+           FROM person_distinct_id_overrides
+           WHERE equals(person_distinct_id_overrides.team_id, 99999)
+           GROUP BY person_distinct_id_overrides.distinct_id
            HAVING ifNull(equals(argMax(person_distinct_id_overrides.is_deleted, person_distinct_id_overrides.version), 0), 0) SETTINGS optimize_aggregation_in_order=1) AS events__override ON equals(events.distinct_id, events__override.distinct_id)
         WHERE and(equals(events.team_id, 99999), greaterOrEquals(toTimeZone(events.timestamp, 'UTC'), toDateTime64('today', 6, 'UTC')), less(toTimeZone(events.timestamp, 'UTC'), plus(toDateTime64('explicit_redacted_timestamp', 6, 'UTC'), toIntervalSecond(86400))), equals(events.event, 'purchase'))) AS metric_events ON and(equals(toString(exposures.entity_id), toString(metric_events.entity_id)), greaterOrEquals(metric_events.timestamp, exposures.first_exposure_time), less(metric_events.timestamp, plus(exposures.first_exposure_time, toIntervalSecond(86400))))
->>>>>>> 349d6926
      GROUP BY exposures.variant,
               exposures.entity_id) AS metric_events
   GROUP BY metric_events.variant
@@ -2736,47 +2081,28 @@
                argMin(events.`$session_id`, toTimeZone(events.timestamp, 'UTC')) AS exposure_session_id
         FROM events
         LEFT OUTER JOIN
-          (SELECT tupleElement(argMax(tuple(person_distinct_id_overrides.person_id), person_distinct_id_overrides.version), 1) AS person_id,
-                  person_distinct_id_overrides.distinct_id AS distinct_id
-           FROM person_distinct_id_overrides
-           WHERE equals(person_distinct_id_overrides.team_id, 99999)
-           GROUP BY person_distinct_id_overrides.distinct_id
-           HAVING ifNull(equals(tupleElement(argMax(tuple(person_distinct_id_overrides.is_deleted), person_distinct_id_overrides.version), 1), 0), 0) SETTINGS optimize_aggregation_in_order=1) AS events__override ON equals(events.distinct_id, events__override.distinct_id)
-        WHERE and(equals(events.team_id, 99999), greaterOrEquals(toTimeZone(events.timestamp, 'UTC'), toDateTime64('today', 6, 'UTC')), lessOrEquals(toTimeZone(events.timestamp, 'UTC'), toDateTime64('2020-01-05 12:00:00.000000', 6, 'UTC')), equals(events.event, '$feature_flag_called'), in(replaceRegexpAll(nullIf(nullIf(JSONExtractRaw(events.properties, '$feature_flag_response'), ''), 'null'), '^"|"$', ''), ['control', 'test']), ifNull(equals(replaceRegexpAll(nullIf(nullIf(JSONExtractRaw(events.properties, '$feature_flag'), ''), 'null'), '^"|"$', ''), 'test-experiment'), 0))
-        GROUP BY entity_id) AS exposures
-     LEFT JOIN
-       (SELECT toTimeZone(events.timestamp, 'UTC') AS timestamp,
-               if(not(empty(events__override.distinct_id)), events__override.person_id, events.person_id) AS entity_id,
-               events.event AS event,
-               1 AS value
-        FROM events
-        LEFT OUTER JOIN
-          (SELECT tupleElement(argMax(tuple(person_distinct_id_overrides.person_id), person_distinct_id_overrides.version), 1) AS person_id,
-                  person_distinct_id_overrides.distinct_id AS distinct_id
-           FROM person_distinct_id_overrides
-           WHERE equals(person_distinct_id_overrides.team_id, 99999)
-           GROUP BY person_distinct_id_overrides.distinct_id
-<<<<<<< HEAD
-           HAVING ifNull(equals(tupleElement(argMax(tuple(person_distinct_id_overrides.is_deleted), person_distinct_id_overrides.version), 1), 0), 0) SETTINGS optimize_aggregation_in_order=1) AS events__override ON equals(events.distinct_id, events__override.distinct_id)
-        INNER JOIN
-          (SELECT if(not(empty(events__override.distinct_id)), events__override.person_id, events.person_id) AS entity_id,
-                  if(ifNull(greater(count(DISTINCT replaceRegexpAll(nullIf(nullIf(JSONExtractRaw(events.properties, '$feature_flag_response'), ''), 'null'), '^"|"$', '')), 1), 0), '$multiple', any(replaceRegexpAll(nullIf(nullIf(JSONExtractRaw(events.properties, '$feature_flag_response'), ''), 'null'), '^"|"$', ''))) AS variant,
-                  min(toTimeZone(events.timestamp, 'UTC')) AS first_exposure_time
-           FROM events
-           LEFT OUTER JOIN
-             (SELECT tupleElement(argMax(tuple(person_distinct_id_overrides.person_id), person_distinct_id_overrides.version), 1) AS person_id,
-                     person_distinct_id_overrides.distinct_id AS distinct_id
-              FROM person_distinct_id_overrides
-              WHERE equals(person_distinct_id_overrides.team_id, 99999)
-              GROUP BY person_distinct_id_overrides.distinct_id
-              HAVING ifNull(equals(tupleElement(argMax(tuple(person_distinct_id_overrides.is_deleted), person_distinct_id_overrides.version), 1), 0), 0) SETTINGS optimize_aggregation_in_order=1) AS events__override ON equals(events.distinct_id, events__override.distinct_id)
-           WHERE and(equals(events.team_id, 99999), greaterOrEquals(toTimeZone(events.timestamp, 'UTC'), toDateTime64('today', 6, 'UTC')), lessOrEquals(toTimeZone(events.timestamp, 'UTC'), toDateTime64('2020-01-05 12:00:00.000000', 6, 'UTC')), equals(events.event, '$feature_flag_called'), in(replaceRegexpAll(nullIf(nullIf(JSONExtractRaw(events.properties, '$feature_flag_response'), ''), 'null'), '^"|"$', ''), ['control', 'test']), ifNull(equals(replaceRegexpAll(nullIf(nullIf(JSONExtractRaw(events.properties, '$feature_flag'), ''), 'null'), '^"|"$', ''), 'test-experiment'), 0))
-           GROUP BY entity_id) AS exposure_data ON equals(if(not(empty(events__override.distinct_id)), events__override.person_id, events.person_id), exposure_data.entity_id)
-        WHERE and(equals(events.team_id, 99999), greaterOrEquals(toTimeZone(events.timestamp, 'UTC'), toDateTime64('today', 6, 'UTC')), greaterOrEquals(toTimeZone(events.timestamp, 'UTC'), exposure_data.first_exposure_time), less(toTimeZone(events.timestamp, 'UTC'), plus(exposure_data.first_exposure_time, toIntervalSecond(172800))), equals(events.event, 'purchase'))) AS metric_events ON equals(toString(exposures.entity_id), toString(metric_events.entity_id))
-=======
+          (SELECT argMax(person_distinct_id_overrides.person_id, person_distinct_id_overrides.version) AS person_id,
+                  person_distinct_id_overrides.distinct_id AS distinct_id
+           FROM person_distinct_id_overrides
+           WHERE equals(person_distinct_id_overrides.team_id, 99999)
+           GROUP BY person_distinct_id_overrides.distinct_id
+           HAVING ifNull(equals(argMax(person_distinct_id_overrides.is_deleted, person_distinct_id_overrides.version), 0), 0) SETTINGS optimize_aggregation_in_order=1) AS events__override ON equals(events.distinct_id, events__override.distinct_id)
+        WHERE and(equals(events.team_id, 99999), greaterOrEquals(toTimeZone(events.timestamp, 'UTC'), toDateTime64('today', 6, 'UTC')), lessOrEquals(toTimeZone(events.timestamp, 'UTC'), toDateTime64('explicit_redacted_timestamp', 6, 'UTC')), equals(events.event, '$feature_flag_called'), in(replaceRegexpAll(nullIf(nullIf(JSONExtractRaw(events.properties, '$feature_flag_response'), ''), 'null'), '^"|"$', ''), ['control', 'test']), ifNull(equals(replaceRegexpAll(nullIf(nullIf(JSONExtractRaw(events.properties, '$feature_flag'), ''), 'null'), '^"|"$', ''), 'test-experiment'), 0))
+        GROUP BY entity_id) AS exposures
+     LEFT JOIN
+       (SELECT toTimeZone(events.timestamp, 'UTC') AS timestamp,
+               if(not(empty(events__override.distinct_id)), events__override.person_id, events.person_id) AS entity_id,
+               events.event AS event,
+               1 AS value
+        FROM events
+        LEFT OUTER JOIN
+          (SELECT argMax(person_distinct_id_overrides.person_id, person_distinct_id_overrides.version) AS person_id,
+                  person_distinct_id_overrides.distinct_id AS distinct_id
+           FROM person_distinct_id_overrides
+           WHERE equals(person_distinct_id_overrides.team_id, 99999)
+           GROUP BY person_distinct_id_overrides.distinct_id
            HAVING ifNull(equals(argMax(person_distinct_id_overrides.is_deleted, person_distinct_id_overrides.version), 0), 0) SETTINGS optimize_aggregation_in_order=1) AS events__override ON equals(events.distinct_id, events__override.distinct_id)
         WHERE and(equals(events.team_id, 99999), greaterOrEquals(toTimeZone(events.timestamp, 'UTC'), toDateTime64('today', 6, 'UTC')), less(toTimeZone(events.timestamp, 'UTC'), plus(toDateTime64('explicit_redacted_timestamp', 6, 'UTC'), toIntervalSecond(172800))), equals(events.event, 'purchase'))) AS metric_events ON and(equals(toString(exposures.entity_id), toString(metric_events.entity_id)), greaterOrEquals(metric_events.timestamp, exposures.first_exposure_time), less(metric_events.timestamp, plus(exposures.first_exposure_time, toIntervalSecond(172800))))
->>>>>>> 349d6926
      GROUP BY exposures.variant,
               exposures.entity_id) AS metric_events
   GROUP BY metric_events.variant
@@ -2813,47 +2139,28 @@
                argMin(events.`$session_id`, toTimeZone(events.timestamp, 'UTC')) AS exposure_session_id
         FROM events
         LEFT OUTER JOIN
-          (SELECT tupleElement(argMax(tuple(person_distinct_id_overrides.person_id), person_distinct_id_overrides.version), 1) AS person_id,
-                  person_distinct_id_overrides.distinct_id AS distinct_id
-           FROM person_distinct_id_overrides
-           WHERE equals(person_distinct_id_overrides.team_id, 99999)
-           GROUP BY person_distinct_id_overrides.distinct_id
-           HAVING ifNull(equals(tupleElement(argMax(tuple(person_distinct_id_overrides.is_deleted), person_distinct_id_overrides.version), 1), 0), 0) SETTINGS optimize_aggregation_in_order=1) AS events__override ON equals(events.distinct_id, events__override.distinct_id)
-        WHERE and(equals(events.team_id, 99999), greaterOrEquals(toTimeZone(events.timestamp, 'UTC'), toDateTime64('today', 6, 'UTC')), lessOrEquals(toTimeZone(events.timestamp, 'UTC'), toDateTime64('2020-01-05 12:00:00.000000', 6, 'UTC')), equals(events.event, '$feature_flag_called'), in(replaceRegexpAll(nullIf(nullIf(JSONExtractRaw(events.properties, '$feature_flag_response'), ''), 'null'), '^"|"$', ''), ['control', 'test']), ifNull(equals(replaceRegexpAll(nullIf(nullIf(JSONExtractRaw(events.properties, '$feature_flag'), ''), 'null'), '^"|"$', ''), 'test-experiment'), 0))
-        GROUP BY entity_id) AS exposures
-     LEFT JOIN
-       (SELECT toTimeZone(events.timestamp, 'UTC') AS timestamp,
-               if(not(empty(events__override.distinct_id)), events__override.person_id, events.person_id) AS entity_id,
-               events.event AS event,
-               1 AS value
-        FROM events
-        LEFT OUTER JOIN
-          (SELECT tupleElement(argMax(tuple(person_distinct_id_overrides.person_id), person_distinct_id_overrides.version), 1) AS person_id,
-                  person_distinct_id_overrides.distinct_id AS distinct_id
-           FROM person_distinct_id_overrides
-           WHERE equals(person_distinct_id_overrides.team_id, 99999)
-           GROUP BY person_distinct_id_overrides.distinct_id
-<<<<<<< HEAD
-           HAVING ifNull(equals(tupleElement(argMax(tuple(person_distinct_id_overrides.is_deleted), person_distinct_id_overrides.version), 1), 0), 0) SETTINGS optimize_aggregation_in_order=1) AS events__override ON equals(events.distinct_id, events__override.distinct_id)
-        INNER JOIN
-          (SELECT if(not(empty(events__override.distinct_id)), events__override.person_id, events.person_id) AS entity_id,
-                  if(ifNull(greater(count(DISTINCT replaceRegexpAll(nullIf(nullIf(JSONExtractRaw(events.properties, '$feature_flag_response'), ''), 'null'), '^"|"$', '')), 1), 0), '$multiple', any(replaceRegexpAll(nullIf(nullIf(JSONExtractRaw(events.properties, '$feature_flag_response'), ''), 'null'), '^"|"$', ''))) AS variant,
-                  min(toTimeZone(events.timestamp, 'UTC')) AS first_exposure_time
-           FROM events
-           LEFT OUTER JOIN
-             (SELECT tupleElement(argMax(tuple(person_distinct_id_overrides.person_id), person_distinct_id_overrides.version), 1) AS person_id,
-                     person_distinct_id_overrides.distinct_id AS distinct_id
-              FROM person_distinct_id_overrides
-              WHERE equals(person_distinct_id_overrides.team_id, 99999)
-              GROUP BY person_distinct_id_overrides.distinct_id
-              HAVING ifNull(equals(tupleElement(argMax(tuple(person_distinct_id_overrides.is_deleted), person_distinct_id_overrides.version), 1), 0), 0) SETTINGS optimize_aggregation_in_order=1) AS events__override ON equals(events.distinct_id, events__override.distinct_id)
-           WHERE and(equals(events.team_id, 99999), greaterOrEquals(toTimeZone(events.timestamp, 'UTC'), toDateTime64('today', 6, 'UTC')), lessOrEquals(toTimeZone(events.timestamp, 'UTC'), toDateTime64('2020-01-05 12:00:00.000000', 6, 'UTC')), equals(events.event, '$feature_flag_called'), in(replaceRegexpAll(nullIf(nullIf(JSONExtractRaw(events.properties, '$feature_flag_response'), ''), 'null'), '^"|"$', ''), ['control', 'test']), ifNull(equals(replaceRegexpAll(nullIf(nullIf(JSONExtractRaw(events.properties, '$feature_flag'), ''), 'null'), '^"|"$', ''), 'test-experiment'), 0))
-           GROUP BY entity_id) AS exposure_data ON equals(if(not(empty(events__override.distinct_id)), events__override.person_id, events.person_id), exposure_data.entity_id)
-        WHERE and(equals(events.team_id, 99999), greaterOrEquals(toTimeZone(events.timestamp, 'UTC'), toDateTime64('today', 6, 'UTC')), greaterOrEquals(toTimeZone(events.timestamp, 'UTC'), exposure_data.first_exposure_time), less(toTimeZone(events.timestamp, 'UTC'), plus(exposure_data.first_exposure_time, toIntervalSecond(259200))), equals(events.event, 'purchase'))) AS metric_events ON equals(toString(exposures.entity_id), toString(metric_events.entity_id))
-=======
+          (SELECT argMax(person_distinct_id_overrides.person_id, person_distinct_id_overrides.version) AS person_id,
+                  person_distinct_id_overrides.distinct_id AS distinct_id
+           FROM person_distinct_id_overrides
+           WHERE equals(person_distinct_id_overrides.team_id, 99999)
+           GROUP BY person_distinct_id_overrides.distinct_id
+           HAVING ifNull(equals(argMax(person_distinct_id_overrides.is_deleted, person_distinct_id_overrides.version), 0), 0) SETTINGS optimize_aggregation_in_order=1) AS events__override ON equals(events.distinct_id, events__override.distinct_id)
+        WHERE and(equals(events.team_id, 99999), greaterOrEquals(toTimeZone(events.timestamp, 'UTC'), toDateTime64('today', 6, 'UTC')), lessOrEquals(toTimeZone(events.timestamp, 'UTC'), toDateTime64('explicit_redacted_timestamp', 6, 'UTC')), equals(events.event, '$feature_flag_called'), in(replaceRegexpAll(nullIf(nullIf(JSONExtractRaw(events.properties, '$feature_flag_response'), ''), 'null'), '^"|"$', ''), ['control', 'test']), ifNull(equals(replaceRegexpAll(nullIf(nullIf(JSONExtractRaw(events.properties, '$feature_flag'), ''), 'null'), '^"|"$', ''), 'test-experiment'), 0))
+        GROUP BY entity_id) AS exposures
+     LEFT JOIN
+       (SELECT toTimeZone(events.timestamp, 'UTC') AS timestamp,
+               if(not(empty(events__override.distinct_id)), events__override.person_id, events.person_id) AS entity_id,
+               events.event AS event,
+               1 AS value
+        FROM events
+        LEFT OUTER JOIN
+          (SELECT argMax(person_distinct_id_overrides.person_id, person_distinct_id_overrides.version) AS person_id,
+                  person_distinct_id_overrides.distinct_id AS distinct_id
+           FROM person_distinct_id_overrides
+           WHERE equals(person_distinct_id_overrides.team_id, 99999)
+           GROUP BY person_distinct_id_overrides.distinct_id
            HAVING ifNull(equals(argMax(person_distinct_id_overrides.is_deleted, person_distinct_id_overrides.version), 0), 0) SETTINGS optimize_aggregation_in_order=1) AS events__override ON equals(events.distinct_id, events__override.distinct_id)
         WHERE and(equals(events.team_id, 99999), greaterOrEquals(toTimeZone(events.timestamp, 'UTC'), toDateTime64('today', 6, 'UTC')), less(toTimeZone(events.timestamp, 'UTC'), plus(toDateTime64('explicit_redacted_timestamp', 6, 'UTC'), toIntervalSecond(259200))), equals(events.event, 'purchase'))) AS metric_events ON and(equals(toString(exposures.entity_id), toString(metric_events.entity_id)), greaterOrEquals(metric_events.timestamp, exposures.first_exposure_time), less(metric_events.timestamp, plus(exposures.first_exposure_time, toIntervalSecond(259200))))
->>>>>>> 349d6926
      GROUP BY exposures.variant,
               exposures.entity_id) AS metric_events
   GROUP BY metric_events.variant
@@ -2934,13 +2241,13 @@
                argMin(events.`$session_id`, toTimeZone(events.timestamp, 'UTC')) AS exposure_session_id
         FROM events
         LEFT OUTER JOIN
-          (SELECT tupleElement(argMax(tuple(person_distinct_id_overrides.person_id), person_distinct_id_overrides.version), 1) AS person_id,
-                  person_distinct_id_overrides.distinct_id AS distinct_id
-           FROM person_distinct_id_overrides
-           WHERE equals(person_distinct_id_overrides.team_id, 99999)
-           GROUP BY person_distinct_id_overrides.distinct_id
-           HAVING ifNull(equals(tupleElement(argMax(tuple(person_distinct_id_overrides.is_deleted), person_distinct_id_overrides.version), 1), 0), 0) SETTINGS optimize_aggregation_in_order=1) AS events__override ON equals(events.distinct_id, events__override.distinct_id)
-        WHERE and(equals(events.team_id, 99999), greaterOrEquals(toTimeZone(events.timestamp, 'UTC'), toDateTime64('today', 6, 'UTC')), lessOrEquals(toTimeZone(events.timestamp, 'UTC'), toDateTime64('2020-01-10 00:00:00.000000', 6, 'UTC')), equals(events.event, '$feature_flag_called'), in(replaceRegexpAll(nullIf(nullIf(JSONExtractRaw(events.properties, '$feature_flag_response'), ''), 'null'), '^"|"$', ''), ['control', 'test']), ifNull(equals(replaceRegexpAll(nullIf(nullIf(JSONExtractRaw(events.properties, '$feature_flag'), ''), 'null'), '^"|"$', ''), 'test-experiment'), 0))
+          (SELECT argMax(person_distinct_id_overrides.person_id, person_distinct_id_overrides.version) AS person_id,
+                  person_distinct_id_overrides.distinct_id AS distinct_id
+           FROM person_distinct_id_overrides
+           WHERE equals(person_distinct_id_overrides.team_id, 99999)
+           GROUP BY person_distinct_id_overrides.distinct_id
+           HAVING ifNull(equals(argMax(person_distinct_id_overrides.is_deleted, person_distinct_id_overrides.version), 0), 0) SETTINGS optimize_aggregation_in_order=1) AS events__override ON equals(events.distinct_id, events__override.distinct_id)
+        WHERE and(equals(events.team_id, 99999), greaterOrEquals(toTimeZone(events.timestamp, 'UTC'), toDateTime64('today', 6, 'UTC')), lessOrEquals(toTimeZone(events.timestamp, 'UTC'), toDateTime64('explicit_redacted_timestamp', 6, 'UTC')), equals(events.event, '$feature_flag_called'), in(replaceRegexpAll(nullIf(nullIf(JSONExtractRaw(events.properties, '$feature_flag_response'), ''), 'null'), '^"|"$', ''), ['control', 'test']), ifNull(equals(replaceRegexpAll(nullIf(nullIf(JSONExtractRaw(events.properties, '$feature_flag'), ''), 'null'), '^"|"$', ''), 'test-experiment'), 0))
         GROUP BY entity_id) AS exposures
      LEFT JOIN
        (SELECT toTimeZone(events.timestamp, 'UTC') AS timestamp,
@@ -2949,32 +2256,13 @@
                if(not(empty(events__override.distinct_id)), events__override.person_id, events.person_id) AS value
         FROM events
         LEFT OUTER JOIN
-          (SELECT tupleElement(argMax(tuple(person_distinct_id_overrides.person_id), person_distinct_id_overrides.version), 1) AS person_id,
-                  person_distinct_id_overrides.distinct_id AS distinct_id
-           FROM person_distinct_id_overrides
-           WHERE equals(person_distinct_id_overrides.team_id, 99999)
-           GROUP BY person_distinct_id_overrides.distinct_id
-<<<<<<< HEAD
-           HAVING ifNull(equals(tupleElement(argMax(tuple(person_distinct_id_overrides.is_deleted), person_distinct_id_overrides.version), 1), 0), 0) SETTINGS optimize_aggregation_in_order=1) AS events__override ON equals(events.distinct_id, events__override.distinct_id)
-        INNER JOIN
-          (SELECT if(not(empty(events__override.distinct_id)), events__override.person_id, events.person_id) AS entity_id,
-                  if(ifNull(greater(count(DISTINCT replaceRegexpAll(nullIf(nullIf(JSONExtractRaw(events.properties, '$feature_flag_response'), ''), 'null'), '^"|"$', '')), 1), 0), '$multiple', any(replaceRegexpAll(nullIf(nullIf(JSONExtractRaw(events.properties, '$feature_flag_response'), ''), 'null'), '^"|"$', ''))) AS variant,
-                  min(toTimeZone(events.timestamp, 'UTC')) AS first_exposure_time
-           FROM events
-           LEFT OUTER JOIN
-             (SELECT tupleElement(argMax(tuple(person_distinct_id_overrides.person_id), person_distinct_id_overrides.version), 1) AS person_id,
-                     person_distinct_id_overrides.distinct_id AS distinct_id
-              FROM person_distinct_id_overrides
-              WHERE equals(person_distinct_id_overrides.team_id, 99999)
-              GROUP BY person_distinct_id_overrides.distinct_id
-              HAVING ifNull(equals(tupleElement(argMax(tuple(person_distinct_id_overrides.is_deleted), person_distinct_id_overrides.version), 1), 0), 0) SETTINGS optimize_aggregation_in_order=1) AS events__override ON equals(events.distinct_id, events__override.distinct_id)
-           WHERE and(equals(events.team_id, 99999), greaterOrEquals(toTimeZone(events.timestamp, 'UTC'), toDateTime64('today', 6, 'UTC')), lessOrEquals(toTimeZone(events.timestamp, 'UTC'), toDateTime64('2020-01-10 00:00:00.000000', 6, 'UTC')), equals(events.event, '$feature_flag_called'), in(replaceRegexpAll(nullIf(nullIf(JSONExtractRaw(events.properties, '$feature_flag_response'), ''), 'null'), '^"|"$', ''), ['control', 'test']), ifNull(equals(replaceRegexpAll(nullIf(nullIf(JSONExtractRaw(events.properties, '$feature_flag'), ''), 'null'), '^"|"$', ''), 'test-experiment'), 0))
-           GROUP BY entity_id) AS exposure_data ON equals(if(not(empty(events__override.distinct_id)), events__override.person_id, events.person_id), exposure_data.entity_id)
-        WHERE and(equals(events.team_id, 99999), greaterOrEquals(toTimeZone(events.timestamp, 'UTC'), toDateTime64('today', 6, 'UTC')), greaterOrEquals(toTimeZone(events.timestamp, 'UTC'), exposure_data.first_exposure_time), lessOrEquals(toTimeZone(events.timestamp, 'UTC'), toDateTime64('2020-01-10 00:00:00.000000', 6, 'UTC')), equals(events.event, 'purchase'))) AS metric_events ON equals(toString(exposures.entity_id), toString(metric_events.entity_id))
-=======
+          (SELECT argMax(person_distinct_id_overrides.person_id, person_distinct_id_overrides.version) AS person_id,
+                  person_distinct_id_overrides.distinct_id AS distinct_id
+           FROM person_distinct_id_overrides
+           WHERE equals(person_distinct_id_overrides.team_id, 99999)
+           GROUP BY person_distinct_id_overrides.distinct_id
            HAVING ifNull(equals(argMax(person_distinct_id_overrides.is_deleted, person_distinct_id_overrides.version), 0), 0) SETTINGS optimize_aggregation_in_order=1) AS events__override ON equals(events.distinct_id, events__override.distinct_id)
         WHERE and(equals(events.team_id, 99999), greaterOrEquals(toTimeZone(events.timestamp, 'UTC'), toDateTime64('today', 6, 'UTC')), less(toTimeZone(events.timestamp, 'UTC'), toDateTime64('explicit_redacted_timestamp', 6, 'UTC')), equals(events.event, 'purchase'))) AS metric_events ON and(equals(toString(exposures.entity_id), toString(metric_events.entity_id)), greaterOrEquals(metric_events.timestamp, exposures.first_exposure_time))
->>>>>>> 349d6926
      GROUP BY exposures.variant,
               exposures.entity_id) AS metric_events
   GROUP BY metric_events.variant
@@ -3011,47 +2299,28 @@
                argMin(events.`$session_id`, toTimeZone(events.timestamp, 'UTC')) AS exposure_session_id
         FROM events
         LEFT OUTER JOIN
-          (SELECT tupleElement(argMax(tuple(person_distinct_id_overrides.person_id), person_distinct_id_overrides.version), 1) AS person_id,
-                  person_distinct_id_overrides.distinct_id AS distinct_id
-           FROM person_distinct_id_overrides
-           WHERE equals(person_distinct_id_overrides.team_id, 99999)
-           GROUP BY person_distinct_id_overrides.distinct_id
-           HAVING ifNull(equals(tupleElement(argMax(tuple(person_distinct_id_overrides.is_deleted), person_distinct_id_overrides.version), 1), 0), 0) SETTINGS optimize_aggregation_in_order=1) AS events__override ON equals(events.distinct_id, events__override.distinct_id)
-        WHERE and(equals(events.team_id, 99999), greaterOrEquals(toTimeZone(events.timestamp, 'UTC'), toDateTime64('today', 6, 'UTC')), lessOrEquals(toTimeZone(events.timestamp, 'UTC'), toDateTime64('2020-02-01 12:00:00.000000', 6, 'UTC')), equals(events.event, '$feature_flag_called'), in(replaceRegexpAll(nullIf(nullIf(JSONExtractRaw(events.properties, '$feature_flag_response'), ''), 'null'), '^"|"$', ''), ['control', 'test']), ifNull(equals(replaceRegexpAll(nullIf(nullIf(JSONExtractRaw(events.properties, '$feature_flag'), ''), 'null'), '^"|"$', ''), 'test-experiment'), 0))
-        GROUP BY entity_id) AS exposures
-     LEFT JOIN
-       (SELECT toTimeZone(events.timestamp, 'UTC') AS timestamp,
-               if(not(empty(events__override.distinct_id)), events__override.person_id, events.person_id) AS entity_id,
-               events.event AS event,
-               1 AS value
-        FROM events
-        LEFT OUTER JOIN
-          (SELECT tupleElement(argMax(tuple(person_distinct_id_overrides.person_id), person_distinct_id_overrides.version), 1) AS person_id,
-                  person_distinct_id_overrides.distinct_id AS distinct_id
-           FROM person_distinct_id_overrides
-           WHERE equals(person_distinct_id_overrides.team_id, 99999)
-           GROUP BY person_distinct_id_overrides.distinct_id
-<<<<<<< HEAD
-           HAVING ifNull(equals(tupleElement(argMax(tuple(person_distinct_id_overrides.is_deleted), person_distinct_id_overrides.version), 1), 0), 0) SETTINGS optimize_aggregation_in_order=1) AS events__override ON equals(events.distinct_id, events__override.distinct_id)
-        INNER JOIN
-          (SELECT if(not(empty(events__override.distinct_id)), events__override.person_id, events.person_id) AS entity_id,
-                  if(ifNull(greater(count(DISTINCT replaceRegexpAll(nullIf(nullIf(JSONExtractRaw(events.properties, '$feature_flag_response'), ''), 'null'), '^"|"$', '')), 1), 0), '$multiple', any(replaceRegexpAll(nullIf(nullIf(JSONExtractRaw(events.properties, '$feature_flag_response'), ''), 'null'), '^"|"$', ''))) AS variant,
-                  min(toTimeZone(events.timestamp, 'UTC')) AS first_exposure_time
-           FROM events
-           LEFT OUTER JOIN
-             (SELECT tupleElement(argMax(tuple(person_distinct_id_overrides.person_id), person_distinct_id_overrides.version), 1) AS person_id,
-                     person_distinct_id_overrides.distinct_id AS distinct_id
-              FROM person_distinct_id_overrides
-              WHERE equals(person_distinct_id_overrides.team_id, 99999)
-              GROUP BY person_distinct_id_overrides.distinct_id
-              HAVING ifNull(equals(tupleElement(argMax(tuple(person_distinct_id_overrides.is_deleted), person_distinct_id_overrides.version), 1), 0), 0) SETTINGS optimize_aggregation_in_order=1) AS events__override ON equals(events.distinct_id, events__override.distinct_id)
-           WHERE and(equals(events.team_id, 99999), greaterOrEquals(toTimeZone(events.timestamp, 'UTC'), toDateTime64('today', 6, 'UTC')), lessOrEquals(toTimeZone(events.timestamp, 'UTC'), toDateTime64('2020-02-01 12:00:00.000000', 6, 'UTC')), equals(events.event, '$feature_flag_called'), in(replaceRegexpAll(nullIf(nullIf(JSONExtractRaw(events.properties, '$feature_flag_response'), ''), 'null'), '^"|"$', ''), ['control', 'test']), ifNull(equals(replaceRegexpAll(nullIf(nullIf(JSONExtractRaw(events.properties, '$feature_flag'), ''), 'null'), '^"|"$', ''), 'test-experiment'), 0))
-           GROUP BY entity_id) AS exposure_data ON equals(if(not(empty(events__override.distinct_id)), events__override.person_id, events.person_id), exposure_data.entity_id)
-        WHERE and(equals(events.team_id, 99999), greaterOrEquals(toTimeZone(events.timestamp, 'UTC'), toDateTime64('today', 6, 'UTC')), greaterOrEquals(toTimeZone(events.timestamp, 'UTC'), exposure_data.first_exposure_time), lessOrEquals(toTimeZone(events.timestamp, 'UTC'), toDateTime64('2020-02-01 12:00:00.000000', 6, 'UTC')), equals(events.event, 'purchase'))) AS metric_events ON equals(toString(exposures.entity_id), toString(metric_events.entity_id))
-=======
+          (SELECT argMax(person_distinct_id_overrides.person_id, person_distinct_id_overrides.version) AS person_id,
+                  person_distinct_id_overrides.distinct_id AS distinct_id
+           FROM person_distinct_id_overrides
+           WHERE equals(person_distinct_id_overrides.team_id, 99999)
+           GROUP BY person_distinct_id_overrides.distinct_id
+           HAVING ifNull(equals(argMax(person_distinct_id_overrides.is_deleted, person_distinct_id_overrides.version), 0), 0) SETTINGS optimize_aggregation_in_order=1) AS events__override ON equals(events.distinct_id, events__override.distinct_id)
+        WHERE and(equals(events.team_id, 99999), greaterOrEquals(toTimeZone(events.timestamp, 'UTC'), toDateTime64('today', 6, 'UTC')), lessOrEquals(toTimeZone(events.timestamp, 'UTC'), toDateTime64('explicit_redacted_timestamp', 6, 'UTC')), equals(events.event, '$feature_flag_called'), in(replaceRegexpAll(nullIf(nullIf(JSONExtractRaw(events.properties, '$feature_flag_response'), ''), 'null'), '^"|"$', ''), ['control', 'test']), ifNull(equals(replaceRegexpAll(nullIf(nullIf(JSONExtractRaw(events.properties, '$feature_flag'), ''), 'null'), '^"|"$', ''), 'test-experiment'), 0))
+        GROUP BY entity_id) AS exposures
+     LEFT JOIN
+       (SELECT toTimeZone(events.timestamp, 'UTC') AS timestamp,
+               if(not(empty(events__override.distinct_id)), events__override.person_id, events.person_id) AS entity_id,
+               events.event AS event,
+               1 AS value
+        FROM events
+        LEFT OUTER JOIN
+          (SELECT argMax(person_distinct_id_overrides.person_id, person_distinct_id_overrides.version) AS person_id,
+                  person_distinct_id_overrides.distinct_id AS distinct_id
+           FROM person_distinct_id_overrides
+           WHERE equals(person_distinct_id_overrides.team_id, 99999)
+           GROUP BY person_distinct_id_overrides.distinct_id
            HAVING ifNull(equals(argMax(person_distinct_id_overrides.is_deleted, person_distinct_id_overrides.version), 0), 0) SETTINGS optimize_aggregation_in_order=1) AS events__override ON equals(events.distinct_id, events__override.distinct_id)
         WHERE and(equals(events.team_id, 99999), greaterOrEquals(toTimeZone(events.timestamp, 'UTC'), toDateTime64('today', 6, 'UTC')), less(toTimeZone(events.timestamp, 'UTC'), toDateTime64('explicit_redacted_timestamp', 6, 'UTC')), equals(events.event, 'purchase'))) AS metric_events ON and(equals(toString(exposures.entity_id), toString(metric_events.entity_id)), greaterOrEquals(metric_events.timestamp, exposures.first_exposure_time))
->>>>>>> 349d6926
      GROUP BY exposures.variant,
               exposures.entity_id) AS metric_events
   GROUP BY metric_events.variant
