# serializer version: 1
# name: TestExperimentQueryRunner.test_query_runner_data_warehouse_continuous_metric
  '''
  SELECT metric_events.variant AS variant,
         count(metric_events.entity_id) AS num_users,
         sum(metric_events.value) AS total_sum,
         sum(power(metric_events.value, 2)) AS total_sum_of_squares
  FROM
    (SELECT exposures.variant AS variant,
            exposures.entity_id AS entity_id,
            sum(coalesce(accurateCastOrNull(metric_events.value, 'Float64'), 0)) AS value
     FROM
       (SELECT if(not(empty(events__override.distinct_id)), events__override.person_id, events.person_id) AS entity_id,
               if(ifNull(greater(count(DISTINCT replaceRegexpAll(nullIf(nullIf(JSONExtractRaw(events.properties, '$feature_flag_response'), ''), 'null'), '^"|"$', '')), 1), 0), '$multiple', any(replaceRegexpAll(nullIf(nullIf(JSONExtractRaw(events.properties, '$feature_flag_response'), ''), 'null'), '^"|"$', ''))) AS variant,
               min(toTimeZone(events.timestamp, 'UTC')) AS first_exposure_time,
               replaceRegexpAll(nullIf(nullIf(JSONExtractRaw(events.properties, '$user_id'), ''), 'null'), '^"|"$', '') AS exposure_identifier
        FROM events
        LEFT OUTER JOIN
          (SELECT argMax(person_distinct_id_overrides.person_id, person_distinct_id_overrides.version) AS person_id,
                  person_distinct_id_overrides.distinct_id AS distinct_id
           FROM person_distinct_id_overrides
           WHERE equals(person_distinct_id_overrides.team_id, 99999)
           GROUP BY person_distinct_id_overrides.distinct_id
           HAVING ifNull(equals(argMax(person_distinct_id_overrides.is_deleted, person_distinct_id_overrides.version), 0), 0) SETTINGS optimize_aggregation_in_order=1) AS events__override ON equals(events.distinct_id, events__override.distinct_id)
        WHERE and(equals(events.team_id, 99999), greaterOrEquals(toTimeZone(events.timestamp, 'UTC'), toDateTime64('explicit_redacted_timestamp', 6, 'UTC')), lessOrEquals(toTimeZone(events.timestamp, 'UTC'), toDateTime64('explicit_redacted_timestamp', 6, 'UTC')), equals(events.event, '$feature_flag_called'), in(replaceRegexpAll(nullIf(nullIf(JSONExtractRaw(events.properties, '$feature_flag_response'), ''), 'null'), '^"|"$', ''), ['control', 'test']), ifNull(equals(replaceRegexpAll(nullIf(nullIf(JSONExtractRaw(events.properties, '$feature_flag'), ''), 'null'), '^"|"$', ''), 'test-experiment'), 0))
        GROUP BY entity_id,
                 replaceRegexpAll(nullIf(nullIf(JSONExtractRaw(events.properties, '$user_id'), ''), 'null'), '^"|"$', '')) AS exposures
     LEFT JOIN
       (SELECT posthog_test_usage.ds AS timestamp,
               posthog_test_usage.userid AS entity_identifier,
               exposure_data.variant AS variant,
               posthog_test_usage.usage AS value
        FROM
          (SELECT *
           FROM s3('http://host.docker.internal:19000/posthog/test_storage_bucket-posthog.hogql.experiments.queryrunner/posthog_test_usage/*.csv', 'object_storage_root_user', 'object_storage_root_password', 'CSVWithNames', '`ds` Date, `id` String, `usage` String, `userid` String')) AS posthog_test_usage
        INNER JOIN
          (SELECT if(not(empty(events__override.distinct_id)), events__override.person_id, events.person_id) AS entity_id,
                  if(ifNull(greater(count(DISTINCT replaceRegexpAll(nullIf(nullIf(JSONExtractRaw(events.properties, '$feature_flag_response'), ''), 'null'), '^"|"$', '')), 1), 0), '$multiple', any(replaceRegexpAll(nullIf(nullIf(JSONExtractRaw(events.properties, '$feature_flag_response'), ''), 'null'), '^"|"$', ''))) AS variant,
                  min(toTimeZone(events.timestamp, 'UTC')) AS first_exposure_time,
                  replaceRegexpAll(nullIf(nullIf(JSONExtractRaw(events.properties, '$user_id'), ''), 'null'), '^"|"$', '') AS exposure_identifier
           FROM events
           LEFT OUTER JOIN
             (SELECT argMax(person_distinct_id_overrides.person_id, person_distinct_id_overrides.version) AS person_id,
                     person_distinct_id_overrides.distinct_id AS distinct_id
              FROM person_distinct_id_overrides
              WHERE equals(person_distinct_id_overrides.team_id, 99999)
              GROUP BY person_distinct_id_overrides.distinct_id
              HAVING ifNull(equals(argMax(person_distinct_id_overrides.is_deleted, person_distinct_id_overrides.version), 0), 0) SETTINGS optimize_aggregation_in_order=1) AS events__override ON equals(events.distinct_id, events__override.distinct_id)
           WHERE and(equals(events.team_id, 99999), greaterOrEquals(toTimeZone(events.timestamp, 'UTC'), toDateTime64('explicit_redacted_timestamp', 6, 'UTC')), lessOrEquals(toTimeZone(events.timestamp, 'UTC'), toDateTime64('explicit_redacted_timestamp', 6, 'UTC')), equals(events.event, '$feature_flag_called'), in(replaceRegexpAll(nullIf(nullIf(JSONExtractRaw(events.properties, '$feature_flag_response'), ''), 'null'), '^"|"$', ''), ['control', 'test']), ifNull(equals(replaceRegexpAll(nullIf(nullIf(JSONExtractRaw(events.properties, '$feature_flag'), ''), 'null'), '^"|"$', ''), 'test-experiment'), 0))
           GROUP BY entity_id,
                    replaceRegexpAll(nullIf(nullIf(JSONExtractRaw(events.properties, '$user_id'), ''), 'null'), '^"|"$', '')) AS exposure_data ON equals(posthog_test_usage.userid, toString(exposure_data.exposure_identifier))
        WHERE and(greaterOrEquals(posthog_test_usage.ds, toDateTime64('explicit_redacted_timestamp', 6, 'UTC')), ifNull(greaterOrEquals(posthog_test_usage.ds, exposure_data.first_exposure_time), 0), lessOrEquals(posthog_test_usage.ds, toDateTime64('explicit_redacted_timestamp', 6, 'UTC')))) AS metric_events ON equals(toString(exposures.exposure_identifier), toString(metric_events.entity_identifier))
     GROUP BY exposures.variant,
              exposures.entity_id) AS metric_events
  GROUP BY metric_events.variant
  LIMIT 100 SETTINGS readonly=2,
                     max_execution_time=180,
                     allow_experimental_object_type=1,
                     format_csv_allow_double_quotes=0,
                     max_ast_elements=4000000,
                     max_expanded_ast_elements=4000000,
                     max_bytes_before_external_group_by=0,
                     transform_null_in=1,
                     optimize_min_equality_disjunction_chain_length=4294967295,
                     allow_experimental_join_condition=1
  '''
# ---
# name: TestExperimentQueryRunner.test_query_runner_data_warehouse_count_metric
  '''
  SELECT metric_events.variant AS variant,
         count(metric_events.entity_id) AS num_users,
         sum(metric_events.value) AS total_sum,
         sum(power(metric_events.value, 2)) AS total_sum_of_squares
  FROM
    (SELECT exposures.variant AS variant,
            exposures.entity_id AS entity_id,
            sum(coalesce(accurateCastOrNull(metric_events.value, 'Float64'), 0)) AS value
     FROM
       (SELECT if(not(empty(events__override.distinct_id)), events__override.person_id, events.person_id) AS entity_id,
               if(ifNull(greater(count(DISTINCT replaceRegexpAll(nullIf(nullIf(JSONExtractRaw(events.properties, '$feature_flag_response'), ''), 'null'), '^"|"$', '')), 1), 0), '$multiple', any(replaceRegexpAll(nullIf(nullIf(JSONExtractRaw(events.properties, '$feature_flag_response'), ''), 'null'), '^"|"$', ''))) AS variant,
               min(toTimeZone(events.timestamp, 'UTC')) AS first_exposure_time,
               replaceRegexpAll(nullIf(nullIf(JSONExtractRaw(events.properties, '$user_id'), ''), 'null'), '^"|"$', '') AS exposure_identifier
        FROM events
        LEFT OUTER JOIN
          (SELECT argMax(person_distinct_id_overrides.person_id, person_distinct_id_overrides.version) AS person_id,
                  person_distinct_id_overrides.distinct_id AS distinct_id
           FROM person_distinct_id_overrides
           WHERE equals(person_distinct_id_overrides.team_id, 99999)
           GROUP BY person_distinct_id_overrides.distinct_id
           HAVING ifNull(equals(argMax(person_distinct_id_overrides.is_deleted, person_distinct_id_overrides.version), 0), 0) SETTINGS optimize_aggregation_in_order=1) AS events__override ON equals(events.distinct_id, events__override.distinct_id)
        WHERE and(equals(events.team_id, 99999), greaterOrEquals(toTimeZone(events.timestamp, 'UTC'), toDateTime64('explicit_redacted_timestamp', 6, 'UTC')), lessOrEquals(toTimeZone(events.timestamp, 'UTC'), toDateTime64('explicit_redacted_timestamp', 6, 'UTC')), equals(events.event, '$feature_flag_called'), in(replaceRegexpAll(nullIf(nullIf(JSONExtractRaw(events.properties, '$feature_flag_response'), ''), 'null'), '^"|"$', ''), ['control', 'test']), ifNull(equals(replaceRegexpAll(nullIf(nullIf(JSONExtractRaw(events.properties, '$feature_flag'), ''), 'null'), '^"|"$', ''), 'test-experiment'), 0))
        GROUP BY entity_id,
                 replaceRegexpAll(nullIf(nullIf(JSONExtractRaw(events.properties, '$user_id'), ''), 'null'), '^"|"$', '')) AS exposures
     LEFT JOIN
       (SELECT posthog_test_usage.ds AS timestamp,
               posthog_test_usage.userid AS entity_identifier,
               exposure_data.variant AS variant,
               1 AS value
        FROM
          (SELECT *
           FROM s3('http://host.docker.internal:19000/posthog/test_storage_bucket-posthog.hogql.experiments.queryrunner/posthog_test_usage/*.csv', 'object_storage_root_user', 'object_storage_root_password', 'CSVWithNames', '`ds` Date, `id` String, `usage` String, `userid` String')) AS posthog_test_usage
        INNER JOIN
          (SELECT if(not(empty(events__override.distinct_id)), events__override.person_id, events.person_id) AS entity_id,
                  if(ifNull(greater(count(DISTINCT replaceRegexpAll(nullIf(nullIf(JSONExtractRaw(events.properties, '$feature_flag_response'), ''), 'null'), '^"|"$', '')), 1), 0), '$multiple', any(replaceRegexpAll(nullIf(nullIf(JSONExtractRaw(events.properties, '$feature_flag_response'), ''), 'null'), '^"|"$', ''))) AS variant,
                  min(toTimeZone(events.timestamp, 'UTC')) AS first_exposure_time,
                  replaceRegexpAll(nullIf(nullIf(JSONExtractRaw(events.properties, '$user_id'), ''), 'null'), '^"|"$', '') AS exposure_identifier
           FROM events
           LEFT OUTER JOIN
             (SELECT argMax(person_distinct_id_overrides.person_id, person_distinct_id_overrides.version) AS person_id,
                     person_distinct_id_overrides.distinct_id AS distinct_id
              FROM person_distinct_id_overrides
              WHERE equals(person_distinct_id_overrides.team_id, 99999)
              GROUP BY person_distinct_id_overrides.distinct_id
              HAVING ifNull(equals(argMax(person_distinct_id_overrides.is_deleted, person_distinct_id_overrides.version), 0), 0) SETTINGS optimize_aggregation_in_order=1) AS events__override ON equals(events.distinct_id, events__override.distinct_id)
           WHERE and(equals(events.team_id, 99999), greaterOrEquals(toTimeZone(events.timestamp, 'UTC'), toDateTime64('explicit_redacted_timestamp', 6, 'UTC')), lessOrEquals(toTimeZone(events.timestamp, 'UTC'), toDateTime64('explicit_redacted_timestamp', 6, 'UTC')), equals(events.event, '$feature_flag_called'), in(replaceRegexpAll(nullIf(nullIf(JSONExtractRaw(events.properties, '$feature_flag_response'), ''), 'null'), '^"|"$', ''), ['control', 'test']), ifNull(equals(replaceRegexpAll(nullIf(nullIf(JSONExtractRaw(events.properties, '$feature_flag'), ''), 'null'), '^"|"$', ''), 'test-experiment'), 0))
           GROUP BY entity_id,
                    replaceRegexpAll(nullIf(nullIf(JSONExtractRaw(events.properties, '$user_id'), ''), 'null'), '^"|"$', '')) AS exposure_data ON equals(posthog_test_usage.userid, toString(exposure_data.exposure_identifier))
        WHERE and(greaterOrEquals(posthog_test_usage.ds, toDateTime64('explicit_redacted_timestamp', 6, 'UTC')), ifNull(greaterOrEquals(posthog_test_usage.ds, exposure_data.first_exposure_time), 0), lessOrEquals(posthog_test_usage.ds, toDateTime64('explicit_redacted_timestamp', 6, 'UTC')))) AS metric_events ON equals(toString(exposures.exposure_identifier), toString(metric_events.entity_identifier))
     GROUP BY exposures.variant,
              exposures.entity_id) AS metric_events
  GROUP BY metric_events.variant
  LIMIT 100 SETTINGS readonly=2,
                     max_execution_time=180,
                     allow_experimental_object_type=1,
                     format_csv_allow_double_quotes=0,
                     max_ast_elements=4000000,
                     max_expanded_ast_elements=4000000,
                     max_bytes_before_external_group_by=0,
                     transform_null_in=1,
                     optimize_min_equality_disjunction_chain_length=4294967295,
                     allow_experimental_join_condition=1
  '''
# ---
# name: TestExperimentQueryRunner.test_query_runner_excludes_multiple_variants
  '''
  SELECT metric_events.variant AS variant,
         count(metric_events.entity_id) AS num_users,
         sum(metric_events.value) AS total_sum,
         sum(power(metric_events.value, 2)) AS total_sum_of_squares
  FROM
    (SELECT exposures.variant AS variant,
            exposures.entity_id AS entity_id,
            sum(coalesce(accurateCastOrNull(metric_events.value, 'Float64'), 0)) AS value
     FROM
       (SELECT if(not(empty(events__override.distinct_id)), events__override.person_id, events.person_id) AS entity_id,
               if(ifNull(greater(count(DISTINCT replaceRegexpAll(nullIf(nullIf(JSONExtractRaw(events.properties, '$feature_flag_response'), ''), 'null'), '^"|"$', '')), 1), 0), '$multiple', any(replaceRegexpAll(nullIf(nullIf(JSONExtractRaw(events.properties, '$feature_flag_response'), ''), 'null'), '^"|"$', ''))) AS variant,
               min(toTimeZone(events.timestamp, 'UTC')) AS first_exposure_time
        FROM events
        LEFT OUTER JOIN
          (SELECT argMax(person_distinct_id_overrides.person_id, person_distinct_id_overrides.version) AS person_id,
                  person_distinct_id_overrides.distinct_id AS distinct_id
           FROM person_distinct_id_overrides
           WHERE equals(person_distinct_id_overrides.team_id, 99999)
           GROUP BY person_distinct_id_overrides.distinct_id
           HAVING ifNull(equals(argMax(person_distinct_id_overrides.is_deleted, person_distinct_id_overrides.version), 0), 0) SETTINGS optimize_aggregation_in_order=1) AS events__override ON equals(events.distinct_id, events__override.distinct_id)
        WHERE and(equals(events.team_id, 99999), greaterOrEquals(toTimeZone(events.timestamp, 'UTC'), toDateTime64('today', 6, 'UTC')), lessOrEquals(toTimeZone(events.timestamp, 'UTC'), toDateTime64('explicit_redacted_timestamp', 6, 'UTC')), equals(events.event, '$feature_flag_called'), in(replaceRegexpAll(nullIf(nullIf(JSONExtractRaw(events.properties, '$feature_flag_response'), ''), 'null'), '^"|"$', ''), ['control', 'test']), ifNull(equals(replaceRegexpAll(nullIf(nullIf(JSONExtractRaw(events.properties, '$feature_flag'), ''), 'null'), '^"|"$', ''), 'test-experiment'), 0))
        GROUP BY entity_id) AS exposures
     LEFT JOIN
       (SELECT toTimeZone(events.timestamp, 'UTC') AS timestamp,
               if(not(empty(events__override.distinct_id)), events__override.person_id, events.person_id) AS entity_id,
               exposure_data.variant AS variant,
               events.event AS event,
               1 AS value
        FROM events
        LEFT OUTER JOIN
          (SELECT argMax(person_distinct_id_overrides.person_id, person_distinct_id_overrides.version) AS person_id,
                  person_distinct_id_overrides.distinct_id AS distinct_id
           FROM person_distinct_id_overrides
           WHERE equals(person_distinct_id_overrides.team_id, 99999)
           GROUP BY person_distinct_id_overrides.distinct_id
           HAVING ifNull(equals(argMax(person_distinct_id_overrides.is_deleted, person_distinct_id_overrides.version), 0), 0) SETTINGS optimize_aggregation_in_order=1) AS events__override ON equals(events.distinct_id, events__override.distinct_id)
        INNER JOIN
          (SELECT if(not(empty(events__override.distinct_id)), events__override.person_id, events.person_id) AS entity_id,
                  if(ifNull(greater(count(DISTINCT replaceRegexpAll(nullIf(nullIf(JSONExtractRaw(events.properties, '$feature_flag_response'), ''), 'null'), '^"|"$', '')), 1), 0), '$multiple', any(replaceRegexpAll(nullIf(nullIf(JSONExtractRaw(events.properties, '$feature_flag_response'), ''), 'null'), '^"|"$', ''))) AS variant,
                  min(toTimeZone(events.timestamp, 'UTC')) AS first_exposure_time
           FROM events
           LEFT OUTER JOIN
             (SELECT argMax(person_distinct_id_overrides.person_id, person_distinct_id_overrides.version) AS person_id,
                     person_distinct_id_overrides.distinct_id AS distinct_id
              FROM person_distinct_id_overrides
              WHERE equals(person_distinct_id_overrides.team_id, 99999)
              GROUP BY person_distinct_id_overrides.distinct_id
              HAVING ifNull(equals(argMax(person_distinct_id_overrides.is_deleted, person_distinct_id_overrides.version), 0), 0) SETTINGS optimize_aggregation_in_order=1) AS events__override ON equals(events.distinct_id, events__override.distinct_id)
           WHERE and(equals(events.team_id, 99999), greaterOrEquals(toTimeZone(events.timestamp, 'UTC'), toDateTime64('today', 6, 'UTC')), lessOrEquals(toTimeZone(events.timestamp, 'UTC'), toDateTime64('explicit_redacted_timestamp', 6, 'UTC')), equals(events.event, '$feature_flag_called'), in(replaceRegexpAll(nullIf(nullIf(JSONExtractRaw(events.properties, '$feature_flag_response'), ''), 'null'), '^"|"$', ''), ['control', 'test']), ifNull(equals(replaceRegexpAll(nullIf(nullIf(JSONExtractRaw(events.properties, '$feature_flag'), ''), 'null'), '^"|"$', ''), 'test-experiment'), 0))
           GROUP BY entity_id) AS exposure_data ON equals(if(not(empty(events__override.distinct_id)), events__override.person_id, events.person_id), exposure_data.entity_id)
        WHERE and(equals(events.team_id, 99999), greaterOrEquals(toTimeZone(events.timestamp, 'UTC'), toDateTime64('today', 6, 'UTC')), greaterOrEquals(toTimeZone(events.timestamp, 'UTC'), exposure_data.first_exposure_time), lessOrEquals(toTimeZone(events.timestamp, 'UTC'), toDateTime64('explicit_redacted_timestamp', 6, 'UTC')), equals(events.event, '$pageview'))) AS metric_events ON equals(toString(exposures.entity_id), toString(metric_events.entity_id))
     GROUP BY exposures.variant,
              exposures.entity_id) AS metric_events
  GROUP BY metric_events.variant
  LIMIT 100 SETTINGS readonly=2,
                     max_execution_time=180,
                     allow_experimental_object_type=1,
                     format_csv_allow_double_quotes=0,
                     max_ast_elements=4000000,
                     max_expanded_ast_elements=4000000,
                     max_bytes_before_external_group_by=0,
                     transform_null_in=1,
                     optimize_min_equality_disjunction_chain_length=4294967295,
                     allow_experimental_join_condition=1
  '''
# ---
# name: TestExperimentQueryRunner.test_query_runner_group_aggregation_data_warehouse_mean_metric
  '''
  SELECT metric_events.variant AS variant,
         count(metric_events.entity_id) AS num_users,
         sum(metric_events.value) AS total_sum,
         sum(power(metric_events.value, 2)) AS total_sum_of_squares
  FROM
    (SELECT exposures.variant AS variant,
            exposures.entity_id AS entity_id,
            sum(coalesce(accurateCastOrNull(metric_events.value, 'Float64'), 0)) AS value
     FROM
       (SELECT events.`$group_0` AS entity_id,
               if(ifNull(greater(count(DISTINCT replaceRegexpAll(nullIf(nullIf(JSONExtractRaw(events.properties, '$feature_flag_response'), ''), 'null'), '^"|"$', '')), 1), 0), '$multiple', any(replaceRegexpAll(nullIf(nullIf(JSONExtractRaw(events.properties, '$feature_flag_response'), ''), 'null'), '^"|"$', ''))) AS variant,
               min(toTimeZone(events.timestamp, 'UTC')) AS first_exposure_time,
               replaceRegexpAll(nullIf(nullIf(JSONExtractRaw(events.properties, '$user_id'), ''), 'null'), '^"|"$', '') AS exposure_identifier
        FROM events
        WHERE and(equals(events.team_id, 99999), greaterOrEquals(toTimeZone(events.timestamp, 'UTC'), toDateTime64('2023-01-01 00:00:00.000000', 6, 'UTC')), lessOrEquals(toTimeZone(events.timestamp, 'UTC'), toDateTime64('2023-01-31 00:00:00.000000', 6, 'UTC')), equals(events.event, '$feature_flag_called'), in(replaceRegexpAll(nullIf(nullIf(JSONExtractRaw(events.properties, '$feature_flag_response'), ''), 'null'), '^"|"$', ''), ['control', 'test']), ifNull(equals(replaceRegexpAll(nullIf(nullIf(JSONExtractRaw(events.properties, '$feature_flag'), ''), 'null'), '^"|"$', ''), 'test-experiment'), 0))
        GROUP BY entity_id,
                 replaceRegexpAll(nullIf(nullIf(JSONExtractRaw(events.properties, '$user_id'), ''), 'null'), '^"|"$', '')) AS exposures
     LEFT JOIN
       (SELECT posthog_test_usage.ds AS timestamp,
               posthog_test_usage.userid AS entity_identifier,
               exposure_data.variant AS variant,
               1 AS value
        FROM
          (SELECT *
           FROM s3('http://host.docker.internal:19000/posthog/test_storage_bucket-posthog.hogql.experiments.queryrunner/posthog_test_usage/*.csv', 'object_storage_root_user', 'object_storage_root_password', 'CSVWithNames', '`ds` Date, `id` String, `usage` String, `userid` String')) AS posthog_test_usage
        INNER JOIN
          (SELECT events.`$group_0` AS entity_id,
                  if(ifNull(greater(count(DISTINCT replaceRegexpAll(nullIf(nullIf(JSONExtractRaw(events.properties, '$feature_flag_response'), ''), 'null'), '^"|"$', '')), 1), 0), '$multiple', any(replaceRegexpAll(nullIf(nullIf(JSONExtractRaw(events.properties, '$feature_flag_response'), ''), 'null'), '^"|"$', ''))) AS variant,
                  min(toTimeZone(events.timestamp, 'UTC')) AS first_exposure_time,
                  replaceRegexpAll(nullIf(nullIf(JSONExtractRaw(events.properties, '$user_id'), ''), 'null'), '^"|"$', '') AS exposure_identifier
           FROM events
           WHERE and(equals(events.team_id, 99999), greaterOrEquals(toTimeZone(events.timestamp, 'UTC'), toDateTime64('2023-01-01 00:00:00.000000', 6, 'UTC')), lessOrEquals(toTimeZone(events.timestamp, 'UTC'), toDateTime64('2023-01-31 00:00:00.000000', 6, 'UTC')), equals(events.event, '$feature_flag_called'), in(replaceRegexpAll(nullIf(nullIf(JSONExtractRaw(events.properties, '$feature_flag_response'), ''), 'null'), '^"|"$', ''), ['control', 'test']), ifNull(equals(replaceRegexpAll(nullIf(nullIf(JSONExtractRaw(events.properties, '$feature_flag'), ''), 'null'), '^"|"$', ''), 'test-experiment'), 0))
           GROUP BY entity_id,
                    replaceRegexpAll(nullIf(nullIf(JSONExtractRaw(events.properties, '$user_id'), ''), 'null'), '^"|"$', '')) AS exposure_data ON equals(posthog_test_usage.userid, toString(exposure_data.exposure_identifier))
        WHERE and(greaterOrEquals(posthog_test_usage.ds, toDateTime64('2023-01-01 00:00:00.000000', 6, 'UTC')), ifNull(greaterOrEquals(posthog_test_usage.ds, exposure_data.first_exposure_time), 0), lessOrEquals(posthog_test_usage.ds, toDateTime64('2023-01-31 00:00:00.000000', 6, 'UTC')))) AS metric_events ON equals(toString(exposures.exposure_identifier), toString(metric_events.entity_identifier))
     GROUP BY exposures.variant,
              exposures.entity_id) AS metric_events
  GROUP BY metric_events.variant
  LIMIT 100 SETTINGS readonly=2,
                     max_execution_time=180,
                     allow_experimental_object_type=1,
                     format_csv_allow_double_quotes=0,
                     max_ast_elements=4000000,
                     max_expanded_ast_elements=4000000,
                     max_bytes_before_external_group_by=0,
                     transform_null_in=1,
                     optimize_min_equality_disjunction_chain_length=4294967295,
                     allow_experimental_join_condition=1
  '''
# ---
# name: TestExperimentQueryRunner.test_query_runner_group_aggregation_mean_metric
  '''
  SELECT metric_events.variant AS variant,
         count(metric_events.entity_id) AS num_users,
         sum(metric_events.value) AS total_sum,
         sum(power(metric_events.value, 2)) AS total_sum_of_squares
  FROM
    (SELECT exposures.variant AS variant,
            exposures.entity_id AS entity_id,
            sum(coalesce(accurateCastOrNull(metric_events.value, 'Float64'), 0)) AS value
     FROM
       (SELECT events.`$group_0` AS entity_id,
               if(ifNull(greater(count(DISTINCT replaceRegexpAll(nullIf(nullIf(JSONExtractRaw(events.properties, '$feature_flag_response'), ''), 'null'), '^"|"$', '')), 1), 0), '$multiple', any(replaceRegexpAll(nullIf(nullIf(JSONExtractRaw(events.properties, '$feature_flag_response'), ''), 'null'), '^"|"$', ''))) AS variant,
               min(toTimeZone(events.timestamp, 'UTC')) AS first_exposure_time
        FROM events
        WHERE and(equals(events.team_id, 99999), greaterOrEquals(toTimeZone(events.timestamp, 'UTC'), toDateTime64('today', 6, 'UTC')), lessOrEquals(toTimeZone(events.timestamp, 'UTC'), toDateTime64('2020-01-15 12:00:00.000000', 6, 'UTC')), equals(events.event, '$feature_flag_called'), in(replaceRegexpAll(nullIf(nullIf(JSONExtractRaw(events.properties, '$feature_flag_response'), ''), 'null'), '^"|"$', ''), ['control', 'test']), ifNull(equals(replaceRegexpAll(nullIf(nullIf(JSONExtractRaw(events.properties, '$feature_flag'), ''), 'null'), '^"|"$', ''), 'test-experiment'), 0))
        GROUP BY entity_id) AS exposures
     LEFT JOIN
       (SELECT toTimeZone(events.timestamp, 'UTC') AS timestamp,
               events.`$group_0` AS entity_id,
               exposure_data.variant AS variant,
               events.event AS event,
               1 AS value
        FROM events
        INNER JOIN
          (SELECT events.`$group_0` AS entity_id,
                  if(ifNull(greater(count(DISTINCT replaceRegexpAll(nullIf(nullIf(JSONExtractRaw(events.properties, '$feature_flag_response'), ''), 'null'), '^"|"$', '')), 1), 0), '$multiple', any(replaceRegexpAll(nullIf(nullIf(JSONExtractRaw(events.properties, '$feature_flag_response'), ''), 'null'), '^"|"$', ''))) AS variant,
                  min(toTimeZone(events.timestamp, 'UTC')) AS first_exposure_time
           FROM events
           WHERE and(equals(events.team_id, 99999), greaterOrEquals(toTimeZone(events.timestamp, 'UTC'), toDateTime64('today', 6, 'UTC')), lessOrEquals(toTimeZone(events.timestamp, 'UTC'), toDateTime64('2020-01-15 12:00:00.000000', 6, 'UTC')), equals(events.event, '$feature_flag_called'), in(replaceRegexpAll(nullIf(nullIf(JSONExtractRaw(events.properties, '$feature_flag_response'), ''), 'null'), '^"|"$', ''), ['control', 'test']), ifNull(equals(replaceRegexpAll(nullIf(nullIf(JSONExtractRaw(events.properties, '$feature_flag'), ''), 'null'), '^"|"$', ''), 'test-experiment'), 0))
           GROUP BY entity_id) AS exposure_data ON equals(events.`$group_0`, exposure_data.entity_id)
        WHERE and(equals(events.team_id, 99999), greaterOrEquals(toTimeZone(events.timestamp, 'UTC'), toDateTime64('today', 6, 'UTC')), greaterOrEquals(toTimeZone(events.timestamp, 'UTC'), exposure_data.first_exposure_time), lessOrEquals(toTimeZone(events.timestamp, 'UTC'), toDateTime64('2020-01-15 12:00:00.000000', 6, 'UTC')), equals(events.event, 'purchase'))) AS metric_events ON equals(toString(exposures.entity_id), toString(metric_events.entity_id))
     GROUP BY exposures.variant,
              exposures.entity_id) AS metric_events
  GROUP BY metric_events.variant
  LIMIT 100 SETTINGS readonly=2,
                     max_execution_time=180,
                     allow_experimental_object_type=1,
                     format_csv_allow_double_quotes=0,
                     max_ast_elements=4000000,
                     max_expanded_ast_elements=4000000,
                     max_bytes_before_external_group_by=0,
                     transform_null_in=1,
                     optimize_min_equality_disjunction_chain_length=4294967295,
                     allow_experimental_join_condition=1
  '''
# ---
# name: TestExperimentQueryRunner.test_query_runner_group_aggregation_mean_property_sum_metric
  '''
  SELECT metric_events.variant AS variant,
         count(metric_events.entity_id) AS num_users,
         sum(metric_events.value) AS total_sum,
         sum(power(metric_events.value, 2)) AS total_sum_of_squares
  FROM
    (SELECT exposures.variant AS variant,
            exposures.entity_id AS entity_id,
            sum(coalesce(accurateCastOrNull(metric_events.value, 'Float64'), 0)) AS value
     FROM
       (SELECT events.`$group_0` AS entity_id,
               if(ifNull(greater(count(DISTINCT replaceRegexpAll(nullIf(nullIf(JSONExtractRaw(events.properties, '$feature_flag_response'), ''), 'null'), '^"|"$', '')), 1), 0), '$multiple', any(replaceRegexpAll(nullIf(nullIf(JSONExtractRaw(events.properties, '$feature_flag_response'), ''), 'null'), '^"|"$', ''))) AS variant,
               min(toTimeZone(events.timestamp, 'UTC')) AS first_exposure_time
        FROM events
        WHERE and(equals(events.team_id, 99999), greaterOrEquals(toTimeZone(events.timestamp, 'UTC'), toDateTime64('today', 6, 'UTC')), lessOrEquals(toTimeZone(events.timestamp, 'UTC'), toDateTime64('2020-01-15 12:00:00.000000', 6, 'UTC')), equals(events.event, '$feature_flag_called'), in(replaceRegexpAll(nullIf(nullIf(JSONExtractRaw(events.properties, '$feature_flag_response'), ''), 'null'), '^"|"$', ''), ['control', 'test']), ifNull(equals(replaceRegexpAll(nullIf(nullIf(JSONExtractRaw(events.properties, '$feature_flag'), ''), 'null'), '^"|"$', ''), 'test-experiment'), 0))
        GROUP BY entity_id) AS exposures
     LEFT JOIN
       (SELECT toTimeZone(events.timestamp, 'UTC') AS timestamp,
               events.`$group_0` AS entity_id,
               exposure_data.variant AS variant,
               events.event AS event,
               accurateCastOrNull(JSONExtractRaw(events.properties, 'amount'), 'Float64') AS value
        FROM events
        INNER JOIN
          (SELECT events.`$group_0` AS entity_id,
                  if(ifNull(greater(count(DISTINCT replaceRegexpAll(nullIf(nullIf(JSONExtractRaw(events.properties, '$feature_flag_response'), ''), 'null'), '^"|"$', '')), 1), 0), '$multiple', any(replaceRegexpAll(nullIf(nullIf(JSONExtractRaw(events.properties, '$feature_flag_response'), ''), 'null'), '^"|"$', ''))) AS variant,
                  min(toTimeZone(events.timestamp, 'UTC')) AS first_exposure_time
           FROM events
           WHERE and(equals(events.team_id, 99999), greaterOrEquals(toTimeZone(events.timestamp, 'UTC'), toDateTime64('today', 6, 'UTC')), lessOrEquals(toTimeZone(events.timestamp, 'UTC'), toDateTime64('2020-01-15 12:00:00.000000', 6, 'UTC')), equals(events.event, '$feature_flag_called'), in(replaceRegexpAll(nullIf(nullIf(JSONExtractRaw(events.properties, '$feature_flag_response'), ''), 'null'), '^"|"$', ''), ['control', 'test']), ifNull(equals(replaceRegexpAll(nullIf(nullIf(JSONExtractRaw(events.properties, '$feature_flag'), ''), 'null'), '^"|"$', ''), 'test-experiment'), 0))
           GROUP BY entity_id) AS exposure_data ON equals(events.`$group_0`, exposure_data.entity_id)
        WHERE and(equals(events.team_id, 99999), greaterOrEquals(toTimeZone(events.timestamp, 'UTC'), toDateTime64('today', 6, 'UTC')), greaterOrEquals(toTimeZone(events.timestamp, 'UTC'), exposure_data.first_exposure_time), lessOrEquals(toTimeZone(events.timestamp, 'UTC'), toDateTime64('2020-01-15 12:00:00.000000', 6, 'UTC')), equals(events.event, 'purchase'))) AS metric_events ON equals(toString(exposures.entity_id), toString(metric_events.entity_id))
     GROUP BY exposures.variant,
              exposures.entity_id) AS metric_events
  GROUP BY metric_events.variant
  LIMIT 100 SETTINGS readonly=2,
                     max_execution_time=180,
                     allow_experimental_object_type=1,
                     format_csv_allow_double_quotes=0,
                     max_ast_elements=4000000,
                     max_expanded_ast_elements=4000000,
                     max_bytes_before_external_group_by=0,
                     transform_null_in=1,
                     optimize_min_equality_disjunction_chain_length=4294967295,
                     allow_experimental_join_condition=1
  '''
# ---
# name: TestExperimentQueryRunner.test_query_runner_includes_date_range
  '''
  SELECT metric_events.variant AS variant,
         count(metric_events.entity_id) AS num_users,
         sum(metric_events.value) AS total_sum,
         sum(power(metric_events.value, 2)) AS total_sum_of_squares
  FROM
    (SELECT exposures.variant AS variant,
            exposures.entity_id AS entity_id,
            sum(coalesce(accurateCastOrNull(metric_events.value, 'Float64'), 0)) AS value
     FROM
       (SELECT if(not(empty(events__override.distinct_id)), events__override.person_id, events.person_id) AS entity_id,
               if(ifNull(greater(count(DISTINCT replaceRegexpAll(nullIf(nullIf(JSONExtractRaw(events.properties, '$feature_flag_response'), ''), 'null'), '^"|"$', '')), 1), 0), '$multiple', any(replaceRegexpAll(nullIf(nullIf(JSONExtractRaw(events.properties, '$feature_flag_response'), ''), 'null'), '^"|"$', ''))) AS variant,
               min(toTimeZone(events.timestamp, 'UTC')) AS first_exposure_time
        FROM events
        LEFT OUTER JOIN
          (SELECT argMax(person_distinct_id_overrides.person_id, person_distinct_id_overrides.version) AS person_id,
                  person_distinct_id_overrides.distinct_id AS distinct_id
           FROM person_distinct_id_overrides
           WHERE equals(person_distinct_id_overrides.team_id, 99999)
           GROUP BY person_distinct_id_overrides.distinct_id
           HAVING ifNull(equals(argMax(person_distinct_id_overrides.is_deleted, person_distinct_id_overrides.version), 0), 0) SETTINGS optimize_aggregation_in_order=1) AS events__override ON equals(events.distinct_id, events__override.distinct_id)
        WHERE and(equals(events.team_id, 99999), greaterOrEquals(toTimeZone(events.timestamp, 'UTC'), toDateTime64('today', 6, 'UTC')), lessOrEquals(toTimeZone(events.timestamp, 'UTC'), toDateTime64('explicit_redacted_timestamp', 6, 'UTC')), equals(events.event, '$feature_flag_called'), in(replaceRegexpAll(nullIf(nullIf(JSONExtractRaw(events.properties, '$feature_flag_response'), ''), 'null'), '^"|"$', ''), ['control', 'test']), ifNull(equals(replaceRegexpAll(nullIf(nullIf(JSONExtractRaw(events.properties, '$feature_flag'), ''), 'null'), '^"|"$', ''), 'test-experiment'), 0))
        GROUP BY entity_id) AS exposures
     LEFT JOIN
       (SELECT toTimeZone(events.timestamp, 'UTC') AS timestamp,
               if(not(empty(events__override.distinct_id)), events__override.person_id, events.person_id) AS entity_id,
               exposure_data.variant AS variant,
               events.event AS event,
               1 AS value
        FROM events
        LEFT OUTER JOIN
          (SELECT argMax(person_distinct_id_overrides.person_id, person_distinct_id_overrides.version) AS person_id,
                  person_distinct_id_overrides.distinct_id AS distinct_id
           FROM person_distinct_id_overrides
           WHERE equals(person_distinct_id_overrides.team_id, 99999)
           GROUP BY person_distinct_id_overrides.distinct_id
           HAVING ifNull(equals(argMax(person_distinct_id_overrides.is_deleted, person_distinct_id_overrides.version), 0), 0) SETTINGS optimize_aggregation_in_order=1) AS events__override ON equals(events.distinct_id, events__override.distinct_id)
        INNER JOIN
          (SELECT if(not(empty(events__override.distinct_id)), events__override.person_id, events.person_id) AS entity_id,
                  if(ifNull(greater(count(DISTINCT replaceRegexpAll(nullIf(nullIf(JSONExtractRaw(events.properties, '$feature_flag_response'), ''), 'null'), '^"|"$', '')), 1), 0), '$multiple', any(replaceRegexpAll(nullIf(nullIf(JSONExtractRaw(events.properties, '$feature_flag_response'), ''), 'null'), '^"|"$', ''))) AS variant,
                  min(toTimeZone(events.timestamp, 'UTC')) AS first_exposure_time
           FROM events
           LEFT OUTER JOIN
             (SELECT argMax(person_distinct_id_overrides.person_id, person_distinct_id_overrides.version) AS person_id,
                     person_distinct_id_overrides.distinct_id AS distinct_id
              FROM person_distinct_id_overrides
              WHERE equals(person_distinct_id_overrides.team_id, 99999)
              GROUP BY person_distinct_id_overrides.distinct_id
              HAVING ifNull(equals(argMax(person_distinct_id_overrides.is_deleted, person_distinct_id_overrides.version), 0), 0) SETTINGS optimize_aggregation_in_order=1) AS events__override ON equals(events.distinct_id, events__override.distinct_id)
           WHERE and(equals(events.team_id, 99999), greaterOrEquals(toTimeZone(events.timestamp, 'UTC'), toDateTime64('today', 6, 'UTC')), lessOrEquals(toTimeZone(events.timestamp, 'UTC'), toDateTime64('explicit_redacted_timestamp', 6, 'UTC')), equals(events.event, '$feature_flag_called'), in(replaceRegexpAll(nullIf(nullIf(JSONExtractRaw(events.properties, '$feature_flag_response'), ''), 'null'), '^"|"$', ''), ['control', 'test']), ifNull(equals(replaceRegexpAll(nullIf(nullIf(JSONExtractRaw(events.properties, '$feature_flag'), ''), 'null'), '^"|"$', ''), 'test-experiment'), 0))
           GROUP BY entity_id) AS exposure_data ON equals(if(not(empty(events__override.distinct_id)), events__override.person_id, events.person_id), exposure_data.entity_id)
        WHERE and(equals(events.team_id, 99999), greaterOrEquals(toTimeZone(events.timestamp, 'UTC'), toDateTime64('today', 6, 'UTC')), greaterOrEquals(toTimeZone(events.timestamp, 'UTC'), exposure_data.first_exposure_time), lessOrEquals(toTimeZone(events.timestamp, 'UTC'), toDateTime64('explicit_redacted_timestamp', 6, 'UTC')), equals(events.event, 'purchase'))) AS metric_events ON equals(toString(exposures.entity_id), toString(metric_events.entity_id))
     GROUP BY exposures.variant,
              exposures.entity_id) AS metric_events
  GROUP BY metric_events.variant
  LIMIT 100 SETTINGS readonly=2,
                     max_execution_time=180,
                     allow_experimental_object_type=1,
                     format_csv_allow_double_quotes=0,
                     max_ast_elements=4000000,
                     max_expanded_ast_elements=4000000,
                     max_bytes_before_external_group_by=0,
                     transform_null_in=1,
                     optimize_min_equality_disjunction_chain_length=4294967295,
                     allow_experimental_join_condition=1
  '''
# ---
# name: TestExperimentQueryRunner.test_query_runner_includes_event_property_filters
  '''
  SELECT metric_events.variant AS variant,
         count(metric_events.entity_id) AS num_users,
         sum(metric_events.value) AS total_sum,
         sum(power(metric_events.value, 2)) AS total_sum_of_squares
  FROM
    (SELECT exposures.variant AS variant,
            exposures.entity_id AS entity_id,
            sum(coalesce(accurateCastOrNull(metric_events.value, 'Float64'), 0)) AS value
     FROM
       (SELECT if(not(empty(events__override.distinct_id)), events__override.person_id, events.person_id) AS entity_id,
               if(ifNull(greater(count(DISTINCT replaceRegexpAll(nullIf(nullIf(JSONExtractRaw(events.properties, '$feature_flag_response'), ''), 'null'), '^"|"$', '')), 1), 0), '$multiple', any(replaceRegexpAll(nullIf(nullIf(JSONExtractRaw(events.properties, '$feature_flag_response'), ''), 'null'), '^"|"$', ''))) AS variant,
               min(toTimeZone(events.timestamp, 'UTC')) AS first_exposure_time
        FROM events
        LEFT OUTER JOIN
          (SELECT argMax(person_distinct_id_overrides.person_id, person_distinct_id_overrides.version) AS person_id,
                  person_distinct_id_overrides.distinct_id AS distinct_id
           FROM person_distinct_id_overrides
           WHERE equals(person_distinct_id_overrides.team_id, 99999)
           GROUP BY person_distinct_id_overrides.distinct_id
           HAVING ifNull(equals(argMax(person_distinct_id_overrides.is_deleted, person_distinct_id_overrides.version), 0), 0) SETTINGS optimize_aggregation_in_order=1) AS events__override ON equals(events.distinct_id, events__override.distinct_id)
        WHERE and(equals(events.team_id, 99999), greaterOrEquals(toTimeZone(events.timestamp, 'UTC'), toDateTime64('today', 6, 'UTC')), lessOrEquals(toTimeZone(events.timestamp, 'UTC'), toDateTime64('explicit_redacted_timestamp', 6, 'UTC')), equals(events.event, '$feature_flag_called'), in(replaceRegexpAll(nullIf(nullIf(JSONExtractRaw(events.properties, '$feature_flag_response'), ''), 'null'), '^"|"$', ''), ['control', 'test']), ifNull(equals(replaceRegexpAll(nullIf(nullIf(JSONExtractRaw(events.properties, '$feature_flag'), ''), 'null'), '^"|"$', ''), 'test-experiment'), 0))
        GROUP BY entity_id) AS exposures
     LEFT JOIN
       (SELECT toTimeZone(events.timestamp, 'UTC') AS timestamp,
               if(not(empty(events__override.distinct_id)), events__override.person_id, events.person_id) AS entity_id,
               exposure_data.variant AS variant,
               events.event AS event,
               1 AS value
        FROM events
        LEFT OUTER JOIN
          (SELECT argMax(person_distinct_id_overrides.person_id, person_distinct_id_overrides.version) AS person_id,
                  person_distinct_id_overrides.distinct_id AS distinct_id
           FROM person_distinct_id_overrides
           WHERE equals(person_distinct_id_overrides.team_id, 99999)
           GROUP BY person_distinct_id_overrides.distinct_id
           HAVING ifNull(equals(argMax(person_distinct_id_overrides.is_deleted, person_distinct_id_overrides.version), 0), 0) SETTINGS optimize_aggregation_in_order=1) AS events__override ON equals(events.distinct_id, events__override.distinct_id)
        INNER JOIN
          (SELECT if(not(empty(events__override.distinct_id)), events__override.person_id, events.person_id) AS entity_id,
                  if(ifNull(greater(count(DISTINCT replaceRegexpAll(nullIf(nullIf(JSONExtractRaw(events.properties, '$feature_flag_response'), ''), 'null'), '^"|"$', '')), 1), 0), '$multiple', any(replaceRegexpAll(nullIf(nullIf(JSONExtractRaw(events.properties, '$feature_flag_response'), ''), 'null'), '^"|"$', ''))) AS variant,
                  min(toTimeZone(events.timestamp, 'UTC')) AS first_exposure_time
           FROM events
           LEFT OUTER JOIN
             (SELECT argMax(person_distinct_id_overrides.person_id, person_distinct_id_overrides.version) AS person_id,
                     person_distinct_id_overrides.distinct_id AS distinct_id
              FROM person_distinct_id_overrides
              WHERE equals(person_distinct_id_overrides.team_id, 99999)
              GROUP BY person_distinct_id_overrides.distinct_id
              HAVING ifNull(equals(argMax(person_distinct_id_overrides.is_deleted, person_distinct_id_overrides.version), 0), 0) SETTINGS optimize_aggregation_in_order=1) AS events__override ON equals(events.distinct_id, events__override.distinct_id)
           WHERE and(equals(events.team_id, 99999), greaterOrEquals(toTimeZone(events.timestamp, 'UTC'), toDateTime64('today', 6, 'UTC')), lessOrEquals(toTimeZone(events.timestamp, 'UTC'), toDateTime64('explicit_redacted_timestamp', 6, 'UTC')), equals(events.event, '$feature_flag_called'), in(replaceRegexpAll(nullIf(nullIf(JSONExtractRaw(events.properties, '$feature_flag_response'), ''), 'null'), '^"|"$', ''), ['control', 'test']), ifNull(equals(replaceRegexpAll(nullIf(nullIf(JSONExtractRaw(events.properties, '$feature_flag'), ''), 'null'), '^"|"$', ''), 'test-experiment'), 0))
           GROUP BY entity_id) AS exposure_data ON equals(if(not(empty(events__override.distinct_id)), events__override.person_id, events.person_id), exposure_data.entity_id)
        WHERE and(equals(events.team_id, 99999), greaterOrEquals(toTimeZone(events.timestamp, 'UTC'), toDateTime64('today', 6, 'UTC')), greaterOrEquals(toTimeZone(events.timestamp, 'UTC'), exposure_data.first_exposure_time), lessOrEquals(toTimeZone(events.timestamp, 'UTC'), toDateTime64('explicit_redacted_timestamp', 6, 'UTC')), and(equals(events.event, 'purchase'), ifNull(notEquals(replaceRegexpAll(nullIf(nullIf(JSONExtractRaw(events.properties, 'plan'), ''), 'null'), '^"|"$', ''), 'pro'), 1)))) AS metric_events ON equals(toString(exposures.entity_id), toString(metric_events.entity_id))
     GROUP BY exposures.variant,
              exposures.entity_id) AS metric_events
  GROUP BY metric_events.variant
  LIMIT 100 SETTINGS readonly=2,
                     max_execution_time=180,
                     allow_experimental_object_type=1,
                     format_csv_allow_double_quotes=0,
                     max_ast_elements=4000000,
                     max_expanded_ast_elements=4000000,
                     max_bytes_before_external_group_by=0,
                     transform_null_in=1,
                     optimize_min_equality_disjunction_chain_length=4294967295,
                     allow_experimental_join_condition=1
  '''
# ---
# name: TestExperimentQueryRunner.test_query_runner_no_control_variant
  '''
  SELECT metric_events.variant AS variant,
         count(metric_events.entity_id) AS num_users,
         sum(metric_events.value) AS total_sum,
         sum(power(metric_events.value, 2)) AS total_sum_of_squares
  FROM
    (SELECT exposures.variant AS variant,
            exposures.entity_id AS entity_id,
            sum(coalesce(accurateCastOrNull(metric_events.value, 'Float64'), 0)) AS value
     FROM
       (SELECT if(not(empty(events__override.distinct_id)), events__override.person_id, events.person_id) AS entity_id,
               if(ifNull(greater(count(DISTINCT replaceRegexpAll(nullIf(nullIf(JSONExtractRaw(events.properties, '$feature_flag_response'), ''), 'null'), '^"|"$', '')), 1), 0), '$multiple', any(replaceRegexpAll(nullIf(nullIf(JSONExtractRaw(events.properties, '$feature_flag_response'), ''), 'null'), '^"|"$', ''))) AS variant,
               min(toTimeZone(events.timestamp, 'UTC')) AS first_exposure_time
        FROM events
        LEFT OUTER JOIN
          (SELECT argMax(person_distinct_id_overrides.person_id, person_distinct_id_overrides.version) AS person_id,
                  person_distinct_id_overrides.distinct_id AS distinct_id
           FROM person_distinct_id_overrides
           WHERE equals(person_distinct_id_overrides.team_id, 99999)
           GROUP BY person_distinct_id_overrides.distinct_id
           HAVING ifNull(equals(argMax(person_distinct_id_overrides.is_deleted, person_distinct_id_overrides.version), 0), 0) SETTINGS optimize_aggregation_in_order=1) AS events__override ON equals(events.distinct_id, events__override.distinct_id)
        WHERE and(equals(events.team_id, 99999), greaterOrEquals(toTimeZone(events.timestamp, 'UTC'), toDateTime64('today', 6, 'UTC')), lessOrEquals(toTimeZone(events.timestamp, 'UTC'), toDateTime64('explicit_redacted_timestamp', 6, 'UTC')), equals(events.event, '$feature_flag_called'), in(replaceRegexpAll(nullIf(nullIf(JSONExtractRaw(events.properties, '$feature_flag_response'), ''), 'null'), '^"|"$', ''), ['control', 'test']), ifNull(equals(replaceRegexpAll(nullIf(nullIf(JSONExtractRaw(events.properties, '$feature_flag'), ''), 'null'), '^"|"$', ''), 'test-experiment'), 0))
        GROUP BY entity_id) AS exposures
     LEFT JOIN
       (SELECT toTimeZone(events.timestamp, 'UTC') AS timestamp,
               if(not(empty(events__override.distinct_id)), events__override.person_id, events.person_id) AS entity_id,
               exposure_data.variant AS variant,
               events.event AS event,
               1 AS value
        FROM events
        LEFT OUTER JOIN
          (SELECT argMax(person_distinct_id_overrides.person_id, person_distinct_id_overrides.version) AS person_id,
                  person_distinct_id_overrides.distinct_id AS distinct_id
           FROM person_distinct_id_overrides
           WHERE equals(person_distinct_id_overrides.team_id, 99999)
           GROUP BY person_distinct_id_overrides.distinct_id
           HAVING ifNull(equals(argMax(person_distinct_id_overrides.is_deleted, person_distinct_id_overrides.version), 0), 0) SETTINGS optimize_aggregation_in_order=1) AS events__override ON equals(events.distinct_id, events__override.distinct_id)
        INNER JOIN
          (SELECT if(not(empty(events__override.distinct_id)), events__override.person_id, events.person_id) AS entity_id,
                  if(ifNull(greater(count(DISTINCT replaceRegexpAll(nullIf(nullIf(JSONExtractRaw(events.properties, '$feature_flag_response'), ''), 'null'), '^"|"$', '')), 1), 0), '$multiple', any(replaceRegexpAll(nullIf(nullIf(JSONExtractRaw(events.properties, '$feature_flag_response'), ''), 'null'), '^"|"$', ''))) AS variant,
                  min(toTimeZone(events.timestamp, 'UTC')) AS first_exposure_time
           FROM events
           LEFT OUTER JOIN
             (SELECT argMax(person_distinct_id_overrides.person_id, person_distinct_id_overrides.version) AS person_id,
                     person_distinct_id_overrides.distinct_id AS distinct_id
              FROM person_distinct_id_overrides
              WHERE equals(person_distinct_id_overrides.team_id, 99999)
              GROUP BY person_distinct_id_overrides.distinct_id
              HAVING ifNull(equals(argMax(person_distinct_id_overrides.is_deleted, person_distinct_id_overrides.version), 0), 0) SETTINGS optimize_aggregation_in_order=1) AS events__override ON equals(events.distinct_id, events__override.distinct_id)
           WHERE and(equals(events.team_id, 99999), greaterOrEquals(toTimeZone(events.timestamp, 'UTC'), toDateTime64('today', 6, 'UTC')), lessOrEquals(toTimeZone(events.timestamp, 'UTC'), toDateTime64('explicit_redacted_timestamp', 6, 'UTC')), equals(events.event, '$feature_flag_called'), in(replaceRegexpAll(nullIf(nullIf(JSONExtractRaw(events.properties, '$feature_flag_response'), ''), 'null'), '^"|"$', ''), ['control', 'test']), ifNull(equals(replaceRegexpAll(nullIf(nullIf(JSONExtractRaw(events.properties, '$feature_flag'), ''), 'null'), '^"|"$', ''), 'test-experiment'), 0))
           GROUP BY entity_id) AS exposure_data ON equals(if(not(empty(events__override.distinct_id)), events__override.person_id, events.person_id), exposure_data.entity_id)
        WHERE and(equals(events.team_id, 99999), greaterOrEquals(toTimeZone(events.timestamp, 'UTC'), toDateTime64('today', 6, 'UTC')), greaterOrEquals(toTimeZone(events.timestamp, 'UTC'), exposure_data.first_exposure_time), lessOrEquals(toTimeZone(events.timestamp, 'UTC'), toDateTime64('explicit_redacted_timestamp', 6, 'UTC')), equals(events.event, 'purchase'))) AS metric_events ON equals(toString(exposures.entity_id), toString(metric_events.entity_id))
     GROUP BY exposures.variant,
              exposures.entity_id) AS metric_events
  GROUP BY metric_events.variant
  LIMIT 100 SETTINGS readonly=2,
                     max_execution_time=180,
                     allow_experimental_object_type=1,
                     format_csv_allow_double_quotes=0,
                     max_ast_elements=4000000,
                     max_expanded_ast_elements=4000000,
                     max_bytes_before_external_group_by=0,
                     transform_null_in=1,
                     optimize_min_equality_disjunction_chain_length=4294967295,
                     allow_experimental_join_condition=1
  '''
# ---
# name: TestExperimentQueryRunner.test_query_runner_no_exposures
  '''
  SELECT metric_events.variant AS variant,
         count(metric_events.entity_id) AS num_users,
         sum(metric_events.value) AS total_sum,
         sum(power(metric_events.value, 2)) AS total_sum_of_squares
  FROM
    (SELECT exposures.variant AS variant,
            exposures.entity_id AS entity_id,
            sum(coalesce(accurateCastOrNull(metric_events.value, 'Float64'), 0)) AS value
     FROM
       (SELECT if(not(empty(events__override.distinct_id)), events__override.person_id, events.person_id) AS entity_id,
               if(ifNull(greater(count(DISTINCT replaceRegexpAll(nullIf(nullIf(JSONExtractRaw(events.properties, '$feature_flag_response'), ''), 'null'), '^"|"$', '')), 1), 0), '$multiple', any(replaceRegexpAll(nullIf(nullIf(JSONExtractRaw(events.properties, '$feature_flag_response'), ''), 'null'), '^"|"$', ''))) AS variant,
               min(toTimeZone(events.timestamp, 'UTC')) AS first_exposure_time
        FROM events
        LEFT OUTER JOIN
          (SELECT argMax(person_distinct_id_overrides.person_id, person_distinct_id_overrides.version) AS person_id,
                  person_distinct_id_overrides.distinct_id AS distinct_id
           FROM person_distinct_id_overrides
           WHERE equals(person_distinct_id_overrides.team_id, 99999)
           GROUP BY person_distinct_id_overrides.distinct_id
           HAVING ifNull(equals(argMax(person_distinct_id_overrides.is_deleted, person_distinct_id_overrides.version), 0), 0) SETTINGS optimize_aggregation_in_order=1) AS events__override ON equals(events.distinct_id, events__override.distinct_id)
        WHERE and(equals(events.team_id, 99999), greaterOrEquals(toTimeZone(events.timestamp, 'UTC'), toDateTime64('today', 6, 'UTC')), lessOrEquals(toTimeZone(events.timestamp, 'UTC'), toDateTime64('explicit_redacted_timestamp', 6, 'UTC')), equals(events.event, '$feature_flag_called'), in(replaceRegexpAll(nullIf(nullIf(JSONExtractRaw(events.properties, '$feature_flag_response'), ''), 'null'), '^"|"$', ''), ['control', 'test']), ifNull(equals(replaceRegexpAll(nullIf(nullIf(JSONExtractRaw(events.properties, '$feature_flag'), ''), 'null'), '^"|"$', ''), 'test-experiment'), 0))
        GROUP BY entity_id) AS exposures
     LEFT JOIN
       (SELECT toTimeZone(events.timestamp, 'UTC') AS timestamp,
               if(not(empty(events__override.distinct_id)), events__override.person_id, events.person_id) AS entity_id,
               exposure_data.variant AS variant,
               events.event AS event,
               1 AS value
        FROM events
        LEFT OUTER JOIN
          (SELECT argMax(person_distinct_id_overrides.person_id, person_distinct_id_overrides.version) AS person_id,
                  person_distinct_id_overrides.distinct_id AS distinct_id
           FROM person_distinct_id_overrides
           WHERE equals(person_distinct_id_overrides.team_id, 99999)
           GROUP BY person_distinct_id_overrides.distinct_id
           HAVING ifNull(equals(argMax(person_distinct_id_overrides.is_deleted, person_distinct_id_overrides.version), 0), 0) SETTINGS optimize_aggregation_in_order=1) AS events__override ON equals(events.distinct_id, events__override.distinct_id)
        INNER JOIN
          (SELECT if(not(empty(events__override.distinct_id)), events__override.person_id, events.person_id) AS entity_id,
                  if(ifNull(greater(count(DISTINCT replaceRegexpAll(nullIf(nullIf(JSONExtractRaw(events.properties, '$feature_flag_response'), ''), 'null'), '^"|"$', '')), 1), 0), '$multiple', any(replaceRegexpAll(nullIf(nullIf(JSONExtractRaw(events.properties, '$feature_flag_response'), ''), 'null'), '^"|"$', ''))) AS variant,
                  min(toTimeZone(events.timestamp, 'UTC')) AS first_exposure_time
           FROM events
           LEFT OUTER JOIN
             (SELECT argMax(person_distinct_id_overrides.person_id, person_distinct_id_overrides.version) AS person_id,
                     person_distinct_id_overrides.distinct_id AS distinct_id
              FROM person_distinct_id_overrides
              WHERE equals(person_distinct_id_overrides.team_id, 99999)
              GROUP BY person_distinct_id_overrides.distinct_id
              HAVING ifNull(equals(argMax(person_distinct_id_overrides.is_deleted, person_distinct_id_overrides.version), 0), 0) SETTINGS optimize_aggregation_in_order=1) AS events__override ON equals(events.distinct_id, events__override.distinct_id)
           WHERE and(equals(events.team_id, 99999), greaterOrEquals(toTimeZone(events.timestamp, 'UTC'), toDateTime64('today', 6, 'UTC')), lessOrEquals(toTimeZone(events.timestamp, 'UTC'), toDateTime64('explicit_redacted_timestamp', 6, 'UTC')), equals(events.event, '$feature_flag_called'), in(replaceRegexpAll(nullIf(nullIf(JSONExtractRaw(events.properties, '$feature_flag_response'), ''), 'null'), '^"|"$', ''), ['control', 'test']), ifNull(equals(replaceRegexpAll(nullIf(nullIf(JSONExtractRaw(events.properties, '$feature_flag'), ''), 'null'), '^"|"$', ''), 'test-experiment'), 0))
           GROUP BY entity_id) AS exposure_data ON equals(if(not(empty(events__override.distinct_id)), events__override.person_id, events.person_id), exposure_data.entity_id)
        WHERE and(equals(events.team_id, 99999), greaterOrEquals(toTimeZone(events.timestamp, 'UTC'), toDateTime64('today', 6, 'UTC')), greaterOrEquals(toTimeZone(events.timestamp, 'UTC'), exposure_data.first_exposure_time), lessOrEquals(toTimeZone(events.timestamp, 'UTC'), toDateTime64('explicit_redacted_timestamp', 6, 'UTC')), equals(events.event, 'purchase'))) AS metric_events ON equals(toString(exposures.entity_id), toString(metric_events.entity_id))
     GROUP BY exposures.variant,
              exposures.entity_id) AS metric_events
  GROUP BY metric_events.variant
  LIMIT 100 SETTINGS readonly=2,
                     max_execution_time=180,
                     allow_experimental_object_type=1,
                     format_csv_allow_double_quotes=0,
                     max_ast_elements=4000000,
                     max_expanded_ast_elements=4000000,
                     max_bytes_before_external_group_by=0,
                     transform_null_in=1,
                     optimize_min_equality_disjunction_chain_length=4294967295,
                     allow_experimental_join_condition=1
  '''
# ---
# name: TestExperimentQueryRunner.test_query_runner_no_variant_events
  '''
  SELECT metric_events.variant AS variant,
         count(metric_events.entity_id) AS num_users,
         sum(metric_events.value) AS total_sum,
         sum(power(metric_events.value, 2)) AS total_sum_of_squares
  FROM
    (SELECT exposures.variant AS variant,
            exposures.entity_id AS entity_id,
            sum(coalesce(accurateCastOrNull(metric_events.value, 'Float64'), 0)) AS value
     FROM
       (SELECT if(not(empty(events__override.distinct_id)), events__override.person_id, events.person_id) AS entity_id,
               if(ifNull(greater(count(DISTINCT replaceRegexpAll(nullIf(nullIf(JSONExtractRaw(events.properties, '$feature_flag_response'), ''), 'null'), '^"|"$', '')), 1), 0), '$multiple', any(replaceRegexpAll(nullIf(nullIf(JSONExtractRaw(events.properties, '$feature_flag_response'), ''), 'null'), '^"|"$', ''))) AS variant,
               min(toTimeZone(events.timestamp, 'UTC')) AS first_exposure_time
        FROM events
        LEFT OUTER JOIN
          (SELECT argMax(person_distinct_id_overrides.person_id, person_distinct_id_overrides.version) AS person_id,
                  person_distinct_id_overrides.distinct_id AS distinct_id
           FROM person_distinct_id_overrides
           WHERE equals(person_distinct_id_overrides.team_id, 99999)
           GROUP BY person_distinct_id_overrides.distinct_id
           HAVING ifNull(equals(argMax(person_distinct_id_overrides.is_deleted, person_distinct_id_overrides.version), 0), 0) SETTINGS optimize_aggregation_in_order=1) AS events__override ON equals(events.distinct_id, events__override.distinct_id)
        WHERE and(equals(events.team_id, 99999), greaterOrEquals(toTimeZone(events.timestamp, 'UTC'), toDateTime64('today', 6, 'UTC')), lessOrEquals(toTimeZone(events.timestamp, 'UTC'), toDateTime64('explicit_redacted_timestamp', 6, 'UTC')), equals(events.event, '$feature_flag_called'), in(replaceRegexpAll(nullIf(nullIf(JSONExtractRaw(events.properties, '$feature_flag_response'), ''), 'null'), '^"|"$', ''), ['control', 'test']), ifNull(equals(replaceRegexpAll(nullIf(nullIf(JSONExtractRaw(events.properties, '$feature_flag'), ''), 'null'), '^"|"$', ''), 'test-experiment'), 0))
        GROUP BY entity_id) AS exposures
     LEFT JOIN
       (SELECT toTimeZone(events.timestamp, 'UTC') AS timestamp,
               if(not(empty(events__override.distinct_id)), events__override.person_id, events.person_id) AS entity_id,
               exposure_data.variant AS variant,
               events.event AS event,
               1 AS value
        FROM events
        LEFT OUTER JOIN
          (SELECT argMax(person_distinct_id_overrides.person_id, person_distinct_id_overrides.version) AS person_id,
                  person_distinct_id_overrides.distinct_id AS distinct_id
           FROM person_distinct_id_overrides
           WHERE equals(person_distinct_id_overrides.team_id, 99999)
           GROUP BY person_distinct_id_overrides.distinct_id
           HAVING ifNull(equals(argMax(person_distinct_id_overrides.is_deleted, person_distinct_id_overrides.version), 0), 0) SETTINGS optimize_aggregation_in_order=1) AS events__override ON equals(events.distinct_id, events__override.distinct_id)
        INNER JOIN
          (SELECT if(not(empty(events__override.distinct_id)), events__override.person_id, events.person_id) AS entity_id,
                  if(ifNull(greater(count(DISTINCT replaceRegexpAll(nullIf(nullIf(JSONExtractRaw(events.properties, '$feature_flag_response'), ''), 'null'), '^"|"$', '')), 1), 0), '$multiple', any(replaceRegexpAll(nullIf(nullIf(JSONExtractRaw(events.properties, '$feature_flag_response'), ''), 'null'), '^"|"$', ''))) AS variant,
                  min(toTimeZone(events.timestamp, 'UTC')) AS first_exposure_time
           FROM events
           LEFT OUTER JOIN
             (SELECT argMax(person_distinct_id_overrides.person_id, person_distinct_id_overrides.version) AS person_id,
                     person_distinct_id_overrides.distinct_id AS distinct_id
              FROM person_distinct_id_overrides
              WHERE equals(person_distinct_id_overrides.team_id, 99999)
              GROUP BY person_distinct_id_overrides.distinct_id
              HAVING ifNull(equals(argMax(person_distinct_id_overrides.is_deleted, person_distinct_id_overrides.version), 0), 0) SETTINGS optimize_aggregation_in_order=1) AS events__override ON equals(events.distinct_id, events__override.distinct_id)
           WHERE and(equals(events.team_id, 99999), greaterOrEquals(toTimeZone(events.timestamp, 'UTC'), toDateTime64('today', 6, 'UTC')), lessOrEquals(toTimeZone(events.timestamp, 'UTC'), toDateTime64('explicit_redacted_timestamp', 6, 'UTC')), equals(events.event, '$feature_flag_called'), in(replaceRegexpAll(nullIf(nullIf(JSONExtractRaw(events.properties, '$feature_flag_response'), ''), 'null'), '^"|"$', ''), ['control', 'test']), ifNull(equals(replaceRegexpAll(nullIf(nullIf(JSONExtractRaw(events.properties, '$feature_flag'), ''), 'null'), '^"|"$', ''), 'test-experiment'), 0))
           GROUP BY entity_id) AS exposure_data ON equals(if(not(empty(events__override.distinct_id)), events__override.person_id, events.person_id), exposure_data.entity_id)
        WHERE and(equals(events.team_id, 99999), greaterOrEquals(toTimeZone(events.timestamp, 'UTC'), toDateTime64('today', 6, 'UTC')), greaterOrEquals(toTimeZone(events.timestamp, 'UTC'), exposure_data.first_exposure_time), lessOrEquals(toTimeZone(events.timestamp, 'UTC'), toDateTime64('explicit_redacted_timestamp', 6, 'UTC')), equals(events.event, 'purchase'))) AS metric_events ON equals(toString(exposures.entity_id), toString(metric_events.entity_id))
     GROUP BY exposures.variant,
              exposures.entity_id) AS metric_events
  GROUP BY metric_events.variant
  LIMIT 100 SETTINGS readonly=2,
                     max_execution_time=180,
                     allow_experimental_object_type=1,
                     format_csv_allow_double_quotes=0,
                     max_ast_elements=4000000,
                     max_expanded_ast_elements=4000000,
                     max_bytes_before_external_group_by=0,
                     transform_null_in=1,
                     optimize_min_equality_disjunction_chain_length=4294967295,
                     allow_experimental_join_condition=1
  '''
# ---
# name: TestExperimentQueryRunner.test_query_runner_standard_flow_v2_stats
  '''
  SELECT metric_events.variant AS variant,
         count(metric_events.entity_id) AS num_users,
         sum(metric_events.value) AS total_sum,
         sum(power(metric_events.value, 2)) AS total_sum_of_squares
  FROM
    (SELECT exposures.variant AS variant,
            exposures.entity_id AS entity_id,
            sum(coalesce(accurateCastOrNull(metric_events.value, 'Float64'), 0)) AS value
     FROM
       (SELECT if(not(empty(events__override.distinct_id)), events__override.person_id, events.person_id) AS entity_id,
               if(ifNull(greater(count(DISTINCT replaceRegexpAll(nullIf(nullIf(JSONExtractRaw(events.properties, '$feature_flag_response'), ''), 'null'), '^"|"$', '')), 1), 0), '$multiple', any(replaceRegexpAll(nullIf(nullIf(JSONExtractRaw(events.properties, '$feature_flag_response'), ''), 'null'), '^"|"$', ''))) AS variant,
               min(toTimeZone(events.timestamp, 'UTC')) AS first_exposure_time
        FROM events
        LEFT OUTER JOIN
          (SELECT argMax(person_distinct_id_overrides.person_id, person_distinct_id_overrides.version) AS person_id,
                  person_distinct_id_overrides.distinct_id AS distinct_id
           FROM person_distinct_id_overrides
           WHERE equals(person_distinct_id_overrides.team_id, 99999)
           GROUP BY person_distinct_id_overrides.distinct_id
           HAVING ifNull(equals(argMax(person_distinct_id_overrides.is_deleted, person_distinct_id_overrides.version), 0), 0) SETTINGS optimize_aggregation_in_order=1) AS events__override ON equals(events.distinct_id, events__override.distinct_id)
        WHERE and(equals(events.team_id, 99999), greaterOrEquals(toTimeZone(events.timestamp, 'UTC'), toDateTime64('today', 6, 'UTC')), lessOrEquals(toTimeZone(events.timestamp, 'UTC'), toDateTime64('explicit_redacted_timestamp', 6, 'UTC')), equals(events.event, '$feature_flag_called'), in(replaceRegexpAll(nullIf(nullIf(JSONExtractRaw(events.properties, '$feature_flag_response'), ''), 'null'), '^"|"$', ''), ['control', 'test']), ifNull(equals(replaceRegexpAll(nullIf(nullIf(JSONExtractRaw(events.properties, '$feature_flag'), ''), 'null'), '^"|"$', ''), 'test-experiment'), 0))
        GROUP BY entity_id) AS exposures
     LEFT JOIN
       (SELECT toTimeZone(events.timestamp, 'UTC') AS timestamp,
               if(not(empty(events__override.distinct_id)), events__override.person_id, events.person_id) AS entity_id,
               exposure_data.variant AS variant,
               events.event AS event,
               1 AS value
        FROM events
        LEFT OUTER JOIN
          (SELECT argMax(person_distinct_id_overrides.person_id, person_distinct_id_overrides.version) AS person_id,
                  person_distinct_id_overrides.distinct_id AS distinct_id
           FROM person_distinct_id_overrides
           WHERE equals(person_distinct_id_overrides.team_id, 99999)
           GROUP BY person_distinct_id_overrides.distinct_id
           HAVING ifNull(equals(argMax(person_distinct_id_overrides.is_deleted, person_distinct_id_overrides.version), 0), 0) SETTINGS optimize_aggregation_in_order=1) AS events__override ON equals(events.distinct_id, events__override.distinct_id)
        INNER JOIN
          (SELECT if(not(empty(events__override.distinct_id)), events__override.person_id, events.person_id) AS entity_id,
                  if(ifNull(greater(count(DISTINCT replaceRegexpAll(nullIf(nullIf(JSONExtractRaw(events.properties, '$feature_flag_response'), ''), 'null'), '^"|"$', '')), 1), 0), '$multiple', any(replaceRegexpAll(nullIf(nullIf(JSONExtractRaw(events.properties, '$feature_flag_response'), ''), 'null'), '^"|"$', ''))) AS variant,
                  min(toTimeZone(events.timestamp, 'UTC')) AS first_exposure_time
           FROM events
           LEFT OUTER JOIN
             (SELECT argMax(person_distinct_id_overrides.person_id, person_distinct_id_overrides.version) AS person_id,
                     person_distinct_id_overrides.distinct_id AS distinct_id
              FROM person_distinct_id_overrides
              WHERE equals(person_distinct_id_overrides.team_id, 99999)
              GROUP BY person_distinct_id_overrides.distinct_id
              HAVING ifNull(equals(argMax(person_distinct_id_overrides.is_deleted, person_distinct_id_overrides.version), 0), 0) SETTINGS optimize_aggregation_in_order=1) AS events__override ON equals(events.distinct_id, events__override.distinct_id)
           WHERE and(equals(events.team_id, 99999), greaterOrEquals(toTimeZone(events.timestamp, 'UTC'), toDateTime64('today', 6, 'UTC')), lessOrEquals(toTimeZone(events.timestamp, 'UTC'), toDateTime64('explicit_redacted_timestamp', 6, 'UTC')), equals(events.event, '$feature_flag_called'), in(replaceRegexpAll(nullIf(nullIf(JSONExtractRaw(events.properties, '$feature_flag_response'), ''), 'null'), '^"|"$', ''), ['control', 'test']), ifNull(equals(replaceRegexpAll(nullIf(nullIf(JSONExtractRaw(events.properties, '$feature_flag'), ''), 'null'), '^"|"$', ''), 'test-experiment'), 0))
           GROUP BY entity_id) AS exposure_data ON equals(if(not(empty(events__override.distinct_id)), events__override.person_id, events.person_id), exposure_data.entity_id)
        WHERE and(equals(events.team_id, 99999), greaterOrEquals(toTimeZone(events.timestamp, 'UTC'), toDateTime64('today', 6, 'UTC')), greaterOrEquals(toTimeZone(events.timestamp, 'UTC'), exposure_data.first_exposure_time), lessOrEquals(toTimeZone(events.timestamp, 'UTC'), toDateTime64('explicit_redacted_timestamp', 6, 'UTC')), equals(events.event, '$pageview'))) AS metric_events ON equals(toString(exposures.entity_id), toString(metric_events.entity_id))
     GROUP BY exposures.variant,
              exposures.entity_id) AS metric_events
  GROUP BY metric_events.variant
  LIMIT 100 SETTINGS readonly=2,
                     max_execution_time=180,
                     allow_experimental_object_type=1,
                     format_csv_allow_double_quotes=0,
                     max_ast_elements=4000000,
                     max_expanded_ast_elements=4000000,
                     max_bytes_before_external_group_by=0,
                     transform_null_in=1,
                     optimize_min_equality_disjunction_chain_length=4294967295,
                     allow_experimental_join_condition=1
  '''
# ---
# name: TestExperimentQueryRunner.test_query_runner_using_action
  '''
  SELECT metric_events.variant AS variant,
         count(metric_events.entity_id) AS num_users,
         sum(metric_events.value) AS total_sum,
         sum(power(metric_events.value, 2)) AS total_sum_of_squares
  FROM
    (SELECT exposures.variant AS variant,
            exposures.entity_id AS entity_id,
            sum(coalesce(accurateCastOrNull(metric_events.value, 'Float64'), 0)) AS value
     FROM
       (SELECT if(not(empty(events__override.distinct_id)), events__override.person_id, events.person_id) AS entity_id,
               if(ifNull(greater(count(DISTINCT replaceRegexpAll(nullIf(nullIf(JSONExtractRaw(events.properties, '$feature_flag_response'), ''), 'null'), '^"|"$', '')), 1), 0), '$multiple', any(replaceRegexpAll(nullIf(nullIf(JSONExtractRaw(events.properties, '$feature_flag_response'), ''), 'null'), '^"|"$', ''))) AS variant,
               min(toTimeZone(events.timestamp, 'UTC')) AS first_exposure_time
        FROM events
        LEFT OUTER JOIN
          (SELECT argMax(person_distinct_id_overrides.person_id, person_distinct_id_overrides.version) AS person_id,
                  person_distinct_id_overrides.distinct_id AS distinct_id
           FROM person_distinct_id_overrides
           WHERE equals(person_distinct_id_overrides.team_id, 99999)
           GROUP BY person_distinct_id_overrides.distinct_id
           HAVING ifNull(equals(argMax(person_distinct_id_overrides.is_deleted, person_distinct_id_overrides.version), 0), 0) SETTINGS optimize_aggregation_in_order=1) AS events__override ON equals(events.distinct_id, events__override.distinct_id)
        WHERE and(equals(events.team_id, 99999), greaterOrEquals(toTimeZone(events.timestamp, 'UTC'), toDateTime64('today', 6, 'UTC')), lessOrEquals(toTimeZone(events.timestamp, 'UTC'), toDateTime64('explicit_redacted_timestamp', 6, 'UTC')), equals(events.event, '$feature_flag_called'), in(replaceRegexpAll(nullIf(nullIf(JSONExtractRaw(events.properties, '$feature_flag_response'), ''), 'null'), '^"|"$', ''), ['control', 'test']), ifNull(equals(replaceRegexpAll(nullIf(nullIf(JSONExtractRaw(events.properties, '$feature_flag'), ''), 'null'), '^"|"$', ''), 'test-experiment'), 0))
        GROUP BY entity_id) AS exposures
     LEFT JOIN
       (SELECT toTimeZone(events.timestamp, 'UTC') AS timestamp,
               if(not(empty(events__override.distinct_id)), events__override.person_id, events.person_id) AS entity_id,
               exposure_data.variant AS variant,
               events.event AS event,
               1 AS value
        FROM events
        LEFT OUTER JOIN
          (SELECT argMax(person_distinct_id_overrides.person_id, person_distinct_id_overrides.version) AS person_id,
                  person_distinct_id_overrides.distinct_id AS distinct_id
           FROM person_distinct_id_overrides
           WHERE equals(person_distinct_id_overrides.team_id, 99999)
           GROUP BY person_distinct_id_overrides.distinct_id
           HAVING ifNull(equals(argMax(person_distinct_id_overrides.is_deleted, person_distinct_id_overrides.version), 0), 0) SETTINGS optimize_aggregation_in_order=1) AS events__override ON equals(events.distinct_id, events__override.distinct_id)
        INNER JOIN
          (SELECT if(not(empty(events__override.distinct_id)), events__override.person_id, events.person_id) AS entity_id,
                  if(ifNull(greater(count(DISTINCT replaceRegexpAll(nullIf(nullIf(JSONExtractRaw(events.properties, '$feature_flag_response'), ''), 'null'), '^"|"$', '')), 1), 0), '$multiple', any(replaceRegexpAll(nullIf(nullIf(JSONExtractRaw(events.properties, '$feature_flag_response'), ''), 'null'), '^"|"$', ''))) AS variant,
                  min(toTimeZone(events.timestamp, 'UTC')) AS first_exposure_time
           FROM events
           LEFT OUTER JOIN
             (SELECT argMax(person_distinct_id_overrides.person_id, person_distinct_id_overrides.version) AS person_id,
                     person_distinct_id_overrides.distinct_id AS distinct_id
              FROM person_distinct_id_overrides
              WHERE equals(person_distinct_id_overrides.team_id, 99999)
              GROUP BY person_distinct_id_overrides.distinct_id
              HAVING ifNull(equals(argMax(person_distinct_id_overrides.is_deleted, person_distinct_id_overrides.version), 0), 0) SETTINGS optimize_aggregation_in_order=1) AS events__override ON equals(events.distinct_id, events__override.distinct_id)
           WHERE and(equals(events.team_id, 99999), greaterOrEquals(toTimeZone(events.timestamp, 'UTC'), toDateTime64('today', 6, 'UTC')), lessOrEquals(toTimeZone(events.timestamp, 'UTC'), toDateTime64('explicit_redacted_timestamp', 6, 'UTC')), equals(events.event, '$feature_flag_called'), in(replaceRegexpAll(nullIf(nullIf(JSONExtractRaw(events.properties, '$feature_flag_response'), ''), 'null'), '^"|"$', ''), ['control', 'test']), ifNull(equals(replaceRegexpAll(nullIf(nullIf(JSONExtractRaw(events.properties, '$feature_flag'), ''), 'null'), '^"|"$', ''), 'test-experiment'), 0))
           GROUP BY entity_id) AS exposure_data ON equals(if(not(empty(events__override.distinct_id)), events__override.person_id, events.person_id), exposure_data.entity_id)
        WHERE and(equals(events.team_id, 99999), greaterOrEquals(toTimeZone(events.timestamp, 'UTC'), toDateTime64('today', 6, 'UTC')), greaterOrEquals(toTimeZone(events.timestamp, 'UTC'), exposure_data.first_exposure_time), lessOrEquals(toTimeZone(events.timestamp, 'UTC'), toDateTime64('explicit_redacted_timestamp', 6, 'UTC')), equals(events.event, 'purchase'))) AS metric_events ON equals(toString(exposures.entity_id), toString(metric_events.entity_id))
     GROUP BY exposures.variant,
              exposures.entity_id) AS metric_events
  GROUP BY metric_events.variant
  LIMIT 100 SETTINGS readonly=2,
                     max_execution_time=180,
                     allow_experimental_object_type=1,
                     format_csv_allow_double_quotes=0,
                     max_ast_elements=4000000,
                     max_expanded_ast_elements=4000000,
                     max_bytes_before_external_group_by=0,
                     transform_null_in=1,
                     optimize_min_equality_disjunction_chain_length=4294967295,
                     allow_experimental_join_condition=1
  '''
# ---
# name: TestExperimentQueryRunner.test_query_runner_with_custom_exposure
  '''
  SELECT metric_events.variant AS variant,
         count(metric_events.entity_id) AS num_users,
         sum(metric_events.value) AS total_sum,
         sum(power(metric_events.value, 2)) AS total_sum_of_squares
  FROM
    (SELECT exposures.variant AS variant,
            exposures.entity_id AS entity_id,
            sum(coalesce(accurateCastOrNull(metric_events.value, 'Float64'), 0)) AS value
     FROM
       (SELECT if(not(empty(events__override.distinct_id)), events__override.person_id, events.person_id) AS entity_id,
               if(ifNull(greater(count(DISTINCT replaceRegexpAll(nullIf(nullIf(JSONExtractRaw(events.properties, '$feature/test-experiment'), ''), 'null'), '^"|"$', '')), 1), 0), '$multiple', any(replaceRegexpAll(nullIf(nullIf(JSONExtractRaw(events.properties, '$feature/test-experiment'), ''), 'null'), '^"|"$', ''))) AS variant,
               min(toTimeZone(events.timestamp, 'UTC')) AS first_exposure_time
        FROM events
        LEFT OUTER JOIN
          (SELECT argMax(person_distinct_id_overrides.person_id, person_distinct_id_overrides.version) AS person_id,
                  person_distinct_id_overrides.distinct_id AS distinct_id
           FROM person_distinct_id_overrides
           WHERE equals(person_distinct_id_overrides.team_id, 99999)
           GROUP BY person_distinct_id_overrides.distinct_id
           HAVING ifNull(equals(argMax(person_distinct_id_overrides.is_deleted, person_distinct_id_overrides.version), 0), 0) SETTINGS optimize_aggregation_in_order=1) AS events__override ON equals(events.distinct_id, events__override.distinct_id)
        WHERE and(equals(events.team_id, 99999), greaterOrEquals(toTimeZone(events.timestamp, 'UTC'), toDateTime64('explicit_redacted_timestamp', 6, 'UTC')), lessOrEquals(toTimeZone(events.timestamp, 'UTC'), toDateTime64('explicit_redacted_timestamp', 6, 'UTC')), equals(events.event, '$pageview'), in(replaceRegexpAll(nullIf(nullIf(JSONExtractRaw(events.properties, '$feature/test-experiment'), ''), 'null'), '^"|"$', ''), ['control', 'test']), ifNull(notEquals(replaceRegexpAll(nullIf(nullIf(JSONExtractRaw(events.properties, 'plan'), ''), 'null'), '^"|"$', ''), 'free'), 1))
        GROUP BY entity_id) AS exposures
     LEFT JOIN
       (SELECT toTimeZone(events.timestamp, 'UTC') AS timestamp,
               if(not(empty(events__override.distinct_id)), events__override.person_id, events.person_id) AS entity_id,
               exposure_data.variant AS variant,
               events.event AS event,
               1 AS value
        FROM events
        LEFT OUTER JOIN
          (SELECT argMax(person_distinct_id_overrides.person_id, person_distinct_id_overrides.version) AS person_id,
                  person_distinct_id_overrides.distinct_id AS distinct_id
           FROM person_distinct_id_overrides
           WHERE equals(person_distinct_id_overrides.team_id, 99999)
           GROUP BY person_distinct_id_overrides.distinct_id
           HAVING ifNull(equals(argMax(person_distinct_id_overrides.is_deleted, person_distinct_id_overrides.version), 0), 0) SETTINGS optimize_aggregation_in_order=1) AS events__override ON equals(events.distinct_id, events__override.distinct_id)
        INNER JOIN
          (SELECT if(not(empty(events__override.distinct_id)), events__override.person_id, events.person_id) AS entity_id,
                  if(ifNull(greater(count(DISTINCT replaceRegexpAll(nullIf(nullIf(JSONExtractRaw(events.properties, '$feature/test-experiment'), ''), 'null'), '^"|"$', '')), 1), 0), '$multiple', any(replaceRegexpAll(nullIf(nullIf(JSONExtractRaw(events.properties, '$feature/test-experiment'), ''), 'null'), '^"|"$', ''))) AS variant,
                  min(toTimeZone(events.timestamp, 'UTC')) AS first_exposure_time
           FROM events
           LEFT OUTER JOIN
             (SELECT argMax(person_distinct_id_overrides.person_id, person_distinct_id_overrides.version) AS person_id,
                     person_distinct_id_overrides.distinct_id AS distinct_id
              FROM person_distinct_id_overrides
              WHERE equals(person_distinct_id_overrides.team_id, 99999)
              GROUP BY person_distinct_id_overrides.distinct_id
              HAVING ifNull(equals(argMax(person_distinct_id_overrides.is_deleted, person_distinct_id_overrides.version), 0), 0) SETTINGS optimize_aggregation_in_order=1) AS events__override ON equals(events.distinct_id, events__override.distinct_id)
           WHERE and(equals(events.team_id, 99999), greaterOrEquals(toTimeZone(events.timestamp, 'UTC'), toDateTime64('explicit_redacted_timestamp', 6, 'UTC')), lessOrEquals(toTimeZone(events.timestamp, 'UTC'), toDateTime64('explicit_redacted_timestamp', 6, 'UTC')), equals(events.event, '$pageview'), in(replaceRegexpAll(nullIf(nullIf(JSONExtractRaw(events.properties, '$feature/test-experiment'), ''), 'null'), '^"|"$', ''), ['control', 'test']), ifNull(notEquals(replaceRegexpAll(nullIf(nullIf(JSONExtractRaw(events.properties, 'plan'), ''), 'null'), '^"|"$', ''), 'free'), 1))
           GROUP BY entity_id) AS exposure_data ON equals(if(not(empty(events__override.distinct_id)), events__override.person_id, events.person_id), exposure_data.entity_id)
        WHERE and(equals(events.team_id, 99999), greaterOrEquals(toTimeZone(events.timestamp, 'UTC'), toDateTime64('explicit_redacted_timestamp', 6, 'UTC')), greaterOrEquals(toTimeZone(events.timestamp, 'UTC'), exposure_data.first_exposure_time), lessOrEquals(toTimeZone(events.timestamp, 'UTC'), toDateTime64('explicit_redacted_timestamp', 6, 'UTC')), equals(events.event, 'purchase'))) AS metric_events ON equals(toString(exposures.entity_id), toString(metric_events.entity_id))
     GROUP BY exposures.variant,
              exposures.entity_id) AS metric_events
  GROUP BY metric_events.variant
  LIMIT 100 SETTINGS readonly=2,
                     max_execution_time=180,
                     allow_experimental_object_type=1,
                     format_csv_allow_double_quotes=0,
                     max_ast_elements=4000000,
                     max_expanded_ast_elements=4000000,
                     max_bytes_before_external_group_by=0,
                     transform_null_in=1,
                     optimize_min_equality_disjunction_chain_length=4294967295,
                     allow_experimental_join_condition=1
  '''
# ---
# name: TestExperimentQueryRunner.test_query_runner_with_custom_exposure_on_feature_flag_called_event
  '''
  SELECT metric_events.variant AS variant,
         count(metric_events.entity_id) AS num_users,
         sum(metric_events.value) AS total_sum,
         sum(power(metric_events.value, 2)) AS total_sum_of_squares
  FROM
    (SELECT exposures.variant AS variant,
            exposures.entity_id AS entity_id,
            sum(coalesce(accurateCastOrNull(metric_events.value, 'Float64'), 0)) AS value
     FROM
       (SELECT if(not(empty(events__override.distinct_id)), events__override.person_id, events.person_id) AS entity_id,
               if(ifNull(greater(count(DISTINCT replaceRegexpAll(nullIf(nullIf(JSONExtractRaw(events.properties, '$feature_flag_response'), ''), 'null'), '^"|"$', '')), 1), 0), '$multiple', any(replaceRegexpAll(nullIf(nullIf(JSONExtractRaw(events.properties, '$feature_flag_response'), ''), 'null'), '^"|"$', ''))) AS variant,
               min(toTimeZone(events.timestamp, 'UTC')) AS first_exposure_time
        FROM events
        LEFT OUTER JOIN
          (SELECT argMax(person_distinct_id_overrides.person_id, person_distinct_id_overrides.version) AS person_id,
                  person_distinct_id_overrides.distinct_id AS distinct_id
           FROM person_distinct_id_overrides
           WHERE equals(person_distinct_id_overrides.team_id, 99999)
           GROUP BY person_distinct_id_overrides.distinct_id
           HAVING ifNull(equals(argMax(person_distinct_id_overrides.is_deleted, person_distinct_id_overrides.version), 0), 0) SETTINGS optimize_aggregation_in_order=1) AS events__override ON equals(events.distinct_id, events__override.distinct_id)
        WHERE and(equals(events.team_id, 99999), greaterOrEquals(toTimeZone(events.timestamp, 'UTC'), toDateTime64('explicit_redacted_timestamp', 6, 'UTC')), lessOrEquals(toTimeZone(events.timestamp, 'UTC'), toDateTime64('explicit_redacted_timestamp', 6, 'UTC')), equals(events.event, '$feature_flag_called'), in(replaceRegexpAll(nullIf(nullIf(JSONExtractRaw(events.properties, '$feature_flag_response'), ''), 'null'), '^"|"$', ''), ['control', 'test']), ifNull(notEquals(replaceRegexpAll(nullIf(nullIf(JSONExtractRaw(events.properties, 'plan'), ''), 'null'), '^"|"$', ''), 'free'), 1), ifNull(equals(replaceRegexpAll(nullIf(nullIf(JSONExtractRaw(events.properties, '$feature_flag'), ''), 'null'), '^"|"$', ''), 'test-experiment'), 0))
        GROUP BY entity_id) AS exposures
     LEFT JOIN
       (SELECT toTimeZone(events.timestamp, 'UTC') AS timestamp,
               if(not(empty(events__override.distinct_id)), events__override.person_id, events.person_id) AS entity_id,
               exposure_data.variant AS variant,
               events.event AS event,
               1 AS value
        FROM events
        LEFT OUTER JOIN
          (SELECT argMax(person_distinct_id_overrides.person_id, person_distinct_id_overrides.version) AS person_id,
                  person_distinct_id_overrides.distinct_id AS distinct_id
           FROM person_distinct_id_overrides
           WHERE equals(person_distinct_id_overrides.team_id, 99999)
           GROUP BY person_distinct_id_overrides.distinct_id
           HAVING ifNull(equals(argMax(person_distinct_id_overrides.is_deleted, person_distinct_id_overrides.version), 0), 0) SETTINGS optimize_aggregation_in_order=1) AS events__override ON equals(events.distinct_id, events__override.distinct_id)
        INNER JOIN
          (SELECT if(not(empty(events__override.distinct_id)), events__override.person_id, events.person_id) AS entity_id,
                  if(ifNull(greater(count(DISTINCT replaceRegexpAll(nullIf(nullIf(JSONExtractRaw(events.properties, '$feature_flag_response'), ''), 'null'), '^"|"$', '')), 1), 0), '$multiple', any(replaceRegexpAll(nullIf(nullIf(JSONExtractRaw(events.properties, '$feature_flag_response'), ''), 'null'), '^"|"$', ''))) AS variant,
                  min(toTimeZone(events.timestamp, 'UTC')) AS first_exposure_time
           FROM events
           LEFT OUTER JOIN
             (SELECT argMax(person_distinct_id_overrides.person_id, person_distinct_id_overrides.version) AS person_id,
                     person_distinct_id_overrides.distinct_id AS distinct_id
              FROM person_distinct_id_overrides
              WHERE equals(person_distinct_id_overrides.team_id, 99999)
              GROUP BY person_distinct_id_overrides.distinct_id
              HAVING ifNull(equals(argMax(person_distinct_id_overrides.is_deleted, person_distinct_id_overrides.version), 0), 0) SETTINGS optimize_aggregation_in_order=1) AS events__override ON equals(events.distinct_id, events__override.distinct_id)
           WHERE and(equals(events.team_id, 99999), greaterOrEquals(toTimeZone(events.timestamp, 'UTC'), toDateTime64('explicit_redacted_timestamp', 6, 'UTC')), lessOrEquals(toTimeZone(events.timestamp, 'UTC'), toDateTime64('explicit_redacted_timestamp', 6, 'UTC')), equals(events.event, '$feature_flag_called'), in(replaceRegexpAll(nullIf(nullIf(JSONExtractRaw(events.properties, '$feature_flag_response'), ''), 'null'), '^"|"$', ''), ['control', 'test']), ifNull(notEquals(replaceRegexpAll(nullIf(nullIf(JSONExtractRaw(events.properties, 'plan'), ''), 'null'), '^"|"$', ''), 'free'), 1), ifNull(equals(replaceRegexpAll(nullIf(nullIf(JSONExtractRaw(events.properties, '$feature_flag'), ''), 'null'), '^"|"$', ''), 'test-experiment'), 0))
           GROUP BY entity_id) AS exposure_data ON equals(if(not(empty(events__override.distinct_id)), events__override.person_id, events.person_id), exposure_data.entity_id)
        WHERE and(equals(events.team_id, 99999), greaterOrEquals(toTimeZone(events.timestamp, 'UTC'), toDateTime64('explicit_redacted_timestamp', 6, 'UTC')), greaterOrEquals(toTimeZone(events.timestamp, 'UTC'), exposure_data.first_exposure_time), lessOrEquals(toTimeZone(events.timestamp, 'UTC'), toDateTime64('explicit_redacted_timestamp', 6, 'UTC')), equals(events.event, 'purchase'))) AS metric_events ON equals(toString(exposures.entity_id), toString(metric_events.entity_id))
     GROUP BY exposures.variant,
              exposures.entity_id) AS metric_events
  GROUP BY metric_events.variant
  LIMIT 100 SETTINGS readonly=2,
                     max_execution_time=180,
                     allow_experimental_object_type=1,
                     format_csv_allow_double_quotes=0,
                     max_ast_elements=4000000,
                     max_expanded_ast_elements=4000000,
                     max_bytes_before_external_group_by=0,
                     transform_null_in=1,
                     optimize_min_equality_disjunction_chain_length=4294967295,
                     allow_experimental_join_condition=1
  '''
# ---
# name: TestExperimentQueryRunner.test_query_runner_with_custom_exposure_without_properties
  '''
  SELECT metric_events.variant AS variant,
         count(metric_events.entity_id) AS num_users,
         sum(metric_events.value) AS total_sum,
         sum(power(metric_events.value, 2)) AS total_sum_of_squares
  FROM
    (SELECT exposures.variant AS variant,
            exposures.entity_id AS entity_id,
            sum(coalesce(accurateCastOrNull(metric_events.value, 'Float64'), 0)) AS value
     FROM
       (SELECT if(not(empty(events__override.distinct_id)), events__override.person_id, events.person_id) AS entity_id,
               if(ifNull(greater(count(DISTINCT replaceRegexpAll(nullIf(nullIf(JSONExtractRaw(events.properties, '$feature/test-experiment'), ''), 'null'), '^"|"$', '')), 1), 0), '$multiple', any(replaceRegexpAll(nullIf(nullIf(JSONExtractRaw(events.properties, '$feature/test-experiment'), ''), 'null'), '^"|"$', ''))) AS variant,
               min(toTimeZone(events.timestamp, 'UTC')) AS first_exposure_time
        FROM events
        LEFT OUTER JOIN
          (SELECT argMax(person_distinct_id_overrides.person_id, person_distinct_id_overrides.version) AS person_id,
                  person_distinct_id_overrides.distinct_id AS distinct_id
           FROM person_distinct_id_overrides
           WHERE equals(person_distinct_id_overrides.team_id, 99999)
           GROUP BY person_distinct_id_overrides.distinct_id
           HAVING ifNull(equals(argMax(person_distinct_id_overrides.is_deleted, person_distinct_id_overrides.version), 0), 0) SETTINGS optimize_aggregation_in_order=1) AS events__override ON equals(events.distinct_id, events__override.distinct_id)
        WHERE and(equals(events.team_id, 99999), greaterOrEquals(toTimeZone(events.timestamp, 'UTC'), toDateTime64('explicit_redacted_timestamp', 6, 'UTC')), lessOrEquals(toTimeZone(events.timestamp, 'UTC'), toDateTime64('explicit_redacted_timestamp', 6, 'UTC')), equals(events.event, '$pageview'), in(replaceRegexpAll(nullIf(nullIf(JSONExtractRaw(events.properties, '$feature/test-experiment'), ''), 'null'), '^"|"$', ''), ['control', 'test']))
        GROUP BY entity_id) AS exposures
     LEFT JOIN
       (SELECT toTimeZone(events.timestamp, 'UTC') AS timestamp,
               if(not(empty(events__override.distinct_id)), events__override.person_id, events.person_id) AS entity_id,
               exposure_data.variant AS variant,
               events.event AS event,
               1 AS value
        FROM events
        LEFT OUTER JOIN
          (SELECT argMax(person_distinct_id_overrides.person_id, person_distinct_id_overrides.version) AS person_id,
                  person_distinct_id_overrides.distinct_id AS distinct_id
           FROM person_distinct_id_overrides
           WHERE equals(person_distinct_id_overrides.team_id, 99999)
           GROUP BY person_distinct_id_overrides.distinct_id
           HAVING ifNull(equals(argMax(person_distinct_id_overrides.is_deleted, person_distinct_id_overrides.version), 0), 0) SETTINGS optimize_aggregation_in_order=1) AS events__override ON equals(events.distinct_id, events__override.distinct_id)
        INNER JOIN
          (SELECT if(not(empty(events__override.distinct_id)), events__override.person_id, events.person_id) AS entity_id,
                  if(ifNull(greater(count(DISTINCT replaceRegexpAll(nullIf(nullIf(JSONExtractRaw(events.properties, '$feature/test-experiment'), ''), 'null'), '^"|"$', '')), 1), 0), '$multiple', any(replaceRegexpAll(nullIf(nullIf(JSONExtractRaw(events.properties, '$feature/test-experiment'), ''), 'null'), '^"|"$', ''))) AS variant,
                  min(toTimeZone(events.timestamp, 'UTC')) AS first_exposure_time
           FROM events
           LEFT OUTER JOIN
             (SELECT argMax(person_distinct_id_overrides.person_id, person_distinct_id_overrides.version) AS person_id,
                     person_distinct_id_overrides.distinct_id AS distinct_id
              FROM person_distinct_id_overrides
              WHERE equals(person_distinct_id_overrides.team_id, 99999)
              GROUP BY person_distinct_id_overrides.distinct_id
              HAVING ifNull(equals(argMax(person_distinct_id_overrides.is_deleted, person_distinct_id_overrides.version), 0), 0) SETTINGS optimize_aggregation_in_order=1) AS events__override ON equals(events.distinct_id, events__override.distinct_id)
           WHERE and(equals(events.team_id, 99999), greaterOrEquals(toTimeZone(events.timestamp, 'UTC'), toDateTime64('explicit_redacted_timestamp', 6, 'UTC')), lessOrEquals(toTimeZone(events.timestamp, 'UTC'), toDateTime64('explicit_redacted_timestamp', 6, 'UTC')), equals(events.event, '$pageview'), in(replaceRegexpAll(nullIf(nullIf(JSONExtractRaw(events.properties, '$feature/test-experiment'), ''), 'null'), '^"|"$', ''), ['control', 'test']))
           GROUP BY entity_id) AS exposure_data ON equals(if(not(empty(events__override.distinct_id)), events__override.person_id, events.person_id), exposure_data.entity_id)
        WHERE and(equals(events.team_id, 99999), greaterOrEquals(toTimeZone(events.timestamp, 'UTC'), toDateTime64('explicit_redacted_timestamp', 6, 'UTC')), greaterOrEquals(toTimeZone(events.timestamp, 'UTC'), exposure_data.first_exposure_time), lessOrEquals(toTimeZone(events.timestamp, 'UTC'), toDateTime64('explicit_redacted_timestamp', 6, 'UTC')), equals(events.event, 'purchase'))) AS metric_events ON equals(toString(exposures.entity_id), toString(metric_events.entity_id))
     GROUP BY exposures.variant,
              exposures.entity_id) AS metric_events
  GROUP BY metric_events.variant
  LIMIT 100 SETTINGS readonly=2,
                     max_execution_time=180,
                     allow_experimental_object_type=1,
                     format_csv_allow_double_quotes=0,
                     max_ast_elements=4000000,
                     max_expanded_ast_elements=4000000,
                     max_bytes_before_external_group_by=0,
                     transform_null_in=1,
                     optimize_min_equality_disjunction_chain_length=4294967295,
                     allow_experimental_join_condition=1
  '''
# ---
# name: TestExperimentQueryRunner.test_query_runner_with_data_warehouse_internal_filters_0_person_properties
  '''
  SELECT metric_events.variant AS variant,
         count(metric_events.entity_id) AS num_users,
         sum(metric_events.value) AS total_sum,
         sum(power(metric_events.value, 2)) AS total_sum_of_squares
  FROM
    (SELECT exposures.variant AS variant,
            exposures.entity_id AS entity_id,
            sum(coalesce(accurateCastOrNull(metric_events.value, 'Float64'), 0)) AS value
     FROM
       (SELECT if(not(empty(events__override.distinct_id)), events__override.person_id, events.person_id) AS entity_id,
               if(ifNull(greater(count(DISTINCT replaceRegexpAll(nullIf(nullIf(JSONExtractRaw(events.properties, '$feature_flag_response'), ''), 'null'), '^"|"$', '')), 1), 0), '$multiple', any(replaceRegexpAll(nullIf(nullIf(JSONExtractRaw(events.properties, '$feature_flag_response'), ''), 'null'), '^"|"$', ''))) AS variant,
               min(toTimeZone(events.timestamp, 'UTC')) AS first_exposure_time,
               replaceRegexpAll(nullIf(nullIf(JSONExtractRaw(events.properties, '$user_id'), ''), 'null'), '^"|"$', '') AS exposure_identifier
        FROM events
        LEFT OUTER JOIN
          (SELECT argMax(person_distinct_id_overrides.person_id, person_distinct_id_overrides.version) AS person_id,
                  person_distinct_id_overrides.distinct_id AS distinct_id
           FROM person_distinct_id_overrides
           WHERE equals(person_distinct_id_overrides.team_id, 99999)
           GROUP BY person_distinct_id_overrides.distinct_id
           HAVING ifNull(equals(argMax(person_distinct_id_overrides.is_deleted, person_distinct_id_overrides.version), 0), 0) SETTINGS optimize_aggregation_in_order=1) AS events__override ON equals(events.distinct_id, events__override.distinct_id)
        LEFT JOIN
          (SELECT person.id AS id,
                  replaceRegexpAll(nullIf(nullIf(JSONExtractRaw(person.properties, 'email'), ''), 'null'), '^"|"$', '') AS properties___email
           FROM person
           WHERE and(equals(person.team_id, 99999), in(tuple(person.id, person.version),
                                                         (SELECT person.id AS id, max(person.version) AS version
                                                          FROM person
                                                          WHERE equals(person.team_id, 99999)
                                                          GROUP BY person.id
                                                          HAVING and(ifNull(equals(argMax(person.is_deleted, person.version), 0), 0), ifNull(less(argMax(toTimeZone(person.created_at, 'UTC'), person.version), plus(now64(6, 'UTC'), toIntervalDay(1))), 0))))) SETTINGS optimize_aggregation_in_order=1) AS events__person ON equals(if(not(empty(events__override.distinct_id)), events__override.person_id, events.person_id), events__person.id)
        WHERE and(equals(events.team_id, 99999), greaterOrEquals(toTimeZone(events.timestamp, 'UTC'), toDateTime64('explicit_redacted_timestamp', 6, 'UTC')), lessOrEquals(toTimeZone(events.timestamp, 'UTC'), toDateTime64('explicit_redacted_timestamp', 6, 'UTC')), equals(events.event, '$feature_flag_called'), in(replaceRegexpAll(nullIf(nullIf(JSONExtractRaw(events.properties, '$feature_flag_response'), ''), 'null'), '^"|"$', ''), ['control', 'test']), ifNull(notILike(toString(events__person.properties___email), '%@posthog.com%'), 1), ifNull(equals(replaceRegexpAll(nullIf(nullIf(JSONExtractRaw(events.properties, '$feature_flag'), ''), 'null'), '^"|"$', ''), 'test-experiment'), 0))
        GROUP BY entity_id,
                 replaceRegexpAll(nullIf(nullIf(JSONExtractRaw(events.properties, '$user_id'), ''), 'null'), '^"|"$', '')) AS exposures
     LEFT JOIN
       (SELECT posthog_test_usage.ds AS timestamp,
               posthog_test_usage.userid AS entity_identifier,
               exposure_data.variant AS variant,
               posthog_test_usage.usage AS value
        FROM
          (SELECT *
           FROM s3('http://host.docker.internal:19000/posthog/test_storage_bucket-posthog.hogql.experiments.queryrunner/posthog_test_usage/*.csv', 'object_storage_root_user', 'object_storage_root_password', 'CSVWithNames', '`ds` Date, `id` String, `usage` String, `userid` String')) AS posthog_test_usage
        INNER JOIN
          (SELECT if(not(empty(events__override.distinct_id)), events__override.person_id, events.person_id) AS entity_id,
                  if(ifNull(greater(count(DISTINCT replaceRegexpAll(nullIf(nullIf(JSONExtractRaw(events.properties, '$feature_flag_response'), ''), 'null'), '^"|"$', '')), 1), 0), '$multiple', any(replaceRegexpAll(nullIf(nullIf(JSONExtractRaw(events.properties, '$feature_flag_response'), ''), 'null'), '^"|"$', ''))) AS variant,
                  min(toTimeZone(events.timestamp, 'UTC')) AS first_exposure_time,
                  replaceRegexpAll(nullIf(nullIf(JSONExtractRaw(events.properties, '$user_id'), ''), 'null'), '^"|"$', '') AS exposure_identifier
           FROM events
           LEFT OUTER JOIN
             (SELECT argMax(person_distinct_id_overrides.person_id, person_distinct_id_overrides.version) AS person_id,
                     person_distinct_id_overrides.distinct_id AS distinct_id
              FROM person_distinct_id_overrides
              WHERE equals(person_distinct_id_overrides.team_id, 99999)
              GROUP BY person_distinct_id_overrides.distinct_id
              HAVING ifNull(equals(argMax(person_distinct_id_overrides.is_deleted, person_distinct_id_overrides.version), 0), 0) SETTINGS optimize_aggregation_in_order=1) AS events__override ON equals(events.distinct_id, events__override.distinct_id)
           LEFT JOIN
             (SELECT person.id AS id,
                     replaceRegexpAll(nullIf(nullIf(JSONExtractRaw(person.properties, 'email'), ''), 'null'), '^"|"$', '') AS properties___email
              FROM person
              WHERE and(equals(person.team_id, 99999), in(tuple(person.id, person.version),
                                                            (SELECT person.id AS id, max(person.version) AS version
                                                             FROM person
                                                             WHERE equals(person.team_id, 99999)
                                                             GROUP BY person.id
                                                             HAVING and(ifNull(equals(argMax(person.is_deleted, person.version), 0), 0), ifNull(less(argMax(toTimeZone(person.created_at, 'UTC'), person.version), plus(now64(6, 'UTC'), toIntervalDay(1))), 0))))) SETTINGS optimize_aggregation_in_order=1) AS events__person ON equals(if(not(empty(events__override.distinct_id)), events__override.person_id, events.person_id), events__person.id)
           WHERE and(equals(events.team_id, 99999), greaterOrEquals(toTimeZone(events.timestamp, 'UTC'), toDateTime64('explicit_redacted_timestamp', 6, 'UTC')), lessOrEquals(toTimeZone(events.timestamp, 'UTC'), toDateTime64('explicit_redacted_timestamp', 6, 'UTC')), equals(events.event, '$feature_flag_called'), in(replaceRegexpAll(nullIf(nullIf(JSONExtractRaw(events.properties, '$feature_flag_response'), ''), 'null'), '^"|"$', ''), ['control', 'test']), ifNull(notILike(toString(events__person.properties___email), '%@posthog.com%'), 1), ifNull(equals(replaceRegexpAll(nullIf(nullIf(JSONExtractRaw(events.properties, '$feature_flag'), ''), 'null'), '^"|"$', ''), 'test-experiment'), 0))
           GROUP BY entity_id,
                    replaceRegexpAll(nullIf(nullIf(JSONExtractRaw(events.properties, '$user_id'), ''), 'null'), '^"|"$', '')) AS exposure_data ON equals(posthog_test_usage.userid, toString(exposure_data.exposure_identifier))
        WHERE and(greaterOrEquals(posthog_test_usage.ds, toDateTime64('explicit_redacted_timestamp', 6, 'UTC')), ifNull(greaterOrEquals(posthog_test_usage.ds, exposure_data.first_exposure_time), 0), lessOrEquals(posthog_test_usage.ds, toDateTime64('explicit_redacted_timestamp', 6, 'UTC')))) AS metric_events ON equals(toString(exposures.exposure_identifier), toString(metric_events.entity_identifier))
     GROUP BY exposures.variant,
              exposures.entity_id) AS metric_events
  GROUP BY metric_events.variant
  LIMIT 100 SETTINGS readonly=2,
                     max_execution_time=180,
                     allow_experimental_object_type=1,
                     format_csv_allow_double_quotes=0,
                     max_ast_elements=4000000,
                     max_expanded_ast_elements=4000000,
                     max_bytes_before_external_group_by=0,
                     transform_null_in=1,
                     optimize_min_equality_disjunction_chain_length=4294967295,
                     allow_experimental_join_condition=1
  '''
# ---
# name: TestExperimentQueryRunner.test_query_runner_with_data_warehouse_internal_filters_0_person_properties.1
  '''
  SELECT metric_events.variant AS variant,
         count(metric_events.entity_id) AS num_users,
         sum(metric_events.value) AS total_sum,
         sum(power(metric_events.value, 2)) AS total_sum_of_squares
  FROM
    (SELECT exposures.variant AS variant,
            exposures.entity_id AS entity_id,
            sum(coalesce(accurateCastOrNull(metric_events.value, 'Float64'), 0)) AS value
     FROM
       (SELECT if(not(empty(events__override.distinct_id)), events__override.person_id, events.person_id) AS entity_id,
               if(ifNull(greater(count(DISTINCT replaceRegexpAll(nullIf(nullIf(JSONExtractRaw(events.properties, '$feature_flag_response'), ''), 'null'), '^"|"$', '')), 1), 0), '$multiple', any(replaceRegexpAll(nullIf(nullIf(JSONExtractRaw(events.properties, '$feature_flag_response'), ''), 'null'), '^"|"$', ''))) AS variant,
               min(toTimeZone(events.timestamp, 'UTC')) AS first_exposure_time,
               replaceRegexpAll(nullIf(nullIf(JSONExtractRaw(events.properties, '$user_id'), ''), 'null'), '^"|"$', '') AS exposure_identifier
        FROM events
        LEFT OUTER JOIN
          (SELECT argMax(person_distinct_id_overrides.person_id, person_distinct_id_overrides.version) AS person_id,
                  person_distinct_id_overrides.distinct_id AS distinct_id
           FROM person_distinct_id_overrides
           WHERE equals(person_distinct_id_overrides.team_id, 99999)
           GROUP BY person_distinct_id_overrides.distinct_id
           HAVING ifNull(equals(argMax(person_distinct_id_overrides.is_deleted, person_distinct_id_overrides.version), 0), 0) SETTINGS optimize_aggregation_in_order=1) AS events__override ON equals(events.distinct_id, events__override.distinct_id)
        WHERE and(equals(events.team_id, 99999), greaterOrEquals(toTimeZone(events.timestamp, 'UTC'), toDateTime64('explicit_redacted_timestamp', 6, 'UTC')), lessOrEquals(toTimeZone(events.timestamp, 'UTC'), toDateTime64('explicit_redacted_timestamp', 6, 'UTC')), equals(events.event, '$feature_flag_called'), in(replaceRegexpAll(nullIf(nullIf(JSONExtractRaw(events.properties, '$feature_flag_response'), ''), 'null'), '^"|"$', ''), ['control', 'test']), ifNull(equals(replaceRegexpAll(nullIf(nullIf(JSONExtractRaw(events.properties, '$feature_flag'), ''), 'null'), '^"|"$', ''), 'test-experiment'), 0))
        GROUP BY entity_id,
                 replaceRegexpAll(nullIf(nullIf(JSONExtractRaw(events.properties, '$user_id'), ''), 'null'), '^"|"$', '')) AS exposures
     LEFT JOIN
       (SELECT posthog_test_usage.ds AS timestamp,
               posthog_test_usage.userid AS entity_identifier,
               exposure_data.variant AS variant,
               posthog_test_usage.usage AS value
        FROM
          (SELECT *
           FROM s3('http://host.docker.internal:19000/posthog/test_storage_bucket-posthog.hogql.experiments.queryrunner/posthog_test_usage/*.csv', 'object_storage_root_user', 'object_storage_root_password', 'CSVWithNames', '`ds` Date, `id` String, `usage` String, `userid` String')) AS posthog_test_usage
        INNER JOIN
          (SELECT if(not(empty(events__override.distinct_id)), events__override.person_id, events.person_id) AS entity_id,
                  if(ifNull(greater(count(DISTINCT replaceRegexpAll(nullIf(nullIf(JSONExtractRaw(events.properties, '$feature_flag_response'), ''), 'null'), '^"|"$', '')), 1), 0), '$multiple', any(replaceRegexpAll(nullIf(nullIf(JSONExtractRaw(events.properties, '$feature_flag_response'), ''), 'null'), '^"|"$', ''))) AS variant,
                  min(toTimeZone(events.timestamp, 'UTC')) AS first_exposure_time,
                  replaceRegexpAll(nullIf(nullIf(JSONExtractRaw(events.properties, '$user_id'), ''), 'null'), '^"|"$', '') AS exposure_identifier
           FROM events
           LEFT OUTER JOIN
             (SELECT argMax(person_distinct_id_overrides.person_id, person_distinct_id_overrides.version) AS person_id,
                     person_distinct_id_overrides.distinct_id AS distinct_id
              FROM person_distinct_id_overrides
              WHERE equals(person_distinct_id_overrides.team_id, 99999)
              GROUP BY person_distinct_id_overrides.distinct_id
              HAVING ifNull(equals(argMax(person_distinct_id_overrides.is_deleted, person_distinct_id_overrides.version), 0), 0) SETTINGS optimize_aggregation_in_order=1) AS events__override ON equals(events.distinct_id, events__override.distinct_id)
           WHERE and(equals(events.team_id, 99999), greaterOrEquals(toTimeZone(events.timestamp, 'UTC'), toDateTime64('explicit_redacted_timestamp', 6, 'UTC')), lessOrEquals(toTimeZone(events.timestamp, 'UTC'), toDateTime64('explicit_redacted_timestamp', 6, 'UTC')), equals(events.event, '$feature_flag_called'), in(replaceRegexpAll(nullIf(nullIf(JSONExtractRaw(events.properties, '$feature_flag_response'), ''), 'null'), '^"|"$', ''), ['control', 'test']), ifNull(equals(replaceRegexpAll(nullIf(nullIf(JSONExtractRaw(events.properties, '$feature_flag'), ''), 'null'), '^"|"$', ''), 'test-experiment'), 0))
           GROUP BY entity_id,
                    replaceRegexpAll(nullIf(nullIf(JSONExtractRaw(events.properties, '$user_id'), ''), 'null'), '^"|"$', '')) AS exposure_data ON equals(posthog_test_usage.userid, toString(exposure_data.exposure_identifier))
        WHERE and(greaterOrEquals(posthog_test_usage.ds, toDateTime64('explicit_redacted_timestamp', 6, 'UTC')), ifNull(greaterOrEquals(posthog_test_usage.ds, exposure_data.first_exposure_time), 0), lessOrEquals(posthog_test_usage.ds, toDateTime64('explicit_redacted_timestamp', 6, 'UTC')))) AS metric_events ON equals(toString(exposures.exposure_identifier), toString(metric_events.entity_identifier))
     GROUP BY exposures.variant,
              exposures.entity_id) AS metric_events
  GROUP BY metric_events.variant
  LIMIT 100 SETTINGS readonly=2,
                     max_execution_time=180,
                     allow_experimental_object_type=1,
                     format_csv_allow_double_quotes=0,
                     max_ast_elements=4000000,
                     max_expanded_ast_elements=4000000,
                     max_bytes_before_external_group_by=0,
                     transform_null_in=1,
                     optimize_min_equality_disjunction_chain_length=4294967295,
                     allow_experimental_join_condition=1
  '''
# ---
# name: TestExperimentQueryRunner.test_query_runner_with_data_warehouse_internal_filters_1_event_properties
  '''
  SELECT metric_events.variant AS variant,
         count(metric_events.entity_id) AS num_users,
         sum(metric_events.value) AS total_sum,
         sum(power(metric_events.value, 2)) AS total_sum_of_squares
  FROM
    (SELECT exposures.variant AS variant,
            exposures.entity_id AS entity_id,
            sum(coalesce(accurateCastOrNull(metric_events.value, 'Float64'), 0)) AS value
     FROM
       (SELECT if(not(empty(events__override.distinct_id)), events__override.person_id, events.person_id) AS entity_id,
               if(ifNull(greater(count(DISTINCT replaceRegexpAll(nullIf(nullIf(JSONExtractRaw(events.properties, '$feature_flag_response'), ''), 'null'), '^"|"$', '')), 1), 0), '$multiple', any(replaceRegexpAll(nullIf(nullIf(JSONExtractRaw(events.properties, '$feature_flag_response'), ''), 'null'), '^"|"$', ''))) AS variant,
               min(toTimeZone(events.timestamp, 'UTC')) AS first_exposure_time,
               replaceRegexpAll(nullIf(nullIf(JSONExtractRaw(events.properties, '$user_id'), ''), 'null'), '^"|"$', '') AS exposure_identifier
        FROM events
        LEFT OUTER JOIN
          (SELECT argMax(person_distinct_id_overrides.person_id, person_distinct_id_overrides.version) AS person_id,
                  person_distinct_id_overrides.distinct_id AS distinct_id
           FROM person_distinct_id_overrides
           WHERE equals(person_distinct_id_overrides.team_id, 99999)
           GROUP BY person_distinct_id_overrides.distinct_id
           HAVING ifNull(equals(argMax(person_distinct_id_overrides.is_deleted, person_distinct_id_overrides.version), 0), 0) SETTINGS optimize_aggregation_in_order=1) AS events__override ON equals(events.distinct_id, events__override.distinct_id)
        WHERE and(equals(events.team_id, 99999), greaterOrEquals(toTimeZone(events.timestamp, 'UTC'), toDateTime64('explicit_redacted_timestamp', 6, 'UTC')), lessOrEquals(toTimeZone(events.timestamp, 'UTC'), toDateTime64('explicit_redacted_timestamp', 6, 'UTC')), equals(events.event, '$feature_flag_called'), in(replaceRegexpAll(nullIf(nullIf(JSONExtractRaw(events.properties, '$feature_flag_response'), ''), 'null'), '^"|"$', ''), ['control', 'test']), ifNull(not(match(toString(replaceRegexpAll(nullIf(nullIf(JSONExtractRaw(events.properties, '$host'), ''), 'null'), '^"|"$', '')), '^(localhost|127\\.0\\.0\\.1)($|:)')), 1), ifNull(equals(replaceRegexpAll(nullIf(nullIf(JSONExtractRaw(events.properties, '$feature_flag'), ''), 'null'), '^"|"$', ''), 'test-experiment'), 0))
        GROUP BY entity_id,
                 replaceRegexpAll(nullIf(nullIf(JSONExtractRaw(events.properties, '$user_id'), ''), 'null'), '^"|"$', '')) AS exposures
     LEFT JOIN
       (SELECT posthog_test_usage.ds AS timestamp,
               posthog_test_usage.userid AS entity_identifier,
               exposure_data.variant AS variant,
               posthog_test_usage.usage AS value
        FROM
          (SELECT *
           FROM s3('http://host.docker.internal:19000/posthog/test_storage_bucket-posthog.hogql.experiments.queryrunner/posthog_test_usage/*.csv', 'object_storage_root_user', 'object_storage_root_password', 'CSVWithNames', '`ds` Date, `id` String, `usage` String, `userid` String')) AS posthog_test_usage
        INNER JOIN
          (SELECT if(not(empty(events__override.distinct_id)), events__override.person_id, events.person_id) AS entity_id,
                  if(ifNull(greater(count(DISTINCT replaceRegexpAll(nullIf(nullIf(JSONExtractRaw(events.properties, '$feature_flag_response'), ''), 'null'), '^"|"$', '')), 1), 0), '$multiple', any(replaceRegexpAll(nullIf(nullIf(JSONExtractRaw(events.properties, '$feature_flag_response'), ''), 'null'), '^"|"$', ''))) AS variant,
                  min(toTimeZone(events.timestamp, 'UTC')) AS first_exposure_time,
                  replaceRegexpAll(nullIf(nullIf(JSONExtractRaw(events.properties, '$user_id'), ''), 'null'), '^"|"$', '') AS exposure_identifier
           FROM events
           LEFT OUTER JOIN
             (SELECT argMax(person_distinct_id_overrides.person_id, person_distinct_id_overrides.version) AS person_id,
                     person_distinct_id_overrides.distinct_id AS distinct_id
              FROM person_distinct_id_overrides
              WHERE equals(person_distinct_id_overrides.team_id, 99999)
              GROUP BY person_distinct_id_overrides.distinct_id
              HAVING ifNull(equals(argMax(person_distinct_id_overrides.is_deleted, person_distinct_id_overrides.version), 0), 0) SETTINGS optimize_aggregation_in_order=1) AS events__override ON equals(events.distinct_id, events__override.distinct_id)
           WHERE and(equals(events.team_id, 99999), greaterOrEquals(toTimeZone(events.timestamp, 'UTC'), toDateTime64('explicit_redacted_timestamp', 6, 'UTC')), lessOrEquals(toTimeZone(events.timestamp, 'UTC'), toDateTime64('explicit_redacted_timestamp', 6, 'UTC')), equals(events.event, '$feature_flag_called'), in(replaceRegexpAll(nullIf(nullIf(JSONExtractRaw(events.properties, '$feature_flag_response'), ''), 'null'), '^"|"$', ''), ['control', 'test']), ifNull(not(match(toString(replaceRegexpAll(nullIf(nullIf(JSONExtractRaw(events.properties, '$host'), ''), 'null'), '^"|"$', '')), '^(localhost|127\\.0\\.0\\.1)($|:)')), 1), ifNull(equals(replaceRegexpAll(nullIf(nullIf(JSONExtractRaw(events.properties, '$feature_flag'), ''), 'null'), '^"|"$', ''), 'test-experiment'), 0))
           GROUP BY entity_id,
                    replaceRegexpAll(nullIf(nullIf(JSONExtractRaw(events.properties, '$user_id'), ''), 'null'), '^"|"$', '')) AS exposure_data ON equals(posthog_test_usage.userid, toString(exposure_data.exposure_identifier))
        WHERE and(greaterOrEquals(posthog_test_usage.ds, toDateTime64('explicit_redacted_timestamp', 6, 'UTC')), ifNull(greaterOrEquals(posthog_test_usage.ds, exposure_data.first_exposure_time), 0), lessOrEquals(posthog_test_usage.ds, toDateTime64('explicit_redacted_timestamp', 6, 'UTC')))) AS metric_events ON equals(toString(exposures.exposure_identifier), toString(metric_events.entity_identifier))
     GROUP BY exposures.variant,
              exposures.entity_id) AS metric_events
  GROUP BY metric_events.variant
  LIMIT 100 SETTINGS readonly=2,
                     max_execution_time=180,
                     allow_experimental_object_type=1,
                     format_csv_allow_double_quotes=0,
                     max_ast_elements=4000000,
                     max_expanded_ast_elements=4000000,
                     max_bytes_before_external_group_by=0,
                     transform_null_in=1,
                     optimize_min_equality_disjunction_chain_length=4294967295,
                     allow_experimental_join_condition=1
  '''
# ---
# name: TestExperimentQueryRunner.test_query_runner_with_data_warehouse_internal_filters_1_event_properties.1
  '''
  SELECT metric_events.variant AS variant,
         count(metric_events.entity_id) AS num_users,
         sum(metric_events.value) AS total_sum,
         sum(power(metric_events.value, 2)) AS total_sum_of_squares
  FROM
    (SELECT exposures.variant AS variant,
            exposures.entity_id AS entity_id,
            sum(coalesce(accurateCastOrNull(metric_events.value, 'Float64'), 0)) AS value
     FROM
       (SELECT if(not(empty(events__override.distinct_id)), events__override.person_id, events.person_id) AS entity_id,
               if(ifNull(greater(count(DISTINCT replaceRegexpAll(nullIf(nullIf(JSONExtractRaw(events.properties, '$feature_flag_response'), ''), 'null'), '^"|"$', '')), 1), 0), '$multiple', any(replaceRegexpAll(nullIf(nullIf(JSONExtractRaw(events.properties, '$feature_flag_response'), ''), 'null'), '^"|"$', ''))) AS variant,
               min(toTimeZone(events.timestamp, 'UTC')) AS first_exposure_time,
               replaceRegexpAll(nullIf(nullIf(JSONExtractRaw(events.properties, '$user_id'), ''), 'null'), '^"|"$', '') AS exposure_identifier
        FROM events
        LEFT OUTER JOIN
          (SELECT argMax(person_distinct_id_overrides.person_id, person_distinct_id_overrides.version) AS person_id,
                  person_distinct_id_overrides.distinct_id AS distinct_id
           FROM person_distinct_id_overrides
           WHERE equals(person_distinct_id_overrides.team_id, 99999)
           GROUP BY person_distinct_id_overrides.distinct_id
           HAVING ifNull(equals(argMax(person_distinct_id_overrides.is_deleted, person_distinct_id_overrides.version), 0), 0) SETTINGS optimize_aggregation_in_order=1) AS events__override ON equals(events.distinct_id, events__override.distinct_id)
        WHERE and(equals(events.team_id, 99999), greaterOrEquals(toTimeZone(events.timestamp, 'UTC'), toDateTime64('explicit_redacted_timestamp', 6, 'UTC')), lessOrEquals(toTimeZone(events.timestamp, 'UTC'), toDateTime64('explicit_redacted_timestamp', 6, 'UTC')), equals(events.event, '$feature_flag_called'), in(replaceRegexpAll(nullIf(nullIf(JSONExtractRaw(events.properties, '$feature_flag_response'), ''), 'null'), '^"|"$', ''), ['control', 'test']), ifNull(equals(replaceRegexpAll(nullIf(nullIf(JSONExtractRaw(events.properties, '$feature_flag'), ''), 'null'), '^"|"$', ''), 'test-experiment'), 0))
        GROUP BY entity_id,
                 replaceRegexpAll(nullIf(nullIf(JSONExtractRaw(events.properties, '$user_id'), ''), 'null'), '^"|"$', '')) AS exposures
     LEFT JOIN
       (SELECT posthog_test_usage.ds AS timestamp,
               posthog_test_usage.userid AS entity_identifier,
               exposure_data.variant AS variant,
               posthog_test_usage.usage AS value
        FROM
          (SELECT *
           FROM s3('http://host.docker.internal:19000/posthog/test_storage_bucket-posthog.hogql.experiments.queryrunner/posthog_test_usage/*.csv', 'object_storage_root_user', 'object_storage_root_password', 'CSVWithNames', '`ds` Date, `id` String, `usage` String, `userid` String')) AS posthog_test_usage
        INNER JOIN
          (SELECT if(not(empty(events__override.distinct_id)), events__override.person_id, events.person_id) AS entity_id,
                  if(ifNull(greater(count(DISTINCT replaceRegexpAll(nullIf(nullIf(JSONExtractRaw(events.properties, '$feature_flag_response'), ''), 'null'), '^"|"$', '')), 1), 0), '$multiple', any(replaceRegexpAll(nullIf(nullIf(JSONExtractRaw(events.properties, '$feature_flag_response'), ''), 'null'), '^"|"$', ''))) AS variant,
                  min(toTimeZone(events.timestamp, 'UTC')) AS first_exposure_time,
                  replaceRegexpAll(nullIf(nullIf(JSONExtractRaw(events.properties, '$user_id'), ''), 'null'), '^"|"$', '') AS exposure_identifier
           FROM events
           LEFT OUTER JOIN
             (SELECT argMax(person_distinct_id_overrides.person_id, person_distinct_id_overrides.version) AS person_id,
                     person_distinct_id_overrides.distinct_id AS distinct_id
              FROM person_distinct_id_overrides
              WHERE equals(person_distinct_id_overrides.team_id, 99999)
              GROUP BY person_distinct_id_overrides.distinct_id
              HAVING ifNull(equals(argMax(person_distinct_id_overrides.is_deleted, person_distinct_id_overrides.version), 0), 0) SETTINGS optimize_aggregation_in_order=1) AS events__override ON equals(events.distinct_id, events__override.distinct_id)
           WHERE and(equals(events.team_id, 99999), greaterOrEquals(toTimeZone(events.timestamp, 'UTC'), toDateTime64('explicit_redacted_timestamp', 6, 'UTC')), lessOrEquals(toTimeZone(events.timestamp, 'UTC'), toDateTime64('explicit_redacted_timestamp', 6, 'UTC')), equals(events.event, '$feature_flag_called'), in(replaceRegexpAll(nullIf(nullIf(JSONExtractRaw(events.properties, '$feature_flag_response'), ''), 'null'), '^"|"$', ''), ['control', 'test']), ifNull(equals(replaceRegexpAll(nullIf(nullIf(JSONExtractRaw(events.properties, '$feature_flag'), ''), 'null'), '^"|"$', ''), 'test-experiment'), 0))
           GROUP BY entity_id,
                    replaceRegexpAll(nullIf(nullIf(JSONExtractRaw(events.properties, '$user_id'), ''), 'null'), '^"|"$', '')) AS exposure_data ON equals(posthog_test_usage.userid, toString(exposure_data.exposure_identifier))
        WHERE and(greaterOrEquals(posthog_test_usage.ds, toDateTime64('explicit_redacted_timestamp', 6, 'UTC')), ifNull(greaterOrEquals(posthog_test_usage.ds, exposure_data.first_exposure_time), 0), lessOrEquals(posthog_test_usage.ds, toDateTime64('explicit_redacted_timestamp', 6, 'UTC')))) AS metric_events ON equals(toString(exposures.exposure_identifier), toString(metric_events.entity_identifier))
     GROUP BY exposures.variant,
              exposures.entity_id) AS metric_events
  GROUP BY metric_events.variant
  LIMIT 100 SETTINGS readonly=2,
                     max_execution_time=180,
                     allow_experimental_object_type=1,
                     format_csv_allow_double_quotes=0,
                     max_ast_elements=4000000,
                     max_expanded_ast_elements=4000000,
                     max_bytes_before_external_group_by=0,
                     transform_null_in=1,
                     optimize_min_equality_disjunction_chain_length=4294967295,
                     allow_experimental_join_condition=1
  '''
# ---
# name: TestExperimentQueryRunner.test_query_runner_with_data_warehouse_internal_filters_2_feature_flags
  '''
  SELECT metric_events.variant AS variant,
         count(metric_events.entity_id) AS num_users,
         sum(metric_events.value) AS total_sum,
         sum(power(metric_events.value, 2)) AS total_sum_of_squares
  FROM
    (SELECT exposures.variant AS variant,
            exposures.entity_id AS entity_id,
            sum(coalesce(accurateCastOrNull(metric_events.value, 'Float64'), 0)) AS value
     FROM
       (SELECT if(not(empty(events__override.distinct_id)), events__override.person_id, events.person_id) AS entity_id,
               if(ifNull(greater(count(DISTINCT replaceRegexpAll(nullIf(nullIf(JSONExtractRaw(events.properties, '$feature_flag_response'), ''), 'null'), '^"|"$', '')), 1), 0), '$multiple', any(replaceRegexpAll(nullIf(nullIf(JSONExtractRaw(events.properties, '$feature_flag_response'), ''), 'null'), '^"|"$', ''))) AS variant,
               min(toTimeZone(events.timestamp, 'UTC')) AS first_exposure_time,
               replaceRegexpAll(nullIf(nullIf(JSONExtractRaw(events.properties, '$user_id'), ''), 'null'), '^"|"$', '') AS exposure_identifier
        FROM events
        LEFT OUTER JOIN
          (SELECT argMax(person_distinct_id_overrides.person_id, person_distinct_id_overrides.version) AS person_id,
                  person_distinct_id_overrides.distinct_id AS distinct_id
           FROM person_distinct_id_overrides
           WHERE equals(person_distinct_id_overrides.team_id, 99999)
           GROUP BY person_distinct_id_overrides.distinct_id
           HAVING ifNull(equals(argMax(person_distinct_id_overrides.is_deleted, person_distinct_id_overrides.version), 0), 0) SETTINGS optimize_aggregation_in_order=1) AS events__override ON equals(events.distinct_id, events__override.distinct_id)
        WHERE and(equals(events.team_id, 99999), greaterOrEquals(toTimeZone(events.timestamp, 'UTC'), toDateTime64('explicit_redacted_timestamp', 6, 'UTC')), lessOrEquals(toTimeZone(events.timestamp, 'UTC'), toDateTime64('explicit_redacted_timestamp', 6, 'UTC')), equals(events.event, '$feature_flag_called'), in(replaceRegexpAll(nullIf(nullIf(JSONExtractRaw(events.properties, '$feature_flag_response'), ''), 'null'), '^"|"$', ''), ['control', 'test']), in(replaceRegexpAll(nullIf(nullIf(JSONExtractRaw(events.properties, '$feature/flag_doesnt_exist'), ''), 'null'), '^"|"$', ''), tuple('test', 'control')), ifNull(equals(replaceRegexpAll(nullIf(nullIf(JSONExtractRaw(events.properties, '$feature_flag'), ''), 'null'), '^"|"$', ''), 'test-experiment'), 0))
        GROUP BY entity_id,
                 replaceRegexpAll(nullIf(nullIf(JSONExtractRaw(events.properties, '$user_id'), ''), 'null'), '^"|"$', '')) AS exposures
     LEFT JOIN
       (SELECT posthog_test_usage.ds AS timestamp,
               posthog_test_usage.userid AS entity_identifier,
               exposure_data.variant AS variant,
               posthog_test_usage.usage AS value
        FROM
          (SELECT *
           FROM s3('http://host.docker.internal:19000/posthog/test_storage_bucket-posthog.hogql.experiments.queryrunner/posthog_test_usage/*.csv', 'object_storage_root_user', 'object_storage_root_password', 'CSVWithNames', '`ds` Date, `id` String, `usage` String, `userid` String')) AS posthog_test_usage
        INNER JOIN
          (SELECT if(not(empty(events__override.distinct_id)), events__override.person_id, events.person_id) AS entity_id,
                  if(ifNull(greater(count(DISTINCT replaceRegexpAll(nullIf(nullIf(JSONExtractRaw(events.properties, '$feature_flag_response'), ''), 'null'), '^"|"$', '')), 1), 0), '$multiple', any(replaceRegexpAll(nullIf(nullIf(JSONExtractRaw(events.properties, '$feature_flag_response'), ''), 'null'), '^"|"$', ''))) AS variant,
                  min(toTimeZone(events.timestamp, 'UTC')) AS first_exposure_time,
                  replaceRegexpAll(nullIf(nullIf(JSONExtractRaw(events.properties, '$user_id'), ''), 'null'), '^"|"$', '') AS exposure_identifier
           FROM events
           LEFT OUTER JOIN
             (SELECT argMax(person_distinct_id_overrides.person_id, person_distinct_id_overrides.version) AS person_id,
                     person_distinct_id_overrides.distinct_id AS distinct_id
              FROM person_distinct_id_overrides
              WHERE equals(person_distinct_id_overrides.team_id, 99999)
              GROUP BY person_distinct_id_overrides.distinct_id
              HAVING ifNull(equals(argMax(person_distinct_id_overrides.is_deleted, person_distinct_id_overrides.version), 0), 0) SETTINGS optimize_aggregation_in_order=1) AS events__override ON equals(events.distinct_id, events__override.distinct_id)
           WHERE and(equals(events.team_id, 99999), greaterOrEquals(toTimeZone(events.timestamp, 'UTC'), toDateTime64('explicit_redacted_timestamp', 6, 'UTC')), lessOrEquals(toTimeZone(events.timestamp, 'UTC'), toDateTime64('explicit_redacted_timestamp', 6, 'UTC')), equals(events.event, '$feature_flag_called'), in(replaceRegexpAll(nullIf(nullIf(JSONExtractRaw(events.properties, '$feature_flag_response'), ''), 'null'), '^"|"$', ''), ['control', 'test']), in(replaceRegexpAll(nullIf(nullIf(JSONExtractRaw(events.properties, '$feature/flag_doesnt_exist'), ''), 'null'), '^"|"$', ''), tuple('test', 'control')), ifNull(equals(replaceRegexpAll(nullIf(nullIf(JSONExtractRaw(events.properties, '$feature_flag'), ''), 'null'), '^"|"$', ''), 'test-experiment'), 0))
           GROUP BY entity_id,
                    replaceRegexpAll(nullIf(nullIf(JSONExtractRaw(events.properties, '$user_id'), ''), 'null'), '^"|"$', '')) AS exposure_data ON equals(posthog_test_usage.userid, toString(exposure_data.exposure_identifier))
        WHERE and(greaterOrEquals(posthog_test_usage.ds, toDateTime64('explicit_redacted_timestamp', 6, 'UTC')), ifNull(greaterOrEquals(posthog_test_usage.ds, exposure_data.first_exposure_time), 0), lessOrEquals(posthog_test_usage.ds, toDateTime64('explicit_redacted_timestamp', 6, 'UTC')))) AS metric_events ON equals(toString(exposures.exposure_identifier), toString(metric_events.entity_identifier))
     GROUP BY exposures.variant,
              exposures.entity_id) AS metric_events
  GROUP BY metric_events.variant
  LIMIT 100 SETTINGS readonly=2,
                     max_execution_time=180,
                     allow_experimental_object_type=1,
                     format_csv_allow_double_quotes=0,
                     max_ast_elements=4000000,
                     max_expanded_ast_elements=4000000,
                     max_bytes_before_external_group_by=0,
                     transform_null_in=1,
                     optimize_min_equality_disjunction_chain_length=4294967295,
                     allow_experimental_join_condition=1
  '''
# ---
# name: TestExperimentQueryRunner.test_query_runner_with_data_warehouse_internal_filters_2_feature_flags.1
  '''
  SELECT metric_events.variant AS variant,
         count(metric_events.entity_id) AS num_users,
         sum(metric_events.value) AS total_sum,
         sum(power(metric_events.value, 2)) AS total_sum_of_squares
  FROM
    (SELECT exposures.variant AS variant,
            exposures.entity_id AS entity_id,
            sum(coalesce(accurateCastOrNull(metric_events.value, 'Float64'), 0)) AS value
     FROM
       (SELECT if(not(empty(events__override.distinct_id)), events__override.person_id, events.person_id) AS entity_id,
               if(ifNull(greater(count(DISTINCT replaceRegexpAll(nullIf(nullIf(JSONExtractRaw(events.properties, '$feature_flag_response'), ''), 'null'), '^"|"$', '')), 1), 0), '$multiple', any(replaceRegexpAll(nullIf(nullIf(JSONExtractRaw(events.properties, '$feature_flag_response'), ''), 'null'), '^"|"$', ''))) AS variant,
               min(toTimeZone(events.timestamp, 'UTC')) AS first_exposure_time,
               replaceRegexpAll(nullIf(nullIf(JSONExtractRaw(events.properties, '$user_id'), ''), 'null'), '^"|"$', '') AS exposure_identifier
        FROM events
        LEFT OUTER JOIN
          (SELECT argMax(person_distinct_id_overrides.person_id, person_distinct_id_overrides.version) AS person_id,
                  person_distinct_id_overrides.distinct_id AS distinct_id
           FROM person_distinct_id_overrides
           WHERE equals(person_distinct_id_overrides.team_id, 99999)
           GROUP BY person_distinct_id_overrides.distinct_id
           HAVING ifNull(equals(argMax(person_distinct_id_overrides.is_deleted, person_distinct_id_overrides.version), 0), 0) SETTINGS optimize_aggregation_in_order=1) AS events__override ON equals(events.distinct_id, events__override.distinct_id)
        WHERE and(equals(events.team_id, 99999), greaterOrEquals(toTimeZone(events.timestamp, 'UTC'), toDateTime64('explicit_redacted_timestamp', 6, 'UTC')), lessOrEquals(toTimeZone(events.timestamp, 'UTC'), toDateTime64('explicit_redacted_timestamp', 6, 'UTC')), equals(events.event, '$feature_flag_called'), in(replaceRegexpAll(nullIf(nullIf(JSONExtractRaw(events.properties, '$feature_flag_response'), ''), 'null'), '^"|"$', ''), ['control', 'test']), ifNull(equals(replaceRegexpAll(nullIf(nullIf(JSONExtractRaw(events.properties, '$feature_flag'), ''), 'null'), '^"|"$', ''), 'test-experiment'), 0))
        GROUP BY entity_id,
                 replaceRegexpAll(nullIf(nullIf(JSONExtractRaw(events.properties, '$user_id'), ''), 'null'), '^"|"$', '')) AS exposures
     LEFT JOIN
       (SELECT posthog_test_usage.ds AS timestamp,
               posthog_test_usage.userid AS entity_identifier,
               exposure_data.variant AS variant,
               posthog_test_usage.usage AS value
        FROM
          (SELECT *
           FROM s3('http://host.docker.internal:19000/posthog/test_storage_bucket-posthog.hogql.experiments.queryrunner/posthog_test_usage/*.csv', 'object_storage_root_user', 'object_storage_root_password', 'CSVWithNames', '`ds` Date, `id` String, `usage` String, `userid` String')) AS posthog_test_usage
        INNER JOIN
          (SELECT if(not(empty(events__override.distinct_id)), events__override.person_id, events.person_id) AS entity_id,
                  if(ifNull(greater(count(DISTINCT replaceRegexpAll(nullIf(nullIf(JSONExtractRaw(events.properties, '$feature_flag_response'), ''), 'null'), '^"|"$', '')), 1), 0), '$multiple', any(replaceRegexpAll(nullIf(nullIf(JSONExtractRaw(events.properties, '$feature_flag_response'), ''), 'null'), '^"|"$', ''))) AS variant,
                  min(toTimeZone(events.timestamp, 'UTC')) AS first_exposure_time,
                  replaceRegexpAll(nullIf(nullIf(JSONExtractRaw(events.properties, '$user_id'), ''), 'null'), '^"|"$', '') AS exposure_identifier
           FROM events
           LEFT OUTER JOIN
             (SELECT argMax(person_distinct_id_overrides.person_id, person_distinct_id_overrides.version) AS person_id,
                     person_distinct_id_overrides.distinct_id AS distinct_id
              FROM person_distinct_id_overrides
              WHERE equals(person_distinct_id_overrides.team_id, 99999)
              GROUP BY person_distinct_id_overrides.distinct_id
              HAVING ifNull(equals(argMax(person_distinct_id_overrides.is_deleted, person_distinct_id_overrides.version), 0), 0) SETTINGS optimize_aggregation_in_order=1) AS events__override ON equals(events.distinct_id, events__override.distinct_id)
           WHERE and(equals(events.team_id, 99999), greaterOrEquals(toTimeZone(events.timestamp, 'UTC'), toDateTime64('explicit_redacted_timestamp', 6, 'UTC')), lessOrEquals(toTimeZone(events.timestamp, 'UTC'), toDateTime64('explicit_redacted_timestamp', 6, 'UTC')), equals(events.event, '$feature_flag_called'), in(replaceRegexpAll(nullIf(nullIf(JSONExtractRaw(events.properties, '$feature_flag_response'), ''), 'null'), '^"|"$', ''), ['control', 'test']), ifNull(equals(replaceRegexpAll(nullIf(nullIf(JSONExtractRaw(events.properties, '$feature_flag'), ''), 'null'), '^"|"$', ''), 'test-experiment'), 0))
           GROUP BY entity_id,
                    replaceRegexpAll(nullIf(nullIf(JSONExtractRaw(events.properties, '$user_id'), ''), 'null'), '^"|"$', '')) AS exposure_data ON equals(posthog_test_usage.userid, toString(exposure_data.exposure_identifier))
        WHERE and(greaterOrEquals(posthog_test_usage.ds, toDateTime64('explicit_redacted_timestamp', 6, 'UTC')), ifNull(greaterOrEquals(posthog_test_usage.ds, exposure_data.first_exposure_time), 0), lessOrEquals(posthog_test_usage.ds, toDateTime64('explicit_redacted_timestamp', 6, 'UTC')))) AS metric_events ON equals(toString(exposures.exposure_identifier), toString(metric_events.entity_identifier))
     GROUP BY exposures.variant,
              exposures.entity_id) AS metric_events
  GROUP BY metric_events.variant
  LIMIT 100 SETTINGS readonly=2,
                     max_execution_time=180,
                     allow_experimental_object_type=1,
                     format_csv_allow_double_quotes=0,
                     max_ast_elements=4000000,
                     max_expanded_ast_elements=4000000,
                     max_bytes_before_external_group_by=0,
                     transform_null_in=1,
                     optimize_min_equality_disjunction_chain_length=4294967295,
                     allow_experimental_join_condition=1
  '''
# ---
# name: TestExperimentQueryRunner.test_query_runner_with_data_warehouse_internal_filters_3_cohort_static
  '''
  
  SELECT count(DISTINCT person_id)
  FROM person_static_cohort
  WHERE team_id = 99999
    AND cohort_id = 99999
  '''
# ---
# name: TestExperimentQueryRunner.test_query_runner_with_data_warehouse_internal_filters_3_cohort_static.1
  '''
  SELECT metric_events.variant AS variant,
         count(metric_events.entity_id) AS num_users,
         sum(metric_events.value) AS total_sum,
         sum(power(metric_events.value, 2)) AS total_sum_of_squares
  FROM
    (SELECT exposures.variant AS variant,
            exposures.entity_id AS entity_id,
            sum(coalesce(accurateCastOrNull(metric_events.value, 'Float64'), 0)) AS value
     FROM
       (SELECT if(not(empty(events__override.distinct_id)), events__override.person_id, events.person_id) AS entity_id,
               if(ifNull(greater(count(DISTINCT replaceRegexpAll(nullIf(nullIf(JSONExtractRaw(events.properties, '$feature_flag_response'), ''), 'null'), '^"|"$', '')), 1), 0), '$multiple', any(replaceRegexpAll(nullIf(nullIf(JSONExtractRaw(events.properties, '$feature_flag_response'), ''), 'null'), '^"|"$', ''))) AS variant,
               min(toTimeZone(events.timestamp, 'UTC')) AS first_exposure_time,
               replaceRegexpAll(nullIf(nullIf(JSONExtractRaw(events.properties, '$user_id'), ''), 'null'), '^"|"$', '') AS exposure_identifier
        FROM events
        LEFT OUTER JOIN
          (SELECT argMax(person_distinct_id_overrides.person_id, person_distinct_id_overrides.version) AS person_id,
                  person_distinct_id_overrides.distinct_id AS distinct_id
           FROM person_distinct_id_overrides
           WHERE equals(person_distinct_id_overrides.team_id, 99999)
           GROUP BY person_distinct_id_overrides.distinct_id
           HAVING ifNull(equals(argMax(person_distinct_id_overrides.is_deleted, person_distinct_id_overrides.version), 0), 0) SETTINGS optimize_aggregation_in_order=1) AS events__override ON equals(events.distinct_id, events__override.distinct_id)
        WHERE and(equals(events.team_id, 99999), greaterOrEquals(toTimeZone(events.timestamp, 'UTC'), toDateTime64('explicit_redacted_timestamp', 6, 'UTC')), lessOrEquals(toTimeZone(events.timestamp, 'UTC'), toDateTime64('explicit_redacted_timestamp', 6, 'UTC')), equals(events.event, '$feature_flag_called'), in(replaceRegexpAll(nullIf(nullIf(JSONExtractRaw(events.properties, '$feature_flag_response'), ''), 'null'), '^"|"$', ''), ['control', 'test']), in(if(not(empty(events__override.distinct_id)), events__override.person_id, events.person_id),
                                                                                                                                                                                                                                                                                                                                                                                                                                                                            (SELECT person_static_cohort.person_id AS person_id
                                                                                                                                                                                                                                                                                                                                                                                                                                                                             FROM person_static_cohort
                                                                                                                                                                                                                                                                                                                                                                                                                                                                             WHERE and(equals(person_static_cohort.team_id, 99999), equals(person_static_cohort.cohort_id, 99999)))), ifNull(equals(replaceRegexpAll(nullIf(nullIf(JSONExtractRaw(events.properties, '$feature_flag'), ''), 'null'), '^"|"$', ''), 'test-experiment'), 0))
        GROUP BY entity_id,
                 replaceRegexpAll(nullIf(nullIf(JSONExtractRaw(events.properties, '$user_id'), ''), 'null'), '^"|"$', '')) AS exposures
     LEFT JOIN
       (SELECT posthog_test_usage.ds AS timestamp,
               posthog_test_usage.userid AS entity_identifier,
               exposure_data.variant AS variant,
               posthog_test_usage.usage AS value
        FROM
          (SELECT *
           FROM s3('http://host.docker.internal:19000/posthog/test_storage_bucket-posthog.hogql.experiments.queryrunner/posthog_test_usage/*.csv', 'object_storage_root_user', 'object_storage_root_password', 'CSVWithNames', '`ds` Date, `id` String, `usage` String, `userid` String')) AS posthog_test_usage
        INNER JOIN
          (SELECT if(not(empty(events__override.distinct_id)), events__override.person_id, events.person_id) AS entity_id,
                  if(ifNull(greater(count(DISTINCT replaceRegexpAll(nullIf(nullIf(JSONExtractRaw(events.properties, '$feature_flag_response'), ''), 'null'), '^"|"$', '')), 1), 0), '$multiple', any(replaceRegexpAll(nullIf(nullIf(JSONExtractRaw(events.properties, '$feature_flag_response'), ''), 'null'), '^"|"$', ''))) AS variant,
                  min(toTimeZone(events.timestamp, 'UTC')) AS first_exposure_time,
                  replaceRegexpAll(nullIf(nullIf(JSONExtractRaw(events.properties, '$user_id'), ''), 'null'), '^"|"$', '') AS exposure_identifier
           FROM events
           LEFT OUTER JOIN
             (SELECT argMax(person_distinct_id_overrides.person_id, person_distinct_id_overrides.version) AS person_id,
                     person_distinct_id_overrides.distinct_id AS distinct_id
              FROM person_distinct_id_overrides
              WHERE equals(person_distinct_id_overrides.team_id, 99999)
              GROUP BY person_distinct_id_overrides.distinct_id
              HAVING ifNull(equals(argMax(person_distinct_id_overrides.is_deleted, person_distinct_id_overrides.version), 0), 0) SETTINGS optimize_aggregation_in_order=1) AS events__override ON equals(events.distinct_id, events__override.distinct_id)
           WHERE and(equals(events.team_id, 99999), greaterOrEquals(toTimeZone(events.timestamp, 'UTC'), toDateTime64('explicit_redacted_timestamp', 6, 'UTC')), lessOrEquals(toTimeZone(events.timestamp, 'UTC'), toDateTime64('explicit_redacted_timestamp', 6, 'UTC')), equals(events.event, '$feature_flag_called'), in(replaceRegexpAll(nullIf(nullIf(JSONExtractRaw(events.properties, '$feature_flag_response'), ''), 'null'), '^"|"$', ''), ['control', 'test']), in(if(not(empty(events__override.distinct_id)), events__override.person_id, events.person_id),
                                                                                                                                                                                                                                                                                                                                                                                                                                                                               (SELECT person_static_cohort.person_id AS person_id
                                                                                                                                                                                                                                                                                                                                                                                                                                                                                FROM person_static_cohort
                                                                                                                                                                                                                                                                                                                                                                                                                                                                                WHERE and(equals(person_static_cohort.team_id, 99999), equals(person_static_cohort.cohort_id, 99999)))), ifNull(equals(replaceRegexpAll(nullIf(nullIf(JSONExtractRaw(events.properties, '$feature_flag'), ''), 'null'), '^"|"$', ''), 'test-experiment'), 0))
           GROUP BY entity_id,
                    replaceRegexpAll(nullIf(nullIf(JSONExtractRaw(events.properties, '$user_id'), ''), 'null'), '^"|"$', '')) AS exposure_data ON equals(posthog_test_usage.userid, toString(exposure_data.exposure_identifier))
        WHERE and(greaterOrEquals(posthog_test_usage.ds, toDateTime64('explicit_redacted_timestamp', 6, 'UTC')), ifNull(greaterOrEquals(posthog_test_usage.ds, exposure_data.first_exposure_time), 0), lessOrEquals(posthog_test_usage.ds, toDateTime64('explicit_redacted_timestamp', 6, 'UTC')))) AS metric_events ON equals(toString(exposures.exposure_identifier), toString(metric_events.entity_identifier))
     GROUP BY exposures.variant,
              exposures.entity_id) AS metric_events
  GROUP BY metric_events.variant
  LIMIT 100 SETTINGS readonly=2,
                     max_execution_time=180,
                     allow_experimental_object_type=1,
                     format_csv_allow_double_quotes=0,
                     max_ast_elements=4000000,
                     max_expanded_ast_elements=4000000,
                     max_bytes_before_external_group_by=0,
                     transform_null_in=1,
                     optimize_min_equality_disjunction_chain_length=4294967295,
                     allow_experimental_join_condition=1
  '''
# ---
# name: TestExperimentQueryRunner.test_query_runner_with_data_warehouse_internal_filters_3_cohort_static.2
  '''
  SELECT metric_events.variant AS variant,
         count(metric_events.entity_id) AS num_users,
         sum(metric_events.value) AS total_sum,
         sum(power(metric_events.value, 2)) AS total_sum_of_squares
  FROM
    (SELECT exposures.variant AS variant,
            exposures.entity_id AS entity_id,
            sum(coalesce(accurateCastOrNull(metric_events.value, 'Float64'), 0)) AS value
     FROM
       (SELECT if(not(empty(events__override.distinct_id)), events__override.person_id, events.person_id) AS entity_id,
               if(ifNull(greater(count(DISTINCT replaceRegexpAll(nullIf(nullIf(JSONExtractRaw(events.properties, '$feature_flag_response'), ''), 'null'), '^"|"$', '')), 1), 0), '$multiple', any(replaceRegexpAll(nullIf(nullIf(JSONExtractRaw(events.properties, '$feature_flag_response'), ''), 'null'), '^"|"$', ''))) AS variant,
               min(toTimeZone(events.timestamp, 'UTC')) AS first_exposure_time,
               replaceRegexpAll(nullIf(nullIf(JSONExtractRaw(events.properties, '$user_id'), ''), 'null'), '^"|"$', '') AS exposure_identifier
        FROM events
        LEFT OUTER JOIN
          (SELECT argMax(person_distinct_id_overrides.person_id, person_distinct_id_overrides.version) AS person_id,
                  person_distinct_id_overrides.distinct_id AS distinct_id
           FROM person_distinct_id_overrides
           WHERE equals(person_distinct_id_overrides.team_id, 99999)
           GROUP BY person_distinct_id_overrides.distinct_id
           HAVING ifNull(equals(argMax(person_distinct_id_overrides.is_deleted, person_distinct_id_overrides.version), 0), 0) SETTINGS optimize_aggregation_in_order=1) AS events__override ON equals(events.distinct_id, events__override.distinct_id)
        WHERE and(equals(events.team_id, 99999), greaterOrEquals(toTimeZone(events.timestamp, 'UTC'), toDateTime64('explicit_redacted_timestamp', 6, 'UTC')), lessOrEquals(toTimeZone(events.timestamp, 'UTC'), toDateTime64('explicit_redacted_timestamp', 6, 'UTC')), equals(events.event, '$feature_flag_called'), in(replaceRegexpAll(nullIf(nullIf(JSONExtractRaw(events.properties, '$feature_flag_response'), ''), 'null'), '^"|"$', ''), ['control', 'test']), ifNull(equals(replaceRegexpAll(nullIf(nullIf(JSONExtractRaw(events.properties, '$feature_flag'), ''), 'null'), '^"|"$', ''), 'test-experiment'), 0))
        GROUP BY entity_id,
                 replaceRegexpAll(nullIf(nullIf(JSONExtractRaw(events.properties, '$user_id'), ''), 'null'), '^"|"$', '')) AS exposures
     LEFT JOIN
       (SELECT posthog_test_usage.ds AS timestamp,
               posthog_test_usage.userid AS entity_identifier,
               exposure_data.variant AS variant,
               posthog_test_usage.usage AS value
        FROM
          (SELECT *
           FROM s3('http://host.docker.internal:19000/posthog/test_storage_bucket-posthog.hogql.experiments.queryrunner/posthog_test_usage/*.csv', 'object_storage_root_user', 'object_storage_root_password', 'CSVWithNames', '`ds` Date, `id` String, `usage` String, `userid` String')) AS posthog_test_usage
        INNER JOIN
          (SELECT if(not(empty(events__override.distinct_id)), events__override.person_id, events.person_id) AS entity_id,
                  if(ifNull(greater(count(DISTINCT replaceRegexpAll(nullIf(nullIf(JSONExtractRaw(events.properties, '$feature_flag_response'), ''), 'null'), '^"|"$', '')), 1), 0), '$multiple', any(replaceRegexpAll(nullIf(nullIf(JSONExtractRaw(events.properties, '$feature_flag_response'), ''), 'null'), '^"|"$', ''))) AS variant,
                  min(toTimeZone(events.timestamp, 'UTC')) AS first_exposure_time,
                  replaceRegexpAll(nullIf(nullIf(JSONExtractRaw(events.properties, '$user_id'), ''), 'null'), '^"|"$', '') AS exposure_identifier
           FROM events
           LEFT OUTER JOIN
             (SELECT argMax(person_distinct_id_overrides.person_id, person_distinct_id_overrides.version) AS person_id,
                     person_distinct_id_overrides.distinct_id AS distinct_id
              FROM person_distinct_id_overrides
              WHERE equals(person_distinct_id_overrides.team_id, 99999)
              GROUP BY person_distinct_id_overrides.distinct_id
              HAVING ifNull(equals(argMax(person_distinct_id_overrides.is_deleted, person_distinct_id_overrides.version), 0), 0) SETTINGS optimize_aggregation_in_order=1) AS events__override ON equals(events.distinct_id, events__override.distinct_id)
           WHERE and(equals(events.team_id, 99999), greaterOrEquals(toTimeZone(events.timestamp, 'UTC'), toDateTime64('explicit_redacted_timestamp', 6, 'UTC')), lessOrEquals(toTimeZone(events.timestamp, 'UTC'), toDateTime64('explicit_redacted_timestamp', 6, 'UTC')), equals(events.event, '$feature_flag_called'), in(replaceRegexpAll(nullIf(nullIf(JSONExtractRaw(events.properties, '$feature_flag_response'), ''), 'null'), '^"|"$', ''), ['control', 'test']), ifNull(equals(replaceRegexpAll(nullIf(nullIf(JSONExtractRaw(events.properties, '$feature_flag'), ''), 'null'), '^"|"$', ''), 'test-experiment'), 0))
           GROUP BY entity_id,
                    replaceRegexpAll(nullIf(nullIf(JSONExtractRaw(events.properties, '$user_id'), ''), 'null'), '^"|"$', '')) AS exposure_data ON equals(posthog_test_usage.userid, toString(exposure_data.exposure_identifier))
        WHERE and(greaterOrEquals(posthog_test_usage.ds, toDateTime64('explicit_redacted_timestamp', 6, 'UTC')), ifNull(greaterOrEquals(posthog_test_usage.ds, exposure_data.first_exposure_time), 0), lessOrEquals(posthog_test_usage.ds, toDateTime64('explicit_redacted_timestamp', 6, 'UTC')))) AS metric_events ON equals(toString(exposures.exposure_identifier), toString(metric_events.entity_identifier))
     GROUP BY exposures.variant,
              exposures.entity_id) AS metric_events
  GROUP BY metric_events.variant
  LIMIT 100 SETTINGS readonly=2,
                     max_execution_time=180,
                     allow_experimental_object_type=1,
                     format_csv_allow_double_quotes=0,
                     max_ast_elements=4000000,
                     max_expanded_ast_elements=4000000,
                     max_bytes_before_external_group_by=0,
                     transform_null_in=1,
                     optimize_min_equality_disjunction_chain_length=4294967295,
                     allow_experimental_join_condition=1
  '''
# ---
# name: TestExperimentQueryRunner.test_query_runner_with_data_warehouse_internal_filters_4_cohort_dynamic
  '''
  /* cohort_calculation: */
<<<<<<< HEAD
=======
  SELECT count(DISTINCT person_id)
  FROM cohortpeople
  WHERE team_id = 99999
    AND cohort_id = 99999
    AND version = 0
  '''
# ---
# name: TestExperimentQueryRunner.test_query_runner_with_data_warehouse_internal_filters_4_cohort_dynamic.1
  '''
  /* cohort_calculation: */
>>>>>>> e120bb86
  SELECT metric_events.variant AS variant,
         count(metric_events.entity_id) AS num_users,
         sum(metric_events.value) AS total_sum,
         sum(power(metric_events.value, 2)) AS total_sum_of_squares
  FROM
    (SELECT exposures.variant AS variant,
            exposures.entity_id AS entity_id,
            sum(coalesce(accurateCastOrNull(metric_events.value, 'Float64'), 0)) AS value
     FROM
       (SELECT if(not(empty(events__override.distinct_id)), events__override.person_id, events.person_id) AS entity_id,
               if(ifNull(greater(count(DISTINCT replaceRegexpAll(nullIf(nullIf(JSONExtractRaw(events.properties, '$feature_flag_response'), ''), 'null'), '^"|"$', '')), 1), 0), '$multiple', any(replaceRegexpAll(nullIf(nullIf(JSONExtractRaw(events.properties, '$feature_flag_response'), ''), 'null'), '^"|"$', ''))) AS variant,
               min(toTimeZone(events.timestamp, 'UTC')) AS first_exposure_time,
               replaceRegexpAll(nullIf(nullIf(JSONExtractRaw(events.properties, '$user_id'), ''), 'null'), '^"|"$', '') AS exposure_identifier
        FROM events
        LEFT OUTER JOIN
          (SELECT argMax(person_distinct_id_overrides.person_id, person_distinct_id_overrides.version) AS person_id,
                  person_distinct_id_overrides.distinct_id AS distinct_id
           FROM person_distinct_id_overrides
           WHERE equals(person_distinct_id_overrides.team_id, 99999)
           GROUP BY person_distinct_id_overrides.distinct_id
           HAVING ifNull(equals(argMax(person_distinct_id_overrides.is_deleted, person_distinct_id_overrides.version), 0), 0) SETTINGS optimize_aggregation_in_order=1) AS events__override ON equals(events.distinct_id, events__override.distinct_id)
        WHERE and(equals(events.team_id, 99999), greaterOrEquals(toTimeZone(events.timestamp, 'UTC'), toDateTime64('explicit_redacted_timestamp', 6, 'UTC')), lessOrEquals(toTimeZone(events.timestamp, 'UTC'), toDateTime64('explicit_redacted_timestamp', 6, 'UTC')), equals(events.event, '$feature_flag_called'), in(replaceRegexpAll(nullIf(nullIf(JSONExtractRaw(events.properties, '$feature_flag_response'), ''), 'null'), '^"|"$', ''), ['control', 'test']), in(if(not(empty(events__override.distinct_id)), events__override.person_id, events.person_id),
                                                                                                                                                                                                                                                                                                                                                                                                                                                                            (SELECT cohortpeople.person_id AS person_id
                                                                                                                                                                                                                                                                                                                                                                                                                                                                             FROM cohortpeople
                                                                                                                                                                                                                                                                                                                                                                                                                                                                             WHERE and(equals(cohortpeople.team_id, 99999), equals(cohortpeople.cohort_id, 99999), equals(cohortpeople.version, 0)))), ifNull(equals(replaceRegexpAll(nullIf(nullIf(JSONExtractRaw(events.properties, '$feature_flag'), ''), 'null'), '^"|"$', ''), 'test-experiment'), 0))
        GROUP BY entity_id,
                 replaceRegexpAll(nullIf(nullIf(JSONExtractRaw(events.properties, '$user_id'), ''), 'null'), '^"|"$', '')) AS exposures
     LEFT JOIN
       (SELECT posthog_test_usage.ds AS timestamp,
               posthog_test_usage.userid AS entity_identifier,
               exposure_data.variant AS variant,
               posthog_test_usage.usage AS value
        FROM
          (SELECT *
           FROM s3('http://host.docker.internal:19000/posthog/test_storage_bucket-posthog.hogql.experiments.queryrunner/posthog_test_usage/*.csv', 'object_storage_root_user', 'object_storage_root_password', 'CSVWithNames', '`ds` Date, `id` String, `usage` String, `userid` String')) AS posthog_test_usage
        INNER JOIN
          (SELECT if(not(empty(events__override.distinct_id)), events__override.person_id, events.person_id) AS entity_id,
                  if(ifNull(greater(count(DISTINCT replaceRegexpAll(nullIf(nullIf(JSONExtractRaw(events.properties, '$feature_flag_response'), ''), 'null'), '^"|"$', '')), 1), 0), '$multiple', any(replaceRegexpAll(nullIf(nullIf(JSONExtractRaw(events.properties, '$feature_flag_response'), ''), 'null'), '^"|"$', ''))) AS variant,
                  min(toTimeZone(events.timestamp, 'UTC')) AS first_exposure_time,
                  replaceRegexpAll(nullIf(nullIf(JSONExtractRaw(events.properties, '$user_id'), ''), 'null'), '^"|"$', '') AS exposure_identifier
           FROM events
           LEFT OUTER JOIN
             (SELECT argMax(person_distinct_id_overrides.person_id, person_distinct_id_overrides.version) AS person_id,
                     person_distinct_id_overrides.distinct_id AS distinct_id
              FROM person_distinct_id_overrides
              WHERE equals(person_distinct_id_overrides.team_id, 99999)
              GROUP BY person_distinct_id_overrides.distinct_id
              HAVING ifNull(equals(argMax(person_distinct_id_overrides.is_deleted, person_distinct_id_overrides.version), 0), 0) SETTINGS optimize_aggregation_in_order=1) AS events__override ON equals(events.distinct_id, events__override.distinct_id)
           WHERE and(equals(events.team_id, 99999), greaterOrEquals(toTimeZone(events.timestamp, 'UTC'), toDateTime64('explicit_redacted_timestamp', 6, 'UTC')), lessOrEquals(toTimeZone(events.timestamp, 'UTC'), toDateTime64('explicit_redacted_timestamp', 6, 'UTC')), equals(events.event, '$feature_flag_called'), in(replaceRegexpAll(nullIf(nullIf(JSONExtractRaw(events.properties, '$feature_flag_response'), ''), 'null'), '^"|"$', ''), ['control', 'test']), in(if(not(empty(events__override.distinct_id)), events__override.person_id, events.person_id),
                                                                                                                                                                                                                                                                                                                                                                                                                                                                               (SELECT cohortpeople.person_id AS person_id
                                                                                                                                                                                                                                                                                                                                                                                                                                                                                FROM cohortpeople
                                                                                                                                                                                                                                                                                                                                                                                                                                                                                WHERE and(equals(cohortpeople.team_id, 99999), equals(cohortpeople.cohort_id, 99999), equals(cohortpeople.version, 0)))), ifNull(equals(replaceRegexpAll(nullIf(nullIf(JSONExtractRaw(events.properties, '$feature_flag'), ''), 'null'), '^"|"$', ''), 'test-experiment'), 0))
           GROUP BY entity_id,
                    replaceRegexpAll(nullIf(nullIf(JSONExtractRaw(events.properties, '$user_id'), ''), 'null'), '^"|"$', '')) AS exposure_data ON equals(posthog_test_usage.userid, toString(exposure_data.exposure_identifier))
        WHERE and(greaterOrEquals(posthog_test_usage.ds, toDateTime64('explicit_redacted_timestamp', 6, 'UTC')), ifNull(greaterOrEquals(posthog_test_usage.ds, exposure_data.first_exposure_time), 0), lessOrEquals(posthog_test_usage.ds, toDateTime64('explicit_redacted_timestamp', 6, 'UTC')))) AS metric_events ON equals(toString(exposures.exposure_identifier), toString(metric_events.entity_identifier))
     GROUP BY exposures.variant,
              exposures.entity_id) AS metric_events
  GROUP BY metric_events.variant
  LIMIT 100 SETTINGS readonly=2,
                     max_execution_time=180,
                     allow_experimental_object_type=1,
                     format_csv_allow_double_quotes=0,
                     max_ast_elements=4000000,
                     max_expanded_ast_elements=4000000,
                     max_bytes_before_external_group_by=0,
                     transform_null_in=1,
                     optimize_min_equality_disjunction_chain_length=4294967295,
                     allow_experimental_join_condition=1
  '''
# ---
# name: TestExperimentQueryRunner.test_query_runner_with_data_warehouse_internal_filters_4_cohort_dynamic.2
  '''
  /* cohort_calculation: */
  SELECT metric_events.variant AS variant,
         count(metric_events.entity_id) AS num_users,
         sum(metric_events.value) AS total_sum,
         sum(power(metric_events.value, 2)) AS total_sum_of_squares
  FROM
    (SELECT exposures.variant AS variant,
            exposures.entity_id AS entity_id,
            sum(coalesce(accurateCastOrNull(metric_events.value, 'Float64'), 0)) AS value
     FROM
       (SELECT if(not(empty(events__override.distinct_id)), events__override.person_id, events.person_id) AS entity_id,
               if(ifNull(greater(count(DISTINCT replaceRegexpAll(nullIf(nullIf(JSONExtractRaw(events.properties, '$feature_flag_response'), ''), 'null'), '^"|"$', '')), 1), 0), '$multiple', any(replaceRegexpAll(nullIf(nullIf(JSONExtractRaw(events.properties, '$feature_flag_response'), ''), 'null'), '^"|"$', ''))) AS variant,
               min(toTimeZone(events.timestamp, 'UTC')) AS first_exposure_time,
               replaceRegexpAll(nullIf(nullIf(JSONExtractRaw(events.properties, '$user_id'), ''), 'null'), '^"|"$', '') AS exposure_identifier
        FROM events
        LEFT OUTER JOIN
          (SELECT argMax(person_distinct_id_overrides.person_id, person_distinct_id_overrides.version) AS person_id,
                  person_distinct_id_overrides.distinct_id AS distinct_id
           FROM person_distinct_id_overrides
           WHERE equals(person_distinct_id_overrides.team_id, 99999)
           GROUP BY person_distinct_id_overrides.distinct_id
           HAVING ifNull(equals(argMax(person_distinct_id_overrides.is_deleted, person_distinct_id_overrides.version), 0), 0) SETTINGS optimize_aggregation_in_order=1) AS events__override ON equals(events.distinct_id, events__override.distinct_id)
        WHERE and(equals(events.team_id, 99999), greaterOrEquals(toTimeZone(events.timestamp, 'UTC'), toDateTime64('explicit_redacted_timestamp', 6, 'UTC')), lessOrEquals(toTimeZone(events.timestamp, 'UTC'), toDateTime64('explicit_redacted_timestamp', 6, 'UTC')), equals(events.event, '$feature_flag_called'), in(replaceRegexpAll(nullIf(nullIf(JSONExtractRaw(events.properties, '$feature_flag_response'), ''), 'null'), '^"|"$', ''), ['control', 'test']), ifNull(equals(replaceRegexpAll(nullIf(nullIf(JSONExtractRaw(events.properties, '$feature_flag'), ''), 'null'), '^"|"$', ''), 'test-experiment'), 0))
        GROUP BY entity_id,
                 replaceRegexpAll(nullIf(nullIf(JSONExtractRaw(events.properties, '$user_id'), ''), 'null'), '^"|"$', '')) AS exposures
     LEFT JOIN
       (SELECT posthog_test_usage.ds AS timestamp,
               posthog_test_usage.userid AS entity_identifier,
               exposure_data.variant AS variant,
               posthog_test_usage.usage AS value
        FROM
          (SELECT *
           FROM s3('http://host.docker.internal:19000/posthog/test_storage_bucket-posthog.hogql.experiments.queryrunner/posthog_test_usage/*.csv', 'object_storage_root_user', 'object_storage_root_password', 'CSVWithNames', '`ds` Date, `id` String, `usage` String, `userid` String')) AS posthog_test_usage
        INNER JOIN
          (SELECT if(not(empty(events__override.distinct_id)), events__override.person_id, events.person_id) AS entity_id,
                  if(ifNull(greater(count(DISTINCT replaceRegexpAll(nullIf(nullIf(JSONExtractRaw(events.properties, '$feature_flag_response'), ''), 'null'), '^"|"$', '')), 1), 0), '$multiple', any(replaceRegexpAll(nullIf(nullIf(JSONExtractRaw(events.properties, '$feature_flag_response'), ''), 'null'), '^"|"$', ''))) AS variant,
                  min(toTimeZone(events.timestamp, 'UTC')) AS first_exposure_time,
                  replaceRegexpAll(nullIf(nullIf(JSONExtractRaw(events.properties, '$user_id'), ''), 'null'), '^"|"$', '') AS exposure_identifier
           FROM events
           LEFT OUTER JOIN
             (SELECT argMax(person_distinct_id_overrides.person_id, person_distinct_id_overrides.version) AS person_id,
                     person_distinct_id_overrides.distinct_id AS distinct_id
              FROM person_distinct_id_overrides
              WHERE equals(person_distinct_id_overrides.team_id, 99999)
              GROUP BY person_distinct_id_overrides.distinct_id
              HAVING ifNull(equals(argMax(person_distinct_id_overrides.is_deleted, person_distinct_id_overrides.version), 0), 0) SETTINGS optimize_aggregation_in_order=1) AS events__override ON equals(events.distinct_id, events__override.distinct_id)
           WHERE and(equals(events.team_id, 99999), greaterOrEquals(toTimeZone(events.timestamp, 'UTC'), toDateTime64('explicit_redacted_timestamp', 6, 'UTC')), lessOrEquals(toTimeZone(events.timestamp, 'UTC'), toDateTime64('explicit_redacted_timestamp', 6, 'UTC')), equals(events.event, '$feature_flag_called'), in(replaceRegexpAll(nullIf(nullIf(JSONExtractRaw(events.properties, '$feature_flag_response'), ''), 'null'), '^"|"$', ''), ['control', 'test']), ifNull(equals(replaceRegexpAll(nullIf(nullIf(JSONExtractRaw(events.properties, '$feature_flag'), ''), 'null'), '^"|"$', ''), 'test-experiment'), 0))
           GROUP BY entity_id,
                    replaceRegexpAll(nullIf(nullIf(JSONExtractRaw(events.properties, '$user_id'), ''), 'null'), '^"|"$', '')) AS exposure_data ON equals(posthog_test_usage.userid, toString(exposure_data.exposure_identifier))
        WHERE and(greaterOrEquals(posthog_test_usage.ds, toDateTime64('explicit_redacted_timestamp', 6, 'UTC')), ifNull(greaterOrEquals(posthog_test_usage.ds, exposure_data.first_exposure_time), 0), lessOrEquals(posthog_test_usage.ds, toDateTime64('explicit_redacted_timestamp', 6, 'UTC')))) AS metric_events ON equals(toString(exposures.exposure_identifier), toString(metric_events.entity_identifier))
     GROUP BY exposures.variant,
              exposures.entity_id) AS metric_events
  GROUP BY metric_events.variant
  LIMIT 100 SETTINGS readonly=2,
                     max_execution_time=180,
                     allow_experimental_object_type=1,
                     format_csv_allow_double_quotes=0,
                     max_ast_elements=4000000,
                     max_expanded_ast_elements=4000000,
                     max_bytes_before_external_group_by=0,
                     transform_null_in=1,
                     optimize_min_equality_disjunction_chain_length=4294967295,
                     allow_experimental_join_condition=1
  '''
# ---
# name: TestExperimentQueryRunner.test_query_runner_with_data_warehouse_internal_filters_4_cohort_dynamic.3
  '''
  /* cohort_calculation: */
  SELECT metric_events.variant AS variant,
         count(metric_events.entity_id) AS num_users,
         sum(metric_events.value) AS total_sum,
         sum(power(metric_events.value, 2)) AS total_sum_of_squares
  FROM
    (SELECT exposures.variant AS variant,
            exposures.entity_id AS entity_id,
            sum(coalesce(accurateCastOrNull(metric_events.value, 'Float64'), 0)) AS value
     FROM
       (SELECT if(not(empty(events__override.distinct_id)), events__override.person_id, events.person_id) AS entity_id,
               if(ifNull(greater(count(DISTINCT replaceRegexpAll(nullIf(nullIf(JSONExtractRaw(events.properties, '$feature_flag_response'), ''), 'null'), '^"|"$', '')), 1), 0), '$multiple', any(replaceRegexpAll(nullIf(nullIf(JSONExtractRaw(events.properties, '$feature_flag_response'), ''), 'null'), '^"|"$', ''))) AS variant,
               min(toTimeZone(events.timestamp, 'UTC')) AS first_exposure_time,
               replaceRegexpAll(nullIf(nullIf(JSONExtractRaw(events.properties, '$user_id'), ''), 'null'), '^"|"$', '') AS exposure_identifier
        FROM events
        LEFT OUTER JOIN
          (SELECT argMax(person_distinct_id_overrides.person_id, person_distinct_id_overrides.version) AS person_id,
                  person_distinct_id_overrides.distinct_id AS distinct_id
           FROM person_distinct_id_overrides
           WHERE equals(person_distinct_id_overrides.team_id, 99999)
           GROUP BY person_distinct_id_overrides.distinct_id
           HAVING ifNull(equals(argMax(person_distinct_id_overrides.is_deleted, person_distinct_id_overrides.version), 0), 0) SETTINGS optimize_aggregation_in_order=1) AS events__override ON equals(events.distinct_id, events__override.distinct_id)
        WHERE and(equals(events.team_id, 99999), greaterOrEquals(toTimeZone(events.timestamp, 'UTC'), toDateTime64('explicit_redacted_timestamp', 6, 'UTC')), lessOrEquals(toTimeZone(events.timestamp, 'UTC'), toDateTime64('explicit_redacted_timestamp', 6, 'UTC')), equals(events.event, '$feature_flag_called'), in(replaceRegexpAll(nullIf(nullIf(JSONExtractRaw(events.properties, '$feature_flag_response'), ''), 'null'), '^"|"$', ''), ['control', 'test']), ifNull(equals(replaceRegexpAll(nullIf(nullIf(JSONExtractRaw(events.properties, '$feature_flag'), ''), 'null'), '^"|"$', ''), 'test-experiment'), 0))
        GROUP BY entity_id,
                 replaceRegexpAll(nullIf(nullIf(JSONExtractRaw(events.properties, '$user_id'), ''), 'null'), '^"|"$', '')) AS exposures
     LEFT JOIN
       (SELECT posthog_test_usage.ds AS timestamp,
               posthog_test_usage.userid AS entity_identifier,
               exposure_data.variant AS variant,
               posthog_test_usage.usage AS value
        FROM
          (SELECT *
           FROM s3('http://host.docker.internal:19000/posthog/test_storage_bucket-posthog.hogql.experiments.queryrunner/posthog_test_usage/*.csv', 'object_storage_root_user', 'object_storage_root_password', 'CSVWithNames', '`ds` Date, `id` String, `usage` String, `userid` String')) AS posthog_test_usage
        INNER JOIN
          (SELECT if(not(empty(events__override.distinct_id)), events__override.person_id, events.person_id) AS entity_id,
                  if(ifNull(greater(count(DISTINCT replaceRegexpAll(nullIf(nullIf(JSONExtractRaw(events.properties, '$feature_flag_response'), ''), 'null'), '^"|"$', '')), 1), 0), '$multiple', any(replaceRegexpAll(nullIf(nullIf(JSONExtractRaw(events.properties, '$feature_flag_response'), ''), 'null'), '^"|"$', ''))) AS variant,
                  min(toTimeZone(events.timestamp, 'UTC')) AS first_exposure_time,
                  replaceRegexpAll(nullIf(nullIf(JSONExtractRaw(events.properties, '$user_id'), ''), 'null'), '^"|"$', '') AS exposure_identifier
           FROM events
           LEFT OUTER JOIN
             (SELECT argMax(person_distinct_id_overrides.person_id, person_distinct_id_overrides.version) AS person_id,
                     person_distinct_id_overrides.distinct_id AS distinct_id
              FROM person_distinct_id_overrides
              WHERE equals(person_distinct_id_overrides.team_id, 99999)
              GROUP BY person_distinct_id_overrides.distinct_id
              HAVING ifNull(equals(argMax(person_distinct_id_overrides.is_deleted, person_distinct_id_overrides.version), 0), 0) SETTINGS optimize_aggregation_in_order=1) AS events__override ON equals(events.distinct_id, events__override.distinct_id)
           WHERE and(equals(events.team_id, 99999), greaterOrEquals(toTimeZone(events.timestamp, 'UTC'), toDateTime64('explicit_redacted_timestamp', 6, 'UTC')), lessOrEquals(toTimeZone(events.timestamp, 'UTC'), toDateTime64('explicit_redacted_timestamp', 6, 'UTC')), equals(events.event, '$feature_flag_called'), in(replaceRegexpAll(nullIf(nullIf(JSONExtractRaw(events.properties, '$feature_flag_response'), ''), 'null'), '^"|"$', ''), ['control', 'test']), ifNull(equals(replaceRegexpAll(nullIf(nullIf(JSONExtractRaw(events.properties, '$feature_flag'), ''), 'null'), '^"|"$', ''), 'test-experiment'), 0))
           GROUP BY entity_id,
                    replaceRegexpAll(nullIf(nullIf(JSONExtractRaw(events.properties, '$user_id'), ''), 'null'), '^"|"$', '')) AS exposure_data ON equals(posthog_test_usage.userid, toString(exposure_data.exposure_identifier))
        WHERE and(greaterOrEquals(posthog_test_usage.ds, toDateTime64('explicit_redacted_timestamp', 6, 'UTC')), ifNull(greaterOrEquals(posthog_test_usage.ds, exposure_data.first_exposure_time), 0), lessOrEquals(posthog_test_usage.ds, toDateTime64('explicit_redacted_timestamp', 6, 'UTC')))) AS metric_events ON equals(toString(exposures.exposure_identifier), toString(metric_events.entity_identifier))
     GROUP BY exposures.variant,
              exposures.entity_id) AS metric_events
  GROUP BY metric_events.variant
  LIMIT 100 SETTINGS readonly=2,
                     max_execution_time=180,
                     allow_experimental_object_type=1,
                     format_csv_allow_double_quotes=0,
                     max_ast_elements=4000000,
                     max_expanded_ast_elements=4000000,
                     max_bytes_before_external_group_by=0,
                     transform_null_in=1,
                     optimize_min_equality_disjunction_chain_length=4294967295,
                     allow_experimental_join_condition=1
  '''
# ---
# name: TestExperimentQueryRunner.test_query_runner_with_data_warehouse_internal_filters_5_group
  '''
  SELECT metric_events.variant AS variant,
         count(metric_events.entity_id) AS num_users,
         sum(metric_events.value) AS total_sum,
         sum(power(metric_events.value, 2)) AS total_sum_of_squares
  FROM
    (SELECT exposures.variant AS variant,
            exposures.entity_id AS entity_id,
            sum(coalesce(accurateCastOrNull(metric_events.value, 'Float64'), 0)) AS value
     FROM
       (SELECT if(not(empty(events__override.distinct_id)), events__override.person_id, events.person_id) AS entity_id,
               if(ifNull(greater(count(DISTINCT replaceRegexpAll(nullIf(nullIf(JSONExtractRaw(events.properties, '$feature_flag_response'), ''), 'null'), '^"|"$', '')), 1), 0), '$multiple', any(replaceRegexpAll(nullIf(nullIf(JSONExtractRaw(events.properties, '$feature_flag_response'), ''), 'null'), '^"|"$', ''))) AS variant,
               min(toTimeZone(events.timestamp, 'UTC')) AS first_exposure_time,
               replaceRegexpAll(nullIf(nullIf(JSONExtractRaw(events.properties, '$user_id'), ''), 'null'), '^"|"$', '') AS exposure_identifier
        FROM events
        LEFT OUTER JOIN
          (SELECT argMax(person_distinct_id_overrides.person_id, person_distinct_id_overrides.version) AS person_id,
                  person_distinct_id_overrides.distinct_id AS distinct_id
           FROM person_distinct_id_overrides
           WHERE equals(person_distinct_id_overrides.team_id, 99999)
           GROUP BY person_distinct_id_overrides.distinct_id
           HAVING ifNull(equals(argMax(person_distinct_id_overrides.is_deleted, person_distinct_id_overrides.version), 0), 0) SETTINGS optimize_aggregation_in_order=1) AS events__override ON equals(events.distinct_id, events__override.distinct_id)
        LEFT JOIN
          (SELECT argMax(replaceRegexpAll(nullIf(nullIf(JSONExtractRaw(groups.group_properties, 'name'), ''), 'null'), '^"|"$', ''), toTimeZone(groups._timestamp, 'UTC')) AS properties___name,
                  groups.group_type_index AS index,
                  groups.group_key AS key
           FROM groups
           WHERE and(equals(groups.team_id, 99999), equals(index, 0))
           GROUP BY groups.group_type_index,
                    groups.group_key) AS events__group_0 ON equals(events.`$group_0`, events__group_0.key)
        WHERE and(equals(events.team_id, 99999), greaterOrEquals(toTimeZone(events.timestamp, 'UTC'), toDateTime64('explicit_redacted_timestamp', 6, 'UTC')), lessOrEquals(toTimeZone(events.timestamp, 'UTC'), toDateTime64('explicit_redacted_timestamp', 6, 'UTC')), equals(events.event, '$feature_flag_called'), in(replaceRegexpAll(nullIf(nullIf(JSONExtractRaw(events.properties, '$feature_flag_response'), ''), 'null'), '^"|"$', ''), ['control', 'test']), ifNull(equals(events__group_0.properties___name, 'Test Group'), 0), ifNull(equals(replaceRegexpAll(nullIf(nullIf(JSONExtractRaw(events.properties, '$feature_flag'), ''), 'null'), '^"|"$', ''), 'test-experiment'), 0))
        GROUP BY entity_id,
                 replaceRegexpAll(nullIf(nullIf(JSONExtractRaw(events.properties, '$user_id'), ''), 'null'), '^"|"$', '')) AS exposures
     LEFT JOIN
       (SELECT posthog_test_usage.ds AS timestamp,
               posthog_test_usage.userid AS entity_identifier,
               exposure_data.variant AS variant,
               posthog_test_usage.usage AS value
        FROM
          (SELECT *
           FROM s3('http://host.docker.internal:19000/posthog/test_storage_bucket-posthog.hogql.experiments.queryrunner/posthog_test_usage/*.csv', 'object_storage_root_user', 'object_storage_root_password', 'CSVWithNames', '`ds` Date, `id` String, `usage` String, `userid` String')) AS posthog_test_usage
        INNER JOIN
          (SELECT if(not(empty(events__override.distinct_id)), events__override.person_id, events.person_id) AS entity_id,
                  if(ifNull(greater(count(DISTINCT replaceRegexpAll(nullIf(nullIf(JSONExtractRaw(events.properties, '$feature_flag_response'), ''), 'null'), '^"|"$', '')), 1), 0), '$multiple', any(replaceRegexpAll(nullIf(nullIf(JSONExtractRaw(events.properties, '$feature_flag_response'), ''), 'null'), '^"|"$', ''))) AS variant,
                  min(toTimeZone(events.timestamp, 'UTC')) AS first_exposure_time,
                  replaceRegexpAll(nullIf(nullIf(JSONExtractRaw(events.properties, '$user_id'), ''), 'null'), '^"|"$', '') AS exposure_identifier
           FROM events
           LEFT OUTER JOIN
             (SELECT argMax(person_distinct_id_overrides.person_id, person_distinct_id_overrides.version) AS person_id,
                     person_distinct_id_overrides.distinct_id AS distinct_id
              FROM person_distinct_id_overrides
              WHERE equals(person_distinct_id_overrides.team_id, 99999)
              GROUP BY person_distinct_id_overrides.distinct_id
              HAVING ifNull(equals(argMax(person_distinct_id_overrides.is_deleted, person_distinct_id_overrides.version), 0), 0) SETTINGS optimize_aggregation_in_order=1) AS events__override ON equals(events.distinct_id, events__override.distinct_id)
           LEFT JOIN
             (SELECT argMax(replaceRegexpAll(nullIf(nullIf(JSONExtractRaw(groups.group_properties, 'name'), ''), 'null'), '^"|"$', ''), toTimeZone(groups._timestamp, 'UTC')) AS properties___name,
                     groups.group_type_index AS index,
                     groups.group_key AS key
              FROM groups
              WHERE and(equals(groups.team_id, 99999), equals(index, 0))
              GROUP BY groups.group_type_index,
                       groups.group_key) AS events__group_0 ON equals(events.`$group_0`, events__group_0.key)
           WHERE and(equals(events.team_id, 99999), greaterOrEquals(toTimeZone(events.timestamp, 'UTC'), toDateTime64('explicit_redacted_timestamp', 6, 'UTC')), lessOrEquals(toTimeZone(events.timestamp, 'UTC'), toDateTime64('explicit_redacted_timestamp', 6, 'UTC')), equals(events.event, '$feature_flag_called'), in(replaceRegexpAll(nullIf(nullIf(JSONExtractRaw(events.properties, '$feature_flag_response'), ''), 'null'), '^"|"$', ''), ['control', 'test']), ifNull(equals(events__group_0.properties___name, 'Test Group'), 0), ifNull(equals(replaceRegexpAll(nullIf(nullIf(JSONExtractRaw(events.properties, '$feature_flag'), ''), 'null'), '^"|"$', ''), 'test-experiment'), 0))
           GROUP BY entity_id,
                    replaceRegexpAll(nullIf(nullIf(JSONExtractRaw(events.properties, '$user_id'), ''), 'null'), '^"|"$', '')) AS exposure_data ON equals(posthog_test_usage.userid, toString(exposure_data.exposure_identifier))
        WHERE and(greaterOrEquals(posthog_test_usage.ds, toDateTime64('explicit_redacted_timestamp', 6, 'UTC')), ifNull(greaterOrEquals(posthog_test_usage.ds, exposure_data.first_exposure_time), 0), lessOrEquals(posthog_test_usage.ds, toDateTime64('explicit_redacted_timestamp', 6, 'UTC')))) AS metric_events ON equals(toString(exposures.exposure_identifier), toString(metric_events.entity_identifier))
     GROUP BY exposures.variant,
              exposures.entity_id) AS metric_events
  GROUP BY metric_events.variant
  LIMIT 100 SETTINGS readonly=2,
                     max_execution_time=180,
                     allow_experimental_object_type=1,
                     format_csv_allow_double_quotes=0,
                     max_ast_elements=4000000,
                     max_expanded_ast_elements=4000000,
                     max_bytes_before_external_group_by=0,
                     transform_null_in=1,
                     optimize_min_equality_disjunction_chain_length=4294967295,
                     allow_experimental_join_condition=1
  '''
# ---
# name: TestExperimentQueryRunner.test_query_runner_with_data_warehouse_internal_filters_5_group.1
  '''
  SELECT metric_events.variant AS variant,
         count(metric_events.entity_id) AS num_users,
         sum(metric_events.value) AS total_sum,
         sum(power(metric_events.value, 2)) AS total_sum_of_squares
  FROM
    (SELECT exposures.variant AS variant,
            exposures.entity_id AS entity_id,
            sum(coalesce(accurateCastOrNull(metric_events.value, 'Float64'), 0)) AS value
     FROM
       (SELECT if(not(empty(events__override.distinct_id)), events__override.person_id, events.person_id) AS entity_id,
               if(ifNull(greater(count(DISTINCT replaceRegexpAll(nullIf(nullIf(JSONExtractRaw(events.properties, '$feature_flag_response'), ''), 'null'), '^"|"$', '')), 1), 0), '$multiple', any(replaceRegexpAll(nullIf(nullIf(JSONExtractRaw(events.properties, '$feature_flag_response'), ''), 'null'), '^"|"$', ''))) AS variant,
               min(toTimeZone(events.timestamp, 'UTC')) AS first_exposure_time,
               replaceRegexpAll(nullIf(nullIf(JSONExtractRaw(events.properties, '$user_id'), ''), 'null'), '^"|"$', '') AS exposure_identifier
        FROM events
        LEFT OUTER JOIN
          (SELECT argMax(person_distinct_id_overrides.person_id, person_distinct_id_overrides.version) AS person_id,
                  person_distinct_id_overrides.distinct_id AS distinct_id
           FROM person_distinct_id_overrides
           WHERE equals(person_distinct_id_overrides.team_id, 99999)
           GROUP BY person_distinct_id_overrides.distinct_id
           HAVING ifNull(equals(argMax(person_distinct_id_overrides.is_deleted, person_distinct_id_overrides.version), 0), 0) SETTINGS optimize_aggregation_in_order=1) AS events__override ON equals(events.distinct_id, events__override.distinct_id)
        WHERE and(equals(events.team_id, 99999), greaterOrEquals(toTimeZone(events.timestamp, 'UTC'), toDateTime64('explicit_redacted_timestamp', 6, 'UTC')), lessOrEquals(toTimeZone(events.timestamp, 'UTC'), toDateTime64('explicit_redacted_timestamp', 6, 'UTC')), equals(events.event, '$feature_flag_called'), in(replaceRegexpAll(nullIf(nullIf(JSONExtractRaw(events.properties, '$feature_flag_response'), ''), 'null'), '^"|"$', ''), ['control', 'test']), ifNull(equals(replaceRegexpAll(nullIf(nullIf(JSONExtractRaw(events.properties, '$feature_flag'), ''), 'null'), '^"|"$', ''), 'test-experiment'), 0))
        GROUP BY entity_id,
                 replaceRegexpAll(nullIf(nullIf(JSONExtractRaw(events.properties, '$user_id'), ''), 'null'), '^"|"$', '')) AS exposures
     LEFT JOIN
       (SELECT posthog_test_usage.ds AS timestamp,
               posthog_test_usage.userid AS entity_identifier,
               exposure_data.variant AS variant,
               posthog_test_usage.usage AS value
        FROM
          (SELECT *
           FROM s3('http://host.docker.internal:19000/posthog/test_storage_bucket-posthog.hogql.experiments.queryrunner/posthog_test_usage/*.csv', 'object_storage_root_user', 'object_storage_root_password', 'CSVWithNames', '`ds` Date, `id` String, `usage` String, `userid` String')) AS posthog_test_usage
        INNER JOIN
          (SELECT if(not(empty(events__override.distinct_id)), events__override.person_id, events.person_id) AS entity_id,
                  if(ifNull(greater(count(DISTINCT replaceRegexpAll(nullIf(nullIf(JSONExtractRaw(events.properties, '$feature_flag_response'), ''), 'null'), '^"|"$', '')), 1), 0), '$multiple', any(replaceRegexpAll(nullIf(nullIf(JSONExtractRaw(events.properties, '$feature_flag_response'), ''), 'null'), '^"|"$', ''))) AS variant,
                  min(toTimeZone(events.timestamp, 'UTC')) AS first_exposure_time,
                  replaceRegexpAll(nullIf(nullIf(JSONExtractRaw(events.properties, '$user_id'), ''), 'null'), '^"|"$', '') AS exposure_identifier
           FROM events
           LEFT OUTER JOIN
             (SELECT argMax(person_distinct_id_overrides.person_id, person_distinct_id_overrides.version) AS person_id,
                     person_distinct_id_overrides.distinct_id AS distinct_id
              FROM person_distinct_id_overrides
              WHERE equals(person_distinct_id_overrides.team_id, 99999)
              GROUP BY person_distinct_id_overrides.distinct_id
              HAVING ifNull(equals(argMax(person_distinct_id_overrides.is_deleted, person_distinct_id_overrides.version), 0), 0) SETTINGS optimize_aggregation_in_order=1) AS events__override ON equals(events.distinct_id, events__override.distinct_id)
           WHERE and(equals(events.team_id, 99999), greaterOrEquals(toTimeZone(events.timestamp, 'UTC'), toDateTime64('explicit_redacted_timestamp', 6, 'UTC')), lessOrEquals(toTimeZone(events.timestamp, 'UTC'), toDateTime64('explicit_redacted_timestamp', 6, 'UTC')), equals(events.event, '$feature_flag_called'), in(replaceRegexpAll(nullIf(nullIf(JSONExtractRaw(events.properties, '$feature_flag_response'), ''), 'null'), '^"|"$', ''), ['control', 'test']), ifNull(equals(replaceRegexpAll(nullIf(nullIf(JSONExtractRaw(events.properties, '$feature_flag'), ''), 'null'), '^"|"$', ''), 'test-experiment'), 0))
           GROUP BY entity_id,
                    replaceRegexpAll(nullIf(nullIf(JSONExtractRaw(events.properties, '$user_id'), ''), 'null'), '^"|"$', '')) AS exposure_data ON equals(posthog_test_usage.userid, toString(exposure_data.exposure_identifier))
        WHERE and(greaterOrEquals(posthog_test_usage.ds, toDateTime64('explicit_redacted_timestamp', 6, 'UTC')), ifNull(greaterOrEquals(posthog_test_usage.ds, exposure_data.first_exposure_time), 0), lessOrEquals(posthog_test_usage.ds, toDateTime64('explicit_redacted_timestamp', 6, 'UTC')))) AS metric_events ON equals(toString(exposures.exposure_identifier), toString(metric_events.entity_identifier))
     GROUP BY exposures.variant,
              exposures.entity_id) AS metric_events
  GROUP BY metric_events.variant
  LIMIT 100 SETTINGS readonly=2,
                     max_execution_time=180,
                     allow_experimental_object_type=1,
                     format_csv_allow_double_quotes=0,
                     max_ast_elements=4000000,
                     max_expanded_ast_elements=4000000,
                     max_bytes_before_external_group_by=0,
                     transform_null_in=1,
                     optimize_min_equality_disjunction_chain_length=4294967295,
                     allow_experimental_join_condition=1
  '''
# ---
# name: TestExperimentQueryRunner.test_query_runner_with_data_warehouse_internal_filters_6_element
  '''
  SELECT metric_events.variant AS variant,
         count(metric_events.entity_id) AS num_users,
         sum(metric_events.value) AS total_sum,
         sum(power(metric_events.value, 2)) AS total_sum_of_squares
  FROM
    (SELECT exposures.variant AS variant,
            exposures.entity_id AS entity_id,
            sum(coalesce(accurateCastOrNull(metric_events.value, 'Float64'), 0)) AS value
     FROM
       (SELECT if(not(empty(events__override.distinct_id)), events__override.person_id, events.person_id) AS entity_id,
               if(ifNull(greater(count(DISTINCT replaceRegexpAll(nullIf(nullIf(JSONExtractRaw(events.properties, '$feature_flag_response'), ''), 'null'), '^"|"$', '')), 1), 0), '$multiple', any(replaceRegexpAll(nullIf(nullIf(JSONExtractRaw(events.properties, '$feature_flag_response'), ''), 'null'), '^"|"$', ''))) AS variant,
               min(toTimeZone(events.timestamp, 'UTC')) AS first_exposure_time,
               replaceRegexpAll(nullIf(nullIf(JSONExtractRaw(events.properties, '$user_id'), ''), 'null'), '^"|"$', '') AS exposure_identifier
        FROM events
        LEFT OUTER JOIN
          (SELECT argMax(person_distinct_id_overrides.person_id, person_distinct_id_overrides.version) AS person_id,
                  person_distinct_id_overrides.distinct_id AS distinct_id
           FROM person_distinct_id_overrides
           WHERE equals(person_distinct_id_overrides.team_id, 99999)
           GROUP BY person_distinct_id_overrides.distinct_id
           HAVING ifNull(equals(argMax(person_distinct_id_overrides.is_deleted, person_distinct_id_overrides.version), 0), 0) SETTINGS optimize_aggregation_in_order=1) AS events__override ON equals(events.distinct_id, events__override.distinct_id)
        WHERE and(equals(events.team_id, 99999), greaterOrEquals(toTimeZone(events.timestamp, 'UTC'), toDateTime64('explicit_redacted_timestamp', 6, 'UTC')), lessOrEquals(toTimeZone(events.timestamp, 'UTC'), toDateTime64('explicit_redacted_timestamp', 6, 'UTC')), equals(events.event, '$feature_flag_called'), in(replaceRegexpAll(nullIf(nullIf(JSONExtractRaw(events.properties, '$feature_flag_response'), ''), 'null'), '^"|"$', ''), ['control', 'test']), match(events.elements_chain, '(^|;)button(\\.|$|;|:)'), ifNull(equals(replaceRegexpAll(nullIf(nullIf(JSONExtractRaw(events.properties, '$feature_flag'), ''), 'null'), '^"|"$', ''), 'test-experiment'), 0))
        GROUP BY entity_id,
                 replaceRegexpAll(nullIf(nullIf(JSONExtractRaw(events.properties, '$user_id'), ''), 'null'), '^"|"$', '')) AS exposures
     LEFT JOIN
       (SELECT posthog_test_usage.ds AS timestamp,
               posthog_test_usage.userid AS entity_identifier,
               exposure_data.variant AS variant,
               posthog_test_usage.usage AS value
        FROM
          (SELECT *
           FROM s3('http://host.docker.internal:19000/posthog/test_storage_bucket-posthog.hogql.experiments.queryrunner/posthog_test_usage/*.csv', 'object_storage_root_user', 'object_storage_root_password', 'CSVWithNames', '`ds` Date, `id` String, `usage` String, `userid` String')) AS posthog_test_usage
        INNER JOIN
          (SELECT if(not(empty(events__override.distinct_id)), events__override.person_id, events.person_id) AS entity_id,
                  if(ifNull(greater(count(DISTINCT replaceRegexpAll(nullIf(nullIf(JSONExtractRaw(events.properties, '$feature_flag_response'), ''), 'null'), '^"|"$', '')), 1), 0), '$multiple', any(replaceRegexpAll(nullIf(nullIf(JSONExtractRaw(events.properties, '$feature_flag_response'), ''), 'null'), '^"|"$', ''))) AS variant,
                  min(toTimeZone(events.timestamp, 'UTC')) AS first_exposure_time,
                  replaceRegexpAll(nullIf(nullIf(JSONExtractRaw(events.properties, '$user_id'), ''), 'null'), '^"|"$', '') AS exposure_identifier
           FROM events
           LEFT OUTER JOIN
             (SELECT argMax(person_distinct_id_overrides.person_id, person_distinct_id_overrides.version) AS person_id,
                     person_distinct_id_overrides.distinct_id AS distinct_id
              FROM person_distinct_id_overrides
              WHERE equals(person_distinct_id_overrides.team_id, 99999)
              GROUP BY person_distinct_id_overrides.distinct_id
              HAVING ifNull(equals(argMax(person_distinct_id_overrides.is_deleted, person_distinct_id_overrides.version), 0), 0) SETTINGS optimize_aggregation_in_order=1) AS events__override ON equals(events.distinct_id, events__override.distinct_id)
           WHERE and(equals(events.team_id, 99999), greaterOrEquals(toTimeZone(events.timestamp, 'UTC'), toDateTime64('explicit_redacted_timestamp', 6, 'UTC')), lessOrEquals(toTimeZone(events.timestamp, 'UTC'), toDateTime64('explicit_redacted_timestamp', 6, 'UTC')), equals(events.event, '$feature_flag_called'), in(replaceRegexpAll(nullIf(nullIf(JSONExtractRaw(events.properties, '$feature_flag_response'), ''), 'null'), '^"|"$', ''), ['control', 'test']), match(events.elements_chain, '(^|;)button(\\.|$|;|:)'), ifNull(equals(replaceRegexpAll(nullIf(nullIf(JSONExtractRaw(events.properties, '$feature_flag'), ''), 'null'), '^"|"$', ''), 'test-experiment'), 0))
           GROUP BY entity_id,
                    replaceRegexpAll(nullIf(nullIf(JSONExtractRaw(events.properties, '$user_id'), ''), 'null'), '^"|"$', '')) AS exposure_data ON equals(posthog_test_usage.userid, toString(exposure_data.exposure_identifier))
        WHERE and(greaterOrEquals(posthog_test_usage.ds, toDateTime64('explicit_redacted_timestamp', 6, 'UTC')), ifNull(greaterOrEquals(posthog_test_usage.ds, exposure_data.first_exposure_time), 0), lessOrEquals(posthog_test_usage.ds, toDateTime64('explicit_redacted_timestamp', 6, 'UTC')))) AS metric_events ON equals(toString(exposures.exposure_identifier), toString(metric_events.entity_identifier))
     GROUP BY exposures.variant,
              exposures.entity_id) AS metric_events
  GROUP BY metric_events.variant
  LIMIT 100 SETTINGS readonly=2,
                     max_execution_time=180,
                     allow_experimental_object_type=1,
                     format_csv_allow_double_quotes=0,
                     max_ast_elements=4000000,
                     max_expanded_ast_elements=4000000,
                     max_bytes_before_external_group_by=0,
                     transform_null_in=1,
                     optimize_min_equality_disjunction_chain_length=4294967295,
                     allow_experimental_join_condition=1
  '''
# ---
# name: TestExperimentQueryRunner.test_query_runner_with_data_warehouse_internal_filters_6_element.1
  '''
  SELECT metric_events.variant AS variant,
         count(metric_events.entity_id) AS num_users,
         sum(metric_events.value) AS total_sum,
         sum(power(metric_events.value, 2)) AS total_sum_of_squares
  FROM
    (SELECT exposures.variant AS variant,
            exposures.entity_id AS entity_id,
            sum(coalesce(accurateCastOrNull(metric_events.value, 'Float64'), 0)) AS value
     FROM
       (SELECT if(not(empty(events__override.distinct_id)), events__override.person_id, events.person_id) AS entity_id,
               if(ifNull(greater(count(DISTINCT replaceRegexpAll(nullIf(nullIf(JSONExtractRaw(events.properties, '$feature_flag_response'), ''), 'null'), '^"|"$', '')), 1), 0), '$multiple', any(replaceRegexpAll(nullIf(nullIf(JSONExtractRaw(events.properties, '$feature_flag_response'), ''), 'null'), '^"|"$', ''))) AS variant,
               min(toTimeZone(events.timestamp, 'UTC')) AS first_exposure_time,
               replaceRegexpAll(nullIf(nullIf(JSONExtractRaw(events.properties, '$user_id'), ''), 'null'), '^"|"$', '') AS exposure_identifier
        FROM events
        LEFT OUTER JOIN
          (SELECT argMax(person_distinct_id_overrides.person_id, person_distinct_id_overrides.version) AS person_id,
                  person_distinct_id_overrides.distinct_id AS distinct_id
           FROM person_distinct_id_overrides
           WHERE equals(person_distinct_id_overrides.team_id, 99999)
           GROUP BY person_distinct_id_overrides.distinct_id
           HAVING ifNull(equals(argMax(person_distinct_id_overrides.is_deleted, person_distinct_id_overrides.version), 0), 0) SETTINGS optimize_aggregation_in_order=1) AS events__override ON equals(events.distinct_id, events__override.distinct_id)
        WHERE and(equals(events.team_id, 99999), greaterOrEquals(toTimeZone(events.timestamp, 'UTC'), toDateTime64('explicit_redacted_timestamp', 6, 'UTC')), lessOrEquals(toTimeZone(events.timestamp, 'UTC'), toDateTime64('explicit_redacted_timestamp', 6, 'UTC')), equals(events.event, '$feature_flag_called'), in(replaceRegexpAll(nullIf(nullIf(JSONExtractRaw(events.properties, '$feature_flag_response'), ''), 'null'), '^"|"$', ''), ['control', 'test']), ifNull(equals(replaceRegexpAll(nullIf(nullIf(JSONExtractRaw(events.properties, '$feature_flag'), ''), 'null'), '^"|"$', ''), 'test-experiment'), 0))
        GROUP BY entity_id,
                 replaceRegexpAll(nullIf(nullIf(JSONExtractRaw(events.properties, '$user_id'), ''), 'null'), '^"|"$', '')) AS exposures
     LEFT JOIN
       (SELECT posthog_test_usage.ds AS timestamp,
               posthog_test_usage.userid AS entity_identifier,
               exposure_data.variant AS variant,
               posthog_test_usage.usage AS value
        FROM
          (SELECT *
           FROM s3('http://host.docker.internal:19000/posthog/test_storage_bucket-posthog.hogql.experiments.queryrunner/posthog_test_usage/*.csv', 'object_storage_root_user', 'object_storage_root_password', 'CSVWithNames', '`ds` Date, `id` String, `usage` String, `userid` String')) AS posthog_test_usage
        INNER JOIN
          (SELECT if(not(empty(events__override.distinct_id)), events__override.person_id, events.person_id) AS entity_id,
                  if(ifNull(greater(count(DISTINCT replaceRegexpAll(nullIf(nullIf(JSONExtractRaw(events.properties, '$feature_flag_response'), ''), 'null'), '^"|"$', '')), 1), 0), '$multiple', any(replaceRegexpAll(nullIf(nullIf(JSONExtractRaw(events.properties, '$feature_flag_response'), ''), 'null'), '^"|"$', ''))) AS variant,
                  min(toTimeZone(events.timestamp, 'UTC')) AS first_exposure_time,
                  replaceRegexpAll(nullIf(nullIf(JSONExtractRaw(events.properties, '$user_id'), ''), 'null'), '^"|"$', '') AS exposure_identifier
           FROM events
           LEFT OUTER JOIN
             (SELECT argMax(person_distinct_id_overrides.person_id, person_distinct_id_overrides.version) AS person_id,
                     person_distinct_id_overrides.distinct_id AS distinct_id
              FROM person_distinct_id_overrides
              WHERE equals(person_distinct_id_overrides.team_id, 99999)
              GROUP BY person_distinct_id_overrides.distinct_id
              HAVING ifNull(equals(argMax(person_distinct_id_overrides.is_deleted, person_distinct_id_overrides.version), 0), 0) SETTINGS optimize_aggregation_in_order=1) AS events__override ON equals(events.distinct_id, events__override.distinct_id)
           WHERE and(equals(events.team_id, 99999), greaterOrEquals(toTimeZone(events.timestamp, 'UTC'), toDateTime64('explicit_redacted_timestamp', 6, 'UTC')), lessOrEquals(toTimeZone(events.timestamp, 'UTC'), toDateTime64('explicit_redacted_timestamp', 6, 'UTC')), equals(events.event, '$feature_flag_called'), in(replaceRegexpAll(nullIf(nullIf(JSONExtractRaw(events.properties, '$feature_flag_response'), ''), 'null'), '^"|"$', ''), ['control', 'test']), ifNull(equals(replaceRegexpAll(nullIf(nullIf(JSONExtractRaw(events.properties, '$feature_flag'), ''), 'null'), '^"|"$', ''), 'test-experiment'), 0))
           GROUP BY entity_id,
                    replaceRegexpAll(nullIf(nullIf(JSONExtractRaw(events.properties, '$user_id'), ''), 'null'), '^"|"$', '')) AS exposure_data ON equals(posthog_test_usage.userid, toString(exposure_data.exposure_identifier))
        WHERE and(greaterOrEquals(posthog_test_usage.ds, toDateTime64('explicit_redacted_timestamp', 6, 'UTC')), ifNull(greaterOrEquals(posthog_test_usage.ds, exposure_data.first_exposure_time), 0), lessOrEquals(posthog_test_usage.ds, toDateTime64('explicit_redacted_timestamp', 6, 'UTC')))) AS metric_events ON equals(toString(exposures.exposure_identifier), toString(metric_events.entity_identifier))
     GROUP BY exposures.variant,
              exposures.entity_id) AS metric_events
  GROUP BY metric_events.variant
  LIMIT 100 SETTINGS readonly=2,
                     max_execution_time=180,
                     allow_experimental_object_type=1,
                     format_csv_allow_double_quotes=0,
                     max_ast_elements=4000000,
                     max_expanded_ast_elements=4000000,
                     max_bytes_before_external_group_by=0,
                     transform_null_in=1,
                     optimize_min_equality_disjunction_chain_length=4294967295,
                     allow_experimental_join_condition=1
  '''
# ---
# name: TestExperimentQueryRunner.test_query_runner_with_data_warehouse_subscriptions_table
  '''
  SELECT metric_events.variant AS variant,
         count(metric_events.entity_id) AS num_users,
         sum(metric_events.value) AS total_sum,
         sum(power(metric_events.value, 2)) AS total_sum_of_squares
  FROM
    (SELECT exposures.variant AS variant,
            exposures.entity_id AS entity_id,
            sum(coalesce(accurateCastOrNull(metric_events.value, 'Float64'), 0)) AS value
     FROM
       (SELECT if(not(empty(events__override.distinct_id)), events__override.person_id, events.person_id) AS entity_id,
               if(ifNull(greater(count(DISTINCT replaceRegexpAll(nullIf(nullIf(JSONExtractRaw(events.properties, '$feature_flag_response'), ''), 'null'), '^"|"$', '')), 1), 0), '$multiple', any(replaceRegexpAll(nullIf(nullIf(JSONExtractRaw(events.properties, '$feature_flag_response'), ''), 'null'), '^"|"$', ''))) AS variant,
               min(toTimeZone(events.timestamp, 'UTC')) AS first_exposure_time,
               events__person.properties___email AS exposure_identifier
        FROM events
        LEFT OUTER JOIN
          (SELECT argMax(person_distinct_id_overrides.person_id, person_distinct_id_overrides.version) AS person_id,
                  person_distinct_id_overrides.distinct_id AS distinct_id
           FROM person_distinct_id_overrides
           WHERE equals(person_distinct_id_overrides.team_id, 99999)
           GROUP BY person_distinct_id_overrides.distinct_id
           HAVING ifNull(equals(argMax(person_distinct_id_overrides.is_deleted, person_distinct_id_overrides.version), 0), 0) SETTINGS optimize_aggregation_in_order=1) AS events__override ON equals(events.distinct_id, events__override.distinct_id)
        LEFT JOIN
          (SELECT person.id AS id,
                  replaceRegexpAll(nullIf(nullIf(JSONExtractRaw(person.properties, 'email'), ''), 'null'), '^"|"$', '') AS properties___email
           FROM person
           WHERE and(equals(person.team_id, 99999), in(tuple(person.id, person.version),
                                                         (SELECT person.id AS id, max(person.version) AS version
                                                          FROM person
                                                          WHERE equals(person.team_id, 99999)
                                                          GROUP BY person.id
                                                          HAVING and(ifNull(equals(argMax(person.is_deleted, person.version), 0), 0), ifNull(less(argMax(toTimeZone(person.created_at, 'UTC'), person.version), plus(now64(6, 'UTC'), toIntervalDay(1))), 0))))) SETTINGS optimize_aggregation_in_order=1) AS events__person ON equals(if(not(empty(events__override.distinct_id)), events__override.person_id, events.person_id), events__person.id)
        WHERE and(equals(events.team_id, 99999), greaterOrEquals(toTimeZone(events.timestamp, 'UTC'), toDateTime64('explicit_redacted_timestamp', 6, 'UTC')), lessOrEquals(toTimeZone(events.timestamp, 'UTC'), toDateTime64('explicit_redacted_timestamp', 6, 'UTC')), equals(events.event, '$feature_flag_called'), in(replaceRegexpAll(nullIf(nullIf(JSONExtractRaw(events.properties, '$feature_flag_response'), ''), 'null'), '^"|"$', ''), ['control', 'test']), ifNull(equals(replaceRegexpAll(nullIf(nullIf(JSONExtractRaw(events.properties, '$feature_flag'), ''), 'null'), '^"|"$', ''), 'test-experiment'), 0))
        GROUP BY entity_id,
                 events__person.properties___email) AS exposures
     LEFT JOIN
       (SELECT toTimeZone(posthog_test_stripe_subscriptions.subscription_created_at, 'UTC') AS timestamp,
               posthog_test_stripe_subscriptions__subscription_customer.customer_email AS entity_identifier,
               exposure_data.variant AS variant,
               1 AS value
        FROM
          (SELECT *
           FROM s3('http://host.docker.internal:19000/posthog/test_storage_bucket-posthog.hogql.experiments.queryrunner/posthog_test_stripe_subscriptions/*.csv', 'object_storage_root_user', 'object_storage_root_password', 'CSVWithNames', '`subscription_id` String, `subscription_amount` Int64, `subscription_created_at` DateTime, `subscription_customer_id` String')) AS posthog_test_stripe_subscriptions
        LEFT JOIN
          (SELECT posthog_test_stripe_customers.customer_email AS customer_email,
                  posthog_test_stripe_customers.customer_id AS posthog_test_stripe_subscriptions__subscription_customer___customer_id
           FROM s3('http://host.docker.internal:19000/posthog/test_storage_bucket-posthog.hogql.experiments.queryrunner/posthog_test_stripe_customers/*.csv', 'object_storage_root_user', 'object_storage_root_password', 'CSVWithNames', '`customer_id` String, `signup_count` Int32, `customer_name` String, `customer_email` String, `customer_created_at` DateTime') AS posthog_test_stripe_customers) AS posthog_test_stripe_subscriptions__subscription_customer ON equals(posthog_test_stripe_subscriptions.subscription_customer_id, posthog_test_stripe_subscriptions__subscription_customer.posthog_test_stripe_subscriptions__subscription_customer___customer_id)
        INNER JOIN
          (SELECT if(not(empty(events__override.distinct_id)), events__override.person_id, events.person_id) AS entity_id,
                  if(ifNull(greater(count(DISTINCT replaceRegexpAll(nullIf(nullIf(JSONExtractRaw(events.properties, '$feature_flag_response'), ''), 'null'), '^"|"$', '')), 1), 0), '$multiple', any(replaceRegexpAll(nullIf(nullIf(JSONExtractRaw(events.properties, '$feature_flag_response'), ''), 'null'), '^"|"$', ''))) AS variant,
                  min(toTimeZone(events.timestamp, 'UTC')) AS first_exposure_time,
                  events__person.properties___email AS exposure_identifier
           FROM events
           LEFT OUTER JOIN
             (SELECT argMax(person_distinct_id_overrides.person_id, person_distinct_id_overrides.version) AS person_id,
                     person_distinct_id_overrides.distinct_id AS distinct_id
              FROM person_distinct_id_overrides
              WHERE equals(person_distinct_id_overrides.team_id, 99999)
              GROUP BY person_distinct_id_overrides.distinct_id
              HAVING ifNull(equals(argMax(person_distinct_id_overrides.is_deleted, person_distinct_id_overrides.version), 0), 0) SETTINGS optimize_aggregation_in_order=1) AS events__override ON equals(events.distinct_id, events__override.distinct_id)
           LEFT JOIN
             (SELECT person.id AS id,
                     replaceRegexpAll(nullIf(nullIf(JSONExtractRaw(person.properties, 'email'), ''), 'null'), '^"|"$', '') AS properties___email
              FROM person
              WHERE and(equals(person.team_id, 99999), in(tuple(person.id, person.version),
                                                            (SELECT person.id AS id, max(person.version) AS version
                                                             FROM person
                                                             WHERE equals(person.team_id, 99999)
                                                             GROUP BY person.id
                                                             HAVING and(ifNull(equals(argMax(person.is_deleted, person.version), 0), 0), ifNull(less(argMax(toTimeZone(person.created_at, 'UTC'), person.version), plus(now64(6, 'UTC'), toIntervalDay(1))), 0))))) SETTINGS optimize_aggregation_in_order=1) AS events__person ON equals(if(not(empty(events__override.distinct_id)), events__override.person_id, events.person_id), events__person.id)
           WHERE and(equals(events.team_id, 99999), greaterOrEquals(toTimeZone(events.timestamp, 'UTC'), toDateTime64('explicit_redacted_timestamp', 6, 'UTC')), lessOrEquals(toTimeZone(events.timestamp, 'UTC'), toDateTime64('explicit_redacted_timestamp', 6, 'UTC')), equals(events.event, '$feature_flag_called'), in(replaceRegexpAll(nullIf(nullIf(JSONExtractRaw(events.properties, '$feature_flag_response'), ''), 'null'), '^"|"$', ''), ['control', 'test']), ifNull(equals(replaceRegexpAll(nullIf(nullIf(JSONExtractRaw(events.properties, '$feature_flag'), ''), 'null'), '^"|"$', ''), 'test-experiment'), 0))
           GROUP BY entity_id,
                    events__person.properties___email) AS exposure_data ON equals(posthog_test_stripe_subscriptions__subscription_customer.customer_email, toString(exposure_data.exposure_identifier))
        WHERE and(ifNull(greaterOrEquals(toTimeZone(posthog_test_stripe_subscriptions.subscription_created_at, 'UTC'), toDateTime64('explicit_redacted_timestamp', 6, 'UTC')), 0), ifNull(greaterOrEquals(toTimeZone(posthog_test_stripe_subscriptions.subscription_created_at, 'UTC'), exposure_data.first_exposure_time), 0), ifNull(lessOrEquals(toTimeZone(posthog_test_stripe_subscriptions.subscription_created_at, 'UTC'), toDateTime64('explicit_redacted_timestamp', 6, 'UTC')), 0))) AS metric_events ON equals(toString(exposures.exposure_identifier), toString(metric_events.entity_identifier))
     GROUP BY exposures.variant,
              exposures.entity_id) AS metric_events
  GROUP BY metric_events.variant
  LIMIT 100 SETTINGS readonly=2,
                     max_execution_time=180,
                     allow_experimental_object_type=1,
                     format_csv_allow_double_quotes=0,
                     max_ast_elements=4000000,
                     max_expanded_ast_elements=4000000,
                     max_bytes_before_external_group_by=0,
                     transform_null_in=1,
                     optimize_min_equality_disjunction_chain_length=4294967295,
                     allow_experimental_join_condition=1
  '''
# ---
# name: TestExperimentQueryRunner.test_query_runner_with_internal_filters_0_person_properties
  '''
  SELECT metric_events.variant AS variant,
         count(metric_events.entity_id) AS num_users,
         sum(metric_events.value) AS total_sum,
         sum(power(metric_events.value, 2)) AS total_sum_of_squares
  FROM
    (SELECT exposures.variant AS variant,
            exposures.entity_id AS entity_id,
            sum(coalesce(accurateCastOrNull(metric_events.value, 'Float64'), 0)) AS value
     FROM
       (SELECT if(not(empty(events__override.distinct_id)), events__override.person_id, events.person_id) AS entity_id,
               if(ifNull(greater(count(DISTINCT replaceRegexpAll(nullIf(nullIf(JSONExtractRaw(events.properties, '$feature_flag_response'), ''), 'null'), '^"|"$', '')), 1), 0), '$multiple', any(replaceRegexpAll(nullIf(nullIf(JSONExtractRaw(events.properties, '$feature_flag_response'), ''), 'null'), '^"|"$', ''))) AS variant,
               min(toTimeZone(events.timestamp, 'UTC')) AS first_exposure_time
        FROM events
        LEFT OUTER JOIN
          (SELECT argMax(person_distinct_id_overrides.person_id, person_distinct_id_overrides.version) AS person_id,
                  person_distinct_id_overrides.distinct_id AS distinct_id
           FROM person_distinct_id_overrides
           WHERE equals(person_distinct_id_overrides.team_id, 99999)
           GROUP BY person_distinct_id_overrides.distinct_id
           HAVING ifNull(equals(argMax(person_distinct_id_overrides.is_deleted, person_distinct_id_overrides.version), 0), 0) SETTINGS optimize_aggregation_in_order=1) AS events__override ON equals(events.distinct_id, events__override.distinct_id)
        LEFT JOIN
          (SELECT person.id AS id,
                  replaceRegexpAll(nullIf(nullIf(JSONExtractRaw(person.properties, 'email'), ''), 'null'), '^"|"$', '') AS properties___email
           FROM person
           WHERE and(equals(person.team_id, 99999), in(tuple(person.id, person.version),
                                                         (SELECT person.id AS id, max(person.version) AS version
                                                          FROM person
                                                          WHERE equals(person.team_id, 99999)
                                                          GROUP BY person.id
                                                          HAVING and(ifNull(equals(argMax(person.is_deleted, person.version), 0), 0), ifNull(less(argMax(toTimeZone(person.created_at, 'UTC'), person.version), plus(now64(6, 'UTC'), toIntervalDay(1))), 0))))) SETTINGS optimize_aggregation_in_order=1) AS events__person ON equals(if(not(empty(events__override.distinct_id)), events__override.person_id, events.person_id), events__person.id)
        WHERE and(equals(events.team_id, 99999), greaterOrEquals(toTimeZone(events.timestamp, 'UTC'), toDateTime64('explicit_redacted_timestamp', 6, 'UTC')), lessOrEquals(toTimeZone(events.timestamp, 'UTC'), toDateTime64('explicit_redacted_timestamp', 6, 'UTC')), equals(events.event, '$feature_flag_called'), in(replaceRegexpAll(nullIf(nullIf(JSONExtractRaw(events.properties, '$feature_flag_response'), ''), 'null'), '^"|"$', ''), ['control', 'test']), ifNull(notILike(toString(events__person.properties___email), '%@posthog.com%'), 1), ifNull(equals(replaceRegexpAll(nullIf(nullIf(JSONExtractRaw(events.properties, '$feature_flag'), ''), 'null'), '^"|"$', ''), 'test-experiment'), 0))
        GROUP BY entity_id) AS exposures
     LEFT JOIN
       (SELECT toTimeZone(events.timestamp, 'UTC') AS timestamp,
               if(not(empty(events__override.distinct_id)), events__override.person_id, events.person_id) AS entity_id,
               exposure_data.variant AS variant,
               events.event AS event,
               1 AS value
        FROM events
        LEFT OUTER JOIN
          (SELECT argMax(person_distinct_id_overrides.person_id, person_distinct_id_overrides.version) AS person_id,
                  person_distinct_id_overrides.distinct_id AS distinct_id
           FROM person_distinct_id_overrides
           WHERE equals(person_distinct_id_overrides.team_id, 99999)
           GROUP BY person_distinct_id_overrides.distinct_id
           HAVING ifNull(equals(argMax(person_distinct_id_overrides.is_deleted, person_distinct_id_overrides.version), 0), 0) SETTINGS optimize_aggregation_in_order=1) AS events__override ON equals(events.distinct_id, events__override.distinct_id)
        LEFT JOIN
          (SELECT person.id AS id,
                  replaceRegexpAll(nullIf(nullIf(JSONExtractRaw(person.properties, 'email'), ''), 'null'), '^"|"$', '') AS properties___email
           FROM person
           WHERE and(equals(person.team_id, 99999), in(tuple(person.id, person.version),
                                                         (SELECT person.id AS id, max(person.version) AS version
                                                          FROM person
                                                          WHERE equals(person.team_id, 99999)
                                                          GROUP BY person.id
                                                          HAVING and(ifNull(equals(argMax(person.is_deleted, person.version), 0), 0), ifNull(less(argMax(toTimeZone(person.created_at, 'UTC'), person.version), plus(now64(6, 'UTC'), toIntervalDay(1))), 0))))) SETTINGS optimize_aggregation_in_order=1) AS events__person ON equals(if(not(empty(events__override.distinct_id)), events__override.person_id, events.person_id), events__person.id)
        INNER JOIN
          (SELECT if(not(empty(events__override.distinct_id)), events__override.person_id, events.person_id) AS entity_id,
                  if(ifNull(greater(count(DISTINCT replaceRegexpAll(nullIf(nullIf(JSONExtractRaw(events.properties, '$feature_flag_response'), ''), 'null'), '^"|"$', '')), 1), 0), '$multiple', any(replaceRegexpAll(nullIf(nullIf(JSONExtractRaw(events.properties, '$feature_flag_response'), ''), 'null'), '^"|"$', ''))) AS variant,
                  min(toTimeZone(events.timestamp, 'UTC')) AS first_exposure_time
           FROM events
           LEFT OUTER JOIN
             (SELECT argMax(person_distinct_id_overrides.person_id, person_distinct_id_overrides.version) AS person_id,
                     person_distinct_id_overrides.distinct_id AS distinct_id
              FROM person_distinct_id_overrides
              WHERE equals(person_distinct_id_overrides.team_id, 99999)
              GROUP BY person_distinct_id_overrides.distinct_id
              HAVING ifNull(equals(argMax(person_distinct_id_overrides.is_deleted, person_distinct_id_overrides.version), 0), 0) SETTINGS optimize_aggregation_in_order=1) AS events__override ON equals(events.distinct_id, events__override.distinct_id)
           LEFT JOIN
             (SELECT person.id AS id,
                     replaceRegexpAll(nullIf(nullIf(JSONExtractRaw(person.properties, 'email'), ''), 'null'), '^"|"$', '') AS properties___email
              FROM person
              WHERE and(equals(person.team_id, 99999), in(tuple(person.id, person.version),
                                                            (SELECT person.id AS id, max(person.version) AS version
                                                             FROM person
                                                             WHERE equals(person.team_id, 99999)
                                                             GROUP BY person.id
                                                             HAVING and(ifNull(equals(argMax(person.is_deleted, person.version), 0), 0), ifNull(less(argMax(toTimeZone(person.created_at, 'UTC'), person.version), plus(now64(6, 'UTC'), toIntervalDay(1))), 0))))) SETTINGS optimize_aggregation_in_order=1) AS events__person ON equals(if(not(empty(events__override.distinct_id)), events__override.person_id, events.person_id), events__person.id)
           WHERE and(equals(events.team_id, 99999), greaterOrEquals(toTimeZone(events.timestamp, 'UTC'), toDateTime64('explicit_redacted_timestamp', 6, 'UTC')), lessOrEquals(toTimeZone(events.timestamp, 'UTC'), toDateTime64('explicit_redacted_timestamp', 6, 'UTC')), equals(events.event, '$feature_flag_called'), in(replaceRegexpAll(nullIf(nullIf(JSONExtractRaw(events.properties, '$feature_flag_response'), ''), 'null'), '^"|"$', ''), ['control', 'test']), ifNull(notILike(toString(events__person.properties___email), '%@posthog.com%'), 1), ifNull(equals(replaceRegexpAll(nullIf(nullIf(JSONExtractRaw(events.properties, '$feature_flag'), ''), 'null'), '^"|"$', ''), 'test-experiment'), 0))
           GROUP BY entity_id) AS exposure_data ON equals(if(not(empty(events__override.distinct_id)), events__override.person_id, events.person_id), exposure_data.entity_id)
        WHERE and(equals(events.team_id, 99999), greaterOrEquals(toTimeZone(events.timestamp, 'UTC'), toDateTime64('explicit_redacted_timestamp', 6, 'UTC')), greaterOrEquals(toTimeZone(events.timestamp, 'UTC'), exposure_data.first_exposure_time), lessOrEquals(toTimeZone(events.timestamp, 'UTC'), toDateTime64('explicit_redacted_timestamp', 6, 'UTC')), equals(events.event, '$pageview'), ifNull(notILike(toString(events__person.properties___email), '%@posthog.com%'), 1))) AS metric_events ON equals(toString(exposures.entity_id), toString(metric_events.entity_id))
     GROUP BY exposures.variant,
              exposures.entity_id) AS metric_events
  GROUP BY metric_events.variant
  LIMIT 100 SETTINGS readonly=2,
                     max_execution_time=180,
                     allow_experimental_object_type=1,
                     format_csv_allow_double_quotes=0,
                     max_ast_elements=4000000,
                     max_expanded_ast_elements=4000000,
                     max_bytes_before_external_group_by=0,
                     transform_null_in=1,
                     optimize_min_equality_disjunction_chain_length=4294967295,
                     allow_experimental_join_condition=1
  '''
# ---
# name: TestExperimentQueryRunner.test_query_runner_with_internal_filters_0_person_properties.1
  '''
  SELECT metric_events.variant AS variant,
         count(metric_events.entity_id) AS num_users,
         sum(metric_events.value) AS total_sum,
         sum(power(metric_events.value, 2)) AS total_sum_of_squares
  FROM
    (SELECT exposures.variant AS variant,
            exposures.entity_id AS entity_id,
            sum(coalesce(accurateCastOrNull(metric_events.value, 'Float64'), 0)) AS value
     FROM
       (SELECT if(not(empty(events__override.distinct_id)), events__override.person_id, events.person_id) AS entity_id,
               if(ifNull(greater(count(DISTINCT replaceRegexpAll(nullIf(nullIf(JSONExtractRaw(events.properties, '$feature_flag_response'), ''), 'null'), '^"|"$', '')), 1), 0), '$multiple', any(replaceRegexpAll(nullIf(nullIf(JSONExtractRaw(events.properties, '$feature_flag_response'), ''), 'null'), '^"|"$', ''))) AS variant,
               min(toTimeZone(events.timestamp, 'UTC')) AS first_exposure_time
        FROM events
        LEFT OUTER JOIN
          (SELECT argMax(person_distinct_id_overrides.person_id, person_distinct_id_overrides.version) AS person_id,
                  person_distinct_id_overrides.distinct_id AS distinct_id
           FROM person_distinct_id_overrides
           WHERE equals(person_distinct_id_overrides.team_id, 99999)
           GROUP BY person_distinct_id_overrides.distinct_id
           HAVING ifNull(equals(argMax(person_distinct_id_overrides.is_deleted, person_distinct_id_overrides.version), 0), 0) SETTINGS optimize_aggregation_in_order=1) AS events__override ON equals(events.distinct_id, events__override.distinct_id)
        WHERE and(equals(events.team_id, 99999), greaterOrEquals(toTimeZone(events.timestamp, 'UTC'), toDateTime64('explicit_redacted_timestamp', 6, 'UTC')), lessOrEquals(toTimeZone(events.timestamp, 'UTC'), toDateTime64('explicit_redacted_timestamp', 6, 'UTC')), equals(events.event, '$feature_flag_called'), in(replaceRegexpAll(nullIf(nullIf(JSONExtractRaw(events.properties, '$feature_flag_response'), ''), 'null'), '^"|"$', ''), ['control', 'test']), ifNull(equals(replaceRegexpAll(nullIf(nullIf(JSONExtractRaw(events.properties, '$feature_flag'), ''), 'null'), '^"|"$', ''), 'test-experiment'), 0))
        GROUP BY entity_id) AS exposures
     LEFT JOIN
       (SELECT toTimeZone(events.timestamp, 'UTC') AS timestamp,
               if(not(empty(events__override.distinct_id)), events__override.person_id, events.person_id) AS entity_id,
               exposure_data.variant AS variant,
               events.event AS event,
               1 AS value
        FROM events
        LEFT OUTER JOIN
          (SELECT argMax(person_distinct_id_overrides.person_id, person_distinct_id_overrides.version) AS person_id,
                  person_distinct_id_overrides.distinct_id AS distinct_id
           FROM person_distinct_id_overrides
           WHERE equals(person_distinct_id_overrides.team_id, 99999)
           GROUP BY person_distinct_id_overrides.distinct_id
           HAVING ifNull(equals(argMax(person_distinct_id_overrides.is_deleted, person_distinct_id_overrides.version), 0), 0) SETTINGS optimize_aggregation_in_order=1) AS events__override ON equals(events.distinct_id, events__override.distinct_id)
        INNER JOIN
          (SELECT if(not(empty(events__override.distinct_id)), events__override.person_id, events.person_id) AS entity_id,
                  if(ifNull(greater(count(DISTINCT replaceRegexpAll(nullIf(nullIf(JSONExtractRaw(events.properties, '$feature_flag_response'), ''), 'null'), '^"|"$', '')), 1), 0), '$multiple', any(replaceRegexpAll(nullIf(nullIf(JSONExtractRaw(events.properties, '$feature_flag_response'), ''), 'null'), '^"|"$', ''))) AS variant,
                  min(toTimeZone(events.timestamp, 'UTC')) AS first_exposure_time
           FROM events
           LEFT OUTER JOIN
             (SELECT argMax(person_distinct_id_overrides.person_id, person_distinct_id_overrides.version) AS person_id,
                     person_distinct_id_overrides.distinct_id AS distinct_id
              FROM person_distinct_id_overrides
              WHERE equals(person_distinct_id_overrides.team_id, 99999)
              GROUP BY person_distinct_id_overrides.distinct_id
              HAVING ifNull(equals(argMax(person_distinct_id_overrides.is_deleted, person_distinct_id_overrides.version), 0), 0) SETTINGS optimize_aggregation_in_order=1) AS events__override ON equals(events.distinct_id, events__override.distinct_id)
           WHERE and(equals(events.team_id, 99999), greaterOrEquals(toTimeZone(events.timestamp, 'UTC'), toDateTime64('explicit_redacted_timestamp', 6, 'UTC')), lessOrEquals(toTimeZone(events.timestamp, 'UTC'), toDateTime64('explicit_redacted_timestamp', 6, 'UTC')), equals(events.event, '$feature_flag_called'), in(replaceRegexpAll(nullIf(nullIf(JSONExtractRaw(events.properties, '$feature_flag_response'), ''), 'null'), '^"|"$', ''), ['control', 'test']), ifNull(equals(replaceRegexpAll(nullIf(nullIf(JSONExtractRaw(events.properties, '$feature_flag'), ''), 'null'), '^"|"$', ''), 'test-experiment'), 0))
           GROUP BY entity_id) AS exposure_data ON equals(if(not(empty(events__override.distinct_id)), events__override.person_id, events.person_id), exposure_data.entity_id)
        WHERE and(equals(events.team_id, 99999), greaterOrEquals(toTimeZone(events.timestamp, 'UTC'), toDateTime64('explicit_redacted_timestamp', 6, 'UTC')), greaterOrEquals(toTimeZone(events.timestamp, 'UTC'), exposure_data.first_exposure_time), lessOrEquals(toTimeZone(events.timestamp, 'UTC'), toDateTime64('explicit_redacted_timestamp', 6, 'UTC')), equals(events.event, '$pageview'))) AS metric_events ON equals(toString(exposures.entity_id), toString(metric_events.entity_id))
     GROUP BY exposures.variant,
              exposures.entity_id) AS metric_events
  GROUP BY metric_events.variant
  LIMIT 100 SETTINGS readonly=2,
                     max_execution_time=180,
                     allow_experimental_object_type=1,
                     format_csv_allow_double_quotes=0,
                     max_ast_elements=4000000,
                     max_expanded_ast_elements=4000000,
                     max_bytes_before_external_group_by=0,
                     transform_null_in=1,
                     optimize_min_equality_disjunction_chain_length=4294967295,
                     allow_experimental_join_condition=1
  '''
# ---
# name: TestExperimentQueryRunner.test_query_runner_with_internal_filters_1_event_properties
  '''
  SELECT metric_events.variant AS variant,
         count(metric_events.entity_id) AS num_users,
         sum(metric_events.value) AS total_sum,
         sum(power(metric_events.value, 2)) AS total_sum_of_squares
  FROM
    (SELECT exposures.variant AS variant,
            exposures.entity_id AS entity_id,
            sum(coalesce(accurateCastOrNull(metric_events.value, 'Float64'), 0)) AS value
     FROM
       (SELECT if(not(empty(events__override.distinct_id)), events__override.person_id, events.person_id) AS entity_id,
               if(ifNull(greater(count(DISTINCT replaceRegexpAll(nullIf(nullIf(JSONExtractRaw(events.properties, '$feature_flag_response'), ''), 'null'), '^"|"$', '')), 1), 0), '$multiple', any(replaceRegexpAll(nullIf(nullIf(JSONExtractRaw(events.properties, '$feature_flag_response'), ''), 'null'), '^"|"$', ''))) AS variant,
               min(toTimeZone(events.timestamp, 'UTC')) AS first_exposure_time
        FROM events
        LEFT OUTER JOIN
          (SELECT argMax(person_distinct_id_overrides.person_id, person_distinct_id_overrides.version) AS person_id,
                  person_distinct_id_overrides.distinct_id AS distinct_id
           FROM person_distinct_id_overrides
           WHERE equals(person_distinct_id_overrides.team_id, 99999)
           GROUP BY person_distinct_id_overrides.distinct_id
           HAVING ifNull(equals(argMax(person_distinct_id_overrides.is_deleted, person_distinct_id_overrides.version), 0), 0) SETTINGS optimize_aggregation_in_order=1) AS events__override ON equals(events.distinct_id, events__override.distinct_id)
        WHERE and(equals(events.team_id, 99999), greaterOrEquals(toTimeZone(events.timestamp, 'UTC'), toDateTime64('explicit_redacted_timestamp', 6, 'UTC')), lessOrEquals(toTimeZone(events.timestamp, 'UTC'), toDateTime64('explicit_redacted_timestamp', 6, 'UTC')), equals(events.event, '$feature_flag_called'), in(replaceRegexpAll(nullIf(nullIf(JSONExtractRaw(events.properties, '$feature_flag_response'), ''), 'null'), '^"|"$', ''), ['control', 'test']), ifNull(not(match(toString(replaceRegexpAll(nullIf(nullIf(JSONExtractRaw(events.properties, '$host'), ''), 'null'), '^"|"$', '')), '^(localhost|127\\.0\\.0\\.1)($|:)')), 1), ifNull(equals(replaceRegexpAll(nullIf(nullIf(JSONExtractRaw(events.properties, '$feature_flag'), ''), 'null'), '^"|"$', ''), 'test-experiment'), 0))
        GROUP BY entity_id) AS exposures
     LEFT JOIN
       (SELECT toTimeZone(events.timestamp, 'UTC') AS timestamp,
               if(not(empty(events__override.distinct_id)), events__override.person_id, events.person_id) AS entity_id,
               exposure_data.variant AS variant,
               events.event AS event,
               1 AS value
        FROM events
        LEFT OUTER JOIN
          (SELECT argMax(person_distinct_id_overrides.person_id, person_distinct_id_overrides.version) AS person_id,
                  person_distinct_id_overrides.distinct_id AS distinct_id
           FROM person_distinct_id_overrides
           WHERE equals(person_distinct_id_overrides.team_id, 99999)
           GROUP BY person_distinct_id_overrides.distinct_id
           HAVING ifNull(equals(argMax(person_distinct_id_overrides.is_deleted, person_distinct_id_overrides.version), 0), 0) SETTINGS optimize_aggregation_in_order=1) AS events__override ON equals(events.distinct_id, events__override.distinct_id)
        INNER JOIN
          (SELECT if(not(empty(events__override.distinct_id)), events__override.person_id, events.person_id) AS entity_id,
                  if(ifNull(greater(count(DISTINCT replaceRegexpAll(nullIf(nullIf(JSONExtractRaw(events.properties, '$feature_flag_response'), ''), 'null'), '^"|"$', '')), 1), 0), '$multiple', any(replaceRegexpAll(nullIf(nullIf(JSONExtractRaw(events.properties, '$feature_flag_response'), ''), 'null'), '^"|"$', ''))) AS variant,
                  min(toTimeZone(events.timestamp, 'UTC')) AS first_exposure_time
           FROM events
           LEFT OUTER JOIN
             (SELECT argMax(person_distinct_id_overrides.person_id, person_distinct_id_overrides.version) AS person_id,
                     person_distinct_id_overrides.distinct_id AS distinct_id
              FROM person_distinct_id_overrides
              WHERE equals(person_distinct_id_overrides.team_id, 99999)
              GROUP BY person_distinct_id_overrides.distinct_id
              HAVING ifNull(equals(argMax(person_distinct_id_overrides.is_deleted, person_distinct_id_overrides.version), 0), 0) SETTINGS optimize_aggregation_in_order=1) AS events__override ON equals(events.distinct_id, events__override.distinct_id)
           WHERE and(equals(events.team_id, 99999), greaterOrEquals(toTimeZone(events.timestamp, 'UTC'), toDateTime64('explicit_redacted_timestamp', 6, 'UTC')), lessOrEquals(toTimeZone(events.timestamp, 'UTC'), toDateTime64('explicit_redacted_timestamp', 6, 'UTC')), equals(events.event, '$feature_flag_called'), in(replaceRegexpAll(nullIf(nullIf(JSONExtractRaw(events.properties, '$feature_flag_response'), ''), 'null'), '^"|"$', ''), ['control', 'test']), ifNull(not(match(toString(replaceRegexpAll(nullIf(nullIf(JSONExtractRaw(events.properties, '$host'), ''), 'null'), '^"|"$', '')), '^(localhost|127\\.0\\.0\\.1)($|:)')), 1), ifNull(equals(replaceRegexpAll(nullIf(nullIf(JSONExtractRaw(events.properties, '$feature_flag'), ''), 'null'), '^"|"$', ''), 'test-experiment'), 0))
           GROUP BY entity_id) AS exposure_data ON equals(if(not(empty(events__override.distinct_id)), events__override.person_id, events.person_id), exposure_data.entity_id)
        WHERE and(equals(events.team_id, 99999), greaterOrEquals(toTimeZone(events.timestamp, 'UTC'), toDateTime64('explicit_redacted_timestamp', 6, 'UTC')), greaterOrEquals(toTimeZone(events.timestamp, 'UTC'), exposure_data.first_exposure_time), lessOrEquals(toTimeZone(events.timestamp, 'UTC'), toDateTime64('explicit_redacted_timestamp', 6, 'UTC')), equals(events.event, '$pageview'), ifNull(not(match(toString(replaceRegexpAll(nullIf(nullIf(JSONExtractRaw(events.properties, '$host'), ''), 'null'), '^"|"$', '')), '^(localhost|127\\.0\\.0\\.1)($|:)')), 1))) AS metric_events ON equals(toString(exposures.entity_id), toString(metric_events.entity_id))
     GROUP BY exposures.variant,
              exposures.entity_id) AS metric_events
  GROUP BY metric_events.variant
  LIMIT 100 SETTINGS readonly=2,
                     max_execution_time=180,
                     allow_experimental_object_type=1,
                     format_csv_allow_double_quotes=0,
                     max_ast_elements=4000000,
                     max_expanded_ast_elements=4000000,
                     max_bytes_before_external_group_by=0,
                     transform_null_in=1,
                     optimize_min_equality_disjunction_chain_length=4294967295,
                     allow_experimental_join_condition=1
  '''
# ---
# name: TestExperimentQueryRunner.test_query_runner_with_internal_filters_1_event_properties.1
  '''
  SELECT metric_events.variant AS variant,
         count(metric_events.entity_id) AS num_users,
         sum(metric_events.value) AS total_sum,
         sum(power(metric_events.value, 2)) AS total_sum_of_squares
  FROM
    (SELECT exposures.variant AS variant,
            exposures.entity_id AS entity_id,
            sum(coalesce(accurateCastOrNull(metric_events.value, 'Float64'), 0)) AS value
     FROM
       (SELECT if(not(empty(events__override.distinct_id)), events__override.person_id, events.person_id) AS entity_id,
               if(ifNull(greater(count(DISTINCT replaceRegexpAll(nullIf(nullIf(JSONExtractRaw(events.properties, '$feature_flag_response'), ''), 'null'), '^"|"$', '')), 1), 0), '$multiple', any(replaceRegexpAll(nullIf(nullIf(JSONExtractRaw(events.properties, '$feature_flag_response'), ''), 'null'), '^"|"$', ''))) AS variant,
               min(toTimeZone(events.timestamp, 'UTC')) AS first_exposure_time
        FROM events
        LEFT OUTER JOIN
          (SELECT argMax(person_distinct_id_overrides.person_id, person_distinct_id_overrides.version) AS person_id,
                  person_distinct_id_overrides.distinct_id AS distinct_id
           FROM person_distinct_id_overrides
           WHERE equals(person_distinct_id_overrides.team_id, 99999)
           GROUP BY person_distinct_id_overrides.distinct_id
           HAVING ifNull(equals(argMax(person_distinct_id_overrides.is_deleted, person_distinct_id_overrides.version), 0), 0) SETTINGS optimize_aggregation_in_order=1) AS events__override ON equals(events.distinct_id, events__override.distinct_id)
        WHERE and(equals(events.team_id, 99999), greaterOrEquals(toTimeZone(events.timestamp, 'UTC'), toDateTime64('explicit_redacted_timestamp', 6, 'UTC')), lessOrEquals(toTimeZone(events.timestamp, 'UTC'), toDateTime64('explicit_redacted_timestamp', 6, 'UTC')), equals(events.event, '$feature_flag_called'), in(replaceRegexpAll(nullIf(nullIf(JSONExtractRaw(events.properties, '$feature_flag_response'), ''), 'null'), '^"|"$', ''), ['control', 'test']), ifNull(equals(replaceRegexpAll(nullIf(nullIf(JSONExtractRaw(events.properties, '$feature_flag'), ''), 'null'), '^"|"$', ''), 'test-experiment'), 0))
        GROUP BY entity_id) AS exposures
     LEFT JOIN
       (SELECT toTimeZone(events.timestamp, 'UTC') AS timestamp,
               if(not(empty(events__override.distinct_id)), events__override.person_id, events.person_id) AS entity_id,
               exposure_data.variant AS variant,
               events.event AS event,
               1 AS value
        FROM events
        LEFT OUTER JOIN
          (SELECT argMax(person_distinct_id_overrides.person_id, person_distinct_id_overrides.version) AS person_id,
                  person_distinct_id_overrides.distinct_id AS distinct_id
           FROM person_distinct_id_overrides
           WHERE equals(person_distinct_id_overrides.team_id, 99999)
           GROUP BY person_distinct_id_overrides.distinct_id
           HAVING ifNull(equals(argMax(person_distinct_id_overrides.is_deleted, person_distinct_id_overrides.version), 0), 0) SETTINGS optimize_aggregation_in_order=1) AS events__override ON equals(events.distinct_id, events__override.distinct_id)
        INNER JOIN
          (SELECT if(not(empty(events__override.distinct_id)), events__override.person_id, events.person_id) AS entity_id,
                  if(ifNull(greater(count(DISTINCT replaceRegexpAll(nullIf(nullIf(JSONExtractRaw(events.properties, '$feature_flag_response'), ''), 'null'), '^"|"$', '')), 1), 0), '$multiple', any(replaceRegexpAll(nullIf(nullIf(JSONExtractRaw(events.properties, '$feature_flag_response'), ''), 'null'), '^"|"$', ''))) AS variant,
                  min(toTimeZone(events.timestamp, 'UTC')) AS first_exposure_time
           FROM events
           LEFT OUTER JOIN
             (SELECT argMax(person_distinct_id_overrides.person_id, person_distinct_id_overrides.version) AS person_id,
                     person_distinct_id_overrides.distinct_id AS distinct_id
              FROM person_distinct_id_overrides
              WHERE equals(person_distinct_id_overrides.team_id, 99999)
              GROUP BY person_distinct_id_overrides.distinct_id
              HAVING ifNull(equals(argMax(person_distinct_id_overrides.is_deleted, person_distinct_id_overrides.version), 0), 0) SETTINGS optimize_aggregation_in_order=1) AS events__override ON equals(events.distinct_id, events__override.distinct_id)
           WHERE and(equals(events.team_id, 99999), greaterOrEquals(toTimeZone(events.timestamp, 'UTC'), toDateTime64('explicit_redacted_timestamp', 6, 'UTC')), lessOrEquals(toTimeZone(events.timestamp, 'UTC'), toDateTime64('explicit_redacted_timestamp', 6, 'UTC')), equals(events.event, '$feature_flag_called'), in(replaceRegexpAll(nullIf(nullIf(JSONExtractRaw(events.properties, '$feature_flag_response'), ''), 'null'), '^"|"$', ''), ['control', 'test']), ifNull(equals(replaceRegexpAll(nullIf(nullIf(JSONExtractRaw(events.properties, '$feature_flag'), ''), 'null'), '^"|"$', ''), 'test-experiment'), 0))
           GROUP BY entity_id) AS exposure_data ON equals(if(not(empty(events__override.distinct_id)), events__override.person_id, events.person_id), exposure_data.entity_id)
        WHERE and(equals(events.team_id, 99999), greaterOrEquals(toTimeZone(events.timestamp, 'UTC'), toDateTime64('explicit_redacted_timestamp', 6, 'UTC')), greaterOrEquals(toTimeZone(events.timestamp, 'UTC'), exposure_data.first_exposure_time), lessOrEquals(toTimeZone(events.timestamp, 'UTC'), toDateTime64('explicit_redacted_timestamp', 6, 'UTC')), equals(events.event, '$pageview'))) AS metric_events ON equals(toString(exposures.entity_id), toString(metric_events.entity_id))
     GROUP BY exposures.variant,
              exposures.entity_id) AS metric_events
  GROUP BY metric_events.variant
  LIMIT 100 SETTINGS readonly=2,
                     max_execution_time=180,
                     allow_experimental_object_type=1,
                     format_csv_allow_double_quotes=0,
                     max_ast_elements=4000000,
                     max_expanded_ast_elements=4000000,
                     max_bytes_before_external_group_by=0,
                     transform_null_in=1,
                     optimize_min_equality_disjunction_chain_length=4294967295,
                     allow_experimental_join_condition=1
  '''
# ---
# name: TestExperimentQueryRunner.test_query_runner_with_internal_filters_2_feature_flags
  '''
  SELECT metric_events.variant AS variant,
         count(metric_events.entity_id) AS num_users,
         sum(metric_events.value) AS total_sum,
         sum(power(metric_events.value, 2)) AS total_sum_of_squares
  FROM
    (SELECT exposures.variant AS variant,
            exposures.entity_id AS entity_id,
            sum(coalesce(accurateCastOrNull(metric_events.value, 'Float64'), 0)) AS value
     FROM
       (SELECT if(not(empty(events__override.distinct_id)), events__override.person_id, events.person_id) AS entity_id,
               if(ifNull(greater(count(DISTINCT replaceRegexpAll(nullIf(nullIf(JSONExtractRaw(events.properties, '$feature_flag_response'), ''), 'null'), '^"|"$', '')), 1), 0), '$multiple', any(replaceRegexpAll(nullIf(nullIf(JSONExtractRaw(events.properties, '$feature_flag_response'), ''), 'null'), '^"|"$', ''))) AS variant,
               min(toTimeZone(events.timestamp, 'UTC')) AS first_exposure_time
        FROM events
        LEFT OUTER JOIN
          (SELECT argMax(person_distinct_id_overrides.person_id, person_distinct_id_overrides.version) AS person_id,
                  person_distinct_id_overrides.distinct_id AS distinct_id
           FROM person_distinct_id_overrides
           WHERE equals(person_distinct_id_overrides.team_id, 99999)
           GROUP BY person_distinct_id_overrides.distinct_id
           HAVING ifNull(equals(argMax(person_distinct_id_overrides.is_deleted, person_distinct_id_overrides.version), 0), 0) SETTINGS optimize_aggregation_in_order=1) AS events__override ON equals(events.distinct_id, events__override.distinct_id)
        WHERE and(equals(events.team_id, 99999), greaterOrEquals(toTimeZone(events.timestamp, 'UTC'), toDateTime64('explicit_redacted_timestamp', 6, 'UTC')), lessOrEquals(toTimeZone(events.timestamp, 'UTC'), toDateTime64('explicit_redacted_timestamp', 6, 'UTC')), equals(events.event, '$feature_flag_called'), in(replaceRegexpAll(nullIf(nullIf(JSONExtractRaw(events.properties, '$feature_flag_response'), ''), 'null'), '^"|"$', ''), ['control', 'test']), in(replaceRegexpAll(nullIf(nullIf(JSONExtractRaw(events.properties, '$feature/flag_doesnt_exist'), ''), 'null'), '^"|"$', ''), tuple('test', 'control')), ifNull(equals(replaceRegexpAll(nullIf(nullIf(JSONExtractRaw(events.properties, '$feature_flag'), ''), 'null'), '^"|"$', ''), 'test-experiment'), 0))
        GROUP BY entity_id) AS exposures
     LEFT JOIN
       (SELECT toTimeZone(events.timestamp, 'UTC') AS timestamp,
               if(not(empty(events__override.distinct_id)), events__override.person_id, events.person_id) AS entity_id,
               exposure_data.variant AS variant,
               events.event AS event,
               1 AS value
        FROM events
        LEFT OUTER JOIN
          (SELECT argMax(person_distinct_id_overrides.person_id, person_distinct_id_overrides.version) AS person_id,
                  person_distinct_id_overrides.distinct_id AS distinct_id
           FROM person_distinct_id_overrides
           WHERE equals(person_distinct_id_overrides.team_id, 99999)
           GROUP BY person_distinct_id_overrides.distinct_id
           HAVING ifNull(equals(argMax(person_distinct_id_overrides.is_deleted, person_distinct_id_overrides.version), 0), 0) SETTINGS optimize_aggregation_in_order=1) AS events__override ON equals(events.distinct_id, events__override.distinct_id)
        INNER JOIN
          (SELECT if(not(empty(events__override.distinct_id)), events__override.person_id, events.person_id) AS entity_id,
                  if(ifNull(greater(count(DISTINCT replaceRegexpAll(nullIf(nullIf(JSONExtractRaw(events.properties, '$feature_flag_response'), ''), 'null'), '^"|"$', '')), 1), 0), '$multiple', any(replaceRegexpAll(nullIf(nullIf(JSONExtractRaw(events.properties, '$feature_flag_response'), ''), 'null'), '^"|"$', ''))) AS variant,
                  min(toTimeZone(events.timestamp, 'UTC')) AS first_exposure_time
           FROM events
           LEFT OUTER JOIN
             (SELECT argMax(person_distinct_id_overrides.person_id, person_distinct_id_overrides.version) AS person_id,
                     person_distinct_id_overrides.distinct_id AS distinct_id
              FROM person_distinct_id_overrides
              WHERE equals(person_distinct_id_overrides.team_id, 99999)
              GROUP BY person_distinct_id_overrides.distinct_id
              HAVING ifNull(equals(argMax(person_distinct_id_overrides.is_deleted, person_distinct_id_overrides.version), 0), 0) SETTINGS optimize_aggregation_in_order=1) AS events__override ON equals(events.distinct_id, events__override.distinct_id)
           WHERE and(equals(events.team_id, 99999), greaterOrEquals(toTimeZone(events.timestamp, 'UTC'), toDateTime64('explicit_redacted_timestamp', 6, 'UTC')), lessOrEquals(toTimeZone(events.timestamp, 'UTC'), toDateTime64('explicit_redacted_timestamp', 6, 'UTC')), equals(events.event, '$feature_flag_called'), in(replaceRegexpAll(nullIf(nullIf(JSONExtractRaw(events.properties, '$feature_flag_response'), ''), 'null'), '^"|"$', ''), ['control', 'test']), in(replaceRegexpAll(nullIf(nullIf(JSONExtractRaw(events.properties, '$feature/flag_doesnt_exist'), ''), 'null'), '^"|"$', ''), tuple('test', 'control')), ifNull(equals(replaceRegexpAll(nullIf(nullIf(JSONExtractRaw(events.properties, '$feature_flag'), ''), 'null'), '^"|"$', ''), 'test-experiment'), 0))
           GROUP BY entity_id) AS exposure_data ON equals(if(not(empty(events__override.distinct_id)), events__override.person_id, events.person_id), exposure_data.entity_id)
        WHERE and(equals(events.team_id, 99999), greaterOrEquals(toTimeZone(events.timestamp, 'UTC'), toDateTime64('explicit_redacted_timestamp', 6, 'UTC')), greaterOrEquals(toTimeZone(events.timestamp, 'UTC'), exposure_data.first_exposure_time), lessOrEquals(toTimeZone(events.timestamp, 'UTC'), toDateTime64('explicit_redacted_timestamp', 6, 'UTC')), equals(events.event, '$pageview'), in(replaceRegexpAll(nullIf(nullIf(JSONExtractRaw(events.properties, '$feature/flag_doesnt_exist'), ''), 'null'), '^"|"$', ''), tuple('test', 'control')))) AS metric_events ON equals(toString(exposures.entity_id), toString(metric_events.entity_id))
     GROUP BY exposures.variant,
              exposures.entity_id) AS metric_events
  GROUP BY metric_events.variant
  LIMIT 100 SETTINGS readonly=2,
                     max_execution_time=180,
                     allow_experimental_object_type=1,
                     format_csv_allow_double_quotes=0,
                     max_ast_elements=4000000,
                     max_expanded_ast_elements=4000000,
                     max_bytes_before_external_group_by=0,
                     transform_null_in=1,
                     optimize_min_equality_disjunction_chain_length=4294967295,
                     allow_experimental_join_condition=1
  '''
# ---
# name: TestExperimentQueryRunner.test_query_runner_with_internal_filters_2_feature_flags.1
  '''
  SELECT metric_events.variant AS variant,
         count(metric_events.entity_id) AS num_users,
         sum(metric_events.value) AS total_sum,
         sum(power(metric_events.value, 2)) AS total_sum_of_squares
  FROM
    (SELECT exposures.variant AS variant,
            exposures.entity_id AS entity_id,
            sum(coalesce(accurateCastOrNull(metric_events.value, 'Float64'), 0)) AS value
     FROM
       (SELECT if(not(empty(events__override.distinct_id)), events__override.person_id, events.person_id) AS entity_id,
               if(ifNull(greater(count(DISTINCT replaceRegexpAll(nullIf(nullIf(JSONExtractRaw(events.properties, '$feature_flag_response'), ''), 'null'), '^"|"$', '')), 1), 0), '$multiple', any(replaceRegexpAll(nullIf(nullIf(JSONExtractRaw(events.properties, '$feature_flag_response'), ''), 'null'), '^"|"$', ''))) AS variant,
               min(toTimeZone(events.timestamp, 'UTC')) AS first_exposure_time
        FROM events
        LEFT OUTER JOIN
          (SELECT argMax(person_distinct_id_overrides.person_id, person_distinct_id_overrides.version) AS person_id,
                  person_distinct_id_overrides.distinct_id AS distinct_id
           FROM person_distinct_id_overrides
           WHERE equals(person_distinct_id_overrides.team_id, 99999)
           GROUP BY person_distinct_id_overrides.distinct_id
           HAVING ifNull(equals(argMax(person_distinct_id_overrides.is_deleted, person_distinct_id_overrides.version), 0), 0) SETTINGS optimize_aggregation_in_order=1) AS events__override ON equals(events.distinct_id, events__override.distinct_id)
        WHERE and(equals(events.team_id, 99999), greaterOrEquals(toTimeZone(events.timestamp, 'UTC'), toDateTime64('explicit_redacted_timestamp', 6, 'UTC')), lessOrEquals(toTimeZone(events.timestamp, 'UTC'), toDateTime64('explicit_redacted_timestamp', 6, 'UTC')), equals(events.event, '$feature_flag_called'), in(replaceRegexpAll(nullIf(nullIf(JSONExtractRaw(events.properties, '$feature_flag_response'), ''), 'null'), '^"|"$', ''), ['control', 'test']), ifNull(equals(replaceRegexpAll(nullIf(nullIf(JSONExtractRaw(events.properties, '$feature_flag'), ''), 'null'), '^"|"$', ''), 'test-experiment'), 0))
        GROUP BY entity_id) AS exposures
     LEFT JOIN
       (SELECT toTimeZone(events.timestamp, 'UTC') AS timestamp,
               if(not(empty(events__override.distinct_id)), events__override.person_id, events.person_id) AS entity_id,
               exposure_data.variant AS variant,
               events.event AS event,
               1 AS value
        FROM events
        LEFT OUTER JOIN
          (SELECT argMax(person_distinct_id_overrides.person_id, person_distinct_id_overrides.version) AS person_id,
                  person_distinct_id_overrides.distinct_id AS distinct_id
           FROM person_distinct_id_overrides
           WHERE equals(person_distinct_id_overrides.team_id, 99999)
           GROUP BY person_distinct_id_overrides.distinct_id
           HAVING ifNull(equals(argMax(person_distinct_id_overrides.is_deleted, person_distinct_id_overrides.version), 0), 0) SETTINGS optimize_aggregation_in_order=1) AS events__override ON equals(events.distinct_id, events__override.distinct_id)
        INNER JOIN
          (SELECT if(not(empty(events__override.distinct_id)), events__override.person_id, events.person_id) AS entity_id,
                  if(ifNull(greater(count(DISTINCT replaceRegexpAll(nullIf(nullIf(JSONExtractRaw(events.properties, '$feature_flag_response'), ''), 'null'), '^"|"$', '')), 1), 0), '$multiple', any(replaceRegexpAll(nullIf(nullIf(JSONExtractRaw(events.properties, '$feature_flag_response'), ''), 'null'), '^"|"$', ''))) AS variant,
                  min(toTimeZone(events.timestamp, 'UTC')) AS first_exposure_time
           FROM events
           LEFT OUTER JOIN
             (SELECT argMax(person_distinct_id_overrides.person_id, person_distinct_id_overrides.version) AS person_id,
                     person_distinct_id_overrides.distinct_id AS distinct_id
              FROM person_distinct_id_overrides
              WHERE equals(person_distinct_id_overrides.team_id, 99999)
              GROUP BY person_distinct_id_overrides.distinct_id
              HAVING ifNull(equals(argMax(person_distinct_id_overrides.is_deleted, person_distinct_id_overrides.version), 0), 0) SETTINGS optimize_aggregation_in_order=1) AS events__override ON equals(events.distinct_id, events__override.distinct_id)
           WHERE and(equals(events.team_id, 99999), greaterOrEquals(toTimeZone(events.timestamp, 'UTC'), toDateTime64('explicit_redacted_timestamp', 6, 'UTC')), lessOrEquals(toTimeZone(events.timestamp, 'UTC'), toDateTime64('explicit_redacted_timestamp', 6, 'UTC')), equals(events.event, '$feature_flag_called'), in(replaceRegexpAll(nullIf(nullIf(JSONExtractRaw(events.properties, '$feature_flag_response'), ''), 'null'), '^"|"$', ''), ['control', 'test']), ifNull(equals(replaceRegexpAll(nullIf(nullIf(JSONExtractRaw(events.properties, '$feature_flag'), ''), 'null'), '^"|"$', ''), 'test-experiment'), 0))
           GROUP BY entity_id) AS exposure_data ON equals(if(not(empty(events__override.distinct_id)), events__override.person_id, events.person_id), exposure_data.entity_id)
        WHERE and(equals(events.team_id, 99999), greaterOrEquals(toTimeZone(events.timestamp, 'UTC'), toDateTime64('explicit_redacted_timestamp', 6, 'UTC')), greaterOrEquals(toTimeZone(events.timestamp, 'UTC'), exposure_data.first_exposure_time), lessOrEquals(toTimeZone(events.timestamp, 'UTC'), toDateTime64('explicit_redacted_timestamp', 6, 'UTC')), equals(events.event, '$pageview'))) AS metric_events ON equals(toString(exposures.entity_id), toString(metric_events.entity_id))
     GROUP BY exposures.variant,
              exposures.entity_id) AS metric_events
  GROUP BY metric_events.variant
  LIMIT 100 SETTINGS readonly=2,
                     max_execution_time=180,
                     allow_experimental_object_type=1,
                     format_csv_allow_double_quotes=0,
                     max_ast_elements=4000000,
                     max_expanded_ast_elements=4000000,
                     max_bytes_before_external_group_by=0,
                     transform_null_in=1,
                     optimize_min_equality_disjunction_chain_length=4294967295,
                     allow_experimental_join_condition=1
  '''
# ---
# name: TestExperimentQueryRunner.test_query_runner_with_internal_filters_3_cohort_static
  '''
  
  SELECT count(DISTINCT person_id)
  FROM person_static_cohort
  WHERE team_id = 99999
    AND cohort_id = 99999
  '''
# ---
# name: TestExperimentQueryRunner.test_query_runner_with_internal_filters_3_cohort_static.1
  '''
  SELECT metric_events.variant AS variant,
         count(metric_events.entity_id) AS num_users,
         sum(metric_events.value) AS total_sum,
         sum(power(metric_events.value, 2)) AS total_sum_of_squares
  FROM
    (SELECT exposures.variant AS variant,
            exposures.entity_id AS entity_id,
            sum(coalesce(accurateCastOrNull(metric_events.value, 'Float64'), 0)) AS value
     FROM
       (SELECT if(not(empty(events__override.distinct_id)), events__override.person_id, events.person_id) AS entity_id,
               if(ifNull(greater(count(DISTINCT replaceRegexpAll(nullIf(nullIf(JSONExtractRaw(events.properties, '$feature_flag_response'), ''), 'null'), '^"|"$', '')), 1), 0), '$multiple', any(replaceRegexpAll(nullIf(nullIf(JSONExtractRaw(events.properties, '$feature_flag_response'), ''), 'null'), '^"|"$', ''))) AS variant,
               min(toTimeZone(events.timestamp, 'UTC')) AS first_exposure_time
        FROM events
        LEFT OUTER JOIN
          (SELECT argMax(person_distinct_id_overrides.person_id, person_distinct_id_overrides.version) AS person_id,
                  person_distinct_id_overrides.distinct_id AS distinct_id
           FROM person_distinct_id_overrides
           WHERE equals(person_distinct_id_overrides.team_id, 99999)
           GROUP BY person_distinct_id_overrides.distinct_id
           HAVING ifNull(equals(argMax(person_distinct_id_overrides.is_deleted, person_distinct_id_overrides.version), 0), 0) SETTINGS optimize_aggregation_in_order=1) AS events__override ON equals(events.distinct_id, events__override.distinct_id)
        WHERE and(equals(events.team_id, 99999), greaterOrEquals(toTimeZone(events.timestamp, 'UTC'), toDateTime64('explicit_redacted_timestamp', 6, 'UTC')), lessOrEquals(toTimeZone(events.timestamp, 'UTC'), toDateTime64('explicit_redacted_timestamp', 6, 'UTC')), equals(events.event, '$feature_flag_called'), in(replaceRegexpAll(nullIf(nullIf(JSONExtractRaw(events.properties, '$feature_flag_response'), ''), 'null'), '^"|"$', ''), ['control', 'test']), in(if(not(empty(events__override.distinct_id)), events__override.person_id, events.person_id),
                                                                                                                                                                                                                                                                                                                                                                                                                                                                            (SELECT person_static_cohort.person_id AS person_id
                                                                                                                                                                                                                                                                                                                                                                                                                                                                             FROM person_static_cohort
                                                                                                                                                                                                                                                                                                                                                                                                                                                                             WHERE and(equals(person_static_cohort.team_id, 99999), equals(person_static_cohort.cohort_id, 99999)))), ifNull(equals(replaceRegexpAll(nullIf(nullIf(JSONExtractRaw(events.properties, '$feature_flag'), ''), 'null'), '^"|"$', ''), 'test-experiment'), 0))
        GROUP BY entity_id) AS exposures
     LEFT JOIN
       (SELECT toTimeZone(events.timestamp, 'UTC') AS timestamp,
               if(not(empty(events__override.distinct_id)), events__override.person_id, events.person_id) AS entity_id,
               exposure_data.variant AS variant,
               events.event AS event,
               1 AS value
        FROM events
        LEFT OUTER JOIN
          (SELECT argMax(person_distinct_id_overrides.person_id, person_distinct_id_overrides.version) AS person_id,
                  person_distinct_id_overrides.distinct_id AS distinct_id
           FROM person_distinct_id_overrides
           WHERE equals(person_distinct_id_overrides.team_id, 99999)
           GROUP BY person_distinct_id_overrides.distinct_id
           HAVING ifNull(equals(argMax(person_distinct_id_overrides.is_deleted, person_distinct_id_overrides.version), 0), 0) SETTINGS optimize_aggregation_in_order=1) AS events__override ON equals(events.distinct_id, events__override.distinct_id)
        INNER JOIN
          (SELECT if(not(empty(events__override.distinct_id)), events__override.person_id, events.person_id) AS entity_id,
                  if(ifNull(greater(count(DISTINCT replaceRegexpAll(nullIf(nullIf(JSONExtractRaw(events.properties, '$feature_flag_response'), ''), 'null'), '^"|"$', '')), 1), 0), '$multiple', any(replaceRegexpAll(nullIf(nullIf(JSONExtractRaw(events.properties, '$feature_flag_response'), ''), 'null'), '^"|"$', ''))) AS variant,
                  min(toTimeZone(events.timestamp, 'UTC')) AS first_exposure_time
           FROM events
           LEFT OUTER JOIN
             (SELECT argMax(person_distinct_id_overrides.person_id, person_distinct_id_overrides.version) AS person_id,
                     person_distinct_id_overrides.distinct_id AS distinct_id
              FROM person_distinct_id_overrides
              WHERE equals(person_distinct_id_overrides.team_id, 99999)
              GROUP BY person_distinct_id_overrides.distinct_id
              HAVING ifNull(equals(argMax(person_distinct_id_overrides.is_deleted, person_distinct_id_overrides.version), 0), 0) SETTINGS optimize_aggregation_in_order=1) AS events__override ON equals(events.distinct_id, events__override.distinct_id)
           WHERE and(equals(events.team_id, 99999), greaterOrEquals(toTimeZone(events.timestamp, 'UTC'), toDateTime64('explicit_redacted_timestamp', 6, 'UTC')), lessOrEquals(toTimeZone(events.timestamp, 'UTC'), toDateTime64('explicit_redacted_timestamp', 6, 'UTC')), equals(events.event, '$feature_flag_called'), in(replaceRegexpAll(nullIf(nullIf(JSONExtractRaw(events.properties, '$feature_flag_response'), ''), 'null'), '^"|"$', ''), ['control', 'test']), in(if(not(empty(events__override.distinct_id)), events__override.person_id, events.person_id),
                                                                                                                                                                                                                                                                                                                                                                                                                                                                               (SELECT person_static_cohort.person_id AS person_id
                                                                                                                                                                                                                                                                                                                                                                                                                                                                                FROM person_static_cohort
                                                                                                                                                                                                                                                                                                                                                                                                                                                                                WHERE and(equals(person_static_cohort.team_id, 99999), equals(person_static_cohort.cohort_id, 99999)))), ifNull(equals(replaceRegexpAll(nullIf(nullIf(JSONExtractRaw(events.properties, '$feature_flag'), ''), 'null'), '^"|"$', ''), 'test-experiment'), 0))
           GROUP BY entity_id) AS exposure_data ON equals(if(not(empty(events__override.distinct_id)), events__override.person_id, events.person_id), exposure_data.entity_id)
        WHERE and(equals(events.team_id, 99999), greaterOrEquals(toTimeZone(events.timestamp, 'UTC'), toDateTime64('explicit_redacted_timestamp', 6, 'UTC')), greaterOrEquals(toTimeZone(events.timestamp, 'UTC'), exposure_data.first_exposure_time), lessOrEquals(toTimeZone(events.timestamp, 'UTC'), toDateTime64('explicit_redacted_timestamp', 6, 'UTC')), equals(events.event, '$pageview'), in(if(not(empty(events__override.distinct_id)), events__override.person_id, events.person_id),
                                                                                                                                                                                                                                                                                                                                                                                                         (SELECT person_static_cohort.person_id AS person_id
                                                                                                                                                                                                                                                                                                                                                                                                          FROM person_static_cohort
                                                                                                                                                                                                                                                                                                                                                                                                          WHERE and(equals(person_static_cohort.team_id, 99999), equals(person_static_cohort.cohort_id, 99999)))))) AS metric_events ON equals(toString(exposures.entity_id), toString(metric_events.entity_id))
     GROUP BY exposures.variant,
              exposures.entity_id) AS metric_events
  GROUP BY metric_events.variant
  LIMIT 100 SETTINGS readonly=2,
                     max_execution_time=180,
                     allow_experimental_object_type=1,
                     format_csv_allow_double_quotes=0,
                     max_ast_elements=4000000,
                     max_expanded_ast_elements=4000000,
                     max_bytes_before_external_group_by=0,
                     transform_null_in=1,
                     optimize_min_equality_disjunction_chain_length=4294967295,
                     allow_experimental_join_condition=1
  '''
# ---
# name: TestExperimentQueryRunner.test_query_runner_with_internal_filters_3_cohort_static.2
  '''
  SELECT metric_events.variant AS variant,
         count(metric_events.entity_id) AS num_users,
         sum(metric_events.value) AS total_sum,
         sum(power(metric_events.value, 2)) AS total_sum_of_squares
  FROM
    (SELECT exposures.variant AS variant,
            exposures.entity_id AS entity_id,
            sum(coalesce(accurateCastOrNull(metric_events.value, 'Float64'), 0)) AS value
     FROM
       (SELECT if(not(empty(events__override.distinct_id)), events__override.person_id, events.person_id) AS entity_id,
               if(ifNull(greater(count(DISTINCT replaceRegexpAll(nullIf(nullIf(JSONExtractRaw(events.properties, '$feature_flag_response'), ''), 'null'), '^"|"$', '')), 1), 0), '$multiple', any(replaceRegexpAll(nullIf(nullIf(JSONExtractRaw(events.properties, '$feature_flag_response'), ''), 'null'), '^"|"$', ''))) AS variant,
               min(toTimeZone(events.timestamp, 'UTC')) AS first_exposure_time
        FROM events
        LEFT OUTER JOIN
          (SELECT argMax(person_distinct_id_overrides.person_id, person_distinct_id_overrides.version) AS person_id,
                  person_distinct_id_overrides.distinct_id AS distinct_id
           FROM person_distinct_id_overrides
           WHERE equals(person_distinct_id_overrides.team_id, 99999)
           GROUP BY person_distinct_id_overrides.distinct_id
           HAVING ifNull(equals(argMax(person_distinct_id_overrides.is_deleted, person_distinct_id_overrides.version), 0), 0) SETTINGS optimize_aggregation_in_order=1) AS events__override ON equals(events.distinct_id, events__override.distinct_id)
        WHERE and(equals(events.team_id, 99999), greaterOrEquals(toTimeZone(events.timestamp, 'UTC'), toDateTime64('explicit_redacted_timestamp', 6, 'UTC')), lessOrEquals(toTimeZone(events.timestamp, 'UTC'), toDateTime64('explicit_redacted_timestamp', 6, 'UTC')), equals(events.event, '$feature_flag_called'), in(replaceRegexpAll(nullIf(nullIf(JSONExtractRaw(events.properties, '$feature_flag_response'), ''), 'null'), '^"|"$', ''), ['control', 'test']), ifNull(equals(replaceRegexpAll(nullIf(nullIf(JSONExtractRaw(events.properties, '$feature_flag'), ''), 'null'), '^"|"$', ''), 'test-experiment'), 0))
        GROUP BY entity_id) AS exposures
     LEFT JOIN
       (SELECT toTimeZone(events.timestamp, 'UTC') AS timestamp,
               if(not(empty(events__override.distinct_id)), events__override.person_id, events.person_id) AS entity_id,
               exposure_data.variant AS variant,
               events.event AS event,
               1 AS value
        FROM events
        LEFT OUTER JOIN
          (SELECT argMax(person_distinct_id_overrides.person_id, person_distinct_id_overrides.version) AS person_id,
                  person_distinct_id_overrides.distinct_id AS distinct_id
           FROM person_distinct_id_overrides
           WHERE equals(person_distinct_id_overrides.team_id, 99999)
           GROUP BY person_distinct_id_overrides.distinct_id
           HAVING ifNull(equals(argMax(person_distinct_id_overrides.is_deleted, person_distinct_id_overrides.version), 0), 0) SETTINGS optimize_aggregation_in_order=1) AS events__override ON equals(events.distinct_id, events__override.distinct_id)
        INNER JOIN
          (SELECT if(not(empty(events__override.distinct_id)), events__override.person_id, events.person_id) AS entity_id,
                  if(ifNull(greater(count(DISTINCT replaceRegexpAll(nullIf(nullIf(JSONExtractRaw(events.properties, '$feature_flag_response'), ''), 'null'), '^"|"$', '')), 1), 0), '$multiple', any(replaceRegexpAll(nullIf(nullIf(JSONExtractRaw(events.properties, '$feature_flag_response'), ''), 'null'), '^"|"$', ''))) AS variant,
                  min(toTimeZone(events.timestamp, 'UTC')) AS first_exposure_time
           FROM events
           LEFT OUTER JOIN
             (SELECT argMax(person_distinct_id_overrides.person_id, person_distinct_id_overrides.version) AS person_id,
                     person_distinct_id_overrides.distinct_id AS distinct_id
              FROM person_distinct_id_overrides
              WHERE equals(person_distinct_id_overrides.team_id, 99999)
              GROUP BY person_distinct_id_overrides.distinct_id
              HAVING ifNull(equals(argMax(person_distinct_id_overrides.is_deleted, person_distinct_id_overrides.version), 0), 0) SETTINGS optimize_aggregation_in_order=1) AS events__override ON equals(events.distinct_id, events__override.distinct_id)
           WHERE and(equals(events.team_id, 99999), greaterOrEquals(toTimeZone(events.timestamp, 'UTC'), toDateTime64('explicit_redacted_timestamp', 6, 'UTC')), lessOrEquals(toTimeZone(events.timestamp, 'UTC'), toDateTime64('explicit_redacted_timestamp', 6, 'UTC')), equals(events.event, '$feature_flag_called'), in(replaceRegexpAll(nullIf(nullIf(JSONExtractRaw(events.properties, '$feature_flag_response'), ''), 'null'), '^"|"$', ''), ['control', 'test']), ifNull(equals(replaceRegexpAll(nullIf(nullIf(JSONExtractRaw(events.properties, '$feature_flag'), ''), 'null'), '^"|"$', ''), 'test-experiment'), 0))
           GROUP BY entity_id) AS exposure_data ON equals(if(not(empty(events__override.distinct_id)), events__override.person_id, events.person_id), exposure_data.entity_id)
        WHERE and(equals(events.team_id, 99999), greaterOrEquals(toTimeZone(events.timestamp, 'UTC'), toDateTime64('explicit_redacted_timestamp', 6, 'UTC')), greaterOrEquals(toTimeZone(events.timestamp, 'UTC'), exposure_data.first_exposure_time), lessOrEquals(toTimeZone(events.timestamp, 'UTC'), toDateTime64('explicit_redacted_timestamp', 6, 'UTC')), equals(events.event, '$pageview'))) AS metric_events ON equals(toString(exposures.entity_id), toString(metric_events.entity_id))
     GROUP BY exposures.variant,
              exposures.entity_id) AS metric_events
  GROUP BY metric_events.variant
  LIMIT 100 SETTINGS readonly=2,
                     max_execution_time=180,
                     allow_experimental_object_type=1,
                     format_csv_allow_double_quotes=0,
                     max_ast_elements=4000000,
                     max_expanded_ast_elements=4000000,
                     max_bytes_before_external_group_by=0,
                     transform_null_in=1,
                     optimize_min_equality_disjunction_chain_length=4294967295,
                     allow_experimental_join_condition=1
  '''
# ---
# name: TestExperimentQueryRunner.test_query_runner_with_internal_filters_4_cohort_dynamic
  '''
  /* cohort_calculation: */
<<<<<<< HEAD
=======
  SELECT count(DISTINCT person_id)
  FROM cohortpeople
  WHERE team_id = 99999
    AND cohort_id = 99999
    AND version = 0
  '''
# ---
# name: TestExperimentQueryRunner.test_query_runner_with_internal_filters_4_cohort_dynamic.1
  '''
  /* cohort_calculation: */
>>>>>>> e120bb86
  SELECT metric_events.variant AS variant,
         count(metric_events.entity_id) AS num_users,
         sum(metric_events.value) AS total_sum,
         sum(power(metric_events.value, 2)) AS total_sum_of_squares
  FROM
    (SELECT exposures.variant AS variant,
            exposures.entity_id AS entity_id,
            sum(coalesce(accurateCastOrNull(metric_events.value, 'Float64'), 0)) AS value
     FROM
       (SELECT if(not(empty(events__override.distinct_id)), events__override.person_id, events.person_id) AS entity_id,
               if(ifNull(greater(count(DISTINCT replaceRegexpAll(nullIf(nullIf(JSONExtractRaw(events.properties, '$feature_flag_response'), ''), 'null'), '^"|"$', '')), 1), 0), '$multiple', any(replaceRegexpAll(nullIf(nullIf(JSONExtractRaw(events.properties, '$feature_flag_response'), ''), 'null'), '^"|"$', ''))) AS variant,
               min(toTimeZone(events.timestamp, 'UTC')) AS first_exposure_time
        FROM events
        LEFT OUTER JOIN
          (SELECT argMax(person_distinct_id_overrides.person_id, person_distinct_id_overrides.version) AS person_id,
                  person_distinct_id_overrides.distinct_id AS distinct_id
           FROM person_distinct_id_overrides
           WHERE equals(person_distinct_id_overrides.team_id, 99999)
           GROUP BY person_distinct_id_overrides.distinct_id
           HAVING ifNull(equals(argMax(person_distinct_id_overrides.is_deleted, person_distinct_id_overrides.version), 0), 0) SETTINGS optimize_aggregation_in_order=1) AS events__override ON equals(events.distinct_id, events__override.distinct_id)
        WHERE and(equals(events.team_id, 99999), greaterOrEquals(toTimeZone(events.timestamp, 'UTC'), toDateTime64('explicit_redacted_timestamp', 6, 'UTC')), lessOrEquals(toTimeZone(events.timestamp, 'UTC'), toDateTime64('explicit_redacted_timestamp', 6, 'UTC')), equals(events.event, '$feature_flag_called'), in(replaceRegexpAll(nullIf(nullIf(JSONExtractRaw(events.properties, '$feature_flag_response'), ''), 'null'), '^"|"$', ''), ['control', 'test']), in(if(not(empty(events__override.distinct_id)), events__override.person_id, events.person_id),
                                                                                                                                                                                                                                                                                                                                                                                                                                                                            (SELECT cohortpeople.person_id AS person_id
                                                                                                                                                                                                                                                                                                                                                                                                                                                                             FROM cohortpeople
                                                                                                                                                                                                                                                                                                                                                                                                                                                                             WHERE and(equals(cohortpeople.team_id, 99999), equals(cohortpeople.cohort_id, 99999), equals(cohortpeople.version, 0)))), ifNull(equals(replaceRegexpAll(nullIf(nullIf(JSONExtractRaw(events.properties, '$feature_flag'), ''), 'null'), '^"|"$', ''), 'test-experiment'), 0))
        GROUP BY entity_id) AS exposures
     LEFT JOIN
       (SELECT toTimeZone(events.timestamp, 'UTC') AS timestamp,
               if(not(empty(events__override.distinct_id)), events__override.person_id, events.person_id) AS entity_id,
               exposure_data.variant AS variant,
               events.event AS event,
               1 AS value
        FROM events
        LEFT OUTER JOIN
          (SELECT argMax(person_distinct_id_overrides.person_id, person_distinct_id_overrides.version) AS person_id,
                  person_distinct_id_overrides.distinct_id AS distinct_id
           FROM person_distinct_id_overrides
           WHERE equals(person_distinct_id_overrides.team_id, 99999)
           GROUP BY person_distinct_id_overrides.distinct_id
           HAVING ifNull(equals(argMax(person_distinct_id_overrides.is_deleted, person_distinct_id_overrides.version), 0), 0) SETTINGS optimize_aggregation_in_order=1) AS events__override ON equals(events.distinct_id, events__override.distinct_id)
        INNER JOIN
          (SELECT if(not(empty(events__override.distinct_id)), events__override.person_id, events.person_id) AS entity_id,
                  if(ifNull(greater(count(DISTINCT replaceRegexpAll(nullIf(nullIf(JSONExtractRaw(events.properties, '$feature_flag_response'), ''), 'null'), '^"|"$', '')), 1), 0), '$multiple', any(replaceRegexpAll(nullIf(nullIf(JSONExtractRaw(events.properties, '$feature_flag_response'), ''), 'null'), '^"|"$', ''))) AS variant,
                  min(toTimeZone(events.timestamp, 'UTC')) AS first_exposure_time
           FROM events
           LEFT OUTER JOIN
             (SELECT argMax(person_distinct_id_overrides.person_id, person_distinct_id_overrides.version) AS person_id,
                     person_distinct_id_overrides.distinct_id AS distinct_id
              FROM person_distinct_id_overrides
              WHERE equals(person_distinct_id_overrides.team_id, 99999)
              GROUP BY person_distinct_id_overrides.distinct_id
              HAVING ifNull(equals(argMax(person_distinct_id_overrides.is_deleted, person_distinct_id_overrides.version), 0), 0) SETTINGS optimize_aggregation_in_order=1) AS events__override ON equals(events.distinct_id, events__override.distinct_id)
           WHERE and(equals(events.team_id, 99999), greaterOrEquals(toTimeZone(events.timestamp, 'UTC'), toDateTime64('explicit_redacted_timestamp', 6, 'UTC')), lessOrEquals(toTimeZone(events.timestamp, 'UTC'), toDateTime64('explicit_redacted_timestamp', 6, 'UTC')), equals(events.event, '$feature_flag_called'), in(replaceRegexpAll(nullIf(nullIf(JSONExtractRaw(events.properties, '$feature_flag_response'), ''), 'null'), '^"|"$', ''), ['control', 'test']), in(if(not(empty(events__override.distinct_id)), events__override.person_id, events.person_id),
                                                                                                                                                                                                                                                                                                                                                                                                                                                                               (SELECT cohortpeople.person_id AS person_id
                                                                                                                                                                                                                                                                                                                                                                                                                                                                                FROM cohortpeople
                                                                                                                                                                                                                                                                                                                                                                                                                                                                                WHERE and(equals(cohortpeople.team_id, 99999), equals(cohortpeople.cohort_id, 99999), equals(cohortpeople.version, 0)))), ifNull(equals(replaceRegexpAll(nullIf(nullIf(JSONExtractRaw(events.properties, '$feature_flag'), ''), 'null'), '^"|"$', ''), 'test-experiment'), 0))
           GROUP BY entity_id) AS exposure_data ON equals(if(not(empty(events__override.distinct_id)), events__override.person_id, events.person_id), exposure_data.entity_id)
        WHERE and(equals(events.team_id, 99999), greaterOrEquals(toTimeZone(events.timestamp, 'UTC'), toDateTime64('explicit_redacted_timestamp', 6, 'UTC')), greaterOrEquals(toTimeZone(events.timestamp, 'UTC'), exposure_data.first_exposure_time), lessOrEquals(toTimeZone(events.timestamp, 'UTC'), toDateTime64('explicit_redacted_timestamp', 6, 'UTC')), equals(events.event, '$pageview'), in(if(not(empty(events__override.distinct_id)), events__override.person_id, events.person_id),
                                                                                                                                                                                                                                                                                                                                                                                                         (SELECT cohortpeople.person_id AS person_id
                                                                                                                                                                                                                                                                                                                                                                                                          FROM cohortpeople
                                                                                                                                                                                                                                                                                                                                                                                                          WHERE and(equals(cohortpeople.team_id, 99999), equals(cohortpeople.cohort_id, 99999), equals(cohortpeople.version, 0)))))) AS metric_events ON equals(toString(exposures.entity_id), toString(metric_events.entity_id))
     GROUP BY exposures.variant,
              exposures.entity_id) AS metric_events
  GROUP BY metric_events.variant
  LIMIT 100 SETTINGS readonly=2,
                     max_execution_time=180,
                     allow_experimental_object_type=1,
                     format_csv_allow_double_quotes=0,
                     max_ast_elements=4000000,
                     max_expanded_ast_elements=4000000,
                     max_bytes_before_external_group_by=0,
                     transform_null_in=1,
                     optimize_min_equality_disjunction_chain_length=4294967295,
                     allow_experimental_join_condition=1
  '''
# ---
# name: TestExperimentQueryRunner.test_query_runner_with_internal_filters_4_cohort_dynamic.2
  '''
  /* cohort_calculation: */
  SELECT metric_events.variant AS variant,
         count(metric_events.entity_id) AS num_users,
         sum(metric_events.value) AS total_sum,
         sum(power(metric_events.value, 2)) AS total_sum_of_squares
  FROM
    (SELECT exposures.variant AS variant,
            exposures.entity_id AS entity_id,
            sum(coalesce(accurateCastOrNull(metric_events.value, 'Float64'), 0)) AS value
     FROM
       (SELECT if(not(empty(events__override.distinct_id)), events__override.person_id, events.person_id) AS entity_id,
               if(ifNull(greater(count(DISTINCT replaceRegexpAll(nullIf(nullIf(JSONExtractRaw(events.properties, '$feature_flag_response'), ''), 'null'), '^"|"$', '')), 1), 0), '$multiple', any(replaceRegexpAll(nullIf(nullIf(JSONExtractRaw(events.properties, '$feature_flag_response'), ''), 'null'), '^"|"$', ''))) AS variant,
               min(toTimeZone(events.timestamp, 'UTC')) AS first_exposure_time
        FROM events
        LEFT OUTER JOIN
          (SELECT argMax(person_distinct_id_overrides.person_id, person_distinct_id_overrides.version) AS person_id,
                  person_distinct_id_overrides.distinct_id AS distinct_id
           FROM person_distinct_id_overrides
           WHERE equals(person_distinct_id_overrides.team_id, 99999)
           GROUP BY person_distinct_id_overrides.distinct_id
           HAVING ifNull(equals(argMax(person_distinct_id_overrides.is_deleted, person_distinct_id_overrides.version), 0), 0) SETTINGS optimize_aggregation_in_order=1) AS events__override ON equals(events.distinct_id, events__override.distinct_id)
        WHERE and(equals(events.team_id, 99999), greaterOrEquals(toTimeZone(events.timestamp, 'UTC'), toDateTime64('explicit_redacted_timestamp', 6, 'UTC')), lessOrEquals(toTimeZone(events.timestamp, 'UTC'), toDateTime64('explicit_redacted_timestamp', 6, 'UTC')), equals(events.event, '$feature_flag_called'), in(replaceRegexpAll(nullIf(nullIf(JSONExtractRaw(events.properties, '$feature_flag_response'), ''), 'null'), '^"|"$', ''), ['control', 'test']), ifNull(equals(replaceRegexpAll(nullIf(nullIf(JSONExtractRaw(events.properties, '$feature_flag'), ''), 'null'), '^"|"$', ''), 'test-experiment'), 0))
        GROUP BY entity_id) AS exposures
     LEFT JOIN
       (SELECT toTimeZone(events.timestamp, 'UTC') AS timestamp,
               if(not(empty(events__override.distinct_id)), events__override.person_id, events.person_id) AS entity_id,
               exposure_data.variant AS variant,
               events.event AS event,
               1 AS value
        FROM events
        LEFT OUTER JOIN
          (SELECT argMax(person_distinct_id_overrides.person_id, person_distinct_id_overrides.version) AS person_id,
                  person_distinct_id_overrides.distinct_id AS distinct_id
           FROM person_distinct_id_overrides
           WHERE equals(person_distinct_id_overrides.team_id, 99999)
           GROUP BY person_distinct_id_overrides.distinct_id
           HAVING ifNull(equals(argMax(person_distinct_id_overrides.is_deleted, person_distinct_id_overrides.version), 0), 0) SETTINGS optimize_aggregation_in_order=1) AS events__override ON equals(events.distinct_id, events__override.distinct_id)
        INNER JOIN
          (SELECT if(not(empty(events__override.distinct_id)), events__override.person_id, events.person_id) AS entity_id,
                  if(ifNull(greater(count(DISTINCT replaceRegexpAll(nullIf(nullIf(JSONExtractRaw(events.properties, '$feature_flag_response'), ''), 'null'), '^"|"$', '')), 1), 0), '$multiple', any(replaceRegexpAll(nullIf(nullIf(JSONExtractRaw(events.properties, '$feature_flag_response'), ''), 'null'), '^"|"$', ''))) AS variant,
                  min(toTimeZone(events.timestamp, 'UTC')) AS first_exposure_time
           FROM events
           LEFT OUTER JOIN
             (SELECT argMax(person_distinct_id_overrides.person_id, person_distinct_id_overrides.version) AS person_id,
                     person_distinct_id_overrides.distinct_id AS distinct_id
              FROM person_distinct_id_overrides
              WHERE equals(person_distinct_id_overrides.team_id, 99999)
              GROUP BY person_distinct_id_overrides.distinct_id
              HAVING ifNull(equals(argMax(person_distinct_id_overrides.is_deleted, person_distinct_id_overrides.version), 0), 0) SETTINGS optimize_aggregation_in_order=1) AS events__override ON equals(events.distinct_id, events__override.distinct_id)
           WHERE and(equals(events.team_id, 99999), greaterOrEquals(toTimeZone(events.timestamp, 'UTC'), toDateTime64('explicit_redacted_timestamp', 6, 'UTC')), lessOrEquals(toTimeZone(events.timestamp, 'UTC'), toDateTime64('explicit_redacted_timestamp', 6, 'UTC')), equals(events.event, '$feature_flag_called'), in(replaceRegexpAll(nullIf(nullIf(JSONExtractRaw(events.properties, '$feature_flag_response'), ''), 'null'), '^"|"$', ''), ['control', 'test']), ifNull(equals(replaceRegexpAll(nullIf(nullIf(JSONExtractRaw(events.properties, '$feature_flag'), ''), 'null'), '^"|"$', ''), 'test-experiment'), 0))
           GROUP BY entity_id) AS exposure_data ON equals(if(not(empty(events__override.distinct_id)), events__override.person_id, events.person_id), exposure_data.entity_id)
        WHERE and(equals(events.team_id, 99999), greaterOrEquals(toTimeZone(events.timestamp, 'UTC'), toDateTime64('explicit_redacted_timestamp', 6, 'UTC')), greaterOrEquals(toTimeZone(events.timestamp, 'UTC'), exposure_data.first_exposure_time), lessOrEquals(toTimeZone(events.timestamp, 'UTC'), toDateTime64('explicit_redacted_timestamp', 6, 'UTC')), equals(events.event, '$pageview'))) AS metric_events ON equals(toString(exposures.entity_id), toString(metric_events.entity_id))
     GROUP BY exposures.variant,
              exposures.entity_id) AS metric_events
  GROUP BY metric_events.variant
  LIMIT 100 SETTINGS readonly=2,
                     max_execution_time=180,
                     allow_experimental_object_type=1,
                     format_csv_allow_double_quotes=0,
                     max_ast_elements=4000000,
                     max_expanded_ast_elements=4000000,
                     max_bytes_before_external_group_by=0,
                     transform_null_in=1,
                     optimize_min_equality_disjunction_chain_length=4294967295,
                     allow_experimental_join_condition=1
  '''
# ---
# name: TestExperimentQueryRunner.test_query_runner_with_internal_filters_4_cohort_dynamic.3
  '''
  /* cohort_calculation: */
  SELECT metric_events.variant AS variant,
         count(metric_events.entity_id) AS num_users,
         sum(metric_events.value) AS total_sum,
         sum(power(metric_events.value, 2)) AS total_sum_of_squares
  FROM
    (SELECT exposures.variant AS variant,
            exposures.entity_id AS entity_id,
            sum(coalesce(accurateCastOrNull(metric_events.value, 'Float64'), 0)) AS value
     FROM
       (SELECT if(not(empty(events__override.distinct_id)), events__override.person_id, events.person_id) AS entity_id,
               if(ifNull(greater(count(DISTINCT replaceRegexpAll(nullIf(nullIf(JSONExtractRaw(events.properties, '$feature_flag_response'), ''), 'null'), '^"|"$', '')), 1), 0), '$multiple', any(replaceRegexpAll(nullIf(nullIf(JSONExtractRaw(events.properties, '$feature_flag_response'), ''), 'null'), '^"|"$', ''))) AS variant,
               min(toTimeZone(events.timestamp, 'UTC')) AS first_exposure_time
        FROM events
        LEFT OUTER JOIN
          (SELECT argMax(person_distinct_id_overrides.person_id, person_distinct_id_overrides.version) AS person_id,
                  person_distinct_id_overrides.distinct_id AS distinct_id
           FROM person_distinct_id_overrides
           WHERE equals(person_distinct_id_overrides.team_id, 99999)
           GROUP BY person_distinct_id_overrides.distinct_id
           HAVING ifNull(equals(argMax(person_distinct_id_overrides.is_deleted, person_distinct_id_overrides.version), 0), 0) SETTINGS optimize_aggregation_in_order=1) AS events__override ON equals(events.distinct_id, events__override.distinct_id)
        WHERE and(equals(events.team_id, 99999), greaterOrEquals(toTimeZone(events.timestamp, 'UTC'), toDateTime64('explicit_redacted_timestamp', 6, 'UTC')), lessOrEquals(toTimeZone(events.timestamp, 'UTC'), toDateTime64('explicit_redacted_timestamp', 6, 'UTC')), equals(events.event, '$feature_flag_called'), in(replaceRegexpAll(nullIf(nullIf(JSONExtractRaw(events.properties, '$feature_flag_response'), ''), 'null'), '^"|"$', ''), ['control', 'test']), ifNull(equals(replaceRegexpAll(nullIf(nullIf(JSONExtractRaw(events.properties, '$feature_flag'), ''), 'null'), '^"|"$', ''), 'test-experiment'), 0))
        GROUP BY entity_id) AS exposures
     LEFT JOIN
       (SELECT toTimeZone(events.timestamp, 'UTC') AS timestamp,
               if(not(empty(events__override.distinct_id)), events__override.person_id, events.person_id) AS entity_id,
               exposure_data.variant AS variant,
               events.event AS event,
               1 AS value
        FROM events
        LEFT OUTER JOIN
          (SELECT argMax(person_distinct_id_overrides.person_id, person_distinct_id_overrides.version) AS person_id,
                  person_distinct_id_overrides.distinct_id AS distinct_id
           FROM person_distinct_id_overrides
           WHERE equals(person_distinct_id_overrides.team_id, 99999)
           GROUP BY person_distinct_id_overrides.distinct_id
           HAVING ifNull(equals(argMax(person_distinct_id_overrides.is_deleted, person_distinct_id_overrides.version), 0), 0) SETTINGS optimize_aggregation_in_order=1) AS events__override ON equals(events.distinct_id, events__override.distinct_id)
        INNER JOIN
          (SELECT if(not(empty(events__override.distinct_id)), events__override.person_id, events.person_id) AS entity_id,
                  if(ifNull(greater(count(DISTINCT replaceRegexpAll(nullIf(nullIf(JSONExtractRaw(events.properties, '$feature_flag_response'), ''), 'null'), '^"|"$', '')), 1), 0), '$multiple', any(replaceRegexpAll(nullIf(nullIf(JSONExtractRaw(events.properties, '$feature_flag_response'), ''), 'null'), '^"|"$', ''))) AS variant,
                  min(toTimeZone(events.timestamp, 'UTC')) AS first_exposure_time
           FROM events
           LEFT OUTER JOIN
             (SELECT argMax(person_distinct_id_overrides.person_id, person_distinct_id_overrides.version) AS person_id,
                     person_distinct_id_overrides.distinct_id AS distinct_id
              FROM person_distinct_id_overrides
              WHERE equals(person_distinct_id_overrides.team_id, 99999)
              GROUP BY person_distinct_id_overrides.distinct_id
              HAVING ifNull(equals(argMax(person_distinct_id_overrides.is_deleted, person_distinct_id_overrides.version), 0), 0) SETTINGS optimize_aggregation_in_order=1) AS events__override ON equals(events.distinct_id, events__override.distinct_id)
           WHERE and(equals(events.team_id, 99999), greaterOrEquals(toTimeZone(events.timestamp, 'UTC'), toDateTime64('explicit_redacted_timestamp', 6, 'UTC')), lessOrEquals(toTimeZone(events.timestamp, 'UTC'), toDateTime64('explicit_redacted_timestamp', 6, 'UTC')), equals(events.event, '$feature_flag_called'), in(replaceRegexpAll(nullIf(nullIf(JSONExtractRaw(events.properties, '$feature_flag_response'), ''), 'null'), '^"|"$', ''), ['control', 'test']), ifNull(equals(replaceRegexpAll(nullIf(nullIf(JSONExtractRaw(events.properties, '$feature_flag'), ''), 'null'), '^"|"$', ''), 'test-experiment'), 0))
           GROUP BY entity_id) AS exposure_data ON equals(if(not(empty(events__override.distinct_id)), events__override.person_id, events.person_id), exposure_data.entity_id)
        WHERE and(equals(events.team_id, 99999), greaterOrEquals(toTimeZone(events.timestamp, 'UTC'), toDateTime64('explicit_redacted_timestamp', 6, 'UTC')), greaterOrEquals(toTimeZone(events.timestamp, 'UTC'), exposure_data.first_exposure_time), lessOrEquals(toTimeZone(events.timestamp, 'UTC'), toDateTime64('explicit_redacted_timestamp', 6, 'UTC')), equals(events.event, '$pageview'))) AS metric_events ON equals(toString(exposures.entity_id), toString(metric_events.entity_id))
     GROUP BY exposures.variant,
              exposures.entity_id) AS metric_events
  GROUP BY metric_events.variant
  LIMIT 100 SETTINGS readonly=2,
                     max_execution_time=180,
                     allow_experimental_object_type=1,
                     format_csv_allow_double_quotes=0,
                     max_ast_elements=4000000,
                     max_expanded_ast_elements=4000000,
                     max_bytes_before_external_group_by=0,
                     transform_null_in=1,
                     optimize_min_equality_disjunction_chain_length=4294967295,
                     allow_experimental_join_condition=1
  '''
# ---
# name: TestExperimentQueryRunner.test_query_runner_with_internal_filters_5_group
  '''
  SELECT metric_events.variant AS variant,
         count(metric_events.entity_id) AS num_users,
         sum(metric_events.value) AS total_sum,
         sum(power(metric_events.value, 2)) AS total_sum_of_squares
  FROM
    (SELECT exposures.variant AS variant,
            exposures.entity_id AS entity_id,
            sum(coalesce(accurateCastOrNull(metric_events.value, 'Float64'), 0)) AS value
     FROM
       (SELECT if(not(empty(events__override.distinct_id)), events__override.person_id, events.person_id) AS entity_id,
               if(ifNull(greater(count(DISTINCT replaceRegexpAll(nullIf(nullIf(JSONExtractRaw(events.properties, '$feature_flag_response'), ''), 'null'), '^"|"$', '')), 1), 0), '$multiple', any(replaceRegexpAll(nullIf(nullIf(JSONExtractRaw(events.properties, '$feature_flag_response'), ''), 'null'), '^"|"$', ''))) AS variant,
               min(toTimeZone(events.timestamp, 'UTC')) AS first_exposure_time
        FROM events
        LEFT OUTER JOIN
          (SELECT argMax(person_distinct_id_overrides.person_id, person_distinct_id_overrides.version) AS person_id,
                  person_distinct_id_overrides.distinct_id AS distinct_id
           FROM person_distinct_id_overrides
           WHERE equals(person_distinct_id_overrides.team_id, 99999)
           GROUP BY person_distinct_id_overrides.distinct_id
           HAVING ifNull(equals(argMax(person_distinct_id_overrides.is_deleted, person_distinct_id_overrides.version), 0), 0) SETTINGS optimize_aggregation_in_order=1) AS events__override ON equals(events.distinct_id, events__override.distinct_id)
        LEFT JOIN
          (SELECT argMax(replaceRegexpAll(nullIf(nullIf(JSONExtractRaw(groups.group_properties, 'name'), ''), 'null'), '^"|"$', ''), toTimeZone(groups._timestamp, 'UTC')) AS properties___name,
                  groups.group_type_index AS index,
                  groups.group_key AS key
           FROM groups
           WHERE and(equals(groups.team_id, 99999), equals(index, 0))
           GROUP BY groups.group_type_index,
                    groups.group_key) AS events__group_0 ON equals(events.`$group_0`, events__group_0.key)
        WHERE and(equals(events.team_id, 99999), greaterOrEquals(toTimeZone(events.timestamp, 'UTC'), toDateTime64('explicit_redacted_timestamp', 6, 'UTC')), lessOrEquals(toTimeZone(events.timestamp, 'UTC'), toDateTime64('explicit_redacted_timestamp', 6, 'UTC')), equals(events.event, '$feature_flag_called'), in(replaceRegexpAll(nullIf(nullIf(JSONExtractRaw(events.properties, '$feature_flag_response'), ''), 'null'), '^"|"$', ''), ['control', 'test']), ifNull(equals(events__group_0.properties___name, 'Test Group'), 0), ifNull(equals(replaceRegexpAll(nullIf(nullIf(JSONExtractRaw(events.properties, '$feature_flag'), ''), 'null'), '^"|"$', ''), 'test-experiment'), 0))
        GROUP BY entity_id) AS exposures
     LEFT JOIN
       (SELECT toTimeZone(events.timestamp, 'UTC') AS timestamp,
               if(not(empty(events__override.distinct_id)), events__override.person_id, events.person_id) AS entity_id,
               exposure_data.variant AS variant,
               events.event AS event,
               1 AS value
        FROM events
        LEFT OUTER JOIN
          (SELECT argMax(person_distinct_id_overrides.person_id, person_distinct_id_overrides.version) AS person_id,
                  person_distinct_id_overrides.distinct_id AS distinct_id
           FROM person_distinct_id_overrides
           WHERE equals(person_distinct_id_overrides.team_id, 99999)
           GROUP BY person_distinct_id_overrides.distinct_id
           HAVING ifNull(equals(argMax(person_distinct_id_overrides.is_deleted, person_distinct_id_overrides.version), 0), 0) SETTINGS optimize_aggregation_in_order=1) AS events__override ON equals(events.distinct_id, events__override.distinct_id)
        LEFT JOIN
          (SELECT argMax(replaceRegexpAll(nullIf(nullIf(JSONExtractRaw(groups.group_properties, 'name'), ''), 'null'), '^"|"$', ''), toTimeZone(groups._timestamp, 'UTC')) AS properties___name,
                  groups.group_type_index AS index,
                  groups.group_key AS key
           FROM groups
           WHERE and(equals(groups.team_id, 99999), equals(index, 0))
           GROUP BY groups.group_type_index,
                    groups.group_key) AS events__group_0 ON equals(events.`$group_0`, events__group_0.key)
        INNER JOIN
          (SELECT if(not(empty(events__override.distinct_id)), events__override.person_id, events.person_id) AS entity_id,
                  if(ifNull(greater(count(DISTINCT replaceRegexpAll(nullIf(nullIf(JSONExtractRaw(events.properties, '$feature_flag_response'), ''), 'null'), '^"|"$', '')), 1), 0), '$multiple', any(replaceRegexpAll(nullIf(nullIf(JSONExtractRaw(events.properties, '$feature_flag_response'), ''), 'null'), '^"|"$', ''))) AS variant,
                  min(toTimeZone(events.timestamp, 'UTC')) AS first_exposure_time
           FROM events
           LEFT OUTER JOIN
             (SELECT argMax(person_distinct_id_overrides.person_id, person_distinct_id_overrides.version) AS person_id,
                     person_distinct_id_overrides.distinct_id AS distinct_id
              FROM person_distinct_id_overrides
              WHERE equals(person_distinct_id_overrides.team_id, 99999)
              GROUP BY person_distinct_id_overrides.distinct_id
              HAVING ifNull(equals(argMax(person_distinct_id_overrides.is_deleted, person_distinct_id_overrides.version), 0), 0) SETTINGS optimize_aggregation_in_order=1) AS events__override ON equals(events.distinct_id, events__override.distinct_id)
           LEFT JOIN
             (SELECT argMax(replaceRegexpAll(nullIf(nullIf(JSONExtractRaw(groups.group_properties, 'name'), ''), 'null'), '^"|"$', ''), toTimeZone(groups._timestamp, 'UTC')) AS properties___name,
                     groups.group_type_index AS index,
                     groups.group_key AS key
              FROM groups
              WHERE and(equals(groups.team_id, 99999), equals(index, 0))
              GROUP BY groups.group_type_index,
                       groups.group_key) AS events__group_0 ON equals(events.`$group_0`, events__group_0.key)
           WHERE and(equals(events.team_id, 99999), greaterOrEquals(toTimeZone(events.timestamp, 'UTC'), toDateTime64('explicit_redacted_timestamp', 6, 'UTC')), lessOrEquals(toTimeZone(events.timestamp, 'UTC'), toDateTime64('explicit_redacted_timestamp', 6, 'UTC')), equals(events.event, '$feature_flag_called'), in(replaceRegexpAll(nullIf(nullIf(JSONExtractRaw(events.properties, '$feature_flag_response'), ''), 'null'), '^"|"$', ''), ['control', 'test']), ifNull(equals(events__group_0.properties___name, 'Test Group'), 0), ifNull(equals(replaceRegexpAll(nullIf(nullIf(JSONExtractRaw(events.properties, '$feature_flag'), ''), 'null'), '^"|"$', ''), 'test-experiment'), 0))
           GROUP BY entity_id) AS exposure_data ON equals(if(not(empty(events__override.distinct_id)), events__override.person_id, events.person_id), exposure_data.entity_id)
        WHERE and(equals(events.team_id, 99999), greaterOrEquals(toTimeZone(events.timestamp, 'UTC'), toDateTime64('explicit_redacted_timestamp', 6, 'UTC')), greaterOrEquals(toTimeZone(events.timestamp, 'UTC'), exposure_data.first_exposure_time), lessOrEquals(toTimeZone(events.timestamp, 'UTC'), toDateTime64('explicit_redacted_timestamp', 6, 'UTC')), equals(events.event, '$pageview'), ifNull(equals(events__group_0.properties___name, 'Test Group'), 0))) AS metric_events ON equals(toString(exposures.entity_id), toString(metric_events.entity_id))
     GROUP BY exposures.variant,
              exposures.entity_id) AS metric_events
  GROUP BY metric_events.variant
  LIMIT 100 SETTINGS readonly=2,
                     max_execution_time=180,
                     allow_experimental_object_type=1,
                     format_csv_allow_double_quotes=0,
                     max_ast_elements=4000000,
                     max_expanded_ast_elements=4000000,
                     max_bytes_before_external_group_by=0,
                     transform_null_in=1,
                     optimize_min_equality_disjunction_chain_length=4294967295,
                     allow_experimental_join_condition=1
  '''
# ---
# name: TestExperimentQueryRunner.test_query_runner_with_internal_filters_5_group.1
  '''
  SELECT metric_events.variant AS variant,
         count(metric_events.entity_id) AS num_users,
         sum(metric_events.value) AS total_sum,
         sum(power(metric_events.value, 2)) AS total_sum_of_squares
  FROM
    (SELECT exposures.variant AS variant,
            exposures.entity_id AS entity_id,
            sum(coalesce(accurateCastOrNull(metric_events.value, 'Float64'), 0)) AS value
     FROM
       (SELECT if(not(empty(events__override.distinct_id)), events__override.person_id, events.person_id) AS entity_id,
               if(ifNull(greater(count(DISTINCT replaceRegexpAll(nullIf(nullIf(JSONExtractRaw(events.properties, '$feature_flag_response'), ''), 'null'), '^"|"$', '')), 1), 0), '$multiple', any(replaceRegexpAll(nullIf(nullIf(JSONExtractRaw(events.properties, '$feature_flag_response'), ''), 'null'), '^"|"$', ''))) AS variant,
               min(toTimeZone(events.timestamp, 'UTC')) AS first_exposure_time
        FROM events
        LEFT OUTER JOIN
          (SELECT argMax(person_distinct_id_overrides.person_id, person_distinct_id_overrides.version) AS person_id,
                  person_distinct_id_overrides.distinct_id AS distinct_id
           FROM person_distinct_id_overrides
           WHERE equals(person_distinct_id_overrides.team_id, 99999)
           GROUP BY person_distinct_id_overrides.distinct_id
           HAVING ifNull(equals(argMax(person_distinct_id_overrides.is_deleted, person_distinct_id_overrides.version), 0), 0) SETTINGS optimize_aggregation_in_order=1) AS events__override ON equals(events.distinct_id, events__override.distinct_id)
        WHERE and(equals(events.team_id, 99999), greaterOrEquals(toTimeZone(events.timestamp, 'UTC'), toDateTime64('explicit_redacted_timestamp', 6, 'UTC')), lessOrEquals(toTimeZone(events.timestamp, 'UTC'), toDateTime64('explicit_redacted_timestamp', 6, 'UTC')), equals(events.event, '$feature_flag_called'), in(replaceRegexpAll(nullIf(nullIf(JSONExtractRaw(events.properties, '$feature_flag_response'), ''), 'null'), '^"|"$', ''), ['control', 'test']), ifNull(equals(replaceRegexpAll(nullIf(nullIf(JSONExtractRaw(events.properties, '$feature_flag'), ''), 'null'), '^"|"$', ''), 'test-experiment'), 0))
        GROUP BY entity_id) AS exposures
     LEFT JOIN
       (SELECT toTimeZone(events.timestamp, 'UTC') AS timestamp,
               if(not(empty(events__override.distinct_id)), events__override.person_id, events.person_id) AS entity_id,
               exposure_data.variant AS variant,
               events.event AS event,
               1 AS value
        FROM events
        LEFT OUTER JOIN
          (SELECT argMax(person_distinct_id_overrides.person_id, person_distinct_id_overrides.version) AS person_id,
                  person_distinct_id_overrides.distinct_id AS distinct_id
           FROM person_distinct_id_overrides
           WHERE equals(person_distinct_id_overrides.team_id, 99999)
           GROUP BY person_distinct_id_overrides.distinct_id
           HAVING ifNull(equals(argMax(person_distinct_id_overrides.is_deleted, person_distinct_id_overrides.version), 0), 0) SETTINGS optimize_aggregation_in_order=1) AS events__override ON equals(events.distinct_id, events__override.distinct_id)
        INNER JOIN
          (SELECT if(not(empty(events__override.distinct_id)), events__override.person_id, events.person_id) AS entity_id,
                  if(ifNull(greater(count(DISTINCT replaceRegexpAll(nullIf(nullIf(JSONExtractRaw(events.properties, '$feature_flag_response'), ''), 'null'), '^"|"$', '')), 1), 0), '$multiple', any(replaceRegexpAll(nullIf(nullIf(JSONExtractRaw(events.properties, '$feature_flag_response'), ''), 'null'), '^"|"$', ''))) AS variant,
                  min(toTimeZone(events.timestamp, 'UTC')) AS first_exposure_time
           FROM events
           LEFT OUTER JOIN
             (SELECT argMax(person_distinct_id_overrides.person_id, person_distinct_id_overrides.version) AS person_id,
                     person_distinct_id_overrides.distinct_id AS distinct_id
              FROM person_distinct_id_overrides
              WHERE equals(person_distinct_id_overrides.team_id, 99999)
              GROUP BY person_distinct_id_overrides.distinct_id
              HAVING ifNull(equals(argMax(person_distinct_id_overrides.is_deleted, person_distinct_id_overrides.version), 0), 0) SETTINGS optimize_aggregation_in_order=1) AS events__override ON equals(events.distinct_id, events__override.distinct_id)
           WHERE and(equals(events.team_id, 99999), greaterOrEquals(toTimeZone(events.timestamp, 'UTC'), toDateTime64('explicit_redacted_timestamp', 6, 'UTC')), lessOrEquals(toTimeZone(events.timestamp, 'UTC'), toDateTime64('explicit_redacted_timestamp', 6, 'UTC')), equals(events.event, '$feature_flag_called'), in(replaceRegexpAll(nullIf(nullIf(JSONExtractRaw(events.properties, '$feature_flag_response'), ''), 'null'), '^"|"$', ''), ['control', 'test']), ifNull(equals(replaceRegexpAll(nullIf(nullIf(JSONExtractRaw(events.properties, '$feature_flag'), ''), 'null'), '^"|"$', ''), 'test-experiment'), 0))
           GROUP BY entity_id) AS exposure_data ON equals(if(not(empty(events__override.distinct_id)), events__override.person_id, events.person_id), exposure_data.entity_id)
        WHERE and(equals(events.team_id, 99999), greaterOrEquals(toTimeZone(events.timestamp, 'UTC'), toDateTime64('explicit_redacted_timestamp', 6, 'UTC')), greaterOrEquals(toTimeZone(events.timestamp, 'UTC'), exposure_data.first_exposure_time), lessOrEquals(toTimeZone(events.timestamp, 'UTC'), toDateTime64('explicit_redacted_timestamp', 6, 'UTC')), equals(events.event, '$pageview'))) AS metric_events ON equals(toString(exposures.entity_id), toString(metric_events.entity_id))
     GROUP BY exposures.variant,
              exposures.entity_id) AS metric_events
  GROUP BY metric_events.variant
  LIMIT 100 SETTINGS readonly=2,
                     max_execution_time=180,
                     allow_experimental_object_type=1,
                     format_csv_allow_double_quotes=0,
                     max_ast_elements=4000000,
                     max_expanded_ast_elements=4000000,
                     max_bytes_before_external_group_by=0,
                     transform_null_in=1,
                     optimize_min_equality_disjunction_chain_length=4294967295,
                     allow_experimental_join_condition=1
  '''
# ---
# name: TestExperimentQueryRunner.test_query_runner_with_internal_filters_6_element
  '''
  SELECT metric_events.variant AS variant,
         count(metric_events.entity_id) AS num_users,
         sum(metric_events.value) AS total_sum,
         sum(power(metric_events.value, 2)) AS total_sum_of_squares
  FROM
    (SELECT exposures.variant AS variant,
            exposures.entity_id AS entity_id,
            sum(coalesce(accurateCastOrNull(metric_events.value, 'Float64'), 0)) AS value
     FROM
       (SELECT if(not(empty(events__override.distinct_id)), events__override.person_id, events.person_id) AS entity_id,
               if(ifNull(greater(count(DISTINCT replaceRegexpAll(nullIf(nullIf(JSONExtractRaw(events.properties, '$feature_flag_response'), ''), 'null'), '^"|"$', '')), 1), 0), '$multiple', any(replaceRegexpAll(nullIf(nullIf(JSONExtractRaw(events.properties, '$feature_flag_response'), ''), 'null'), '^"|"$', ''))) AS variant,
               min(toTimeZone(events.timestamp, 'UTC')) AS first_exposure_time
        FROM events
        LEFT OUTER JOIN
          (SELECT argMax(person_distinct_id_overrides.person_id, person_distinct_id_overrides.version) AS person_id,
                  person_distinct_id_overrides.distinct_id AS distinct_id
           FROM person_distinct_id_overrides
           WHERE equals(person_distinct_id_overrides.team_id, 99999)
           GROUP BY person_distinct_id_overrides.distinct_id
           HAVING ifNull(equals(argMax(person_distinct_id_overrides.is_deleted, person_distinct_id_overrides.version), 0), 0) SETTINGS optimize_aggregation_in_order=1) AS events__override ON equals(events.distinct_id, events__override.distinct_id)
        WHERE and(equals(events.team_id, 99999), greaterOrEquals(toTimeZone(events.timestamp, 'UTC'), toDateTime64('explicit_redacted_timestamp', 6, 'UTC')), lessOrEquals(toTimeZone(events.timestamp, 'UTC'), toDateTime64('explicit_redacted_timestamp', 6, 'UTC')), equals(events.event, '$feature_flag_called'), in(replaceRegexpAll(nullIf(nullIf(JSONExtractRaw(events.properties, '$feature_flag_response'), ''), 'null'), '^"|"$', ''), ['control', 'test']), match(events.elements_chain, '(^|;)button(\\.|$|;|:)'), ifNull(equals(replaceRegexpAll(nullIf(nullIf(JSONExtractRaw(events.properties, '$feature_flag'), ''), 'null'), '^"|"$', ''), 'test-experiment'), 0))
        GROUP BY entity_id) AS exposures
     LEFT JOIN
       (SELECT toTimeZone(events.timestamp, 'UTC') AS timestamp,
               if(not(empty(events__override.distinct_id)), events__override.person_id, events.person_id) AS entity_id,
               exposure_data.variant AS variant,
               events.event AS event,
               1 AS value
        FROM events
        LEFT OUTER JOIN
          (SELECT argMax(person_distinct_id_overrides.person_id, person_distinct_id_overrides.version) AS person_id,
                  person_distinct_id_overrides.distinct_id AS distinct_id
           FROM person_distinct_id_overrides
           WHERE equals(person_distinct_id_overrides.team_id, 99999)
           GROUP BY person_distinct_id_overrides.distinct_id
           HAVING ifNull(equals(argMax(person_distinct_id_overrides.is_deleted, person_distinct_id_overrides.version), 0), 0) SETTINGS optimize_aggregation_in_order=1) AS events__override ON equals(events.distinct_id, events__override.distinct_id)
        INNER JOIN
          (SELECT if(not(empty(events__override.distinct_id)), events__override.person_id, events.person_id) AS entity_id,
                  if(ifNull(greater(count(DISTINCT replaceRegexpAll(nullIf(nullIf(JSONExtractRaw(events.properties, '$feature_flag_response'), ''), 'null'), '^"|"$', '')), 1), 0), '$multiple', any(replaceRegexpAll(nullIf(nullIf(JSONExtractRaw(events.properties, '$feature_flag_response'), ''), 'null'), '^"|"$', ''))) AS variant,
                  min(toTimeZone(events.timestamp, 'UTC')) AS first_exposure_time
           FROM events
           LEFT OUTER JOIN
             (SELECT argMax(person_distinct_id_overrides.person_id, person_distinct_id_overrides.version) AS person_id,
                     person_distinct_id_overrides.distinct_id AS distinct_id
              FROM person_distinct_id_overrides
              WHERE equals(person_distinct_id_overrides.team_id, 99999)
              GROUP BY person_distinct_id_overrides.distinct_id
              HAVING ifNull(equals(argMax(person_distinct_id_overrides.is_deleted, person_distinct_id_overrides.version), 0), 0) SETTINGS optimize_aggregation_in_order=1) AS events__override ON equals(events.distinct_id, events__override.distinct_id)
           WHERE and(equals(events.team_id, 99999), greaterOrEquals(toTimeZone(events.timestamp, 'UTC'), toDateTime64('explicit_redacted_timestamp', 6, 'UTC')), lessOrEquals(toTimeZone(events.timestamp, 'UTC'), toDateTime64('explicit_redacted_timestamp', 6, 'UTC')), equals(events.event, '$feature_flag_called'), in(replaceRegexpAll(nullIf(nullIf(JSONExtractRaw(events.properties, '$feature_flag_response'), ''), 'null'), '^"|"$', ''), ['control', 'test']), match(events.elements_chain, '(^|;)button(\\.|$|;|:)'), ifNull(equals(replaceRegexpAll(nullIf(nullIf(JSONExtractRaw(events.properties, '$feature_flag'), ''), 'null'), '^"|"$', ''), 'test-experiment'), 0))
           GROUP BY entity_id) AS exposure_data ON equals(if(not(empty(events__override.distinct_id)), events__override.person_id, events.person_id), exposure_data.entity_id)
        WHERE and(equals(events.team_id, 99999), greaterOrEquals(toTimeZone(events.timestamp, 'UTC'), toDateTime64('explicit_redacted_timestamp', 6, 'UTC')), greaterOrEquals(toTimeZone(events.timestamp, 'UTC'), exposure_data.first_exposure_time), lessOrEquals(toTimeZone(events.timestamp, 'UTC'), toDateTime64('explicit_redacted_timestamp', 6, 'UTC')), equals(events.event, '$pageview'), match(events.elements_chain, '(^|;)button(\\.|$|;|:)'))) AS metric_events ON equals(toString(exposures.entity_id), toString(metric_events.entity_id))
     GROUP BY exposures.variant,
              exposures.entity_id) AS metric_events
  GROUP BY metric_events.variant
  LIMIT 100 SETTINGS readonly=2,
                     max_execution_time=180,
                     allow_experimental_object_type=1,
                     format_csv_allow_double_quotes=0,
                     max_ast_elements=4000000,
                     max_expanded_ast_elements=4000000,
                     max_bytes_before_external_group_by=0,
                     transform_null_in=1,
                     optimize_min_equality_disjunction_chain_length=4294967295,
                     allow_experimental_join_condition=1
  '''
# ---
# name: TestExperimentQueryRunner.test_query_runner_with_internal_filters_6_element.1
  '''
  SELECT metric_events.variant AS variant,
         count(metric_events.entity_id) AS num_users,
         sum(metric_events.value) AS total_sum,
         sum(power(metric_events.value, 2)) AS total_sum_of_squares
  FROM
    (SELECT exposures.variant AS variant,
            exposures.entity_id AS entity_id,
            sum(coalesce(accurateCastOrNull(metric_events.value, 'Float64'), 0)) AS value
     FROM
       (SELECT if(not(empty(events__override.distinct_id)), events__override.person_id, events.person_id) AS entity_id,
               if(ifNull(greater(count(DISTINCT replaceRegexpAll(nullIf(nullIf(JSONExtractRaw(events.properties, '$feature_flag_response'), ''), 'null'), '^"|"$', '')), 1), 0), '$multiple', any(replaceRegexpAll(nullIf(nullIf(JSONExtractRaw(events.properties, '$feature_flag_response'), ''), 'null'), '^"|"$', ''))) AS variant,
               min(toTimeZone(events.timestamp, 'UTC')) AS first_exposure_time
        FROM events
        LEFT OUTER JOIN
          (SELECT argMax(person_distinct_id_overrides.person_id, person_distinct_id_overrides.version) AS person_id,
                  person_distinct_id_overrides.distinct_id AS distinct_id
           FROM person_distinct_id_overrides
           WHERE equals(person_distinct_id_overrides.team_id, 99999)
           GROUP BY person_distinct_id_overrides.distinct_id
           HAVING ifNull(equals(argMax(person_distinct_id_overrides.is_deleted, person_distinct_id_overrides.version), 0), 0) SETTINGS optimize_aggregation_in_order=1) AS events__override ON equals(events.distinct_id, events__override.distinct_id)
        WHERE and(equals(events.team_id, 99999), greaterOrEquals(toTimeZone(events.timestamp, 'UTC'), toDateTime64('explicit_redacted_timestamp', 6, 'UTC')), lessOrEquals(toTimeZone(events.timestamp, 'UTC'), toDateTime64('explicit_redacted_timestamp', 6, 'UTC')), equals(events.event, '$feature_flag_called'), in(replaceRegexpAll(nullIf(nullIf(JSONExtractRaw(events.properties, '$feature_flag_response'), ''), 'null'), '^"|"$', ''), ['control', 'test']), ifNull(equals(replaceRegexpAll(nullIf(nullIf(JSONExtractRaw(events.properties, '$feature_flag'), ''), 'null'), '^"|"$', ''), 'test-experiment'), 0))
        GROUP BY entity_id) AS exposures
     LEFT JOIN
       (SELECT toTimeZone(events.timestamp, 'UTC') AS timestamp,
               if(not(empty(events__override.distinct_id)), events__override.person_id, events.person_id) AS entity_id,
               exposure_data.variant AS variant,
               events.event AS event,
               1 AS value
        FROM events
        LEFT OUTER JOIN
          (SELECT argMax(person_distinct_id_overrides.person_id, person_distinct_id_overrides.version) AS person_id,
                  person_distinct_id_overrides.distinct_id AS distinct_id
           FROM person_distinct_id_overrides
           WHERE equals(person_distinct_id_overrides.team_id, 99999)
           GROUP BY person_distinct_id_overrides.distinct_id
           HAVING ifNull(equals(argMax(person_distinct_id_overrides.is_deleted, person_distinct_id_overrides.version), 0), 0) SETTINGS optimize_aggregation_in_order=1) AS events__override ON equals(events.distinct_id, events__override.distinct_id)
        INNER JOIN
          (SELECT if(not(empty(events__override.distinct_id)), events__override.person_id, events.person_id) AS entity_id,
                  if(ifNull(greater(count(DISTINCT replaceRegexpAll(nullIf(nullIf(JSONExtractRaw(events.properties, '$feature_flag_response'), ''), 'null'), '^"|"$', '')), 1), 0), '$multiple', any(replaceRegexpAll(nullIf(nullIf(JSONExtractRaw(events.properties, '$feature_flag_response'), ''), 'null'), '^"|"$', ''))) AS variant,
                  min(toTimeZone(events.timestamp, 'UTC')) AS first_exposure_time
           FROM events
           LEFT OUTER JOIN
             (SELECT argMax(person_distinct_id_overrides.person_id, person_distinct_id_overrides.version) AS person_id,
                     person_distinct_id_overrides.distinct_id AS distinct_id
              FROM person_distinct_id_overrides
              WHERE equals(person_distinct_id_overrides.team_id, 99999)
              GROUP BY person_distinct_id_overrides.distinct_id
              HAVING ifNull(equals(argMax(person_distinct_id_overrides.is_deleted, person_distinct_id_overrides.version), 0), 0) SETTINGS optimize_aggregation_in_order=1) AS events__override ON equals(events.distinct_id, events__override.distinct_id)
           WHERE and(equals(events.team_id, 99999), greaterOrEquals(toTimeZone(events.timestamp, 'UTC'), toDateTime64('explicit_redacted_timestamp', 6, 'UTC')), lessOrEquals(toTimeZone(events.timestamp, 'UTC'), toDateTime64('explicit_redacted_timestamp', 6, 'UTC')), equals(events.event, '$feature_flag_called'), in(replaceRegexpAll(nullIf(nullIf(JSONExtractRaw(events.properties, '$feature_flag_response'), ''), 'null'), '^"|"$', ''), ['control', 'test']), ifNull(equals(replaceRegexpAll(nullIf(nullIf(JSONExtractRaw(events.properties, '$feature_flag'), ''), 'null'), '^"|"$', ''), 'test-experiment'), 0))
           GROUP BY entity_id) AS exposure_data ON equals(if(not(empty(events__override.distinct_id)), events__override.person_id, events.person_id), exposure_data.entity_id)
        WHERE and(equals(events.team_id, 99999), greaterOrEquals(toTimeZone(events.timestamp, 'UTC'), toDateTime64('explicit_redacted_timestamp', 6, 'UTC')), greaterOrEquals(toTimeZone(events.timestamp, 'UTC'), exposure_data.first_exposure_time), lessOrEquals(toTimeZone(events.timestamp, 'UTC'), toDateTime64('explicit_redacted_timestamp', 6, 'UTC')), equals(events.event, '$pageview'))) AS metric_events ON equals(toString(exposures.entity_id), toString(metric_events.entity_id))
     GROUP BY exposures.variant,
              exposures.entity_id) AS metric_events
  GROUP BY metric_events.variant
  LIMIT 100 SETTINGS readonly=2,
                     max_execution_time=180,
                     allow_experimental_object_type=1,
                     format_csv_allow_double_quotes=0,
                     max_ast_elements=4000000,
                     max_expanded_ast_elements=4000000,
                     max_bytes_before_external_group_by=0,
                     transform_null_in=1,
                     optimize_min_equality_disjunction_chain_length=4294967295,
                     allow_experimental_join_condition=1
  '''
# ---
# name: TestExperimentQueryRunner.test_query_runner_with_time_window_0_experiment_duration
  '''
  SELECT metric_events.variant AS variant,
         count(metric_events.entity_id) AS num_users,
         sum(metric_events.value) AS total_sum,
         sum(power(metric_events.value, 2)) AS total_sum_of_squares
  FROM
    (SELECT exposures.variant AS variant,
            exposures.entity_id AS entity_id,
            sum(coalesce(accurateCastOrNull(metric_events.value, 'Float64'), 0)) AS value
     FROM
       (SELECT if(not(empty(events__override.distinct_id)), events__override.person_id, events.person_id) AS entity_id,
               if(ifNull(greater(count(DISTINCT replaceRegexpAll(nullIf(nullIf(JSONExtractRaw(events.properties, '$feature_flag_response'), ''), 'null'), '^"|"$', '')), 1), 0), '$multiple', any(replaceRegexpAll(nullIf(nullIf(JSONExtractRaw(events.properties, '$feature_flag_response'), ''), 'null'), '^"|"$', ''))) AS variant,
               min(toTimeZone(events.timestamp, 'UTC')) AS first_exposure_time
        FROM events
        LEFT OUTER JOIN
          (SELECT argMax(person_distinct_id_overrides.person_id, person_distinct_id_overrides.version) AS person_id,
                  person_distinct_id_overrides.distinct_id AS distinct_id
           FROM person_distinct_id_overrides
           WHERE equals(person_distinct_id_overrides.team_id, 99999)
           GROUP BY person_distinct_id_overrides.distinct_id
           HAVING ifNull(equals(argMax(person_distinct_id_overrides.is_deleted, person_distinct_id_overrides.version), 0), 0) SETTINGS optimize_aggregation_in_order=1) AS events__override ON equals(events.distinct_id, events__override.distinct_id)
        WHERE and(equals(events.team_id, 99999), greaterOrEquals(toTimeZone(events.timestamp, 'UTC'), toDateTime64('today', 6, 'UTC')), lessOrEquals(toTimeZone(events.timestamp, 'UTC'), toDateTime64('explicit_redacted_timestamp', 6, 'UTC')), equals(events.event, '$feature_flag_called'), in(replaceRegexpAll(nullIf(nullIf(JSONExtractRaw(events.properties, '$feature_flag_response'), ''), 'null'), '^"|"$', ''), ['control', 'test']), ifNull(equals(replaceRegexpAll(nullIf(nullIf(JSONExtractRaw(events.properties, '$feature_flag'), ''), 'null'), '^"|"$', ''), 'test-experiment'), 0))
        GROUP BY entity_id) AS exposures
     LEFT JOIN
       (SELECT toTimeZone(events.timestamp, 'UTC') AS timestamp,
               if(not(empty(events__override.distinct_id)), events__override.person_id, events.person_id) AS entity_id,
               exposure_data.variant AS variant,
               events.event AS event,
               1 AS value
        FROM events
        LEFT OUTER JOIN
          (SELECT argMax(person_distinct_id_overrides.person_id, person_distinct_id_overrides.version) AS person_id,
                  person_distinct_id_overrides.distinct_id AS distinct_id
           FROM person_distinct_id_overrides
           WHERE equals(person_distinct_id_overrides.team_id, 99999)
           GROUP BY person_distinct_id_overrides.distinct_id
           HAVING ifNull(equals(argMax(person_distinct_id_overrides.is_deleted, person_distinct_id_overrides.version), 0), 0) SETTINGS optimize_aggregation_in_order=1) AS events__override ON equals(events.distinct_id, events__override.distinct_id)
        INNER JOIN
          (SELECT if(not(empty(events__override.distinct_id)), events__override.person_id, events.person_id) AS entity_id,
                  if(ifNull(greater(count(DISTINCT replaceRegexpAll(nullIf(nullIf(JSONExtractRaw(events.properties, '$feature_flag_response'), ''), 'null'), '^"|"$', '')), 1), 0), '$multiple', any(replaceRegexpAll(nullIf(nullIf(JSONExtractRaw(events.properties, '$feature_flag_response'), ''), 'null'), '^"|"$', ''))) AS variant,
                  min(toTimeZone(events.timestamp, 'UTC')) AS first_exposure_time
           FROM events
           LEFT OUTER JOIN
             (SELECT argMax(person_distinct_id_overrides.person_id, person_distinct_id_overrides.version) AS person_id,
                     person_distinct_id_overrides.distinct_id AS distinct_id
              FROM person_distinct_id_overrides
              WHERE equals(person_distinct_id_overrides.team_id, 99999)
              GROUP BY person_distinct_id_overrides.distinct_id
              HAVING ifNull(equals(argMax(person_distinct_id_overrides.is_deleted, person_distinct_id_overrides.version), 0), 0) SETTINGS optimize_aggregation_in_order=1) AS events__override ON equals(events.distinct_id, events__override.distinct_id)
           WHERE and(equals(events.team_id, 99999), greaterOrEquals(toTimeZone(events.timestamp, 'UTC'), toDateTime64('today', 6, 'UTC')), lessOrEquals(toTimeZone(events.timestamp, 'UTC'), toDateTime64('explicit_redacted_timestamp', 6, 'UTC')), equals(events.event, '$feature_flag_called'), in(replaceRegexpAll(nullIf(nullIf(JSONExtractRaw(events.properties, '$feature_flag_response'), ''), 'null'), '^"|"$', ''), ['control', 'test']), ifNull(equals(replaceRegexpAll(nullIf(nullIf(JSONExtractRaw(events.properties, '$feature_flag'), ''), 'null'), '^"|"$', ''), 'test-experiment'), 0))
           GROUP BY entity_id) AS exposure_data ON equals(if(not(empty(events__override.distinct_id)), events__override.person_id, events.person_id), exposure_data.entity_id)
        WHERE and(equals(events.team_id, 99999), greaterOrEquals(toTimeZone(events.timestamp, 'UTC'), toDateTime64('today', 6, 'UTC')), greaterOrEquals(toTimeZone(events.timestamp, 'UTC'), exposure_data.first_exposure_time), lessOrEquals(toTimeZone(events.timestamp, 'UTC'), toDateTime64('explicit_redacted_timestamp', 6, 'UTC')), equals(events.event, 'purchase'))) AS metric_events ON equals(toString(exposures.entity_id), toString(metric_events.entity_id))
     GROUP BY exposures.variant,
              exposures.entity_id) AS metric_events
  GROUP BY metric_events.variant
  LIMIT 100 SETTINGS readonly=2,
                     max_execution_time=180,
                     allow_experimental_object_type=1,
                     format_csv_allow_double_quotes=0,
                     max_ast_elements=4000000,
                     max_expanded_ast_elements=4000000,
                     max_bytes_before_external_group_by=0,
                     transform_null_in=1,
                     optimize_min_equality_disjunction_chain_length=4294967295,
                     allow_experimental_join_condition=1
  '''
# ---
# name: TestExperimentQueryRunner.test_query_runner_with_time_window_1_24_hour_window
  '''
  SELECT metric_events.variant AS variant,
         count(metric_events.entity_id) AS num_users,
         sum(metric_events.value) AS total_sum,
         sum(power(metric_events.value, 2)) AS total_sum_of_squares
  FROM
    (SELECT exposures.variant AS variant,
            exposures.entity_id AS entity_id,
            sum(coalesce(accurateCastOrNull(metric_events.value, 'Float64'), 0)) AS value
     FROM
       (SELECT if(not(empty(events__override.distinct_id)), events__override.person_id, events.person_id) AS entity_id,
               if(ifNull(greater(count(DISTINCT replaceRegexpAll(nullIf(nullIf(JSONExtractRaw(events.properties, '$feature_flag_response'), ''), 'null'), '^"|"$', '')), 1), 0), '$multiple', any(replaceRegexpAll(nullIf(nullIf(JSONExtractRaw(events.properties, '$feature_flag_response'), ''), 'null'), '^"|"$', ''))) AS variant,
               min(toTimeZone(events.timestamp, 'UTC')) AS first_exposure_time
        FROM events
        LEFT OUTER JOIN
          (SELECT argMax(person_distinct_id_overrides.person_id, person_distinct_id_overrides.version) AS person_id,
                  person_distinct_id_overrides.distinct_id AS distinct_id
           FROM person_distinct_id_overrides
           WHERE equals(person_distinct_id_overrides.team_id, 99999)
           GROUP BY person_distinct_id_overrides.distinct_id
           HAVING ifNull(equals(argMax(person_distinct_id_overrides.is_deleted, person_distinct_id_overrides.version), 0), 0) SETTINGS optimize_aggregation_in_order=1) AS events__override ON equals(events.distinct_id, events__override.distinct_id)
        WHERE and(equals(events.team_id, 99999), greaterOrEquals(toTimeZone(events.timestamp, 'UTC'), toDateTime64('today', 6, 'UTC')), lessOrEquals(toTimeZone(events.timestamp, 'UTC'), toDateTime64('explicit_redacted_timestamp', 6, 'UTC')), equals(events.event, '$feature_flag_called'), in(replaceRegexpAll(nullIf(nullIf(JSONExtractRaw(events.properties, '$feature_flag_response'), ''), 'null'), '^"|"$', ''), ['control', 'test']), ifNull(equals(replaceRegexpAll(nullIf(nullIf(JSONExtractRaw(events.properties, '$feature_flag'), ''), 'null'), '^"|"$', ''), 'test-experiment'), 0))
        GROUP BY entity_id) AS exposures
     LEFT JOIN
       (SELECT toTimeZone(events.timestamp, 'UTC') AS timestamp,
               if(not(empty(events__override.distinct_id)), events__override.person_id, events.person_id) AS entity_id,
               exposure_data.variant AS variant,
               events.event AS event,
               1 AS value
        FROM events
        LEFT OUTER JOIN
          (SELECT argMax(person_distinct_id_overrides.person_id, person_distinct_id_overrides.version) AS person_id,
                  person_distinct_id_overrides.distinct_id AS distinct_id
           FROM person_distinct_id_overrides
           WHERE equals(person_distinct_id_overrides.team_id, 99999)
           GROUP BY person_distinct_id_overrides.distinct_id
           HAVING ifNull(equals(argMax(person_distinct_id_overrides.is_deleted, person_distinct_id_overrides.version), 0), 0) SETTINGS optimize_aggregation_in_order=1) AS events__override ON equals(events.distinct_id, events__override.distinct_id)
        INNER JOIN
          (SELECT if(not(empty(events__override.distinct_id)), events__override.person_id, events.person_id) AS entity_id,
                  if(ifNull(greater(count(DISTINCT replaceRegexpAll(nullIf(nullIf(JSONExtractRaw(events.properties, '$feature_flag_response'), ''), 'null'), '^"|"$', '')), 1), 0), '$multiple', any(replaceRegexpAll(nullIf(nullIf(JSONExtractRaw(events.properties, '$feature_flag_response'), ''), 'null'), '^"|"$', ''))) AS variant,
                  min(toTimeZone(events.timestamp, 'UTC')) AS first_exposure_time
           FROM events
           LEFT OUTER JOIN
             (SELECT argMax(person_distinct_id_overrides.person_id, person_distinct_id_overrides.version) AS person_id,
                     person_distinct_id_overrides.distinct_id AS distinct_id
              FROM person_distinct_id_overrides
              WHERE equals(person_distinct_id_overrides.team_id, 99999)
              GROUP BY person_distinct_id_overrides.distinct_id
              HAVING ifNull(equals(argMax(person_distinct_id_overrides.is_deleted, person_distinct_id_overrides.version), 0), 0) SETTINGS optimize_aggregation_in_order=1) AS events__override ON equals(events.distinct_id, events__override.distinct_id)
           WHERE and(equals(events.team_id, 99999), greaterOrEquals(toTimeZone(events.timestamp, 'UTC'), toDateTime64('today', 6, 'UTC')), lessOrEquals(toTimeZone(events.timestamp, 'UTC'), toDateTime64('explicit_redacted_timestamp', 6, 'UTC')), equals(events.event, '$feature_flag_called'), in(replaceRegexpAll(nullIf(nullIf(JSONExtractRaw(events.properties, '$feature_flag_response'), ''), 'null'), '^"|"$', ''), ['control', 'test']), ifNull(equals(replaceRegexpAll(nullIf(nullIf(JSONExtractRaw(events.properties, '$feature_flag'), ''), 'null'), '^"|"$', ''), 'test-experiment'), 0))
           GROUP BY entity_id) AS exposure_data ON equals(if(not(empty(events__override.distinct_id)), events__override.person_id, events.person_id), exposure_data.entity_id)
        WHERE and(equals(events.team_id, 99999), greaterOrEquals(toTimeZone(events.timestamp, 'UTC'), toDateTime64('today', 6, 'UTC')), greaterOrEquals(toTimeZone(events.timestamp, 'UTC'), exposure_data.first_exposure_time), less(toTimeZone(events.timestamp, 'UTC'), plus(exposure_data.first_exposure_time, toIntervalSecond(86400))), equals(events.event, 'purchase'))) AS metric_events ON equals(toString(exposures.entity_id), toString(metric_events.entity_id))
     GROUP BY exposures.variant,
              exposures.entity_id) AS metric_events
  GROUP BY metric_events.variant
  LIMIT 100 SETTINGS readonly=2,
                     max_execution_time=180,
                     allow_experimental_object_type=1,
                     format_csv_allow_double_quotes=0,
                     max_ast_elements=4000000,
                     max_expanded_ast_elements=4000000,
                     max_bytes_before_external_group_by=0,
                     transform_null_in=1,
                     optimize_min_equality_disjunction_chain_length=4294967295,
                     allow_experimental_join_condition=1
  '''
# ---
# name: TestExperimentQueryRunner.test_query_runner_with_time_window_2_48_hour_window
  '''
  SELECT metric_events.variant AS variant,
         count(metric_events.entity_id) AS num_users,
         sum(metric_events.value) AS total_sum,
         sum(power(metric_events.value, 2)) AS total_sum_of_squares
  FROM
    (SELECT exposures.variant AS variant,
            exposures.entity_id AS entity_id,
            sum(coalesce(accurateCastOrNull(metric_events.value, 'Float64'), 0)) AS value
     FROM
       (SELECT if(not(empty(events__override.distinct_id)), events__override.person_id, events.person_id) AS entity_id,
               if(ifNull(greater(count(DISTINCT replaceRegexpAll(nullIf(nullIf(JSONExtractRaw(events.properties, '$feature_flag_response'), ''), 'null'), '^"|"$', '')), 1), 0), '$multiple', any(replaceRegexpAll(nullIf(nullIf(JSONExtractRaw(events.properties, '$feature_flag_response'), ''), 'null'), '^"|"$', ''))) AS variant,
               min(toTimeZone(events.timestamp, 'UTC')) AS first_exposure_time
        FROM events
        LEFT OUTER JOIN
          (SELECT argMax(person_distinct_id_overrides.person_id, person_distinct_id_overrides.version) AS person_id,
                  person_distinct_id_overrides.distinct_id AS distinct_id
           FROM person_distinct_id_overrides
           WHERE equals(person_distinct_id_overrides.team_id, 99999)
           GROUP BY person_distinct_id_overrides.distinct_id
           HAVING ifNull(equals(argMax(person_distinct_id_overrides.is_deleted, person_distinct_id_overrides.version), 0), 0) SETTINGS optimize_aggregation_in_order=1) AS events__override ON equals(events.distinct_id, events__override.distinct_id)
        WHERE and(equals(events.team_id, 99999), greaterOrEquals(toTimeZone(events.timestamp, 'UTC'), toDateTime64('today', 6, 'UTC')), lessOrEquals(toTimeZone(events.timestamp, 'UTC'), toDateTime64('explicit_redacted_timestamp', 6, 'UTC')), equals(events.event, '$feature_flag_called'), in(replaceRegexpAll(nullIf(nullIf(JSONExtractRaw(events.properties, '$feature_flag_response'), ''), 'null'), '^"|"$', ''), ['control', 'test']), ifNull(equals(replaceRegexpAll(nullIf(nullIf(JSONExtractRaw(events.properties, '$feature_flag'), ''), 'null'), '^"|"$', ''), 'test-experiment'), 0))
        GROUP BY entity_id) AS exposures
     LEFT JOIN
       (SELECT toTimeZone(events.timestamp, 'UTC') AS timestamp,
               if(not(empty(events__override.distinct_id)), events__override.person_id, events.person_id) AS entity_id,
               exposure_data.variant AS variant,
               events.event AS event,
               1 AS value
        FROM events
        LEFT OUTER JOIN
          (SELECT argMax(person_distinct_id_overrides.person_id, person_distinct_id_overrides.version) AS person_id,
                  person_distinct_id_overrides.distinct_id AS distinct_id
           FROM person_distinct_id_overrides
           WHERE equals(person_distinct_id_overrides.team_id, 99999)
           GROUP BY person_distinct_id_overrides.distinct_id
           HAVING ifNull(equals(argMax(person_distinct_id_overrides.is_deleted, person_distinct_id_overrides.version), 0), 0) SETTINGS optimize_aggregation_in_order=1) AS events__override ON equals(events.distinct_id, events__override.distinct_id)
        INNER JOIN
          (SELECT if(not(empty(events__override.distinct_id)), events__override.person_id, events.person_id) AS entity_id,
                  if(ifNull(greater(count(DISTINCT replaceRegexpAll(nullIf(nullIf(JSONExtractRaw(events.properties, '$feature_flag_response'), ''), 'null'), '^"|"$', '')), 1), 0), '$multiple', any(replaceRegexpAll(nullIf(nullIf(JSONExtractRaw(events.properties, '$feature_flag_response'), ''), 'null'), '^"|"$', ''))) AS variant,
                  min(toTimeZone(events.timestamp, 'UTC')) AS first_exposure_time
           FROM events
           LEFT OUTER JOIN
             (SELECT argMax(person_distinct_id_overrides.person_id, person_distinct_id_overrides.version) AS person_id,
                     person_distinct_id_overrides.distinct_id AS distinct_id
              FROM person_distinct_id_overrides
              WHERE equals(person_distinct_id_overrides.team_id, 99999)
              GROUP BY person_distinct_id_overrides.distinct_id
              HAVING ifNull(equals(argMax(person_distinct_id_overrides.is_deleted, person_distinct_id_overrides.version), 0), 0) SETTINGS optimize_aggregation_in_order=1) AS events__override ON equals(events.distinct_id, events__override.distinct_id)
           WHERE and(equals(events.team_id, 99999), greaterOrEquals(toTimeZone(events.timestamp, 'UTC'), toDateTime64('today', 6, 'UTC')), lessOrEquals(toTimeZone(events.timestamp, 'UTC'), toDateTime64('explicit_redacted_timestamp', 6, 'UTC')), equals(events.event, '$feature_flag_called'), in(replaceRegexpAll(nullIf(nullIf(JSONExtractRaw(events.properties, '$feature_flag_response'), ''), 'null'), '^"|"$', ''), ['control', 'test']), ifNull(equals(replaceRegexpAll(nullIf(nullIf(JSONExtractRaw(events.properties, '$feature_flag'), ''), 'null'), '^"|"$', ''), 'test-experiment'), 0))
           GROUP BY entity_id) AS exposure_data ON equals(if(not(empty(events__override.distinct_id)), events__override.person_id, events.person_id), exposure_data.entity_id)
        WHERE and(equals(events.team_id, 99999), greaterOrEquals(toTimeZone(events.timestamp, 'UTC'), toDateTime64('today', 6, 'UTC')), greaterOrEquals(toTimeZone(events.timestamp, 'UTC'), exposure_data.first_exposure_time), less(toTimeZone(events.timestamp, 'UTC'), plus(exposure_data.first_exposure_time, toIntervalSecond(172800))), equals(events.event, 'purchase'))) AS metric_events ON equals(toString(exposures.entity_id), toString(metric_events.entity_id))
     GROUP BY exposures.variant,
              exposures.entity_id) AS metric_events
  GROUP BY metric_events.variant
  LIMIT 100 SETTINGS readonly=2,
                     max_execution_time=180,
                     allow_experimental_object_type=1,
                     format_csv_allow_double_quotes=0,
                     max_ast_elements=4000000,
                     max_expanded_ast_elements=4000000,
                     max_bytes_before_external_group_by=0,
                     transform_null_in=1,
                     optimize_min_equality_disjunction_chain_length=4294967295,
                     allow_experimental_join_condition=1
  '''
# ---
# name: TestExperimentQueryRunner.test_query_runner_with_time_window_3_72_hour_window
  '''
  SELECT metric_events.variant AS variant,
         count(metric_events.entity_id) AS num_users,
         sum(metric_events.value) AS total_sum,
         sum(power(metric_events.value, 2)) AS total_sum_of_squares
  FROM
    (SELECT exposures.variant AS variant,
            exposures.entity_id AS entity_id,
            sum(coalesce(accurateCastOrNull(metric_events.value, 'Float64'), 0)) AS value
     FROM
       (SELECT if(not(empty(events__override.distinct_id)), events__override.person_id, events.person_id) AS entity_id,
               if(ifNull(greater(count(DISTINCT replaceRegexpAll(nullIf(nullIf(JSONExtractRaw(events.properties, '$feature_flag_response'), ''), 'null'), '^"|"$', '')), 1), 0), '$multiple', any(replaceRegexpAll(nullIf(nullIf(JSONExtractRaw(events.properties, '$feature_flag_response'), ''), 'null'), '^"|"$', ''))) AS variant,
               min(toTimeZone(events.timestamp, 'UTC')) AS first_exposure_time
        FROM events
        LEFT OUTER JOIN
          (SELECT argMax(person_distinct_id_overrides.person_id, person_distinct_id_overrides.version) AS person_id,
                  person_distinct_id_overrides.distinct_id AS distinct_id
           FROM person_distinct_id_overrides
           WHERE equals(person_distinct_id_overrides.team_id, 99999)
           GROUP BY person_distinct_id_overrides.distinct_id
           HAVING ifNull(equals(argMax(person_distinct_id_overrides.is_deleted, person_distinct_id_overrides.version), 0), 0) SETTINGS optimize_aggregation_in_order=1) AS events__override ON equals(events.distinct_id, events__override.distinct_id)
        WHERE and(equals(events.team_id, 99999), greaterOrEquals(toTimeZone(events.timestamp, 'UTC'), toDateTime64('today', 6, 'UTC')), lessOrEquals(toTimeZone(events.timestamp, 'UTC'), toDateTime64('explicit_redacted_timestamp', 6, 'UTC')), equals(events.event, '$feature_flag_called'), in(replaceRegexpAll(nullIf(nullIf(JSONExtractRaw(events.properties, '$feature_flag_response'), ''), 'null'), '^"|"$', ''), ['control', 'test']), ifNull(equals(replaceRegexpAll(nullIf(nullIf(JSONExtractRaw(events.properties, '$feature_flag'), ''), 'null'), '^"|"$', ''), 'test-experiment'), 0))
        GROUP BY entity_id) AS exposures
     LEFT JOIN
       (SELECT toTimeZone(events.timestamp, 'UTC') AS timestamp,
               if(not(empty(events__override.distinct_id)), events__override.person_id, events.person_id) AS entity_id,
               exposure_data.variant AS variant,
               events.event AS event,
               1 AS value
        FROM events
        LEFT OUTER JOIN
          (SELECT argMax(person_distinct_id_overrides.person_id, person_distinct_id_overrides.version) AS person_id,
                  person_distinct_id_overrides.distinct_id AS distinct_id
           FROM person_distinct_id_overrides
           WHERE equals(person_distinct_id_overrides.team_id, 99999)
           GROUP BY person_distinct_id_overrides.distinct_id
           HAVING ifNull(equals(argMax(person_distinct_id_overrides.is_deleted, person_distinct_id_overrides.version), 0), 0) SETTINGS optimize_aggregation_in_order=1) AS events__override ON equals(events.distinct_id, events__override.distinct_id)
        INNER JOIN
          (SELECT if(not(empty(events__override.distinct_id)), events__override.person_id, events.person_id) AS entity_id,
                  if(ifNull(greater(count(DISTINCT replaceRegexpAll(nullIf(nullIf(JSONExtractRaw(events.properties, '$feature_flag_response'), ''), 'null'), '^"|"$', '')), 1), 0), '$multiple', any(replaceRegexpAll(nullIf(nullIf(JSONExtractRaw(events.properties, '$feature_flag_response'), ''), 'null'), '^"|"$', ''))) AS variant,
                  min(toTimeZone(events.timestamp, 'UTC')) AS first_exposure_time
           FROM events
           LEFT OUTER JOIN
             (SELECT argMax(person_distinct_id_overrides.person_id, person_distinct_id_overrides.version) AS person_id,
                     person_distinct_id_overrides.distinct_id AS distinct_id
              FROM person_distinct_id_overrides
              WHERE equals(person_distinct_id_overrides.team_id, 99999)
              GROUP BY person_distinct_id_overrides.distinct_id
              HAVING ifNull(equals(argMax(person_distinct_id_overrides.is_deleted, person_distinct_id_overrides.version), 0), 0) SETTINGS optimize_aggregation_in_order=1) AS events__override ON equals(events.distinct_id, events__override.distinct_id)
           WHERE and(equals(events.team_id, 99999), greaterOrEquals(toTimeZone(events.timestamp, 'UTC'), toDateTime64('today', 6, 'UTC')), lessOrEquals(toTimeZone(events.timestamp, 'UTC'), toDateTime64('explicit_redacted_timestamp', 6, 'UTC')), equals(events.event, '$feature_flag_called'), in(replaceRegexpAll(nullIf(nullIf(JSONExtractRaw(events.properties, '$feature_flag_response'), ''), 'null'), '^"|"$', ''), ['control', 'test']), ifNull(equals(replaceRegexpAll(nullIf(nullIf(JSONExtractRaw(events.properties, '$feature_flag'), ''), 'null'), '^"|"$', ''), 'test-experiment'), 0))
           GROUP BY entity_id) AS exposure_data ON equals(if(not(empty(events__override.distinct_id)), events__override.person_id, events.person_id), exposure_data.entity_id)
        WHERE and(equals(events.team_id, 99999), greaterOrEquals(toTimeZone(events.timestamp, 'UTC'), toDateTime64('today', 6, 'UTC')), greaterOrEquals(toTimeZone(events.timestamp, 'UTC'), exposure_data.first_exposure_time), less(toTimeZone(events.timestamp, 'UTC'), plus(exposure_data.first_exposure_time, toIntervalSecond(259200))), equals(events.event, 'purchase'))) AS metric_events ON equals(toString(exposures.entity_id), toString(metric_events.entity_id))
     GROUP BY exposures.variant,
              exposures.entity_id) AS metric_events
  GROUP BY metric_events.variant
  LIMIT 100 SETTINGS readonly=2,
                     max_execution_time=180,
                     allow_experimental_object_type=1,
                     format_csv_allow_double_quotes=0,
                     max_ast_elements=4000000,
                     max_expanded_ast_elements=4000000,
                     max_bytes_before_external_group_by=0,
                     transform_null_in=1,
                     optimize_min_equality_disjunction_chain_length=4294967295,
                     allow_experimental_join_condition=1
  '''
# ---
# name: TestExperimentQueryRunner.test_query_runner_without_feature_flag_property
  '''
  SELECT metric_events.variant AS variant,
         count(metric_events.entity_id) AS num_users,
         sum(metric_events.value) AS total_sum,
         sum(power(metric_events.value, 2)) AS total_sum_of_squares
  FROM
    (SELECT exposures.variant AS variant,
            exposures.entity_id AS entity_id,
            sum(coalesce(accurateCastOrNull(metric_events.value, 'Float64'), 0)) AS value
     FROM
       (SELECT if(not(empty(events__override.distinct_id)), events__override.person_id, events.person_id) AS entity_id,
               if(ifNull(greater(count(DISTINCT replaceRegexpAll(nullIf(nullIf(JSONExtractRaw(events.properties, '$feature_flag_response'), ''), 'null'), '^"|"$', '')), 1), 0), '$multiple', any(replaceRegexpAll(nullIf(nullIf(JSONExtractRaw(events.properties, '$feature_flag_response'), ''), 'null'), '^"|"$', ''))) AS variant,
               min(toTimeZone(events.timestamp, 'UTC')) AS first_exposure_time
        FROM events
        LEFT OUTER JOIN
          (SELECT argMax(person_distinct_id_overrides.person_id, person_distinct_id_overrides.version) AS person_id,
                  person_distinct_id_overrides.distinct_id AS distinct_id
           FROM person_distinct_id_overrides
           WHERE equals(person_distinct_id_overrides.team_id, 99999)
           GROUP BY person_distinct_id_overrides.distinct_id
           HAVING ifNull(equals(argMax(person_distinct_id_overrides.is_deleted, person_distinct_id_overrides.version), 0), 0) SETTINGS optimize_aggregation_in_order=1) AS events__override ON equals(events.distinct_id, events__override.distinct_id)
        WHERE and(equals(events.team_id, 99999), greaterOrEquals(toTimeZone(events.timestamp, 'UTC'), toDateTime64('today', 6, 'UTC')), lessOrEquals(toTimeZone(events.timestamp, 'UTC'), toDateTime64('explicit_redacted_timestamp', 6, 'UTC')), equals(events.event, '$feature_flag_called'), in(replaceRegexpAll(nullIf(nullIf(JSONExtractRaw(events.properties, '$feature_flag_response'), ''), 'null'), '^"|"$', ''), ['control', 'test']), ifNull(equals(replaceRegexpAll(nullIf(nullIf(JSONExtractRaw(events.properties, '$feature_flag'), ''), 'null'), '^"|"$', ''), 'test-experiment'), 0))
        GROUP BY entity_id) AS exposures
     LEFT JOIN
       (SELECT toTimeZone(events.timestamp, 'UTC') AS timestamp,
               if(not(empty(events__override.distinct_id)), events__override.person_id, events.person_id) AS entity_id,
               exposure_data.variant AS variant,
               events.event AS event,
               1 AS value
        FROM events
        LEFT OUTER JOIN
          (SELECT argMax(person_distinct_id_overrides.person_id, person_distinct_id_overrides.version) AS person_id,
                  person_distinct_id_overrides.distinct_id AS distinct_id
           FROM person_distinct_id_overrides
           WHERE equals(person_distinct_id_overrides.team_id, 99999)
           GROUP BY person_distinct_id_overrides.distinct_id
           HAVING ifNull(equals(argMax(person_distinct_id_overrides.is_deleted, person_distinct_id_overrides.version), 0), 0) SETTINGS optimize_aggregation_in_order=1) AS events__override ON equals(events.distinct_id, events__override.distinct_id)
        INNER JOIN
          (SELECT if(not(empty(events__override.distinct_id)), events__override.person_id, events.person_id) AS entity_id,
                  if(ifNull(greater(count(DISTINCT replaceRegexpAll(nullIf(nullIf(JSONExtractRaw(events.properties, '$feature_flag_response'), ''), 'null'), '^"|"$', '')), 1), 0), '$multiple', any(replaceRegexpAll(nullIf(nullIf(JSONExtractRaw(events.properties, '$feature_flag_response'), ''), 'null'), '^"|"$', ''))) AS variant,
                  min(toTimeZone(events.timestamp, 'UTC')) AS first_exposure_time
           FROM events
           LEFT OUTER JOIN
             (SELECT argMax(person_distinct_id_overrides.person_id, person_distinct_id_overrides.version) AS person_id,
                     person_distinct_id_overrides.distinct_id AS distinct_id
              FROM person_distinct_id_overrides
              WHERE equals(person_distinct_id_overrides.team_id, 99999)
              GROUP BY person_distinct_id_overrides.distinct_id
              HAVING ifNull(equals(argMax(person_distinct_id_overrides.is_deleted, person_distinct_id_overrides.version), 0), 0) SETTINGS optimize_aggregation_in_order=1) AS events__override ON equals(events.distinct_id, events__override.distinct_id)
           WHERE and(equals(events.team_id, 99999), greaterOrEquals(toTimeZone(events.timestamp, 'UTC'), toDateTime64('today', 6, 'UTC')), lessOrEquals(toTimeZone(events.timestamp, 'UTC'), toDateTime64('explicit_redacted_timestamp', 6, 'UTC')), equals(events.event, '$feature_flag_called'), in(replaceRegexpAll(nullIf(nullIf(JSONExtractRaw(events.properties, '$feature_flag_response'), ''), 'null'), '^"|"$', ''), ['control', 'test']), ifNull(equals(replaceRegexpAll(nullIf(nullIf(JSONExtractRaw(events.properties, '$feature_flag'), ''), 'null'), '^"|"$', ''), 'test-experiment'), 0))
           GROUP BY entity_id) AS exposure_data ON equals(if(not(empty(events__override.distinct_id)), events__override.person_id, events.person_id), exposure_data.entity_id)
        WHERE and(equals(events.team_id, 99999), greaterOrEquals(toTimeZone(events.timestamp, 'UTC'), toDateTime64('today', 6, 'UTC')), greaterOrEquals(toTimeZone(events.timestamp, 'UTC'), exposure_data.first_exposure_time), lessOrEquals(toTimeZone(events.timestamp, 'UTC'), toDateTime64('explicit_redacted_timestamp', 6, 'UTC')), equals(events.event, 'purchase'))) AS metric_events ON equals(toString(exposures.entity_id), toString(metric_events.entity_id))
     GROUP BY exposures.variant,
              exposures.entity_id) AS metric_events
  GROUP BY metric_events.variant
  LIMIT 100 SETTINGS readonly=2,
                     max_execution_time=180,
                     allow_experimental_object_type=1,
                     format_csv_allow_double_quotes=0,
                     max_ast_elements=4000000,
                     max_expanded_ast_elements=4000000,
                     max_bytes_before_external_group_by=0,
                     transform_null_in=1,
                     optimize_min_equality_disjunction_chain_length=4294967295,
                     allow_experimental_join_condition=1
  '''
# ---<|MERGE_RESOLUTION|>--- conflicted
+++ resolved
@@ -1591,8 +1591,6 @@
 # name: TestExperimentQueryRunner.test_query_runner_with_data_warehouse_internal_filters_4_cohort_dynamic
   '''
   /* cohort_calculation: */
-<<<<<<< HEAD
-=======
   SELECT count(DISTINCT person_id)
   FROM cohortpeople
   WHERE team_id = 99999
@@ -1603,7 +1601,6 @@
 # name: TestExperimentQueryRunner.test_query_runner_with_data_warehouse_internal_filters_4_cohort_dynamic.1
   '''
   /* cohort_calculation: */
->>>>>>> e120bb86
   SELECT metric_events.variant AS variant,
          count(metric_events.entity_id) AS num_users,
          sum(metric_events.value) AS total_sum,
@@ -2773,8 +2770,6 @@
 # name: TestExperimentQueryRunner.test_query_runner_with_internal_filters_4_cohort_dynamic
   '''
   /* cohort_calculation: */
-<<<<<<< HEAD
-=======
   SELECT count(DISTINCT person_id)
   FROM cohortpeople
   WHERE team_id = 99999
@@ -2785,7 +2780,6 @@
 # name: TestExperimentQueryRunner.test_query_runner_with_internal_filters_4_cohort_dynamic.1
   '''
   /* cohort_calculation: */
->>>>>>> e120bb86
   SELECT metric_events.variant AS variant,
          count(metric_events.entity_id) AS num_users,
          sum(metric_events.value) AS total_sum,
