--- conflicted
+++ resolved
@@ -64,6 +64,7 @@
     (SELECT if(not(empty(events__override.distinct_id)), events__override.person_id, events.person_id) AS entity_id,
             if(ifNull(greater(uniqExact(replaceRegexpAll(nullIf(nullIf(JSONExtractRaw(events.properties, '$feature_flag_response'), ''), 'null'), '^"|"$', '')), 1), 0), '$multiple', any(replaceRegexpAll(nullIf(nullIf(JSONExtractRaw(events.properties, '$feature_flag_response'), ''), 'null'), '^"|"$', ''))) AS variant,
             min(toTimeZone(events.timestamp, 'UTC')) AS first_exposure_time,
+            max(toTimeZone(events.timestamp, 'UTC')) AS last_exposure_time,
             argMin(events.uuid, toTimeZone(events.timestamp, 'UTC')) AS exposure_event_uuid,
             argMin(events.`$session_id`, toTimeZone(events.timestamp, 'UTC')) AS exposure_session_id
      FROM events
@@ -89,527 +90,6 @@
         GROUP BY person_distinct_id_overrides.distinct_id
         HAVING ifNull(equals(argMax(person_distinct_id_overrides.is_deleted, person_distinct_id_overrides.version), 0), 0) SETTINGS optimize_aggregation_in_order=1) AS events__override ON equals(events.distinct_id, events__override.distinct_id)
      WHERE and(equals(events.team_id, 99999), greaterOrEquals(toTimeZone(events.timestamp, 'UTC'), assumeNotNull(toDateTime('2020-01-01 12:00:00', 'UTC'))), less(toTimeZone(events.timestamp, 'UTC'), plus(assumeNotNull(toDateTime('2020-01-15 12:00:00', 'UTC')), toIntervalSecond(0))), equals(events.event, '$pageview'))),
-       entity_metrics AS
-    (SELECT exposures.entity_id AS entity_id,
-            exposures.variant AS variant,
-            sum(coalesce(accurateCastOrNull(metric_events.value, 'Float64'), 0)) AS value
-<<<<<<< HEAD
-     FROM exposures
-     LEFT JOIN metric_events ON and(equals(exposures.entity_id, metric_events.entity_id), greaterOrEquals(toTimeZone(metric_events.timestamp, 'UTC'), exposures.first_exposure_time))
-=======
-     FROM
-       (SELECT if(not(empty(events__override.distinct_id)), events__override.person_id, events.person_id) AS entity_id,
-               if(ifNull(greater(uniqExact(replaceRegexpAll(nullIf(nullIf(JSONExtractRaw(events.properties, '$feature_flag_response'), ''), 'null'), '^"|"$', '')), 1), 0), '$multiple', any(replaceRegexpAll(nullIf(nullIf(JSONExtractRaw(events.properties, '$feature_flag_response'), ''), 'null'), '^"|"$', ''))) AS variant,
-               min(toTimeZone(events.timestamp, 'UTC')) AS first_exposure_time,
-               max(toTimeZone(events.timestamp, 'UTC')) AS last_exposure_time,
-               argMin(events.uuid, toTimeZone(events.timestamp, 'UTC')) AS exposure_event_uuid,
-               argMin(events.`$session_id`, toTimeZone(events.timestamp, 'UTC')) AS exposure_session_id
-        FROM events
-        LEFT OUTER JOIN
-          (SELECT argMax(person_distinct_id_overrides.person_id, person_distinct_id_overrides.version) AS person_id,
-                  person_distinct_id_overrides.distinct_id AS distinct_id
-           FROM person_distinct_id_overrides
-           WHERE equals(person_distinct_id_overrides.team_id, 99999)
-           GROUP BY person_distinct_id_overrides.distinct_id
-           HAVING ifNull(equals(argMax(person_distinct_id_overrides.is_deleted, person_distinct_id_overrides.version), 0), 0) SETTINGS optimize_aggregation_in_order=1) AS events__override ON equals(events.distinct_id, events__override.distinct_id)
-        WHERE and(equals(events.team_id, 99999), greaterOrEquals(toTimeZone(events.timestamp, 'UTC'), assumeNotNull(toDateTime('2020-01-01 12:00:00', 'UTC'))), lessOrEquals(toTimeZone(events.timestamp, 'UTC'), assumeNotNull(toDateTime('2020-01-15 12:00:00', 'UTC'))), and(equals(events.event, '$feature_flag_called'), ifNull(equals(replaceRegexpAll(nullIf(nullIf(JSONExtractRaw(events.properties, '$feature_flag'), ''), 'null'), '^"|"$', ''), 'test-experiment'), 0)), in(replaceRegexpAll(nullIf(nullIf(JSONExtractRaw(events.properties, '$feature_flag_response'), ''), 'null'), '^"|"$', ''), ['control', 'test']))
-        GROUP BY entity_id) AS exposures
-     LEFT JOIN
-       (SELECT if(not(empty(events__override.distinct_id)), events__override.person_id, events.person_id) AS entity_id,
-               toTimeZone(events.timestamp, 'UTC') AS timestamp,
-               1 AS value
-        FROM events
-        LEFT OUTER JOIN
-          (SELECT argMax(person_distinct_id_overrides.person_id, person_distinct_id_overrides.version) AS person_id,
-                  person_distinct_id_overrides.distinct_id AS distinct_id
-           FROM person_distinct_id_overrides
-           WHERE equals(person_distinct_id_overrides.team_id, 99999)
-           GROUP BY person_distinct_id_overrides.distinct_id
-           HAVING ifNull(equals(argMax(person_distinct_id_overrides.is_deleted, person_distinct_id_overrides.version), 0), 0) SETTINGS optimize_aggregation_in_order=1) AS events__override ON equals(events.distinct_id, events__override.distinct_id)
-        WHERE and(equals(events.team_id, 99999), greaterOrEquals(toTimeZone(events.timestamp, 'UTC'), assumeNotNull(toDateTime('2020-01-01 12:00:00', 'UTC'))), less(toTimeZone(events.timestamp, 'UTC'), plus(assumeNotNull(toDateTime('2020-01-15 12:00:00', 'UTC')), toIntervalSecond(0))), equals(events.event, '$pageview'))) AS metric_events ON and(equals(exposures.entity_id, metric_events.entity_id), greaterOrEquals(metric_events.timestamp, exposures.first_exposure_time))
->>>>>>> db6fdd1f
-     GROUP BY exposures.entity_id,
-              exposures.variant)
-  SELECT entity_metrics.variant AS variant,
-         count(entity_metrics.entity_id) AS num_users,
-         sum(entity_metrics.value) AS total_sum,
-         sum(power(entity_metrics.value, 2)) AS total_sum_of_squares
-<<<<<<< HEAD
-  FROM entity_metrics
-=======
-  FROM
-    (SELECT exposures.entity_id AS entity_id,
-            exposures.variant AS variant,
-            sum(coalesce(accurateCastOrNull(metric_events.value, 'Float64'), 0)) AS value
-     FROM
-       (SELECT if(less(toTimeZone(events.timestamp, 'UTC'), '2020-01-01 12:00:00'), '', events.`$group_0`) AS entity_id,
-               if(ifNull(greater(uniqExact(replaceRegexpAll(nullIf(nullIf(JSONExtractRaw(events.properties, '$feature_flag_response'), ''), 'null'), '^"|"$', '')), 1), 0), '$multiple', any(replaceRegexpAll(nullIf(nullIf(JSONExtractRaw(events.properties, '$feature_flag_response'), ''), 'null'), '^"|"$', ''))) AS variant,
-               min(toTimeZone(events.timestamp, 'UTC')) AS first_exposure_time,
-               max(toTimeZone(events.timestamp, 'UTC')) AS last_exposure_time,
-               argMin(events.uuid, toTimeZone(events.timestamp, 'UTC')) AS exposure_event_uuid,
-               argMin(events.`$session_id`, toTimeZone(events.timestamp, 'UTC')) AS exposure_session_id
-        FROM events
-        WHERE and(equals(events.team_id, 99999), greaterOrEquals(toTimeZone(events.timestamp, 'UTC'), assumeNotNull(toDateTime('2020-01-01 12:00:00', 'UTC'))), lessOrEquals(toTimeZone(events.timestamp, 'UTC'), assumeNotNull(toDateTime('2020-01-15 12:00:00', 'UTC'))), and(equals(events.event, '$feature_flag_called'), ifNull(equals(replaceRegexpAll(nullIf(nullIf(JSONExtractRaw(events.properties, '$feature_flag'), ''), 'null'), '^"|"$', ''), 'test-experiment'), 0)), in(replaceRegexpAll(nullIf(nullIf(JSONExtractRaw(events.properties, '$feature_flag_response'), ''), 'null'), '^"|"$', ''), ['control', 'test']))
-        GROUP BY entity_id) AS exposures
-     LEFT JOIN
-       (SELECT if(less(toTimeZone(events.timestamp, 'UTC'), '2020-01-01 12:00:00'), '', events.`$group_0`) AS entity_id,
-               toTimeZone(events.timestamp, 'UTC') AS timestamp,
-               1 AS value
-        FROM events
-        WHERE and(equals(events.team_id, 99999), greaterOrEquals(toTimeZone(events.timestamp, 'UTC'), assumeNotNull(toDateTime('2020-01-01 12:00:00', 'UTC'))), less(toTimeZone(events.timestamp, 'UTC'), plus(assumeNotNull(toDateTime('2020-01-15 12:00:00', 'UTC')), toIntervalSecond(0))), equals(events.event, 'purchase'))) AS metric_events ON and(equals(exposures.entity_id, metric_events.entity_id), greaterOrEquals(metric_events.timestamp, exposures.first_exposure_time))
-     GROUP BY exposures.entity_id,
-              exposures.variant) AS entity_metrics
->>>>>>> db6fdd1f
-  GROUP BY entity_metrics.variant
-  LIMIT 100 SETTINGS readonly=2,
-                     max_execution_time=600,
-                     allow_experimental_object_type=1,
-                     format_csv_allow_double_quotes=0,
-                     max_ast_elements=4000000,
-                     max_expanded_ast_elements=4000000,
-                     max_bytes_before_external_group_by=39728447488,
-                     allow_experimental_analyzer=1,
-                     transform_null_in=1,
-                     optimize_min_equality_disjunction_chain_length=4294967295,
-                     allow_experimental_join_condition=1
-  '''
-# ---
-# name: TestExperimentQueryRunner.test_query_runner_group_aggregation_mean_property_sum_metric_0_disable_new_query_builder
-  '''
-  SELECT metric_events.variant AS variant,
-         count(metric_events.entity_id) AS num_users,
-         sum(metric_events.value) AS total_sum,
-         sum(power(metric_events.value, 2)) AS total_sum_of_squares
-  FROM
-    (SELECT exposures.variant AS variant,
-            exposures.entity_id AS entity_id,
-            any(exposures.exposure_event_uuid) AS exposure_event_uuid,
-            any(exposures.exposure_session_id) AS exposure_session_id,
-            any(exposures.first_exposure_time) AS exposure_timestamp,
-            sum(coalesce(accurateCastOrNull(metric_events.value, 'Float64'), 0)) AS value
-     FROM
-       (SELECT if(less(toTimeZone(events.timestamp, 'UTC'), '2020-01-01 12:00:00'), '', events.`$group_0`) AS entity_id,
-               if(ifNull(greater(count(DISTINCT replaceRegexpAll(nullIf(nullIf(JSONExtractRaw(events.properties, '$feature_flag_response'), ''), 'null'), '^"|"$', '')), 1), 0), '$multiple', any(replaceRegexpAll(nullIf(nullIf(JSONExtractRaw(events.properties, '$feature_flag_response'), ''), 'null'), '^"|"$', ''))) AS variant,
-               min(toTimeZone(events.timestamp, 'UTC')) AS first_exposure_time,
-               argMin(events.uuid, toTimeZone(events.timestamp, 'UTC')) AS exposure_event_uuid,
-               argMin(events.`$session_id`, toTimeZone(events.timestamp, 'UTC')) AS exposure_session_id
-        FROM events
-        WHERE and(equals(events.team_id, 99999), greaterOrEquals(toTimeZone(events.timestamp, 'UTC'), toDateTime64('today', 6, 'UTC')), lessOrEquals(toTimeZone(events.timestamp, 'UTC'), toDateTime64('2020-01-15 12:00:00.000000', 6, 'UTC')), in(replaceRegexpAll(nullIf(nullIf(JSONExtractRaw(events.properties, '$feature_flag_response'), ''), 'null'), '^"|"$', ''), ['control', 'test']), equals(events.event, '$feature_flag_called'), ifNull(equals(replaceRegexpAll(nullIf(nullIf(JSONExtractRaw(events.properties, '$feature_flag'), ''), 'null'), '^"|"$', ''), 'test-experiment'), 0))
-        GROUP BY entity_id) AS exposures
-     LEFT JOIN
-       (SELECT toTimeZone(events.timestamp, 'UTC') AS timestamp,
-               if(less(toTimeZone(events.timestamp, 'UTC'), '2020-01-01 12:00:00'), '', events.`$group_0`) AS entity_id,
-               events.event AS event,
-               accurateCastOrNull(replaceRegexpAll(nullIf(nullIf(JSONExtractRaw(events.properties, 'amount'), ''), 'null'), '^"|"$', ''), 'Float64') AS value
-        FROM events
-        WHERE and(equals(events.team_id, 99999), greaterOrEquals(toTimeZone(events.timestamp, 'UTC'), toDateTime64('today', 6, 'UTC')), less(toTimeZone(events.timestamp, 'UTC'), toDateTime64('2020-01-15 12:00:00.000000', 6, 'UTC')), equals(events.event, 'purchase'))) AS metric_events ON and(equals(toString(exposures.entity_id), toString(metric_events.entity_id)), greaterOrEquals(metric_events.timestamp, exposures.first_exposure_time))
-     GROUP BY exposures.variant,
-              exposures.entity_id) AS metric_events
-  GROUP BY metric_events.variant
-  LIMIT 100 SETTINGS readonly=2,
-                     max_execution_time=600,
-                     allow_experimental_object_type=1,
-                     format_csv_allow_double_quotes=0,
-                     max_ast_elements=4000000,
-                     max_expanded_ast_elements=4000000,
-                     max_bytes_before_external_group_by=39728447488,
-                     allow_experimental_analyzer=1,
-                     transform_null_in=1,
-                     optimize_min_equality_disjunction_chain_length=4294967295,
-                     allow_experimental_join_condition=1
-  '''
-# ---
-# name: TestExperimentQueryRunner.test_query_runner_group_aggregation_mean_property_sum_metric_1_enable_new_query_builder
-  '''
-  WITH exposures AS
-    (SELECT if(less(toTimeZone(events.timestamp, 'UTC'), '2020-01-01 12:00:00'), '', events.`$group_0`) AS entity_id,
-            if(ifNull(greater(uniqExact(replaceRegexpAll(nullIf(nullIf(JSONExtractRaw(events.properties, '$feature_flag_response'), ''), 'null'), '^"|"$', '')), 1), 0), '$multiple', any(replaceRegexpAll(nullIf(nullIf(JSONExtractRaw(events.properties, '$feature_flag_response'), ''), 'null'), '^"|"$', ''))) AS variant,
-            min(toTimeZone(events.timestamp, 'UTC')) AS first_exposure_time,
-            argMin(events.uuid, toTimeZone(events.timestamp, 'UTC')) AS exposure_event_uuid,
-            argMin(events.`$session_id`, toTimeZone(events.timestamp, 'UTC')) AS exposure_session_id
-     FROM events
-     WHERE and(equals(events.team_id, 99999), greaterOrEquals(toTimeZone(events.timestamp, 'UTC'), assumeNotNull(toDateTime('2020-01-01 12:00:00', 'UTC'))), lessOrEquals(toTimeZone(events.timestamp, 'UTC'), assumeNotNull(toDateTime('2020-01-15 12:00:00', 'UTC'))), and(equals(events.event, '$feature_flag_called'), ifNull(equals(replaceRegexpAll(nullIf(nullIf(JSONExtractRaw(events.properties, '$feature_flag'), ''), 'null'), '^"|"$', ''), 'test-experiment'), 0)), in(replaceRegexpAll(nullIf(nullIf(JSONExtractRaw(events.properties, '$feature_flag_response'), ''), 'null'), '^"|"$', ''), ['control', 'test']))
-     GROUP BY entity_id),
-       metric_events AS
-    (SELECT if(less(toTimeZone(events.timestamp, 'UTC'), '2020-01-01 12:00:00'), '', events.`$group_0`) AS entity_id,
-            toTimeZone(events.timestamp, 'UTC') AS timestamp,
-            accurateCastOrNull(replaceRegexpAll(nullIf(nullIf(JSONExtractRaw(events.properties, 'amount'), ''), 'null'), '^"|"$', ''), 'Float64') AS value
-     FROM events
-     WHERE and(equals(events.team_id, 99999), greaterOrEquals(toTimeZone(events.timestamp, 'UTC'), assumeNotNull(toDateTime('2020-01-01 12:00:00', 'UTC'))), less(toTimeZone(events.timestamp, 'UTC'), plus(assumeNotNull(toDateTime('2020-01-15 12:00:00', 'UTC')), toIntervalSecond(0))), equals(events.event, 'purchase'))),
-       entity_metrics AS
-    (SELECT exposures.entity_id AS entity_id,
-            exposures.variant AS variant,
-            sum(coalesce(accurateCastOrNull(metric_events.value, 'Float64'), 0)) AS value
-<<<<<<< HEAD
-     FROM exposures
-     LEFT JOIN metric_events ON and(equals(exposures.entity_id, metric_events.entity_id), greaterOrEquals(toTimeZone(metric_events.timestamp, 'UTC'), exposures.first_exposure_time))
-=======
-     FROM
-       (SELECT if(less(toTimeZone(events.timestamp, 'UTC'), '2020-01-01 12:00:00'), '', events.`$group_0`) AS entity_id,
-               if(ifNull(greater(uniqExact(replaceRegexpAll(nullIf(nullIf(JSONExtractRaw(events.properties, '$feature_flag_response'), ''), 'null'), '^"|"$', '')), 1), 0), '$multiple', any(replaceRegexpAll(nullIf(nullIf(JSONExtractRaw(events.properties, '$feature_flag_response'), ''), 'null'), '^"|"$', ''))) AS variant,
-               min(toTimeZone(events.timestamp, 'UTC')) AS first_exposure_time,
-               max(toTimeZone(events.timestamp, 'UTC')) AS last_exposure_time,
-               argMin(events.uuid, toTimeZone(events.timestamp, 'UTC')) AS exposure_event_uuid,
-               argMin(events.`$session_id`, toTimeZone(events.timestamp, 'UTC')) AS exposure_session_id
-        FROM events
-        WHERE and(equals(events.team_id, 99999), greaterOrEquals(toTimeZone(events.timestamp, 'UTC'), assumeNotNull(toDateTime('2020-01-01 12:00:00', 'UTC'))), lessOrEquals(toTimeZone(events.timestamp, 'UTC'), assumeNotNull(toDateTime('2020-01-15 12:00:00', 'UTC'))), and(equals(events.event, '$feature_flag_called'), ifNull(equals(replaceRegexpAll(nullIf(nullIf(JSONExtractRaw(events.properties, '$feature_flag'), ''), 'null'), '^"|"$', ''), 'test-experiment'), 0)), in(replaceRegexpAll(nullIf(nullIf(JSONExtractRaw(events.properties, '$feature_flag_response'), ''), 'null'), '^"|"$', ''), ['control', 'test']))
-        GROUP BY entity_id) AS exposures
-     LEFT JOIN
-       (SELECT if(less(toTimeZone(events.timestamp, 'UTC'), '2020-01-01 12:00:00'), '', events.`$group_0`) AS entity_id,
-               toTimeZone(events.timestamp, 'UTC') AS timestamp,
-               accurateCastOrNull(replaceRegexpAll(nullIf(nullIf(JSONExtractRaw(events.properties, 'amount'), ''), 'null'), '^"|"$', ''), 'Float64') AS value
-        FROM events
-        WHERE and(equals(events.team_id, 99999), greaterOrEquals(toTimeZone(events.timestamp, 'UTC'), assumeNotNull(toDateTime('2020-01-01 12:00:00', 'UTC'))), less(toTimeZone(events.timestamp, 'UTC'), plus(assumeNotNull(toDateTime('2020-01-15 12:00:00', 'UTC')), toIntervalSecond(0))), equals(events.event, 'purchase'))) AS metric_events ON and(equals(exposures.entity_id, metric_events.entity_id), greaterOrEquals(metric_events.timestamp, exposures.first_exposure_time))
->>>>>>> db6fdd1f
-     GROUP BY exposures.entity_id,
-              exposures.variant)
-  SELECT entity_metrics.variant AS variant,
-         count(entity_metrics.entity_id) AS num_users,
-         sum(entity_metrics.value) AS total_sum,
-         sum(power(entity_metrics.value, 2)) AS total_sum_of_squares
-  FROM entity_metrics
-  GROUP BY entity_metrics.variant
-  LIMIT 100 SETTINGS readonly=2,
-                     max_execution_time=600,
-                     allow_experimental_object_type=1,
-                     format_csv_allow_double_quotes=0,
-                     max_ast_elements=4000000,
-                     max_expanded_ast_elements=4000000,
-                     max_bytes_before_external_group_by=39728447488,
-                     allow_experimental_analyzer=1,
-                     transform_null_in=1,
-                     optimize_min_equality_disjunction_chain_length=4294967295,
-                     allow_experimental_join_condition=1
-  '''
-# ---
-# name: TestExperimentQueryRunner.test_query_runner_includes_date_range_0_disable_new_query_builder
-  '''
-  SELECT metric_events.variant AS variant,
-         count(metric_events.entity_id) AS num_users,
-         sum(metric_events.value) AS total_sum,
-         sum(power(metric_events.value, 2)) AS total_sum_of_squares
-  FROM
-    (SELECT exposures.variant AS variant,
-            exposures.entity_id AS entity_id,
-            any(exposures.exposure_event_uuid) AS exposure_event_uuid,
-            any(exposures.exposure_session_id) AS exposure_session_id,
-            any(exposures.first_exposure_time) AS exposure_timestamp,
-            sum(coalesce(accurateCastOrNull(metric_events.value, 'Float64'), 0)) AS value
-     FROM
-       (SELECT if(not(empty(events__override.distinct_id)), events__override.person_id, events.person_id) AS entity_id,
-               if(ifNull(greater(count(DISTINCT replaceRegexpAll(nullIf(nullIf(JSONExtractRaw(events.properties, '$feature_flag_response'), ''), 'null'), '^"|"$', '')), 1), 0), '$multiple', any(replaceRegexpAll(nullIf(nullIf(JSONExtractRaw(events.properties, '$feature_flag_response'), ''), 'null'), '^"|"$', ''))) AS variant,
-               min(toTimeZone(events.timestamp, 'UTC')) AS first_exposure_time,
-               argMin(events.uuid, toTimeZone(events.timestamp, 'UTC')) AS exposure_event_uuid,
-               argMin(events.`$session_id`, toTimeZone(events.timestamp, 'UTC')) AS exposure_session_id
-        FROM events
-        LEFT OUTER JOIN
-          (SELECT argMax(person_distinct_id_overrides.person_id, person_distinct_id_overrides.version) AS person_id,
-                  person_distinct_id_overrides.distinct_id AS distinct_id
-           FROM person_distinct_id_overrides
-           WHERE equals(person_distinct_id_overrides.team_id, 99999)
-           GROUP BY person_distinct_id_overrides.distinct_id
-           HAVING ifNull(equals(argMax(person_distinct_id_overrides.is_deleted, person_distinct_id_overrides.version), 0), 0) SETTINGS optimize_aggregation_in_order=1) AS events__override ON equals(events.distinct_id, events__override.distinct_id)
-        WHERE and(equals(events.team_id, 99999), greaterOrEquals(toTimeZone(events.timestamp, 'UTC'), toDateTime64('today', 6, 'UTC')), lessOrEquals(toTimeZone(events.timestamp, 'UTC'), toDateTime64('explicit_redacted_timestamp', 6, 'UTC')), in(replaceRegexpAll(nullIf(nullIf(JSONExtractRaw(events.properties, '$feature_flag_response'), ''), 'null'), '^"|"$', ''), ['control', 'test']), equals(events.event, '$feature_flag_called'), ifNull(equals(replaceRegexpAll(nullIf(nullIf(JSONExtractRaw(events.properties, '$feature_flag'), ''), 'null'), '^"|"$', ''), 'test-experiment'), 0))
-        GROUP BY entity_id) AS exposures
-     LEFT JOIN
-       (SELECT toTimeZone(events.timestamp, 'UTC') AS timestamp,
-               if(not(empty(events__override.distinct_id)), events__override.person_id, events.person_id) AS entity_id,
-               events.event AS event,
-               1 AS value
-        FROM events
-        LEFT OUTER JOIN
-          (SELECT argMax(person_distinct_id_overrides.person_id, person_distinct_id_overrides.version) AS person_id,
-                  person_distinct_id_overrides.distinct_id AS distinct_id
-           FROM person_distinct_id_overrides
-           WHERE equals(person_distinct_id_overrides.team_id, 99999)
-           GROUP BY person_distinct_id_overrides.distinct_id
-           HAVING ifNull(equals(argMax(person_distinct_id_overrides.is_deleted, person_distinct_id_overrides.version), 0), 0) SETTINGS optimize_aggregation_in_order=1) AS events__override ON equals(events.distinct_id, events__override.distinct_id)
-        WHERE and(equals(events.team_id, 99999), greaterOrEquals(toTimeZone(events.timestamp, 'UTC'), toDateTime64('today', 6, 'UTC')), less(toTimeZone(events.timestamp, 'UTC'), toDateTime64('explicit_redacted_timestamp', 6, 'UTC')), equals(events.event, 'purchase'))) AS metric_events ON and(equals(toString(exposures.entity_id), toString(metric_events.entity_id)), greaterOrEquals(metric_events.timestamp, exposures.first_exposure_time))
-     GROUP BY exposures.variant,
-              exposures.entity_id) AS metric_events
-  GROUP BY metric_events.variant
-  LIMIT 100 SETTINGS readonly=2,
-                     max_execution_time=600,
-                     allow_experimental_object_type=1,
-                     format_csv_allow_double_quotes=0,
-                     max_ast_elements=4000000,
-                     max_expanded_ast_elements=4000000,
-                     max_bytes_before_external_group_by=39728447488,
-                     allow_experimental_analyzer=1,
-                     transform_null_in=1,
-                     optimize_min_equality_disjunction_chain_length=4294967295,
-                     allow_experimental_join_condition=1
-  '''
-# ---
-# name: TestExperimentQueryRunner.test_query_runner_includes_event_property_filters_0_disable_new_query_builder
-  '''
-  SELECT metric_events.variant AS variant,
-         count(metric_events.entity_id) AS num_users,
-         sum(metric_events.value) AS total_sum,
-         sum(power(metric_events.value, 2)) AS total_sum_of_squares
-  FROM
-    (SELECT exposures.variant AS variant,
-            exposures.entity_id AS entity_id,
-            any(exposures.exposure_event_uuid) AS exposure_event_uuid,
-            any(exposures.exposure_session_id) AS exposure_session_id,
-            any(exposures.first_exposure_time) AS exposure_timestamp,
-            sum(coalesce(accurateCastOrNull(metric_events.value, 'Float64'), 0)) AS value
-     FROM
-       (SELECT if(not(empty(events__override.distinct_id)), events__override.person_id, events.person_id) AS entity_id,
-               if(ifNull(greater(count(DISTINCT replaceRegexpAll(nullIf(nullIf(JSONExtractRaw(events.properties, '$feature_flag_response'), ''), 'null'), '^"|"$', '')), 1), 0), '$multiple', any(replaceRegexpAll(nullIf(nullIf(JSONExtractRaw(events.properties, '$feature_flag_response'), ''), 'null'), '^"|"$', ''))) AS variant,
-               min(toTimeZone(events.timestamp, 'UTC')) AS first_exposure_time,
-               max(toTimeZone(events.timestamp, 'UTC')) AS last_exposure_time,
-               argMin(events.uuid, toTimeZone(events.timestamp, 'UTC')) AS exposure_event_uuid,
-               argMin(events.`$session_id`, toTimeZone(events.timestamp, 'UTC')) AS exposure_session_id
-        FROM events
-        LEFT OUTER JOIN
-          (SELECT argMax(person_distinct_id_overrides.person_id, person_distinct_id_overrides.version) AS person_id,
-                  person_distinct_id_overrides.distinct_id AS distinct_id
-           FROM person_distinct_id_overrides
-           WHERE equals(person_distinct_id_overrides.team_id, 99999)
-           GROUP BY person_distinct_id_overrides.distinct_id
-           HAVING ifNull(equals(argMax(person_distinct_id_overrides.is_deleted, person_distinct_id_overrides.version), 0), 0) SETTINGS optimize_aggregation_in_order=1) AS events__override ON equals(events.distinct_id, events__override.distinct_id)
-        WHERE and(equals(events.team_id, 99999), greaterOrEquals(toTimeZone(events.timestamp, 'UTC'), toDateTime64('today', 6, 'UTC')), lessOrEquals(toTimeZone(events.timestamp, 'UTC'), toDateTime64('explicit_redacted_timestamp', 6, 'UTC')), in(replaceRegexpAll(nullIf(nullIf(JSONExtractRaw(events.properties, '$feature_flag_response'), ''), 'null'), '^"|"$', ''), ['control', 'test']), equals(events.event, '$feature_flag_called'), ifNull(equals(replaceRegexpAll(nullIf(nullIf(JSONExtractRaw(events.properties, '$feature_flag'), ''), 'null'), '^"|"$', ''), 'test-experiment'), 0))
-        GROUP BY entity_id) AS exposures
-     LEFT JOIN
-       (SELECT toTimeZone(events.timestamp, 'UTC') AS timestamp,
-               if(not(empty(events__override.distinct_id)), events__override.person_id, events.person_id) AS entity_id,
-               events.event AS event,
-               1 AS value
-        FROM events
-        LEFT OUTER JOIN
-          (SELECT argMax(person_distinct_id_overrides.person_id, person_distinct_id_overrides.version) AS person_id,
-                  person_distinct_id_overrides.distinct_id AS distinct_id
-           FROM person_distinct_id_overrides
-           WHERE equals(person_distinct_id_overrides.team_id, 99999)
-           GROUP BY person_distinct_id_overrides.distinct_id
-           HAVING ifNull(equals(argMax(person_distinct_id_overrides.is_deleted, person_distinct_id_overrides.version), 0), 0) SETTINGS optimize_aggregation_in_order=1) AS events__override ON equals(events.distinct_id, events__override.distinct_id)
-        WHERE and(equals(events.team_id, 99999), greaterOrEquals(toTimeZone(events.timestamp, 'UTC'), toDateTime64('today', 6, 'UTC')), less(toTimeZone(events.timestamp, 'UTC'), toDateTime64('explicit_redacted_timestamp', 6, 'UTC')), and(equals(events.event, 'purchase'), ifNull(notEquals(replaceRegexpAll(nullIf(nullIf(JSONExtractRaw(events.properties, 'plan'), ''), 'null'), '^"|"$', ''), 'pro'), 1)))) AS metric_events ON and(equals(toString(exposures.entity_id), toString(metric_events.entity_id)), greaterOrEquals(metric_events.timestamp, exposures.first_exposure_time))
-     GROUP BY exposures.variant,
-              exposures.entity_id) AS metric_events
-  GROUP BY metric_events.variant
-  LIMIT 100 SETTINGS readonly=2,
-                     max_execution_time=600,
-                     allow_experimental_object_type=1,
-                     format_csv_allow_double_quotes=0,
-                     max_ast_elements=4000000,
-                     max_expanded_ast_elements=4000000,
-                     max_bytes_before_external_group_by=39728447488,
-                     allow_experimental_analyzer=1,
-                     transform_null_in=1,
-                     optimize_min_equality_disjunction_chain_length=4294967295,
-                     allow_experimental_join_condition=1
-  '''
-# ---
-# name: TestExperimentQueryRunner.test_query_runner_multiple_variant_handling_options_0_exclude
-  '''
-  SELECT metric_events.variant AS variant,
-         count(metric_events.entity_id) AS num_users,
-         sum(metric_events.value) AS total_sum,
-         sum(power(metric_events.value, 2)) AS total_sum_of_squares
-  FROM
-    (SELECT exposures.variant AS variant,
-            exposures.entity_id AS entity_id,
-            any(exposures.exposure_event_uuid) AS exposure_event_uuid,
-            any(exposures.exposure_session_id) AS exposure_session_id,
-            any(exposures.first_exposure_time) AS exposure_timestamp,
-            sum(coalesce(accurateCastOrNull(metric_events.value, 'Float64'), 0)) AS value
-     FROM
-       (SELECT if(not(empty(events__override.distinct_id)), events__override.person_id, events.person_id) AS entity_id,
-               if(ifNull(greater(count(DISTINCT replaceRegexpAll(nullIf(nullIf(JSONExtractRaw(events.properties, '$feature_flag_response'), ''), 'null'), '^"|"$', '')), 1), 0), '$multiple', any(replaceRegexpAll(nullIf(nullIf(JSONExtractRaw(events.properties, '$feature_flag_response'), ''), 'null'), '^"|"$', ''))) AS variant,
-               min(toTimeZone(events.timestamp, 'UTC')) AS first_exposure_time,
-               argMin(events.uuid, toTimeZone(events.timestamp, 'UTC')) AS exposure_event_uuid,
-               argMin(events.`$session_id`, toTimeZone(events.timestamp, 'UTC')) AS exposure_session_id
-        FROM events
-        LEFT OUTER JOIN
-          (SELECT argMax(person_distinct_id_overrides.person_id, person_distinct_id_overrides.version) AS person_id,
-                  person_distinct_id_overrides.distinct_id AS distinct_id
-           FROM person_distinct_id_overrides
-           WHERE equals(person_distinct_id_overrides.team_id, 99999)
-           GROUP BY person_distinct_id_overrides.distinct_id
-           HAVING ifNull(equals(argMax(person_distinct_id_overrides.is_deleted, person_distinct_id_overrides.version), 0), 0) SETTINGS optimize_aggregation_in_order=1) AS events__override ON equals(events.distinct_id, events__override.distinct_id)
-        WHERE and(equals(events.team_id, 99999), greaterOrEquals(toTimeZone(events.timestamp, 'UTC'), toDateTime64('today', 6, 'UTC')), lessOrEquals(toTimeZone(events.timestamp, 'UTC'), toDateTime64('explicit_redacted_timestamp', 6, 'UTC')), in(replaceRegexpAll(nullIf(nullIf(JSONExtractRaw(events.properties, '$feature_flag_response'), ''), 'null'), '^"|"$', ''), ['control', 'test']), equals(events.event, '$feature_flag_called'), ifNull(equals(replaceRegexpAll(nullIf(nullIf(JSONExtractRaw(events.properties, '$feature_flag'), ''), 'null'), '^"|"$', ''), 'test-experiment'), 0))
-        GROUP BY entity_id) AS exposures
-     LEFT JOIN
-       (SELECT toTimeZone(events.timestamp, 'UTC') AS timestamp,
-               if(not(empty(events__override.distinct_id)), events__override.person_id, events.person_id) AS entity_id,
-               events.event AS event,
-               1 AS value
-        FROM events
-        LEFT OUTER JOIN
-          (SELECT argMax(person_distinct_id_overrides.person_id, person_distinct_id_overrides.version) AS person_id,
-                  person_distinct_id_overrides.distinct_id AS distinct_id
-           FROM person_distinct_id_overrides
-           WHERE equals(person_distinct_id_overrides.team_id, 99999)
-           GROUP BY person_distinct_id_overrides.distinct_id
-           HAVING ifNull(equals(argMax(person_distinct_id_overrides.is_deleted, person_distinct_id_overrides.version), 0), 0) SETTINGS optimize_aggregation_in_order=1) AS events__override ON equals(events.distinct_id, events__override.distinct_id)
-        WHERE and(equals(events.team_id, 99999), greaterOrEquals(toTimeZone(events.timestamp, 'UTC'), toDateTime64('today', 6, 'UTC')), less(toTimeZone(events.timestamp, 'UTC'), toDateTime64('explicit_redacted_timestamp', 6, 'UTC')), equals(events.event, '$pageview'))) AS metric_events ON and(equals(toString(exposures.entity_id), toString(metric_events.entity_id)), greaterOrEquals(metric_events.timestamp, exposures.first_exposure_time))
-     GROUP BY exposures.variant,
-              exposures.entity_id) AS metric_events
-  GROUP BY metric_events.variant
-  LIMIT 100 SETTINGS readonly=2,
-                     max_execution_time=600,
-                     allow_experimental_object_type=1,
-                     format_csv_allow_double_quotes=0,
-                     max_ast_elements=4000000,
-                     max_expanded_ast_elements=4000000,
-                     max_bytes_before_external_group_by=39728447488,
-                     allow_experimental_analyzer=1,
-                     transform_null_in=1,
-                     optimize_min_equality_disjunction_chain_length=4294967295,
-                     allow_experimental_join_condition=1
-  '''
-# ---
-# name: TestExperimentQueryRunner.test_query_runner_multiple_variant_handling_options_1_first_seen
-  '''
-  SELECT metric_events.variant AS variant,
-         count(metric_events.entity_id) AS num_users,
-         sum(metric_events.value) AS total_sum,
-         sum(power(metric_events.value, 2)) AS total_sum_of_squares
-  FROM
-    (SELECT exposures.variant AS variant,
-            exposures.entity_id AS entity_id,
-            any(exposures.exposure_event_uuid) AS exposure_event_uuid,
-            any(exposures.exposure_session_id) AS exposure_session_id,
-            any(exposures.first_exposure_time) AS exposure_timestamp,
-            sum(coalesce(accurateCastOrNull(metric_events.value, 'Float64'), 0)) AS value
-     FROM
-       (SELECT if(not(empty(events__override.distinct_id)), events__override.person_id, events.person_id) AS entity_id,
-               argMin(replaceRegexpAll(nullIf(nullIf(JSONExtractRaw(events.properties, '$feature_flag_response'), ''), 'null'), '^"|"$', ''), toTimeZone(events.timestamp, 'UTC')) AS variant,
-               min(toTimeZone(events.timestamp, 'UTC')) AS first_exposure_time,
-               max(toTimeZone(events.timestamp, 'UTC')) AS last_exposure_time,
-               argMin(events.uuid, toTimeZone(events.timestamp, 'UTC')) AS exposure_event_uuid,
-               argMin(events.`$session_id`, toTimeZone(events.timestamp, 'UTC')) AS exposure_session_id
-        FROM events
-        LEFT OUTER JOIN
-          (SELECT argMax(person_distinct_id_overrides.person_id, person_distinct_id_overrides.version) AS person_id,
-                  person_distinct_id_overrides.distinct_id AS distinct_id
-           FROM person_distinct_id_overrides
-           WHERE equals(person_distinct_id_overrides.team_id, 99999)
-           GROUP BY person_distinct_id_overrides.distinct_id
-           HAVING ifNull(equals(argMax(person_distinct_id_overrides.is_deleted, person_distinct_id_overrides.version), 0), 0) SETTINGS optimize_aggregation_in_order=1) AS events__override ON equals(events.distinct_id, events__override.distinct_id)
-        WHERE and(equals(events.team_id, 99999), greaterOrEquals(toTimeZone(events.timestamp, 'UTC'), toDateTime64('today', 6, 'UTC')), lessOrEquals(toTimeZone(events.timestamp, 'UTC'), toDateTime64('explicit_redacted_timestamp', 6, 'UTC')), in(replaceRegexpAll(nullIf(nullIf(JSONExtractRaw(events.properties, '$feature_flag_response'), ''), 'null'), '^"|"$', ''), ['control', 'test']), equals(events.event, '$feature_flag_called'), ifNull(equals(replaceRegexpAll(nullIf(nullIf(JSONExtractRaw(events.properties, '$feature_flag'), ''), 'null'), '^"|"$', ''), 'test-experiment'), 0))
-        GROUP BY entity_id) AS exposures
-     LEFT JOIN
-       (SELECT toTimeZone(events.timestamp, 'UTC') AS timestamp,
-               if(not(empty(events__override.distinct_id)), events__override.person_id, events.person_id) AS entity_id,
-               events.event AS event,
-               1 AS value
-        FROM events
-        LEFT OUTER JOIN
-          (SELECT argMax(person_distinct_id_overrides.person_id, person_distinct_id_overrides.version) AS person_id,
-                  person_distinct_id_overrides.distinct_id AS distinct_id
-           FROM person_distinct_id_overrides
-           WHERE equals(person_distinct_id_overrides.team_id, 99999)
-           GROUP BY person_distinct_id_overrides.distinct_id
-           HAVING ifNull(equals(argMax(person_distinct_id_overrides.is_deleted, person_distinct_id_overrides.version), 0), 0) SETTINGS optimize_aggregation_in_order=1) AS events__override ON equals(events.distinct_id, events__override.distinct_id)
-        WHERE and(equals(events.team_id, 99999), greaterOrEquals(toTimeZone(events.timestamp, 'UTC'), toDateTime64('today', 6, 'UTC')), less(toTimeZone(events.timestamp, 'UTC'), toDateTime64('explicit_redacted_timestamp', 6, 'UTC')), equals(events.event, '$pageview'))) AS metric_events ON and(equals(toString(exposures.entity_id), toString(metric_events.entity_id)), greaterOrEquals(metric_events.timestamp, exposures.first_exposure_time))
-     GROUP BY exposures.variant,
-              exposures.entity_id) AS metric_events
-  GROUP BY metric_events.variant
-  LIMIT 100 SETTINGS readonly=2,
-                     max_execution_time=600,
-                     allow_experimental_object_type=1,
-                     format_csv_allow_double_quotes=0,
-                     max_ast_elements=4000000,
-                     max_expanded_ast_elements=4000000,
-                     max_bytes_before_external_group_by=39728447488,
-                     allow_experimental_analyzer=1,
-                     transform_null_in=1,
-                     optimize_min_equality_disjunction_chain_length=4294967295,
-                     allow_experimental_join_condition=1
-  '''
-# ---
-# name: TestExperimentQueryRunner.test_query_runner_no_control_variant_0_disable_new_query_builder
-  '''
-  SELECT metric_events.variant AS variant,
-         count(metric_events.entity_id) AS num_users,
-         sum(metric_events.value) AS total_sum,
-         sum(power(metric_events.value, 2)) AS total_sum_of_squares
-  FROM
-    (SELECT exposures.variant AS variant,
-            exposures.entity_id AS entity_id,
-            any(exposures.exposure_event_uuid) AS exposure_event_uuid,
-            any(exposures.exposure_session_id) AS exposure_session_id,
-            any(exposures.first_exposure_time) AS exposure_timestamp,
-            sum(coalesce(accurateCastOrNull(metric_events.value, 'Float64'), 0)) AS value
-     FROM
-       (SELECT if(not(empty(events__override.distinct_id)), events__override.person_id, events.person_id) AS entity_id,
-               if(ifNull(greater(count(DISTINCT replaceRegexpAll(nullIf(nullIf(JSONExtractRaw(events.properties, '$feature_flag_response'), ''), 'null'), '^"|"$', '')), 1), 0), '$multiple', any(replaceRegexpAll(nullIf(nullIf(JSONExtractRaw(events.properties, '$feature_flag_response'), ''), 'null'), '^"|"$', ''))) AS variant,
-               min(toTimeZone(events.timestamp, 'UTC')) AS first_exposure_time,
-               argMin(events.uuid, toTimeZone(events.timestamp, 'UTC')) AS exposure_event_uuid,
-               argMin(events.`$session_id`, toTimeZone(events.timestamp, 'UTC')) AS exposure_session_id
-        FROM events
-        LEFT OUTER JOIN
-          (SELECT argMax(person_distinct_id_overrides.person_id, person_distinct_id_overrides.version) AS person_id,
-                  person_distinct_id_overrides.distinct_id AS distinct_id
-           FROM person_distinct_id_overrides
-           WHERE equals(person_distinct_id_overrides.team_id, 99999)
-           GROUP BY person_distinct_id_overrides.distinct_id
-           HAVING ifNull(equals(argMax(person_distinct_id_overrides.is_deleted, person_distinct_id_overrides.version), 0), 0) SETTINGS optimize_aggregation_in_order=1) AS events__override ON equals(events.distinct_id, events__override.distinct_id)
-        WHERE and(equals(events.team_id, 99999), greaterOrEquals(toTimeZone(events.timestamp, 'UTC'), toDateTime64('today', 6, 'UTC')), lessOrEquals(toTimeZone(events.timestamp, 'UTC'), toDateTime64('explicit_redacted_timestamp', 6, 'UTC')), in(replaceRegexpAll(nullIf(nullIf(JSONExtractRaw(events.properties, '$feature_flag_response'), ''), 'null'), '^"|"$', ''), ['control', 'test']), equals(events.event, '$feature_flag_called'), ifNull(equals(replaceRegexpAll(nullIf(nullIf(JSONExtractRaw(events.properties, '$feature_flag'), ''), 'null'), '^"|"$', ''), 'test-experiment'), 0))
-        GROUP BY entity_id) AS exposures
-     LEFT JOIN
-       (SELECT toTimeZone(events.timestamp, 'UTC') AS timestamp,
-               if(not(empty(events__override.distinct_id)), events__override.person_id, events.person_id) AS entity_id,
-               events.event AS event,
-               1 AS value
-        FROM events
-        LEFT OUTER JOIN
-          (SELECT argMax(person_distinct_id_overrides.person_id, person_distinct_id_overrides.version) AS person_id,
-                  person_distinct_id_overrides.distinct_id AS distinct_id
-           FROM person_distinct_id_overrides
-           WHERE equals(person_distinct_id_overrides.team_id, 99999)
-           GROUP BY person_distinct_id_overrides.distinct_id
-           HAVING ifNull(equals(argMax(person_distinct_id_overrides.is_deleted, person_distinct_id_overrides.version), 0), 0) SETTINGS optimize_aggregation_in_order=1) AS events__override ON equals(events.distinct_id, events__override.distinct_id)
-        WHERE and(equals(events.team_id, 99999), greaterOrEquals(toTimeZone(events.timestamp, 'UTC'), toDateTime64('today', 6, 'UTC')), less(toTimeZone(events.timestamp, 'UTC'), toDateTime64('explicit_redacted_timestamp', 6, 'UTC')), equals(events.event, 'purchase'))) AS metric_events ON and(equals(toString(exposures.entity_id), toString(metric_events.entity_id)), greaterOrEquals(metric_events.timestamp, exposures.first_exposure_time))
-     GROUP BY exposures.variant,
-              exposures.entity_id) AS metric_events
-  GROUP BY metric_events.variant
-  LIMIT 100 SETTINGS readonly=2,
-                     max_execution_time=600,
-                     allow_experimental_object_type=1,
-                     format_csv_allow_double_quotes=0,
-                     max_ast_elements=4000000,
-                     max_expanded_ast_elements=4000000,
-                     max_bytes_before_external_group_by=39728447488,
-                     allow_experimental_analyzer=1,
-                     transform_null_in=1,
-                     optimize_min_equality_disjunction_chain_length=4294967295,
-                     allow_experimental_join_condition=1
-  '''
-# ---
-# name: TestExperimentQueryRunner.test_query_runner_no_control_variant_1_enable_new_query_builder
-  '''
-  WITH exposures AS
-    (SELECT if(not(empty(events__override.distinct_id)), events__override.person_id, events.person_id) AS entity_id,
-            if(ifNull(greater(uniqExact(replaceRegexpAll(nullIf(nullIf(JSONExtractRaw(events.properties, '$feature_flag_response'), ''), 'null'), '^"|"$', '')), 1), 0), '$multiple', any(replaceRegexpAll(nullIf(nullIf(JSONExtractRaw(events.properties, '$feature_flag_response'), ''), 'null'), '^"|"$', ''))) AS variant,
-            min(toTimeZone(events.timestamp, 'UTC')) AS first_exposure_time,
-            argMin(events.uuid, toTimeZone(events.timestamp, 'UTC')) AS exposure_event_uuid,
-            argMin(events.`$session_id`, toTimeZone(events.timestamp, 'UTC')) AS exposure_session_id
-     FROM events
-     LEFT OUTER JOIN
-       (SELECT argMax(person_distinct_id_overrides.person_id, person_distinct_id_overrides.version) AS person_id,
-               person_distinct_id_overrides.distinct_id AS distinct_id
-        FROM person_distinct_id_overrides
-        WHERE equals(person_distinct_id_overrides.team_id, 99999)
-        GROUP BY person_distinct_id_overrides.distinct_id
-        HAVING ifNull(equals(argMax(person_distinct_id_overrides.is_deleted, person_distinct_id_overrides.version), 0), 0) SETTINGS optimize_aggregation_in_order=1) AS events__override ON equals(events.distinct_id, events__override.distinct_id)
-     WHERE and(equals(events.team_id, 99999), greaterOrEquals(toTimeZone(events.timestamp, 'UTC'), assumeNotNull(toDateTime('2020-01-01 12:00:00', 'UTC'))), lessOrEquals(toTimeZone(events.timestamp, 'UTC'), assumeNotNull(toDateTime('2020-01-15 12:00:00', 'UTC'))), and(equals(events.event, '$feature_flag_called'), ifNull(equals(replaceRegexpAll(nullIf(nullIf(JSONExtractRaw(events.properties, '$feature_flag'), ''), 'null'), '^"|"$', ''), 'test-experiment'), 0)), in(replaceRegexpAll(nullIf(nullIf(JSONExtractRaw(events.properties, '$feature_flag_response'), ''), 'null'), '^"|"$', ''), ['control', 'test']))
-     GROUP BY entity_id),
-       metric_events AS
-    (SELECT if(not(empty(events__override.distinct_id)), events__override.person_id, events.person_id) AS entity_id,
-            toTimeZone(events.timestamp, 'UTC') AS timestamp,
-            1 AS value
-     FROM events
-     LEFT OUTER JOIN
-       (SELECT argMax(person_distinct_id_overrides.person_id, person_distinct_id_overrides.version) AS person_id,
-               person_distinct_id_overrides.distinct_id AS distinct_id
-        FROM person_distinct_id_overrides
-        WHERE equals(person_distinct_id_overrides.team_id, 99999)
-        GROUP BY person_distinct_id_overrides.distinct_id
-        HAVING ifNull(equals(argMax(person_distinct_id_overrides.is_deleted, person_distinct_id_overrides.version), 0), 0) SETTINGS optimize_aggregation_in_order=1) AS events__override ON equals(events.distinct_id, events__override.distinct_id)
-     WHERE and(equals(events.team_id, 99999), greaterOrEquals(toTimeZone(events.timestamp, 'UTC'), assumeNotNull(toDateTime('2020-01-01 12:00:00', 'UTC'))), less(toTimeZone(events.timestamp, 'UTC'), plus(assumeNotNull(toDateTime('2020-01-15 12:00:00', 'UTC')), toIntervalSecond(0))), equals(events.event, 'purchase'))),
        entity_metrics AS
     (SELECT exposures.entity_id AS entity_id,
             exposures.variant AS variant,
@@ -637,95 +117,68 @@
                      allow_experimental_join_condition=1
   '''
 # ---
-# name: TestExperimentQueryRunner.test_query_runner_no_exposures_0_disable_new_query_builder
-  '''
-  SELECT metric_events.variant AS variant,
-         count(metric_events.entity_id) AS num_users,
-         sum(metric_events.value) AS total_sum,
-         sum(power(metric_events.value, 2)) AS total_sum_of_squares
-  FROM
-    (SELECT exposures.variant AS variant,
-            exposures.entity_id AS entity_id,
-            any(exposures.exposure_event_uuid) AS exposure_event_uuid,
-            any(exposures.exposure_session_id) AS exposure_session_id,
-            any(exposures.first_exposure_time) AS exposure_timestamp,
-            sum(coalesce(accurateCastOrNull(metric_events.value, 'Float64'), 0)) AS value
-     FROM
-       (SELECT if(not(empty(events__override.distinct_id)), events__override.person_id, events.person_id) AS entity_id,
+# name: TestExperimentQueryRunner.test_query_runner_group_aggregation_mean_property_sum_metric_0_disable_new_query_builder
+  '''
+  SELECT metric_events.variant AS variant,
+         count(metric_events.entity_id) AS num_users,
+         sum(metric_events.value) AS total_sum,
+         sum(power(metric_events.value, 2)) AS total_sum_of_squares
+  FROM
+    (SELECT exposures.variant AS variant,
+            exposures.entity_id AS entity_id,
+            any(exposures.exposure_event_uuid) AS exposure_event_uuid,
+            any(exposures.exposure_session_id) AS exposure_session_id,
+            any(exposures.first_exposure_time) AS exposure_timestamp,
+            sum(coalesce(accurateCastOrNull(metric_events.value, 'Float64'), 0)) AS value
+     FROM
+       (SELECT if(less(toTimeZone(events.timestamp, 'UTC'), '2020-01-01 12:00:00'), '', events.`$group_0`) AS entity_id,
                if(ifNull(greater(count(DISTINCT replaceRegexpAll(nullIf(nullIf(JSONExtractRaw(events.properties, '$feature_flag_response'), ''), 'null'), '^"|"$', '')), 1), 0), '$multiple', any(replaceRegexpAll(nullIf(nullIf(JSONExtractRaw(events.properties, '$feature_flag_response'), ''), 'null'), '^"|"$', ''))) AS variant,
                min(toTimeZone(events.timestamp, 'UTC')) AS first_exposure_time,
                argMin(events.uuid, toTimeZone(events.timestamp, 'UTC')) AS exposure_event_uuid,
                argMin(events.`$session_id`, toTimeZone(events.timestamp, 'UTC')) AS exposure_session_id
         FROM events
-        LEFT OUTER JOIN
-          (SELECT argMax(person_distinct_id_overrides.person_id, person_distinct_id_overrides.version) AS person_id,
-                  person_distinct_id_overrides.distinct_id AS distinct_id
-           FROM person_distinct_id_overrides
-           WHERE equals(person_distinct_id_overrides.team_id, 99999)
-           GROUP BY person_distinct_id_overrides.distinct_id
-           HAVING ifNull(equals(argMax(person_distinct_id_overrides.is_deleted, person_distinct_id_overrides.version), 0), 0) SETTINGS optimize_aggregation_in_order=1) AS events__override ON equals(events.distinct_id, events__override.distinct_id)
-        WHERE and(equals(events.team_id, 99999), greaterOrEquals(toTimeZone(events.timestamp, 'UTC'), toDateTime64('today', 6, 'UTC')), lessOrEquals(toTimeZone(events.timestamp, 'UTC'), toDateTime64('explicit_redacted_timestamp', 6, 'UTC')), in(replaceRegexpAll(nullIf(nullIf(JSONExtractRaw(events.properties, '$feature_flag_response'), ''), 'null'), '^"|"$', ''), ['control', 'test']), equals(events.event, '$feature_flag_called'), ifNull(equals(replaceRegexpAll(nullIf(nullIf(JSONExtractRaw(events.properties, '$feature_flag'), ''), 'null'), '^"|"$', ''), 'test-experiment'), 0))
-        GROUP BY entity_id) AS exposures
-     LEFT JOIN
-       (SELECT toTimeZone(events.timestamp, 'UTC') AS timestamp,
-               if(not(empty(events__override.distinct_id)), events__override.person_id, events.person_id) AS entity_id,
-               events.event AS event,
-               1 AS value
-        FROM events
-        LEFT OUTER JOIN
-          (SELECT argMax(person_distinct_id_overrides.person_id, person_distinct_id_overrides.version) AS person_id,
-                  person_distinct_id_overrides.distinct_id AS distinct_id
-           FROM person_distinct_id_overrides
-           WHERE equals(person_distinct_id_overrides.team_id, 99999)
-           GROUP BY person_distinct_id_overrides.distinct_id
-           HAVING ifNull(equals(argMax(person_distinct_id_overrides.is_deleted, person_distinct_id_overrides.version), 0), 0) SETTINGS optimize_aggregation_in_order=1) AS events__override ON equals(events.distinct_id, events__override.distinct_id)
-        WHERE and(equals(events.team_id, 99999), greaterOrEquals(toTimeZone(events.timestamp, 'UTC'), toDateTime64('today', 6, 'UTC')), less(toTimeZone(events.timestamp, 'UTC'), toDateTime64('explicit_redacted_timestamp', 6, 'UTC')), equals(events.event, 'purchase'))) AS metric_events ON and(equals(toString(exposures.entity_id), toString(metric_events.entity_id)), greaterOrEquals(metric_events.timestamp, exposures.first_exposure_time))
-     GROUP BY exposures.variant,
-              exposures.entity_id) AS metric_events
-  GROUP BY metric_events.variant
-  LIMIT 100 SETTINGS readonly=2,
-                     max_execution_time=600,
-                     allow_experimental_object_type=1,
-                     format_csv_allow_double_quotes=0,
-                     max_ast_elements=4000000,
-                     max_expanded_ast_elements=4000000,
-                     max_bytes_before_external_group_by=39728447488,
-                     allow_experimental_analyzer=1,
-                     transform_null_in=1,
-                     optimize_min_equality_disjunction_chain_length=4294967295,
-                     allow_experimental_join_condition=1
-  '''
-# ---
-# name: TestExperimentQueryRunner.test_query_runner_no_exposures_1_enable_new_query_builder
+        WHERE and(equals(events.team_id, 99999), greaterOrEquals(toTimeZone(events.timestamp, 'UTC'), toDateTime64('today', 6, 'UTC')), lessOrEquals(toTimeZone(events.timestamp, 'UTC'), toDateTime64('2020-01-15 12:00:00.000000', 6, 'UTC')), in(replaceRegexpAll(nullIf(nullIf(JSONExtractRaw(events.properties, '$feature_flag_response'), ''), 'null'), '^"|"$', ''), ['control', 'test']), equals(events.event, '$feature_flag_called'), ifNull(equals(replaceRegexpAll(nullIf(nullIf(JSONExtractRaw(events.properties, '$feature_flag'), ''), 'null'), '^"|"$', ''), 'test-experiment'), 0))
+        GROUP BY entity_id) AS exposures
+     LEFT JOIN
+       (SELECT toTimeZone(events.timestamp, 'UTC') AS timestamp,
+               if(less(toTimeZone(events.timestamp, 'UTC'), '2020-01-01 12:00:00'), '', events.`$group_0`) AS entity_id,
+               events.event AS event,
+               accurateCastOrNull(replaceRegexpAll(nullIf(nullIf(JSONExtractRaw(events.properties, 'amount'), ''), 'null'), '^"|"$', ''), 'Float64') AS value
+        FROM events
+        WHERE and(equals(events.team_id, 99999), greaterOrEquals(toTimeZone(events.timestamp, 'UTC'), toDateTime64('today', 6, 'UTC')), less(toTimeZone(events.timestamp, 'UTC'), toDateTime64('2020-01-15 12:00:00.000000', 6, 'UTC')), equals(events.event, 'purchase'))) AS metric_events ON and(equals(toString(exposures.entity_id), toString(metric_events.entity_id)), greaterOrEquals(metric_events.timestamp, exposures.first_exposure_time))
+     GROUP BY exposures.variant,
+              exposures.entity_id) AS metric_events
+  GROUP BY metric_events.variant
+  LIMIT 100 SETTINGS readonly=2,
+                     max_execution_time=600,
+                     allow_experimental_object_type=1,
+                     format_csv_allow_double_quotes=0,
+                     max_ast_elements=4000000,
+                     max_expanded_ast_elements=4000000,
+                     max_bytes_before_external_group_by=39728447488,
+                     allow_experimental_analyzer=1,
+                     transform_null_in=1,
+                     optimize_min_equality_disjunction_chain_length=4294967295,
+                     allow_experimental_join_condition=1
+  '''
+# ---
+# name: TestExperimentQueryRunner.test_query_runner_group_aggregation_mean_property_sum_metric_1_enable_new_query_builder
   '''
   WITH exposures AS
-    (SELECT if(not(empty(events__override.distinct_id)), events__override.person_id, events.person_id) AS entity_id,
+    (SELECT if(less(toTimeZone(events.timestamp, 'UTC'), '2020-01-01 12:00:00'), '', events.`$group_0`) AS entity_id,
             if(ifNull(greater(uniqExact(replaceRegexpAll(nullIf(nullIf(JSONExtractRaw(events.properties, '$feature_flag_response'), ''), 'null'), '^"|"$', '')), 1), 0), '$multiple', any(replaceRegexpAll(nullIf(nullIf(JSONExtractRaw(events.properties, '$feature_flag_response'), ''), 'null'), '^"|"$', ''))) AS variant,
             min(toTimeZone(events.timestamp, 'UTC')) AS first_exposure_time,
+            max(toTimeZone(events.timestamp, 'UTC')) AS last_exposure_time,
             argMin(events.uuid, toTimeZone(events.timestamp, 'UTC')) AS exposure_event_uuid,
             argMin(events.`$session_id`, toTimeZone(events.timestamp, 'UTC')) AS exposure_session_id
      FROM events
-     LEFT OUTER JOIN
-       (SELECT argMax(person_distinct_id_overrides.person_id, person_distinct_id_overrides.version) AS person_id,
-               person_distinct_id_overrides.distinct_id AS distinct_id
-        FROM person_distinct_id_overrides
-        WHERE equals(person_distinct_id_overrides.team_id, 99999)
-        GROUP BY person_distinct_id_overrides.distinct_id
-        HAVING ifNull(equals(argMax(person_distinct_id_overrides.is_deleted, person_distinct_id_overrides.version), 0), 0) SETTINGS optimize_aggregation_in_order=1) AS events__override ON equals(events.distinct_id, events__override.distinct_id)
      WHERE and(equals(events.team_id, 99999), greaterOrEquals(toTimeZone(events.timestamp, 'UTC'), assumeNotNull(toDateTime('2020-01-01 12:00:00', 'UTC'))), lessOrEquals(toTimeZone(events.timestamp, 'UTC'), assumeNotNull(toDateTime('2020-01-15 12:00:00', 'UTC'))), and(equals(events.event, '$feature_flag_called'), ifNull(equals(replaceRegexpAll(nullIf(nullIf(JSONExtractRaw(events.properties, '$feature_flag'), ''), 'null'), '^"|"$', ''), 'test-experiment'), 0)), in(replaceRegexpAll(nullIf(nullIf(JSONExtractRaw(events.properties, '$feature_flag_response'), ''), 'null'), '^"|"$', ''), ['control', 'test']))
      GROUP BY entity_id),
        metric_events AS
-    (SELECT if(not(empty(events__override.distinct_id)), events__override.person_id, events.person_id) AS entity_id,
+    (SELECT if(less(toTimeZone(events.timestamp, 'UTC'), '2020-01-01 12:00:00'), '', events.`$group_0`) AS entity_id,
             toTimeZone(events.timestamp, 'UTC') AS timestamp,
-            1 AS value
-     FROM events
-     LEFT OUTER JOIN
-       (SELECT argMax(person_distinct_id_overrides.person_id, person_distinct_id_overrides.version) AS person_id,
-               person_distinct_id_overrides.distinct_id AS distinct_id
-        FROM person_distinct_id_overrides
-        WHERE equals(person_distinct_id_overrides.team_id, 99999)
-        GROUP BY person_distinct_id_overrides.distinct_id
-        HAVING ifNull(equals(argMax(person_distinct_id_overrides.is_deleted, person_distinct_id_overrides.version), 0), 0) SETTINGS optimize_aggregation_in_order=1) AS events__override ON equals(events.distinct_id, events__override.distinct_id)
+            accurateCastOrNull(replaceRegexpAll(nullIf(nullIf(JSONExtractRaw(events.properties, 'amount'), ''), 'null'), '^"|"$', ''), 'Float64') AS value
+     FROM events
      WHERE and(equals(events.team_id, 99999), greaterOrEquals(toTimeZone(events.timestamp, 'UTC'), assumeNotNull(toDateTime('2020-01-01 12:00:00', 'UTC'))), less(toTimeZone(events.timestamp, 'UTC'), plus(assumeNotNull(toDateTime('2020-01-15 12:00:00', 'UTC')), toIntervalSecond(0))), equals(events.event, 'purchase'))),
        entity_metrics AS
     (SELECT exposures.entity_id AS entity_id,
@@ -754,7 +207,7 @@
                      allow_experimental_join_condition=1
   '''
 # ---
-# name: TestExperimentQueryRunner.test_query_runner_no_variant_exposures_0_disable_new_query_builder
+# name: TestExperimentQueryRunner.test_query_runner_includes_date_range_0_disable_new_query_builder
   '''
   SELECT metric_events.variant AS variant,
          count(metric_events.entity_id) AS num_users,
@@ -813,12 +266,13 @@
                      allow_experimental_join_condition=1
   '''
 # ---
-# name: TestExperimentQueryRunner.test_query_runner_no_variant_exposures_1_enable_new_query_builder
+# name: TestExperimentQueryRunner.test_query_runner_includes_date_range_1_enable_new_query_builder
   '''
   WITH exposures AS
     (SELECT if(not(empty(events__override.distinct_id)), events__override.person_id, events.person_id) AS entity_id,
             if(ifNull(greater(uniqExact(replaceRegexpAll(nullIf(nullIf(JSONExtractRaw(events.properties, '$feature_flag_response'), ''), 'null'), '^"|"$', '')), 1), 0), '$multiple', any(replaceRegexpAll(nullIf(nullIf(JSONExtractRaw(events.properties, '$feature_flag_response'), ''), 'null'), '^"|"$', ''))) AS variant,
             min(toTimeZone(events.timestamp, 'UTC')) AS first_exposure_time,
+            max(toTimeZone(events.timestamp, 'UTC')) AS last_exposure_time,
             argMin(events.uuid, toTimeZone(events.timestamp, 'UTC')) AS exposure_event_uuid,
             argMin(events.`$session_id`, toTimeZone(events.timestamp, 'UTC')) AS exposure_session_id
      FROM events
@@ -829,7 +283,7 @@
         WHERE equals(person_distinct_id_overrides.team_id, 99999)
         GROUP BY person_distinct_id_overrides.distinct_id
         HAVING ifNull(equals(argMax(person_distinct_id_overrides.is_deleted, person_distinct_id_overrides.version), 0), 0) SETTINGS optimize_aggregation_in_order=1) AS events__override ON equals(events.distinct_id, events__override.distinct_id)
-     WHERE and(equals(events.team_id, 99999), greaterOrEquals(toTimeZone(events.timestamp, 'UTC'), assumeNotNull(toDateTime('2020-01-01 12:00:00', 'UTC'))), lessOrEquals(toTimeZone(events.timestamp, 'UTC'), assumeNotNull(toDateTime('2020-01-15 12:00:00', 'UTC'))), and(equals(events.event, '$feature_flag_called'), ifNull(equals(replaceRegexpAll(nullIf(nullIf(JSONExtractRaw(events.properties, '$feature_flag'), ''), 'null'), '^"|"$', ''), 'test-experiment'), 0)), in(replaceRegexpAll(nullIf(nullIf(JSONExtractRaw(events.properties, '$feature_flag_response'), ''), 'null'), '^"|"$', ''), ['control', 'test']))
+     WHERE and(equals(events.team_id, 99999), greaterOrEquals(toTimeZone(events.timestamp, 'UTC'), assumeNotNull(toDateTime('2020-01-01 12:00:00', 'UTC'))), lessOrEquals(toTimeZone(events.timestamp, 'UTC'), assumeNotNull(toDateTime('2020-02-01 12:00:00', 'UTC'))), and(equals(events.event, '$feature_flag_called'), ifNull(equals(replaceRegexpAll(nullIf(nullIf(JSONExtractRaw(events.properties, '$feature_flag'), ''), 'null'), '^"|"$', ''), 'test-experiment'), 0)), in(replaceRegexpAll(nullIf(nullIf(JSONExtractRaw(events.properties, '$feature_flag_response'), ''), 'null'), '^"|"$', ''), ['control', 'test']))
      GROUP BY entity_id),
        metric_events AS
     (SELECT if(not(empty(events__override.distinct_id)), events__override.person_id, events.person_id) AS entity_id,
@@ -843,7 +297,7 @@
         WHERE equals(person_distinct_id_overrides.team_id, 99999)
         GROUP BY person_distinct_id_overrides.distinct_id
         HAVING ifNull(equals(argMax(person_distinct_id_overrides.is_deleted, person_distinct_id_overrides.version), 0), 0) SETTINGS optimize_aggregation_in_order=1) AS events__override ON equals(events.distinct_id, events__override.distinct_id)
-     WHERE and(equals(events.team_id, 99999), greaterOrEquals(toTimeZone(events.timestamp, 'UTC'), assumeNotNull(toDateTime('2020-01-01 12:00:00', 'UTC'))), less(toTimeZone(events.timestamp, 'UTC'), plus(assumeNotNull(toDateTime('2020-01-15 12:00:00', 'UTC')), toIntervalSecond(0))), equals(events.event, 'purchase'))),
+     WHERE and(equals(events.team_id, 99999), greaterOrEquals(toTimeZone(events.timestamp, 'UTC'), assumeNotNull(toDateTime('2020-01-01 12:00:00', 'UTC'))), less(toTimeZone(events.timestamp, 'UTC'), plus(assumeNotNull(toDateTime('2020-02-01 12:00:00', 'UTC')), toIntervalSecond(0))), equals(events.event, 'purchase'))),
        entity_metrics AS
     (SELECT exposures.entity_id AS entity_id,
             exposures.variant AS variant,
@@ -856,46 +310,7 @@
          count(entity_metrics.entity_id) AS num_users,
          sum(entity_metrics.value) AS total_sum,
          sum(power(entity_metrics.value, 2)) AS total_sum_of_squares
-<<<<<<< HEAD
   FROM entity_metrics
-=======
-  FROM
-    (SELECT exposures.entity_id AS entity_id,
-            exposures.variant AS variant,
-            sum(coalesce(accurateCastOrNull(metric_events.value, 'Float64'), 0)) AS value
-     FROM
-       (SELECT if(not(empty(events__override.distinct_id)), events__override.person_id, events.person_id) AS entity_id,
-               if(ifNull(greater(uniqExact(replaceRegexpAll(nullIf(nullIf(JSONExtractRaw(events.properties, '$feature_flag_response'), ''), 'null'), '^"|"$', '')), 1), 0), '$multiple', any(replaceRegexpAll(nullIf(nullIf(JSONExtractRaw(events.properties, '$feature_flag_response'), ''), 'null'), '^"|"$', ''))) AS variant,
-               min(toTimeZone(events.timestamp, 'UTC')) AS first_exposure_time,
-               max(toTimeZone(events.timestamp, 'UTC')) AS last_exposure_time,
-               argMin(events.uuid, toTimeZone(events.timestamp, 'UTC')) AS exposure_event_uuid,
-               argMin(events.`$session_id`, toTimeZone(events.timestamp, 'UTC')) AS exposure_session_id
-        FROM events
-        LEFT OUTER JOIN
-          (SELECT argMax(person_distinct_id_overrides.person_id, person_distinct_id_overrides.version) AS person_id,
-                  person_distinct_id_overrides.distinct_id AS distinct_id
-           FROM person_distinct_id_overrides
-           WHERE equals(person_distinct_id_overrides.team_id, 99999)
-           GROUP BY person_distinct_id_overrides.distinct_id
-           HAVING ifNull(equals(argMax(person_distinct_id_overrides.is_deleted, person_distinct_id_overrides.version), 0), 0) SETTINGS optimize_aggregation_in_order=1) AS events__override ON equals(events.distinct_id, events__override.distinct_id)
-        WHERE and(equals(events.team_id, 99999), greaterOrEquals(toTimeZone(events.timestamp, 'UTC'), assumeNotNull(toDateTime('2020-01-01 12:00:00', 'UTC'))), lessOrEquals(toTimeZone(events.timestamp, 'UTC'), assumeNotNull(toDateTime('2020-01-15 12:00:00', 'UTC'))), and(equals(events.event, '$feature_flag_called'), ifNull(equals(replaceRegexpAll(nullIf(nullIf(JSONExtractRaw(events.properties, '$feature_flag'), ''), 'null'), '^"|"$', ''), 'test-experiment'), 0)), in(replaceRegexpAll(nullIf(nullIf(JSONExtractRaw(events.properties, '$feature_flag_response'), ''), 'null'), '^"|"$', ''), ['control', 'test']))
-        GROUP BY entity_id) AS exposures
-     LEFT JOIN
-       (SELECT if(not(empty(events__override.distinct_id)), events__override.person_id, events.person_id) AS entity_id,
-               toTimeZone(events.timestamp, 'UTC') AS timestamp,
-               1 AS value
-        FROM events
-        LEFT OUTER JOIN
-          (SELECT argMax(person_distinct_id_overrides.person_id, person_distinct_id_overrides.version) AS person_id,
-                  person_distinct_id_overrides.distinct_id AS distinct_id
-           FROM person_distinct_id_overrides
-           WHERE equals(person_distinct_id_overrides.team_id, 99999)
-           GROUP BY person_distinct_id_overrides.distinct_id
-           HAVING ifNull(equals(argMax(person_distinct_id_overrides.is_deleted, person_distinct_id_overrides.version), 0), 0) SETTINGS optimize_aggregation_in_order=1) AS events__override ON equals(events.distinct_id, events__override.distinct_id)
-        WHERE and(equals(events.team_id, 99999), greaterOrEquals(toTimeZone(events.timestamp, 'UTC'), assumeNotNull(toDateTime('2020-01-01 12:00:00', 'UTC'))), less(toTimeZone(events.timestamp, 'UTC'), plus(assumeNotNull(toDateTime('2020-01-15 12:00:00', 'UTC')), toIntervalSecond(0))), equals(events.event, 'purchase'))) AS metric_events ON and(equals(exposures.entity_id, metric_events.entity_id), greaterOrEquals(metric_events.timestamp, exposures.first_exposure_time))
-     GROUP BY exposures.entity_id,
-              exposures.variant) AS entity_metrics
->>>>>>> db6fdd1f
   GROUP BY entity_metrics.variant
   LIMIT 100 SETTINGS readonly=2,
                      max_execution_time=600,
@@ -910,71 +325,13 @@
                      allow_experimental_join_condition=1
   '''
 # ---
-# name: TestExperimentQueryRunner.test_query_runner_standard_flow_v2_stats_0_disable_new_query_builder
-  '''
-  SELECT metric_events.variant AS variant,
-         count(metric_events.entity_id) AS num_users,
-         sum(metric_events.value) AS total_sum,
-         sum(power(metric_events.value, 2)) AS total_sum_of_squares
-  FROM
-    (SELECT exposures.variant AS variant,
-            exposures.entity_id AS entity_id,
-            any(exposures.exposure_event_uuid) AS exposure_event_uuid,
-            any(exposures.exposure_session_id) AS exposure_session_id,
-            any(exposures.first_exposure_time) AS exposure_timestamp,
-            sum(coalesce(accurateCastOrNull(metric_events.value, 'Float64'), 0)) AS value
-     FROM
-       (SELECT if(not(empty(events__override.distinct_id)), events__override.person_id, events.person_id) AS entity_id,
-               if(ifNull(greater(count(DISTINCT replaceRegexpAll(nullIf(nullIf(JSONExtractRaw(events.properties, '$feature_flag_response'), ''), 'null'), '^"|"$', '')), 1), 0), '$multiple', any(replaceRegexpAll(nullIf(nullIf(JSONExtractRaw(events.properties, '$feature_flag_response'), ''), 'null'), '^"|"$', ''))) AS variant,
-               min(toTimeZone(events.timestamp, 'UTC')) AS first_exposure_time,
-               argMin(events.uuid, toTimeZone(events.timestamp, 'UTC')) AS exposure_event_uuid,
-               argMin(events.`$session_id`, toTimeZone(events.timestamp, 'UTC')) AS exposure_session_id
-        FROM events
-        LEFT OUTER JOIN
-          (SELECT argMax(person_distinct_id_overrides.person_id, person_distinct_id_overrides.version) AS person_id,
-                  person_distinct_id_overrides.distinct_id AS distinct_id
-           FROM person_distinct_id_overrides
-           WHERE equals(person_distinct_id_overrides.team_id, 99999)
-           GROUP BY person_distinct_id_overrides.distinct_id
-           HAVING ifNull(equals(argMax(person_distinct_id_overrides.is_deleted, person_distinct_id_overrides.version), 0), 0) SETTINGS optimize_aggregation_in_order=1) AS events__override ON equals(events.distinct_id, events__override.distinct_id)
-        WHERE and(equals(events.team_id, 99999), greaterOrEquals(toTimeZone(events.timestamp, 'UTC'), toDateTime64('today', 6, 'UTC')), lessOrEquals(toTimeZone(events.timestamp, 'UTC'), toDateTime64('explicit_redacted_timestamp', 6, 'UTC')), in(replaceRegexpAll(nullIf(nullIf(JSONExtractRaw(events.properties, '$feature_flag_response'), ''), 'null'), '^"|"$', ''), ['control', 'test']), equals(events.event, '$feature_flag_called'), ifNull(equals(replaceRegexpAll(nullIf(nullIf(JSONExtractRaw(events.properties, '$feature_flag'), ''), 'null'), '^"|"$', ''), 'test-experiment'), 0))
-        GROUP BY entity_id) AS exposures
-     LEFT JOIN
-       (SELECT toTimeZone(events.timestamp, 'UTC') AS timestamp,
-               if(not(empty(events__override.distinct_id)), events__override.person_id, events.person_id) AS entity_id,
-               events.event AS event,
-               1 AS value
-        FROM events
-        LEFT OUTER JOIN
-          (SELECT argMax(person_distinct_id_overrides.person_id, person_distinct_id_overrides.version) AS person_id,
-                  person_distinct_id_overrides.distinct_id AS distinct_id
-           FROM person_distinct_id_overrides
-           WHERE equals(person_distinct_id_overrides.team_id, 99999)
-           GROUP BY person_distinct_id_overrides.distinct_id
-           HAVING ifNull(equals(argMax(person_distinct_id_overrides.is_deleted, person_distinct_id_overrides.version), 0), 0) SETTINGS optimize_aggregation_in_order=1) AS events__override ON equals(events.distinct_id, events__override.distinct_id)
-        WHERE and(equals(events.team_id, 99999), greaterOrEquals(toTimeZone(events.timestamp, 'UTC'), toDateTime64('today', 6, 'UTC')), less(toTimeZone(events.timestamp, 'UTC'), toDateTime64('explicit_redacted_timestamp', 6, 'UTC')), equals(events.event, '$pageview'))) AS metric_events ON and(equals(toString(exposures.entity_id), toString(metric_events.entity_id)), greaterOrEquals(metric_events.timestamp, exposures.first_exposure_time))
-     GROUP BY exposures.variant,
-              exposures.entity_id) AS metric_events
-  GROUP BY metric_events.variant
-  LIMIT 100 SETTINGS readonly=2,
-                     max_execution_time=600,
-                     allow_experimental_object_type=1,
-                     format_csv_allow_double_quotes=0,
-                     max_ast_elements=4000000,
-                     max_expanded_ast_elements=4000000,
-                     max_bytes_before_external_group_by=39728447488,
-                     allow_experimental_analyzer=1,
-                     transform_null_in=1,
-                     optimize_min_equality_disjunction_chain_length=4294967295,
-                     allow_experimental_join_condition=1
-  '''
-# ---
-# name: TestExperimentQueryRunner.test_query_runner_standard_flow_v2_stats_1_enable_new_query_builder
+# name: TestExperimentQueryRunner.test_query_runner_includes_event_property_filters_1_enable_new_query_builder
   '''
   WITH exposures AS
     (SELECT if(not(empty(events__override.distinct_id)), events__override.person_id, events.person_id) AS entity_id,
             if(ifNull(greater(uniqExact(replaceRegexpAll(nullIf(nullIf(JSONExtractRaw(events.properties, '$feature_flag_response'), ''), 'null'), '^"|"$', '')), 1), 0), '$multiple', any(replaceRegexpAll(nullIf(nullIf(JSONExtractRaw(events.properties, '$feature_flag_response'), ''), 'null'), '^"|"$', ''))) AS variant,
             min(toTimeZone(events.timestamp, 'UTC')) AS first_exposure_time,
+            max(toTimeZone(events.timestamp, 'UTC')) AS last_exposure_time,
             argMin(events.uuid, toTimeZone(events.timestamp, 'UTC')) AS exposure_event_uuid,
             argMin(events.`$session_id`, toTimeZone(events.timestamp, 'UTC')) AS exposure_session_id
      FROM events
@@ -999,424 +356,13 @@
         WHERE equals(person_distinct_id_overrides.team_id, 99999)
         GROUP BY person_distinct_id_overrides.distinct_id
         HAVING ifNull(equals(argMax(person_distinct_id_overrides.is_deleted, person_distinct_id_overrides.version), 0), 0) SETTINGS optimize_aggregation_in_order=1) AS events__override ON equals(events.distinct_id, events__override.distinct_id)
-     WHERE and(equals(events.team_id, 99999), greaterOrEquals(toTimeZone(events.timestamp, 'UTC'), assumeNotNull(toDateTime('2020-01-01 12:00:00', 'UTC'))), less(toTimeZone(events.timestamp, 'UTC'), plus(assumeNotNull(toDateTime('2020-01-15 12:00:00', 'UTC')), toIntervalSecond(0))), equals(events.event, '$pageview'))),
+     WHERE and(equals(events.team_id, 99999), greaterOrEquals(toTimeZone(events.timestamp, 'UTC'), assumeNotNull(toDateTime('2020-01-01 12:00:00', 'UTC'))), less(toTimeZone(events.timestamp, 'UTC'), plus(assumeNotNull(toDateTime('2020-01-15 12:00:00', 'UTC')), toIntervalSecond(0))), and(equals(events.event, 'purchase'), ifNull(notEquals(replaceRegexpAll(nullIf(nullIf(JSONExtractRaw(events.properties, 'plan'), ''), 'null'), '^"|"$', ''), 'pro'), 1)))),
        entity_metrics AS
     (SELECT exposures.entity_id AS entity_id,
             exposures.variant AS variant,
             sum(coalesce(accurateCastOrNull(metric_events.value, 'Float64'), 0)) AS value
-<<<<<<< HEAD
      FROM exposures
      LEFT JOIN metric_events ON and(equals(exposures.entity_id, metric_events.entity_id), greaterOrEquals(toTimeZone(metric_events.timestamp, 'UTC'), exposures.first_exposure_time))
-=======
-     FROM
-       (SELECT if(not(empty(events__override.distinct_id)), events__override.person_id, events.person_id) AS entity_id,
-               if(ifNull(greater(uniqExact(replaceRegexpAll(nullIf(nullIf(JSONExtractRaw(events.properties, '$feature_flag_response'), ''), 'null'), '^"|"$', '')), 1), 0), '$multiple', any(replaceRegexpAll(nullIf(nullIf(JSONExtractRaw(events.properties, '$feature_flag_response'), ''), 'null'), '^"|"$', ''))) AS variant,
-               min(toTimeZone(events.timestamp, 'UTC')) AS first_exposure_time,
-               max(toTimeZone(events.timestamp, 'UTC')) AS last_exposure_time,
-               argMin(events.uuid, toTimeZone(events.timestamp, 'UTC')) AS exposure_event_uuid,
-               argMin(events.`$session_id`, toTimeZone(events.timestamp, 'UTC')) AS exposure_session_id
-        FROM events
-        LEFT OUTER JOIN
-          (SELECT argMax(person_distinct_id_overrides.person_id, person_distinct_id_overrides.version) AS person_id,
-                  person_distinct_id_overrides.distinct_id AS distinct_id
-           FROM person_distinct_id_overrides
-           WHERE equals(person_distinct_id_overrides.team_id, 99999)
-           GROUP BY person_distinct_id_overrides.distinct_id
-           HAVING ifNull(equals(argMax(person_distinct_id_overrides.is_deleted, person_distinct_id_overrides.version), 0), 0) SETTINGS optimize_aggregation_in_order=1) AS events__override ON equals(events.distinct_id, events__override.distinct_id)
-        WHERE and(equals(events.team_id, 99999), greaterOrEquals(toTimeZone(events.timestamp, 'UTC'), assumeNotNull(toDateTime('2020-01-01 12:00:00', 'UTC'))), lessOrEquals(toTimeZone(events.timestamp, 'UTC'), assumeNotNull(toDateTime('2020-01-15 12:00:00', 'UTC'))), and(equals(events.event, '$feature_flag_called'), ifNull(equals(replaceRegexpAll(nullIf(nullIf(JSONExtractRaw(events.properties, '$feature_flag'), ''), 'null'), '^"|"$', ''), 'test-experiment'), 0)), in(replaceRegexpAll(nullIf(nullIf(JSONExtractRaw(events.properties, '$feature_flag_response'), ''), 'null'), '^"|"$', ''), ['control', 'test']))
-        GROUP BY entity_id) AS exposures
-     LEFT JOIN
-       (SELECT if(not(empty(events__override.distinct_id)), events__override.person_id, events.person_id) AS entity_id,
-               toTimeZone(events.timestamp, 'UTC') AS timestamp,
-               1 AS value
-        FROM events
-        LEFT OUTER JOIN
-          (SELECT argMax(person_distinct_id_overrides.person_id, person_distinct_id_overrides.version) AS person_id,
-                  person_distinct_id_overrides.distinct_id AS distinct_id
-           FROM person_distinct_id_overrides
-           WHERE equals(person_distinct_id_overrides.team_id, 99999)
-           GROUP BY person_distinct_id_overrides.distinct_id
-           HAVING ifNull(equals(argMax(person_distinct_id_overrides.is_deleted, person_distinct_id_overrides.version), 0), 0) SETTINGS optimize_aggregation_in_order=1) AS events__override ON equals(events.distinct_id, events__override.distinct_id)
-        WHERE and(equals(events.team_id, 99999), greaterOrEquals(toTimeZone(events.timestamp, 'UTC'), assumeNotNull(toDateTime('2020-01-01 12:00:00', 'UTC'))), less(toTimeZone(events.timestamp, 'UTC'), plus(assumeNotNull(toDateTime('2020-01-15 12:00:00', 'UTC')), toIntervalSecond(0))), equals(events.event, 'purchase'))) AS metric_events ON and(equals(exposures.entity_id, metric_events.entity_id), greaterOrEquals(metric_events.timestamp, exposures.first_exposure_time))
->>>>>>> db6fdd1f
-     GROUP BY exposures.entity_id,
-              exposures.variant)
-  SELECT entity_metrics.variant AS variant,
-         count(entity_metrics.entity_id) AS num_users,
-         sum(entity_metrics.value) AS total_sum,
-         sum(power(entity_metrics.value, 2)) AS total_sum_of_squares
-<<<<<<< HEAD
-  FROM entity_metrics
-=======
-  FROM
-    (SELECT exposures.entity_id AS entity_id,
-            exposures.variant AS variant,
-            sum(coalesce(accurateCastOrNull(metric_events.value, 'Float64'), 0)) AS value
-     FROM
-       (SELECT if(not(empty(events__override.distinct_id)), events__override.person_id, events.person_id) AS entity_id,
-               if(ifNull(greater(uniqExact(replaceRegexpAll(nullIf(nullIf(JSONExtractRaw(events.properties, '$feature_flag_response'), ''), 'null'), '^"|"$', '')), 1), 0), '$multiple', any(replaceRegexpAll(nullIf(nullIf(JSONExtractRaw(events.properties, '$feature_flag_response'), ''), 'null'), '^"|"$', ''))) AS variant,
-               min(toTimeZone(events.timestamp, 'UTC')) AS first_exposure_time,
-               max(toTimeZone(events.timestamp, 'UTC')) AS last_exposure_time,
-               argMin(events.uuid, toTimeZone(events.timestamp, 'UTC')) AS exposure_event_uuid,
-               argMin(events.`$session_id`, toTimeZone(events.timestamp, 'UTC')) AS exposure_session_id
-        FROM events
-        LEFT OUTER JOIN
-          (SELECT argMax(person_distinct_id_overrides.person_id, person_distinct_id_overrides.version) AS person_id,
-                  person_distinct_id_overrides.distinct_id AS distinct_id
-           FROM person_distinct_id_overrides
-           WHERE equals(person_distinct_id_overrides.team_id, 99999)
-           GROUP BY person_distinct_id_overrides.distinct_id
-           HAVING ifNull(equals(argMax(person_distinct_id_overrides.is_deleted, person_distinct_id_overrides.version), 0), 0) SETTINGS optimize_aggregation_in_order=1) AS events__override ON equals(events.distinct_id, events__override.distinct_id)
-        WHERE and(equals(events.team_id, 99999), greaterOrEquals(toTimeZone(events.timestamp, 'UTC'), assumeNotNull(toDateTime('2020-01-01 12:00:00', 'UTC'))), lessOrEquals(toTimeZone(events.timestamp, 'UTC'), assumeNotNull(toDateTime('2020-01-15 12:00:00', 'UTC'))), and(equals(events.event, '$feature_flag_called'), ifNull(equals(replaceRegexpAll(nullIf(nullIf(JSONExtractRaw(events.properties, '$feature_flag'), ''), 'null'), '^"|"$', ''), 'test-experiment'), 0)), in(replaceRegexpAll(nullIf(nullIf(JSONExtractRaw(events.properties, '$feature_flag_response'), ''), 'null'), '^"|"$', ''), ['control', 'test']))
-        GROUP BY entity_id) AS exposures
-     LEFT JOIN
-       (SELECT if(not(empty(events__override.distinct_id)), events__override.person_id, events.person_id) AS entity_id,
-               toTimeZone(events.timestamp, 'UTC') AS timestamp,
-               1 AS value
-        FROM events
-        LEFT OUTER JOIN
-          (SELECT argMax(person_distinct_id_overrides.person_id, person_distinct_id_overrides.version) AS person_id,
-                  person_distinct_id_overrides.distinct_id AS distinct_id
-           FROM person_distinct_id_overrides
-           WHERE equals(person_distinct_id_overrides.team_id, 99999)
-           GROUP BY person_distinct_id_overrides.distinct_id
-           HAVING ifNull(equals(argMax(person_distinct_id_overrides.is_deleted, person_distinct_id_overrides.version), 0), 0) SETTINGS optimize_aggregation_in_order=1) AS events__override ON equals(events.distinct_id, events__override.distinct_id)
-        WHERE and(equals(events.team_id, 99999), greaterOrEquals(toTimeZone(events.timestamp, 'UTC'), assumeNotNull(toDateTime('2020-01-01 12:00:00', 'UTC'))), less(toTimeZone(events.timestamp, 'UTC'), plus(assumeNotNull(toDateTime('2020-01-15 12:00:00', 'UTC')), toIntervalSecond(0))), equals(events.event, 'purchase'))) AS metric_events ON and(equals(exposures.entity_id, metric_events.entity_id), greaterOrEquals(metric_events.timestamp, exposures.first_exposure_time))
-     GROUP BY exposures.entity_id,
-              exposures.variant) AS entity_metrics
->>>>>>> db6fdd1f
-  GROUP BY entity_metrics.variant
-  LIMIT 100 SETTINGS readonly=2,
-                     max_execution_time=600,
-                     allow_experimental_object_type=1,
-                     format_csv_allow_double_quotes=0,
-                     max_ast_elements=4000000,
-                     max_expanded_ast_elements=4000000,
-                     max_bytes_before_external_group_by=39728447488,
-                     allow_experimental_analyzer=1,
-                     transform_null_in=1,
-                     optimize_min_equality_disjunction_chain_length=4294967295,
-                     allow_experimental_join_condition=1
-  '''
-# ---
-# name: TestExperimentQueryRunner.test_query_runner_using_action_0_disable_new_query_builder
-  '''
-  SELECT metric_events.variant AS variant,
-         count(metric_events.entity_id) AS num_users,
-         sum(metric_events.value) AS total_sum,
-         sum(power(metric_events.value, 2)) AS total_sum_of_squares
-  FROM
-    (SELECT exposures.variant AS variant,
-            exposures.entity_id AS entity_id,
-            any(exposures.exposure_event_uuid) AS exposure_event_uuid,
-            any(exposures.exposure_session_id) AS exposure_session_id,
-            any(exposures.first_exposure_time) AS exposure_timestamp,
-            sum(coalesce(accurateCastOrNull(metric_events.value, 'Float64'), 0)) AS value
-     FROM
-       (SELECT if(not(empty(events__override.distinct_id)), events__override.person_id, events.person_id) AS entity_id,
-               if(ifNull(greater(count(DISTINCT replaceRegexpAll(nullIf(nullIf(JSONExtractRaw(events.properties, '$feature_flag_response'), ''), 'null'), '^"|"$', '')), 1), 0), '$multiple', any(replaceRegexpAll(nullIf(nullIf(JSONExtractRaw(events.properties, '$feature_flag_response'), ''), 'null'), '^"|"$', ''))) AS variant,
-               min(toTimeZone(events.timestamp, 'UTC')) AS first_exposure_time,
-               argMin(events.uuid, toTimeZone(events.timestamp, 'UTC')) AS exposure_event_uuid,
-               argMin(events.`$session_id`, toTimeZone(events.timestamp, 'UTC')) AS exposure_session_id
-        FROM events
-        LEFT OUTER JOIN
-          (SELECT argMax(person_distinct_id_overrides.person_id, person_distinct_id_overrides.version) AS person_id,
-                  person_distinct_id_overrides.distinct_id AS distinct_id
-           FROM person_distinct_id_overrides
-           WHERE equals(person_distinct_id_overrides.team_id, 99999)
-           GROUP BY person_distinct_id_overrides.distinct_id
-           HAVING ifNull(equals(argMax(person_distinct_id_overrides.is_deleted, person_distinct_id_overrides.version), 0), 0) SETTINGS optimize_aggregation_in_order=1) AS events__override ON equals(events.distinct_id, events__override.distinct_id)
-        WHERE and(equals(events.team_id, 99999), greaterOrEquals(toTimeZone(events.timestamp, 'UTC'), toDateTime64('today', 6, 'UTC')), lessOrEquals(toTimeZone(events.timestamp, 'UTC'), toDateTime64('explicit_redacted_timestamp', 6, 'UTC')), in(replaceRegexpAll(nullIf(nullIf(JSONExtractRaw(events.properties, '$feature_flag_response'), ''), 'null'), '^"|"$', ''), ['control', 'test']), equals(events.event, '$feature_flag_called'), ifNull(equals(replaceRegexpAll(nullIf(nullIf(JSONExtractRaw(events.properties, '$feature_flag'), ''), 'null'), '^"|"$', ''), 'test-experiment'), 0))
-        GROUP BY entity_id) AS exposures
-     LEFT JOIN
-       (SELECT toTimeZone(events.timestamp, 'UTC') AS timestamp,
-               if(not(empty(events__override.distinct_id)), events__override.person_id, events.person_id) AS entity_id,
-               events.event AS event,
-               1 AS value
-        FROM events
-        LEFT OUTER JOIN
-          (SELECT argMax(person_distinct_id_overrides.person_id, person_distinct_id_overrides.version) AS person_id,
-                  person_distinct_id_overrides.distinct_id AS distinct_id
-           FROM person_distinct_id_overrides
-           WHERE equals(person_distinct_id_overrides.team_id, 99999)
-           GROUP BY person_distinct_id_overrides.distinct_id
-           HAVING ifNull(equals(argMax(person_distinct_id_overrides.is_deleted, person_distinct_id_overrides.version), 0), 0) SETTINGS optimize_aggregation_in_order=1) AS events__override ON equals(events.distinct_id, events__override.distinct_id)
-        WHERE and(equals(events.team_id, 99999), greaterOrEquals(toTimeZone(events.timestamp, 'UTC'), toDateTime64('today', 6, 'UTC')), less(toTimeZone(events.timestamp, 'UTC'), toDateTime64('explicit_redacted_timestamp', 6, 'UTC')), equals(events.event, 'purchase'))) AS metric_events ON and(equals(toString(exposures.entity_id), toString(metric_events.entity_id)), greaterOrEquals(metric_events.timestamp, exposures.first_exposure_time))
-     GROUP BY exposures.variant,
-              exposures.entity_id) AS metric_events
-  GROUP BY metric_events.variant
-  LIMIT 100 SETTINGS readonly=2,
-                     max_execution_time=600,
-                     allow_experimental_object_type=1,
-                     format_csv_allow_double_quotes=0,
-                     max_ast_elements=4000000,
-                     max_expanded_ast_elements=4000000,
-                     max_bytes_before_external_group_by=39728447488,
-                     allow_experimental_analyzer=1,
-                     transform_null_in=1,
-                     optimize_min_equality_disjunction_chain_length=4294967295,
-                     allow_experimental_join_condition=1
-  '''
-# ---
-# name: TestExperimentQueryRunner.test_query_runner_using_action_1_enable_new_query_builder
-  '''
-  WITH exposures AS
-    (SELECT if(not(empty(events__override.distinct_id)), events__override.person_id, events.person_id) AS entity_id,
-            if(ifNull(greater(uniqExact(replaceRegexpAll(nullIf(nullIf(JSONExtractRaw(events.properties, '$feature_flag_response'), ''), 'null'), '^"|"$', '')), 1), 0), '$multiple', any(replaceRegexpAll(nullIf(nullIf(JSONExtractRaw(events.properties, '$feature_flag_response'), ''), 'null'), '^"|"$', ''))) AS variant,
-            min(toTimeZone(events.timestamp, 'UTC')) AS first_exposure_time,
-            argMin(events.uuid, toTimeZone(events.timestamp, 'UTC')) AS exposure_event_uuid,
-            argMin(events.`$session_id`, toTimeZone(events.timestamp, 'UTC')) AS exposure_session_id
-     FROM events
-     LEFT OUTER JOIN
-       (SELECT argMax(person_distinct_id_overrides.person_id, person_distinct_id_overrides.version) AS person_id,
-               person_distinct_id_overrides.distinct_id AS distinct_id
-        FROM person_distinct_id_overrides
-        WHERE equals(person_distinct_id_overrides.team_id, 99999)
-        GROUP BY person_distinct_id_overrides.distinct_id
-        HAVING ifNull(equals(argMax(person_distinct_id_overrides.is_deleted, person_distinct_id_overrides.version), 0), 0) SETTINGS optimize_aggregation_in_order=1) AS events__override ON equals(events.distinct_id, events__override.distinct_id)
-     WHERE and(equals(events.team_id, 99999), greaterOrEquals(toTimeZone(events.timestamp, 'UTC'), assumeNotNull(toDateTime('2020-01-01 12:00:00', 'UTC'))), lessOrEquals(toTimeZone(events.timestamp, 'UTC'), assumeNotNull(toDateTime('2020-01-15 12:00:00', 'UTC'))), and(equals(events.event, '$feature_flag_called'), ifNull(equals(replaceRegexpAll(nullIf(nullIf(JSONExtractRaw(events.properties, '$feature_flag'), ''), 'null'), '^"|"$', ''), 'test-experiment'), 0)), in(replaceRegexpAll(nullIf(nullIf(JSONExtractRaw(events.properties, '$feature_flag_response'), ''), 'null'), '^"|"$', ''), ['control', 'test']))
-     GROUP BY entity_id),
-       metric_events AS
-    (SELECT if(not(empty(events__override.distinct_id)), events__override.person_id, events.person_id) AS entity_id,
-            toTimeZone(events.timestamp, 'UTC') AS timestamp,
-            1 AS value
-     FROM events
-     LEFT OUTER JOIN
-       (SELECT argMax(person_distinct_id_overrides.person_id, person_distinct_id_overrides.version) AS person_id,
-               person_distinct_id_overrides.distinct_id AS distinct_id
-        FROM person_distinct_id_overrides
-        WHERE equals(person_distinct_id_overrides.team_id, 99999)
-        GROUP BY person_distinct_id_overrides.distinct_id
-        HAVING ifNull(equals(argMax(person_distinct_id_overrides.is_deleted, person_distinct_id_overrides.version), 0), 0) SETTINGS optimize_aggregation_in_order=1) AS events__override ON equals(events.distinct_id, events__override.distinct_id)
-     WHERE and(equals(events.team_id, 99999), greaterOrEquals(toTimeZone(events.timestamp, 'UTC'), assumeNotNull(toDateTime('2020-01-01 12:00:00', 'UTC'))), less(toTimeZone(events.timestamp, 'UTC'), plus(assumeNotNull(toDateTime('2020-01-15 12:00:00', 'UTC')), toIntervalSecond(0))), equals(events.event, 'purchase'))),
-       entity_metrics AS
-    (SELECT exposures.entity_id AS entity_id,
-            exposures.variant AS variant,
-            sum(coalesce(accurateCastOrNull(metric_events.value, 'Float64'), 0)) AS value
-<<<<<<< HEAD
-     FROM exposures
-     LEFT JOIN metric_events ON and(equals(exposures.entity_id, metric_events.entity_id), greaterOrEquals(toTimeZone(metric_events.timestamp, 'UTC'), exposures.first_exposure_time))
-=======
-     FROM
-       (SELECT if(not(empty(events__override.distinct_id)), events__override.person_id, events.person_id) AS entity_id,
-               if(ifNull(greater(uniqExact(replaceRegexpAll(nullIf(nullIf(JSONExtractRaw(events.properties, '$feature_flag_response'), ''), 'null'), '^"|"$', '')), 1), 0), '$multiple', any(replaceRegexpAll(nullIf(nullIf(JSONExtractRaw(events.properties, '$feature_flag_response'), ''), 'null'), '^"|"$', ''))) AS variant,
-               min(toTimeZone(events.timestamp, 'UTC')) AS first_exposure_time,
-               max(toTimeZone(events.timestamp, 'UTC')) AS last_exposure_time,
-               argMin(events.uuid, toTimeZone(events.timestamp, 'UTC')) AS exposure_event_uuid,
-               argMin(events.`$session_id`, toTimeZone(events.timestamp, 'UTC')) AS exposure_session_id
-        FROM events
-        LEFT OUTER JOIN
-          (SELECT argMax(person_distinct_id_overrides.person_id, person_distinct_id_overrides.version) AS person_id,
-                  person_distinct_id_overrides.distinct_id AS distinct_id
-           FROM person_distinct_id_overrides
-           WHERE equals(person_distinct_id_overrides.team_id, 99999)
-           GROUP BY person_distinct_id_overrides.distinct_id
-           HAVING ifNull(equals(argMax(person_distinct_id_overrides.is_deleted, person_distinct_id_overrides.version), 0), 0) SETTINGS optimize_aggregation_in_order=1) AS events__override ON equals(events.distinct_id, events__override.distinct_id)
-        WHERE and(equals(events.team_id, 99999), greaterOrEquals(toTimeZone(events.timestamp, 'UTC'), assumeNotNull(toDateTime('2020-01-01 12:00:00', 'UTC'))), lessOrEquals(toTimeZone(events.timestamp, 'UTC'), assumeNotNull(toDateTime('2020-01-15 12:00:00', 'UTC'))), and(equals(events.event, '$feature_flag_called'), ifNull(equals(replaceRegexpAll(nullIf(nullIf(JSONExtractRaw(events.properties, '$feature_flag'), ''), 'null'), '^"|"$', ''), 'test-experiment'), 0)), in(replaceRegexpAll(nullIf(nullIf(JSONExtractRaw(events.properties, '$feature_flag_response'), ''), 'null'), '^"|"$', ''), ['control', 'test']))
-        GROUP BY entity_id) AS exposures
-     LEFT JOIN
-       (SELECT if(not(empty(events__override.distinct_id)), events__override.person_id, events.person_id) AS entity_id,
-               toTimeZone(events.timestamp, 'UTC') AS timestamp,
-               1 AS value
-        FROM events
-        LEFT OUTER JOIN
-          (SELECT argMax(person_distinct_id_overrides.person_id, person_distinct_id_overrides.version) AS person_id,
-                  person_distinct_id_overrides.distinct_id AS distinct_id
-           FROM person_distinct_id_overrides
-           WHERE equals(person_distinct_id_overrides.team_id, 99999)
-           GROUP BY person_distinct_id_overrides.distinct_id
-           HAVING ifNull(equals(argMax(person_distinct_id_overrides.is_deleted, person_distinct_id_overrides.version), 0), 0) SETTINGS optimize_aggregation_in_order=1) AS events__override ON equals(events.distinct_id, events__override.distinct_id)
-        WHERE and(equals(events.team_id, 99999), greaterOrEquals(toTimeZone(events.timestamp, 'UTC'), assumeNotNull(toDateTime('2020-01-01 12:00:00', 'UTC'))), less(toTimeZone(events.timestamp, 'UTC'), plus(assumeNotNull(toDateTime('2020-01-15 12:00:00', 'UTC')), toIntervalSecond(0))), equals(events.event, '$pageview'))) AS metric_events ON and(equals(exposures.entity_id, metric_events.entity_id), greaterOrEquals(metric_events.timestamp, exposures.first_exposure_time))
->>>>>>> db6fdd1f
-     GROUP BY exposures.entity_id,
-              exposures.variant)
-  SELECT entity_metrics.variant AS variant,
-         count(entity_metrics.entity_id) AS num_users,
-         sum(entity_metrics.value) AS total_sum,
-         sum(power(entity_metrics.value, 2)) AS total_sum_of_squares
-<<<<<<< HEAD
-  FROM entity_metrics
-=======
-  FROM
-    (SELECT exposures.entity_id AS entity_id,
-            exposures.variant AS variant,
-            sum(coalesce(accurateCastOrNull(metric_events.value, 'Float64'), 0)) AS value
-     FROM
-       (SELECT if(not(empty(events__override.distinct_id)), events__override.person_id, events.person_id) AS entity_id,
-               if(ifNull(greater(uniqExact(replaceRegexpAll(nullIf(nullIf(JSONExtractRaw(events.properties, '$feature_flag_response'), ''), 'null'), '^"|"$', '')), 1), 0), '$multiple', any(replaceRegexpAll(nullIf(nullIf(JSONExtractRaw(events.properties, '$feature_flag_response'), ''), 'null'), '^"|"$', ''))) AS variant,
-               min(toTimeZone(events.timestamp, 'UTC')) AS first_exposure_time,
-               max(toTimeZone(events.timestamp, 'UTC')) AS last_exposure_time,
-               argMin(events.uuid, toTimeZone(events.timestamp, 'UTC')) AS exposure_event_uuid,
-               argMin(events.`$session_id`, toTimeZone(events.timestamp, 'UTC')) AS exposure_session_id
-        FROM events
-        LEFT OUTER JOIN
-          (SELECT argMax(person_distinct_id_overrides.person_id, person_distinct_id_overrides.version) AS person_id,
-                  person_distinct_id_overrides.distinct_id AS distinct_id
-           FROM person_distinct_id_overrides
-           WHERE equals(person_distinct_id_overrides.team_id, 99999)
-           GROUP BY person_distinct_id_overrides.distinct_id
-           HAVING ifNull(equals(argMax(person_distinct_id_overrides.is_deleted, person_distinct_id_overrides.version), 0), 0) SETTINGS optimize_aggregation_in_order=1) AS events__override ON equals(events.distinct_id, events__override.distinct_id)
-        WHERE and(equals(events.team_id, 99999), greaterOrEquals(toTimeZone(events.timestamp, 'UTC'), assumeNotNull(toDateTime('2020-01-01 12:00:00', 'UTC'))), lessOrEquals(toTimeZone(events.timestamp, 'UTC'), assumeNotNull(toDateTime('2020-01-15 12:00:00', 'UTC'))), and(equals(events.event, '$feature_flag_called'), ifNull(equals(replaceRegexpAll(nullIf(nullIf(JSONExtractRaw(events.properties, '$feature_flag'), ''), 'null'), '^"|"$', ''), 'test-experiment'), 0)), in(replaceRegexpAll(nullIf(nullIf(JSONExtractRaw(events.properties, '$feature_flag_response'), ''), 'null'), '^"|"$', ''), ['control', 'test']))
-        GROUP BY entity_id) AS exposures
-     LEFT JOIN
-       (SELECT if(not(empty(events__override.distinct_id)), events__override.person_id, events.person_id) AS entity_id,
-               toTimeZone(events.timestamp, 'UTC') AS timestamp,
-               1 AS value
-        FROM events
-        LEFT OUTER JOIN
-          (SELECT argMax(person_distinct_id_overrides.person_id, person_distinct_id_overrides.version) AS person_id,
-                  person_distinct_id_overrides.distinct_id AS distinct_id
-           FROM person_distinct_id_overrides
-           WHERE equals(person_distinct_id_overrides.team_id, 99999)
-           GROUP BY person_distinct_id_overrides.distinct_id
-           HAVING ifNull(equals(argMax(person_distinct_id_overrides.is_deleted, person_distinct_id_overrides.version), 0), 0) SETTINGS optimize_aggregation_in_order=1) AS events__override ON equals(events.distinct_id, events__override.distinct_id)
-        WHERE and(equals(events.team_id, 99999), greaterOrEquals(toTimeZone(events.timestamp, 'UTC'), assumeNotNull(toDateTime('2020-01-01 12:00:00', 'UTC'))), less(toTimeZone(events.timestamp, 'UTC'), plus(assumeNotNull(toDateTime('2020-01-15 12:00:00', 'UTC')), toIntervalSecond(0))), equals(events.event, 'purchase'))) AS metric_events ON and(equals(exposures.entity_id, metric_events.entity_id), greaterOrEquals(metric_events.timestamp, exposures.first_exposure_time))
-     GROUP BY exposures.entity_id,
-              exposures.variant) AS entity_metrics
->>>>>>> db6fdd1f
-  GROUP BY entity_metrics.variant
-  LIMIT 100 SETTINGS readonly=2,
-                     max_execution_time=600,
-                     allow_experimental_object_type=1,
-                     format_csv_allow_double_quotes=0,
-                     max_ast_elements=4000000,
-                     max_expanded_ast_elements=4000000,
-                     max_bytes_before_external_group_by=39728447488,
-                     allow_experimental_analyzer=1,
-                     transform_null_in=1,
-                     optimize_min_equality_disjunction_chain_length=4294967295,
-                     allow_experimental_join_condition=1
-  '''
-# ---
-# name: TestExperimentQueryRunner.test_query_runner_with_action_as_exposure_criteria_0_disable_new_query_builder
-  '''
-  SELECT metric_events.variant AS variant,
-         count(metric_events.entity_id) AS num_users,
-         sum(metric_events.value) AS total_sum,
-         sum(power(metric_events.value, 2)) AS total_sum_of_squares
-  FROM
-    (SELECT exposures.variant AS variant,
-            exposures.entity_id AS entity_id,
-            any(exposures.exposure_event_uuid) AS exposure_event_uuid,
-            any(exposures.exposure_session_id) AS exposure_session_id,
-            any(exposures.first_exposure_time) AS exposure_timestamp,
-            sum(coalesce(accurateCastOrNull(metric_events.value, 'Float64'), 0)) AS value
-     FROM
-       (SELECT if(not(empty(events__override.distinct_id)), events__override.person_id, events.person_id) AS entity_id,
-               if(ifNull(greater(count(DISTINCT replaceRegexpAll(nullIf(nullIf(JSONExtractRaw(events.properties, '$feature/test-experiment'), ''), 'null'), '^"|"$', '')), 1), 0), '$multiple', any(replaceRegexpAll(nullIf(nullIf(JSONExtractRaw(events.properties, '$feature/test-experiment'), ''), 'null'), '^"|"$', ''))) AS variant,
-               min(toTimeZone(events.timestamp, 'UTC')) AS first_exposure_time,
-               argMin(events.uuid, toTimeZone(events.timestamp, 'UTC')) AS exposure_event_uuid,
-               argMin(events.`$session_id`, toTimeZone(events.timestamp, 'UTC')) AS exposure_session_id
-        FROM events
-        LEFT OUTER JOIN
-          (SELECT argMax(person_distinct_id_overrides.person_id, person_distinct_id_overrides.version) AS person_id,
-                  person_distinct_id_overrides.distinct_id AS distinct_id
-           FROM person_distinct_id_overrides
-           WHERE equals(person_distinct_id_overrides.team_id, 99999)
-           GROUP BY person_distinct_id_overrides.distinct_id
-           HAVING ifNull(equals(argMax(person_distinct_id_overrides.is_deleted, person_distinct_id_overrides.version), 0), 0) SETTINGS optimize_aggregation_in_order=1) AS events__override ON equals(events.distinct_id, events__override.distinct_id)
-        WHERE and(equals(events.team_id, 99999), greaterOrEquals(toTimeZone(events.timestamp, 'UTC'), toDateTime64('explicit_redacted_timestamp', 6, 'UTC')), lessOrEquals(toTimeZone(events.timestamp, 'UTC'), toDateTime64('explicit_redacted_timestamp', 6, 'UTC')), in(replaceRegexpAll(nullIf(nullIf(JSONExtractRaw(events.properties, '$feature/test-experiment'), ''), 'null'), '^"|"$', ''), ['control', 'test']), and(equals(events.event, 'purchase'), ifNull(equals(replaceRegexpAll(nullIf(nullIf(JSONExtractRaw(events.properties, 'plan'), ''), 'null'), '^"|"$', ''), 'premium'), 0)))
-        GROUP BY entity_id) AS exposures
-     LEFT JOIN
-       (SELECT toTimeZone(events.timestamp, 'UTC') AS timestamp,
-               if(not(empty(events__override.distinct_id)), events__override.person_id, events.person_id) AS entity_id,
-               events.event AS event,
-               1 AS value
-        FROM events
-        LEFT OUTER JOIN
-          (SELECT argMax(person_distinct_id_overrides.person_id, person_distinct_id_overrides.version) AS person_id,
-                  person_distinct_id_overrides.distinct_id AS distinct_id
-           FROM person_distinct_id_overrides
-           WHERE equals(person_distinct_id_overrides.team_id, 99999)
-           GROUP BY person_distinct_id_overrides.distinct_id
-           HAVING ifNull(equals(argMax(person_distinct_id_overrides.is_deleted, person_distinct_id_overrides.version), 0), 0) SETTINGS optimize_aggregation_in_order=1) AS events__override ON equals(events.distinct_id, events__override.distinct_id)
-        WHERE and(equals(events.team_id, 99999), greaterOrEquals(toTimeZone(events.timestamp, 'UTC'), toDateTime64('explicit_redacted_timestamp', 6, 'UTC')), less(toTimeZone(events.timestamp, 'UTC'), toDateTime64('explicit_redacted_timestamp', 6, 'UTC')), equals(events.event, 'conversion'))) AS metric_events ON and(equals(toString(exposures.entity_id), toString(metric_events.entity_id)), greaterOrEquals(metric_events.timestamp, exposures.first_exposure_time))
-     GROUP BY exposures.variant,
-              exposures.entity_id) AS metric_events
-  GROUP BY metric_events.variant
-  LIMIT 100 SETTINGS readonly=2,
-                     max_execution_time=600,
-                     allow_experimental_object_type=1,
-                     format_csv_allow_double_quotes=0,
-                     max_ast_elements=4000000,
-                     max_expanded_ast_elements=4000000,
-                     max_bytes_before_external_group_by=39728447488,
-                     allow_experimental_analyzer=1,
-                     transform_null_in=1,
-                     optimize_min_equality_disjunction_chain_length=4294967295,
-                     allow_experimental_join_condition=1
-  '''
-# ---
-# name: TestExperimentQueryRunner.test_query_runner_with_action_as_exposure_criteria_1_enable_new_query_builder
-  '''
-  WITH exposures AS
-    (SELECT if(not(empty(events__override.distinct_id)), events__override.person_id, events.person_id) AS entity_id,
-            if(ifNull(greater(uniqExact(replaceRegexpAll(nullIf(nullIf(JSONExtractRaw(events.properties, '$feature/test-experiment'), ''), 'null'), '^"|"$', '')), 1), 0), '$multiple', any(replaceRegexpAll(nullIf(nullIf(JSONExtractRaw(events.properties, '$feature/test-experiment'), ''), 'null'), '^"|"$', ''))) AS variant,
-            min(toTimeZone(events.timestamp, 'UTC')) AS first_exposure_time,
-            argMin(events.uuid, toTimeZone(events.timestamp, 'UTC')) AS exposure_event_uuid,
-            argMin(events.`$session_id`, toTimeZone(events.timestamp, 'UTC')) AS exposure_session_id
-     FROM events
-     LEFT OUTER JOIN
-       (SELECT argMax(person_distinct_id_overrides.person_id, person_distinct_id_overrides.version) AS person_id,
-               person_distinct_id_overrides.distinct_id AS distinct_id
-        FROM person_distinct_id_overrides
-        WHERE equals(person_distinct_id_overrides.team_id, 99999)
-        GROUP BY person_distinct_id_overrides.distinct_id
-        HAVING ifNull(equals(argMax(person_distinct_id_overrides.is_deleted, person_distinct_id_overrides.version), 0), 0) SETTINGS optimize_aggregation_in_order=1) AS events__override ON equals(events.distinct_id, events__override.distinct_id)
-     WHERE and(equals(events.team_id, 99999), greaterOrEquals(toTimeZone(events.timestamp, 'UTC'), assumeNotNull(toDateTime('2020-01-01 00:00:00', 'UTC'))), lessOrEquals(toTimeZone(events.timestamp, 'UTC'), assumeNotNull(toDateTime('2020-01-31 00:00:00', 'UTC'))), and(equals(events.event, 'purchase'), ifNull(equals(replaceRegexpAll(nullIf(nullIf(JSONExtractRaw(events.properties, 'plan'), ''), 'null'), '^"|"$', ''), 'premium'), 0)), in(replaceRegexpAll(nullIf(nullIf(JSONExtractRaw(events.properties, '$feature/test-experiment'), ''), 'null'), '^"|"$', ''), ['control', 'test']))
-     GROUP BY entity_id),
-       metric_events AS
-    (SELECT if(not(empty(events__override.distinct_id)), events__override.person_id, events.person_id) AS entity_id,
-            toTimeZone(events.timestamp, 'UTC') AS timestamp,
-            1 AS value
-     FROM events
-     LEFT OUTER JOIN
-       (SELECT argMax(person_distinct_id_overrides.person_id, person_distinct_id_overrides.version) AS person_id,
-               person_distinct_id_overrides.distinct_id AS distinct_id
-        FROM person_distinct_id_overrides
-        WHERE equals(person_distinct_id_overrides.team_id, 99999)
-        GROUP BY person_distinct_id_overrides.distinct_id
-        HAVING ifNull(equals(argMax(person_distinct_id_overrides.is_deleted, person_distinct_id_overrides.version), 0), 0) SETTINGS optimize_aggregation_in_order=1) AS events__override ON equals(events.distinct_id, events__override.distinct_id)
-     WHERE and(equals(events.team_id, 99999), greaterOrEquals(toTimeZone(events.timestamp, 'UTC'), assumeNotNull(toDateTime('2020-01-01 00:00:00', 'UTC'))), less(toTimeZone(events.timestamp, 'UTC'), plus(assumeNotNull(toDateTime('2020-01-31 00:00:00', 'UTC')), toIntervalSecond(0))), equals(events.event, 'conversion'))),
-       entity_metrics AS
-    (SELECT exposures.entity_id AS entity_id,
-            exposures.variant AS variant,
-            sum(coalesce(accurateCastOrNull(metric_events.value, 'Float64'), 0)) AS value
-<<<<<<< HEAD
-     FROM exposures
-     LEFT JOIN metric_events ON and(equals(exposures.entity_id, metric_events.entity_id), greaterOrEquals(toTimeZone(metric_events.timestamp, 'UTC'), exposures.first_exposure_time))
-=======
-     FROM
-       (SELECT if(not(empty(events__override.distinct_id)), events__override.person_id, events.person_id) AS entity_id,
-               if(ifNull(greater(uniqExact(replaceRegexpAll(nullIf(nullIf(JSONExtractRaw(events.properties, '$feature/test-experiment'), ''), 'null'), '^"|"$', '')), 1), 0), '$multiple', any(replaceRegexpAll(nullIf(nullIf(JSONExtractRaw(events.properties, '$feature/test-experiment'), ''), 'null'), '^"|"$', ''))) AS variant,
-               min(toTimeZone(events.timestamp, 'UTC')) AS first_exposure_time,
-               max(toTimeZone(events.timestamp, 'UTC')) AS last_exposure_time,
-               argMin(events.uuid, toTimeZone(events.timestamp, 'UTC')) AS exposure_event_uuid,
-               argMin(events.`$session_id`, toTimeZone(events.timestamp, 'UTC')) AS exposure_session_id
-        FROM events
-        LEFT OUTER JOIN
-          (SELECT argMax(person_distinct_id_overrides.person_id, person_distinct_id_overrides.version) AS person_id,
-                  person_distinct_id_overrides.distinct_id AS distinct_id
-           FROM person_distinct_id_overrides
-           WHERE equals(person_distinct_id_overrides.team_id, 99999)
-           GROUP BY person_distinct_id_overrides.distinct_id
-           HAVING ifNull(equals(argMax(person_distinct_id_overrides.is_deleted, person_distinct_id_overrides.version), 0), 0) SETTINGS optimize_aggregation_in_order=1) AS events__override ON equals(events.distinct_id, events__override.distinct_id)
-        WHERE and(equals(events.team_id, 99999), greaterOrEquals(toTimeZone(events.timestamp, 'UTC'), assumeNotNull(toDateTime('2020-01-01 00:00:00', 'UTC'))), lessOrEquals(toTimeZone(events.timestamp, 'UTC'), assumeNotNull(toDateTime('2020-01-31 00:00:00', 'UTC'))), and(equals(events.event, 'purchase'), ifNull(equals(replaceRegexpAll(nullIf(nullIf(JSONExtractRaw(events.properties, 'plan'), ''), 'null'), '^"|"$', ''), 'premium'), 0)), in(replaceRegexpAll(nullIf(nullIf(JSONExtractRaw(events.properties, '$feature/test-experiment'), ''), 'null'), '^"|"$', ''), ['control', 'test']))
-        GROUP BY entity_id) AS exposures
-     LEFT JOIN
-       (SELECT if(not(empty(events__override.distinct_id)), events__override.person_id, events.person_id) AS entity_id,
-               toTimeZone(events.timestamp, 'UTC') AS timestamp,
-               1 AS value
-        FROM events
-        LEFT OUTER JOIN
-          (SELECT argMax(person_distinct_id_overrides.person_id, person_distinct_id_overrides.version) AS person_id,
-                  person_distinct_id_overrides.distinct_id AS distinct_id
-           FROM person_distinct_id_overrides
-           WHERE equals(person_distinct_id_overrides.team_id, 99999)
-           GROUP BY person_distinct_id_overrides.distinct_id
-           HAVING ifNull(equals(argMax(person_distinct_id_overrides.is_deleted, person_distinct_id_overrides.version), 0), 0) SETTINGS optimize_aggregation_in_order=1) AS events__override ON equals(events.distinct_id, events__override.distinct_id)
-        WHERE and(equals(events.team_id, 99999), greaterOrEquals(toTimeZone(events.timestamp, 'UTC'), assumeNotNull(toDateTime('2020-01-01 00:00:00', 'UTC'))), less(toTimeZone(events.timestamp, 'UTC'), plus(assumeNotNull(toDateTime('2020-01-31 00:00:00', 'UTC')), toIntervalSecond(0))), equals(events.event, 'conversion'))) AS metric_events ON and(equals(exposures.entity_id, metric_events.entity_id), greaterOrEquals(metric_events.timestamp, exposures.first_exposure_time))
->>>>>>> db6fdd1f
      GROUP BY exposures.entity_id,
               exposures.variant)
   SELECT entity_metrics.variant AS variant,
@@ -1438,7 +384,7 @@
                      allow_experimental_join_condition=1
   '''
 # ---
-# name: TestExperimentQueryRunner.test_query_runner_with_custom_exposure_0_disable_new_query_builder
+# name: TestExperimentQueryRunner.test_query_runner_multiple_variant_handling_options_0_exclude
   '''
   SELECT metric_events.variant AS variant,
          count(metric_events.entity_id) AS num_users,
@@ -1453,19 +399,19 @@
             sum(coalesce(accurateCastOrNull(metric_events.value, 'Float64'), 0)) AS value
      FROM
        (SELECT if(not(empty(events__override.distinct_id)), events__override.person_id, events.person_id) AS entity_id,
-               if(ifNull(greater(count(DISTINCT replaceRegexpAll(nullIf(nullIf(JSONExtractRaw(events.properties, '$feature/test-experiment'), ''), 'null'), '^"|"$', '')), 1), 0), '$multiple', any(replaceRegexpAll(nullIf(nullIf(JSONExtractRaw(events.properties, '$feature/test-experiment'), ''), 'null'), '^"|"$', ''))) AS variant,
-               min(toTimeZone(events.timestamp, 'UTC')) AS first_exposure_time,
-               argMin(events.uuid, toTimeZone(events.timestamp, 'UTC')) AS exposure_event_uuid,
-               argMin(events.`$session_id`, toTimeZone(events.timestamp, 'UTC')) AS exposure_session_id
-        FROM events
-        LEFT OUTER JOIN
-          (SELECT argMax(person_distinct_id_overrides.person_id, person_distinct_id_overrides.version) AS person_id,
-                  person_distinct_id_overrides.distinct_id AS distinct_id
-           FROM person_distinct_id_overrides
-           WHERE equals(person_distinct_id_overrides.team_id, 99999)
-           GROUP BY person_distinct_id_overrides.distinct_id
-           HAVING ifNull(equals(argMax(person_distinct_id_overrides.is_deleted, person_distinct_id_overrides.version), 0), 0) SETTINGS optimize_aggregation_in_order=1) AS events__override ON equals(events.distinct_id, events__override.distinct_id)
-        WHERE and(equals(events.team_id, 99999), greaterOrEquals(toTimeZone(events.timestamp, 'UTC'), toDateTime64('explicit_redacted_timestamp', 6, 'UTC')), lessOrEquals(toTimeZone(events.timestamp, 'UTC'), toDateTime64('explicit_redacted_timestamp', 6, 'UTC')), in(replaceRegexpAll(nullIf(nullIf(JSONExtractRaw(events.properties, '$feature/test-experiment'), ''), 'null'), '^"|"$', ''), ['control', 'test']), equals(events.event, '$pageview'), ifNull(notEquals(replaceRegexpAll(nullIf(nullIf(JSONExtractRaw(events.properties, 'plan'), ''), 'null'), '^"|"$', ''), 'free'), 1))
+               if(ifNull(greater(count(DISTINCT replaceRegexpAll(nullIf(nullIf(JSONExtractRaw(events.properties, '$feature_flag_response'), ''), 'null'), '^"|"$', '')), 1), 0), '$multiple', any(replaceRegexpAll(nullIf(nullIf(JSONExtractRaw(events.properties, '$feature_flag_response'), ''), 'null'), '^"|"$', ''))) AS variant,
+               min(toTimeZone(events.timestamp, 'UTC')) AS first_exposure_time,
+               argMin(events.uuid, toTimeZone(events.timestamp, 'UTC')) AS exposure_event_uuid,
+               argMin(events.`$session_id`, toTimeZone(events.timestamp, 'UTC')) AS exposure_session_id
+        FROM events
+        LEFT OUTER JOIN
+          (SELECT argMax(person_distinct_id_overrides.person_id, person_distinct_id_overrides.version) AS person_id,
+                  person_distinct_id_overrides.distinct_id AS distinct_id
+           FROM person_distinct_id_overrides
+           WHERE equals(person_distinct_id_overrides.team_id, 99999)
+           GROUP BY person_distinct_id_overrides.distinct_id
+           HAVING ifNull(equals(argMax(person_distinct_id_overrides.is_deleted, person_distinct_id_overrides.version), 0), 0) SETTINGS optimize_aggregation_in_order=1) AS events__override ON equals(events.distinct_id, events__override.distinct_id)
+        WHERE and(equals(events.team_id, 99999), greaterOrEquals(toTimeZone(events.timestamp, 'UTC'), toDateTime64('today', 6, 'UTC')), lessOrEquals(toTimeZone(events.timestamp, 'UTC'), toDateTime64('explicit_redacted_timestamp', 6, 'UTC')), in(replaceRegexpAll(nullIf(nullIf(JSONExtractRaw(events.properties, '$feature_flag_response'), ''), 'null'), '^"|"$', ''), ['control', 'test']), equals(events.event, '$feature_flag_called'), ifNull(equals(replaceRegexpAll(nullIf(nullIf(JSONExtractRaw(events.properties, '$feature_flag'), ''), 'null'), '^"|"$', ''), 'test-experiment'), 0))
         GROUP BY entity_id) AS exposures
      LEFT JOIN
        (SELECT toTimeZone(events.timestamp, 'UTC') AS timestamp,
@@ -1480,29 +426,148 @@
            WHERE equals(person_distinct_id_overrides.team_id, 99999)
            GROUP BY person_distinct_id_overrides.distinct_id
            HAVING ifNull(equals(argMax(person_distinct_id_overrides.is_deleted, person_distinct_id_overrides.version), 0), 0) SETTINGS optimize_aggregation_in_order=1) AS events__override ON equals(events.distinct_id, events__override.distinct_id)
-        WHERE and(equals(events.team_id, 99999), greaterOrEquals(toTimeZone(events.timestamp, 'UTC'), toDateTime64('explicit_redacted_timestamp', 6, 'UTC')), less(toTimeZone(events.timestamp, 'UTC'), toDateTime64('explicit_redacted_timestamp', 6, 'UTC')), equals(events.event, 'purchase'))) AS metric_events ON and(equals(toString(exposures.entity_id), toString(metric_events.entity_id)), greaterOrEquals(metric_events.timestamp, exposures.first_exposure_time))
-     GROUP BY exposures.variant,
-              exposures.entity_id) AS metric_events
-  GROUP BY metric_events.variant
-  LIMIT 100 SETTINGS readonly=2,
-                     max_execution_time=600,
-                     allow_experimental_object_type=1,
-                     format_csv_allow_double_quotes=0,
-                     max_ast_elements=4000000,
-                     max_expanded_ast_elements=4000000,
-                     max_bytes_before_external_group_by=39728447488,
-                     allow_experimental_analyzer=1,
-                     transform_null_in=1,
-                     optimize_min_equality_disjunction_chain_length=4294967295,
-                     allow_experimental_join_condition=1
-  '''
-# ---
-# name: TestExperimentQueryRunner.test_query_runner_with_custom_exposure_1_enable_new_query_builder
+        WHERE and(equals(events.team_id, 99999), greaterOrEquals(toTimeZone(events.timestamp, 'UTC'), toDateTime64('today', 6, 'UTC')), less(toTimeZone(events.timestamp, 'UTC'), toDateTime64('explicit_redacted_timestamp', 6, 'UTC')), equals(events.event, '$pageview'))) AS metric_events ON and(equals(toString(exposures.entity_id), toString(metric_events.entity_id)), greaterOrEquals(metric_events.timestamp, exposures.first_exposure_time))
+     GROUP BY exposures.variant,
+              exposures.entity_id) AS metric_events
+  GROUP BY metric_events.variant
+  LIMIT 100 SETTINGS readonly=2,
+                     max_execution_time=600,
+                     allow_experimental_object_type=1,
+                     format_csv_allow_double_quotes=0,
+                     max_ast_elements=4000000,
+                     max_expanded_ast_elements=4000000,
+                     max_bytes_before_external_group_by=39728447488,
+                     allow_experimental_analyzer=1,
+                     transform_null_in=1,
+                     optimize_min_equality_disjunction_chain_length=4294967295,
+                     allow_experimental_join_condition=1
+  '''
+# ---
+# name: TestExperimentQueryRunner.test_query_runner_multiple_variant_handling_options_1_first_seen
+  '''
+  SELECT metric_events.variant AS variant,
+         count(metric_events.entity_id) AS num_users,
+         sum(metric_events.value) AS total_sum,
+         sum(power(metric_events.value, 2)) AS total_sum_of_squares
+  FROM
+    (SELECT exposures.variant AS variant,
+            exposures.entity_id AS entity_id,
+            any(exposures.exposure_event_uuid) AS exposure_event_uuid,
+            any(exposures.exposure_session_id) AS exposure_session_id,
+            any(exposures.first_exposure_time) AS exposure_timestamp,
+            sum(coalesce(accurateCastOrNull(metric_events.value, 'Float64'), 0)) AS value
+     FROM
+       (SELECT if(not(empty(events__override.distinct_id)), events__override.person_id, events.person_id) AS entity_id,
+               argMin(replaceRegexpAll(nullIf(nullIf(JSONExtractRaw(events.properties, '$feature_flag_response'), ''), 'null'), '^"|"$', ''), toTimeZone(events.timestamp, 'UTC')) AS variant,
+               min(toTimeZone(events.timestamp, 'UTC')) AS first_exposure_time,
+               argMin(events.uuid, toTimeZone(events.timestamp, 'UTC')) AS exposure_event_uuid,
+               argMin(events.`$session_id`, toTimeZone(events.timestamp, 'UTC')) AS exposure_session_id
+        FROM events
+        LEFT OUTER JOIN
+          (SELECT argMax(person_distinct_id_overrides.person_id, person_distinct_id_overrides.version) AS person_id,
+                  person_distinct_id_overrides.distinct_id AS distinct_id
+           FROM person_distinct_id_overrides
+           WHERE equals(person_distinct_id_overrides.team_id, 99999)
+           GROUP BY person_distinct_id_overrides.distinct_id
+           HAVING ifNull(equals(argMax(person_distinct_id_overrides.is_deleted, person_distinct_id_overrides.version), 0), 0) SETTINGS optimize_aggregation_in_order=1) AS events__override ON equals(events.distinct_id, events__override.distinct_id)
+        WHERE and(equals(events.team_id, 99999), greaterOrEquals(toTimeZone(events.timestamp, 'UTC'), toDateTime64('today', 6, 'UTC')), lessOrEquals(toTimeZone(events.timestamp, 'UTC'), toDateTime64('explicit_redacted_timestamp', 6, 'UTC')), in(replaceRegexpAll(nullIf(nullIf(JSONExtractRaw(events.properties, '$feature_flag_response'), ''), 'null'), '^"|"$', ''), ['control', 'test']), equals(events.event, '$feature_flag_called'), ifNull(equals(replaceRegexpAll(nullIf(nullIf(JSONExtractRaw(events.properties, '$feature_flag'), ''), 'null'), '^"|"$', ''), 'test-experiment'), 0))
+        GROUP BY entity_id) AS exposures
+     LEFT JOIN
+       (SELECT toTimeZone(events.timestamp, 'UTC') AS timestamp,
+               if(not(empty(events__override.distinct_id)), events__override.person_id, events.person_id) AS entity_id,
+               events.event AS event,
+               1 AS value
+        FROM events
+        LEFT OUTER JOIN
+          (SELECT argMax(person_distinct_id_overrides.person_id, person_distinct_id_overrides.version) AS person_id,
+                  person_distinct_id_overrides.distinct_id AS distinct_id
+           FROM person_distinct_id_overrides
+           WHERE equals(person_distinct_id_overrides.team_id, 99999)
+           GROUP BY person_distinct_id_overrides.distinct_id
+           HAVING ifNull(equals(argMax(person_distinct_id_overrides.is_deleted, person_distinct_id_overrides.version), 0), 0) SETTINGS optimize_aggregation_in_order=1) AS events__override ON equals(events.distinct_id, events__override.distinct_id)
+        WHERE and(equals(events.team_id, 99999), greaterOrEquals(toTimeZone(events.timestamp, 'UTC'), toDateTime64('today', 6, 'UTC')), less(toTimeZone(events.timestamp, 'UTC'), toDateTime64('explicit_redacted_timestamp', 6, 'UTC')), equals(events.event, '$pageview'))) AS metric_events ON and(equals(toString(exposures.entity_id), toString(metric_events.entity_id)), greaterOrEquals(metric_events.timestamp, exposures.first_exposure_time))
+     GROUP BY exposures.variant,
+              exposures.entity_id) AS metric_events
+  GROUP BY metric_events.variant
+  LIMIT 100 SETTINGS readonly=2,
+                     max_execution_time=600,
+                     allow_experimental_object_type=1,
+                     format_csv_allow_double_quotes=0,
+                     max_ast_elements=4000000,
+                     max_expanded_ast_elements=4000000,
+                     max_bytes_before_external_group_by=39728447488,
+                     allow_experimental_analyzer=1,
+                     transform_null_in=1,
+                     optimize_min_equality_disjunction_chain_length=4294967295,
+                     allow_experimental_join_condition=1
+  '''
+# ---
+# name: TestExperimentQueryRunner.test_query_runner_no_control_variant_0_disable_new_query_builder
+  '''
+  SELECT metric_events.variant AS variant,
+         count(metric_events.entity_id) AS num_users,
+         sum(metric_events.value) AS total_sum,
+         sum(power(metric_events.value, 2)) AS total_sum_of_squares
+  FROM
+    (SELECT exposures.variant AS variant,
+            exposures.entity_id AS entity_id,
+            any(exposures.exposure_event_uuid) AS exposure_event_uuid,
+            any(exposures.exposure_session_id) AS exposure_session_id,
+            any(exposures.first_exposure_time) AS exposure_timestamp,
+            sum(coalesce(accurateCastOrNull(metric_events.value, 'Float64'), 0)) AS value
+     FROM
+       (SELECT if(not(empty(events__override.distinct_id)), events__override.person_id, events.person_id) AS entity_id,
+               if(ifNull(greater(count(DISTINCT replaceRegexpAll(nullIf(nullIf(JSONExtractRaw(events.properties, '$feature_flag_response'), ''), 'null'), '^"|"$', '')), 1), 0), '$multiple', any(replaceRegexpAll(nullIf(nullIf(JSONExtractRaw(events.properties, '$feature_flag_response'), ''), 'null'), '^"|"$', ''))) AS variant,
+               min(toTimeZone(events.timestamp, 'UTC')) AS first_exposure_time,
+               argMin(events.uuid, toTimeZone(events.timestamp, 'UTC')) AS exposure_event_uuid,
+               argMin(events.`$session_id`, toTimeZone(events.timestamp, 'UTC')) AS exposure_session_id
+        FROM events
+        LEFT OUTER JOIN
+          (SELECT argMax(person_distinct_id_overrides.person_id, person_distinct_id_overrides.version) AS person_id,
+                  person_distinct_id_overrides.distinct_id AS distinct_id
+           FROM person_distinct_id_overrides
+           WHERE equals(person_distinct_id_overrides.team_id, 99999)
+           GROUP BY person_distinct_id_overrides.distinct_id
+           HAVING ifNull(equals(argMax(person_distinct_id_overrides.is_deleted, person_distinct_id_overrides.version), 0), 0) SETTINGS optimize_aggregation_in_order=1) AS events__override ON equals(events.distinct_id, events__override.distinct_id)
+        WHERE and(equals(events.team_id, 99999), greaterOrEquals(toTimeZone(events.timestamp, 'UTC'), toDateTime64('today', 6, 'UTC')), lessOrEquals(toTimeZone(events.timestamp, 'UTC'), toDateTime64('explicit_redacted_timestamp', 6, 'UTC')), in(replaceRegexpAll(nullIf(nullIf(JSONExtractRaw(events.properties, '$feature_flag_response'), ''), 'null'), '^"|"$', ''), ['control', 'test']), equals(events.event, '$feature_flag_called'), ifNull(equals(replaceRegexpAll(nullIf(nullIf(JSONExtractRaw(events.properties, '$feature_flag'), ''), 'null'), '^"|"$', ''), 'test-experiment'), 0))
+        GROUP BY entity_id) AS exposures
+     LEFT JOIN
+       (SELECT toTimeZone(events.timestamp, 'UTC') AS timestamp,
+               if(not(empty(events__override.distinct_id)), events__override.person_id, events.person_id) AS entity_id,
+               events.event AS event,
+               1 AS value
+        FROM events
+        LEFT OUTER JOIN
+          (SELECT argMax(person_distinct_id_overrides.person_id, person_distinct_id_overrides.version) AS person_id,
+                  person_distinct_id_overrides.distinct_id AS distinct_id
+           FROM person_distinct_id_overrides
+           WHERE equals(person_distinct_id_overrides.team_id, 99999)
+           GROUP BY person_distinct_id_overrides.distinct_id
+           HAVING ifNull(equals(argMax(person_distinct_id_overrides.is_deleted, person_distinct_id_overrides.version), 0), 0) SETTINGS optimize_aggregation_in_order=1) AS events__override ON equals(events.distinct_id, events__override.distinct_id)
+        WHERE and(equals(events.team_id, 99999), greaterOrEquals(toTimeZone(events.timestamp, 'UTC'), toDateTime64('today', 6, 'UTC')), less(toTimeZone(events.timestamp, 'UTC'), toDateTime64('explicit_redacted_timestamp', 6, 'UTC')), equals(events.event, 'purchase'))) AS metric_events ON and(equals(toString(exposures.entity_id), toString(metric_events.entity_id)), greaterOrEquals(metric_events.timestamp, exposures.first_exposure_time))
+     GROUP BY exposures.variant,
+              exposures.entity_id) AS metric_events
+  GROUP BY metric_events.variant
+  LIMIT 100 SETTINGS readonly=2,
+                     max_execution_time=600,
+                     allow_experimental_object_type=1,
+                     format_csv_allow_double_quotes=0,
+                     max_ast_elements=4000000,
+                     max_expanded_ast_elements=4000000,
+                     max_bytes_before_external_group_by=39728447488,
+                     allow_experimental_analyzer=1,
+                     transform_null_in=1,
+                     optimize_min_equality_disjunction_chain_length=4294967295,
+                     allow_experimental_join_condition=1
+  '''
+# ---
+# name: TestExperimentQueryRunner.test_query_runner_no_control_variant_1_enable_new_query_builder
   '''
   WITH exposures AS
     (SELECT if(not(empty(events__override.distinct_id)), events__override.person_id, events.person_id) AS entity_id,
-            if(ifNull(greater(uniqExact(replaceRegexpAll(nullIf(nullIf(JSONExtractRaw(events.properties, '$feature/test-experiment'), ''), 'null'), '^"|"$', '')), 1), 0), '$multiple', any(replaceRegexpAll(nullIf(nullIf(JSONExtractRaw(events.properties, '$feature/test-experiment'), ''), 'null'), '^"|"$', ''))) AS variant,
+            if(ifNull(greater(uniqExact(replaceRegexpAll(nullIf(nullIf(JSONExtractRaw(events.properties, '$feature_flag_response'), ''), 'null'), '^"|"$', '')), 1), 0), '$multiple', any(replaceRegexpAll(nullIf(nullIf(JSONExtractRaw(events.properties, '$feature_flag_response'), ''), 'null'), '^"|"$', ''))) AS variant,
             min(toTimeZone(events.timestamp, 'UTC')) AS first_exposure_time,
+            max(toTimeZone(events.timestamp, 'UTC')) AS last_exposure_time,
             argMin(events.uuid, toTimeZone(events.timestamp, 'UTC')) AS exposure_event_uuid,
             argMin(events.`$session_id`, toTimeZone(events.timestamp, 'UTC')) AS exposure_session_id
      FROM events
@@ -1513,7 +578,7 @@
         WHERE equals(person_distinct_id_overrides.team_id, 99999)
         GROUP BY person_distinct_id_overrides.distinct_id
         HAVING ifNull(equals(argMax(person_distinct_id_overrides.is_deleted, person_distinct_id_overrides.version), 0), 0) SETTINGS optimize_aggregation_in_order=1) AS events__override ON equals(events.distinct_id, events__override.distinct_id)
-     WHERE and(equals(events.team_id, 99999), greaterOrEquals(toTimeZone(events.timestamp, 'UTC'), assumeNotNull(toDateTime('2020-01-01 00:00:00', 'UTC'))), lessOrEquals(toTimeZone(events.timestamp, 'UTC'), assumeNotNull(toDateTime('2020-01-31 00:00:00', 'UTC'))), and(equals(events.event, '$pageview'), ifNull(notEquals(replaceRegexpAll(nullIf(nullIf(JSONExtractRaw(events.properties, 'plan'), ''), 'null'), '^"|"$', ''), 'free'), 1)), in(replaceRegexpAll(nullIf(nullIf(JSONExtractRaw(events.properties, '$feature/test-experiment'), ''), 'null'), '^"|"$', ''), ['control', 'test']))
+     WHERE and(equals(events.team_id, 99999), greaterOrEquals(toTimeZone(events.timestamp, 'UTC'), assumeNotNull(toDateTime('2020-01-01 12:00:00', 'UTC'))), lessOrEquals(toTimeZone(events.timestamp, 'UTC'), assumeNotNull(toDateTime('2020-01-15 12:00:00', 'UTC'))), and(equals(events.event, '$feature_flag_called'), ifNull(equals(replaceRegexpAll(nullIf(nullIf(JSONExtractRaw(events.properties, '$feature_flag'), ''), 'null'), '^"|"$', ''), 'test-experiment'), 0)), in(replaceRegexpAll(nullIf(nullIf(JSONExtractRaw(events.properties, '$feature_flag_response'), ''), 'null'), '^"|"$', ''), ['control', 'test']))
      GROUP BY entity_id),
        metric_events AS
     (SELECT if(not(empty(events__override.distinct_id)), events__override.person_id, events.person_id) AS entity_id,
@@ -1527,46 +592,13 @@
         WHERE equals(person_distinct_id_overrides.team_id, 99999)
         GROUP BY person_distinct_id_overrides.distinct_id
         HAVING ifNull(equals(argMax(person_distinct_id_overrides.is_deleted, person_distinct_id_overrides.version), 0), 0) SETTINGS optimize_aggregation_in_order=1) AS events__override ON equals(events.distinct_id, events__override.distinct_id)
-     WHERE and(equals(events.team_id, 99999), greaterOrEquals(toTimeZone(events.timestamp, 'UTC'), assumeNotNull(toDateTime('2020-01-01 00:00:00', 'UTC'))), less(toTimeZone(events.timestamp, 'UTC'), plus(assumeNotNull(toDateTime('2020-01-31 00:00:00', 'UTC')), toIntervalSecond(0))), equals(events.event, 'purchase'))),
+     WHERE and(equals(events.team_id, 99999), greaterOrEquals(toTimeZone(events.timestamp, 'UTC'), assumeNotNull(toDateTime('2020-01-01 12:00:00', 'UTC'))), less(toTimeZone(events.timestamp, 'UTC'), plus(assumeNotNull(toDateTime('2020-01-15 12:00:00', 'UTC')), toIntervalSecond(0))), equals(events.event, 'purchase'))),
        entity_metrics AS
     (SELECT exposures.entity_id AS entity_id,
             exposures.variant AS variant,
             sum(coalesce(accurateCastOrNull(metric_events.value, 'Float64'), 0)) AS value
-<<<<<<< HEAD
      FROM exposures
      LEFT JOIN metric_events ON and(equals(exposures.entity_id, metric_events.entity_id), greaterOrEquals(toTimeZone(metric_events.timestamp, 'UTC'), exposures.first_exposure_time))
-=======
-     FROM
-       (SELECT if(not(empty(events__override.distinct_id)), events__override.person_id, events.person_id) AS entity_id,
-               if(ifNull(greater(uniqExact(replaceRegexpAll(nullIf(nullIf(JSONExtractRaw(events.properties, '$feature/test-experiment'), ''), 'null'), '^"|"$', '')), 1), 0), '$multiple', any(replaceRegexpAll(nullIf(nullIf(JSONExtractRaw(events.properties, '$feature/test-experiment'), ''), 'null'), '^"|"$', ''))) AS variant,
-               min(toTimeZone(events.timestamp, 'UTC')) AS first_exposure_time,
-               max(toTimeZone(events.timestamp, 'UTC')) AS last_exposure_time,
-               argMin(events.uuid, toTimeZone(events.timestamp, 'UTC')) AS exposure_event_uuid,
-               argMin(events.`$session_id`, toTimeZone(events.timestamp, 'UTC')) AS exposure_session_id
-        FROM events
-        LEFT OUTER JOIN
-          (SELECT argMax(person_distinct_id_overrides.person_id, person_distinct_id_overrides.version) AS person_id,
-                  person_distinct_id_overrides.distinct_id AS distinct_id
-           FROM person_distinct_id_overrides
-           WHERE equals(person_distinct_id_overrides.team_id, 99999)
-           GROUP BY person_distinct_id_overrides.distinct_id
-           HAVING ifNull(equals(argMax(person_distinct_id_overrides.is_deleted, person_distinct_id_overrides.version), 0), 0) SETTINGS optimize_aggregation_in_order=1) AS events__override ON equals(events.distinct_id, events__override.distinct_id)
-        WHERE and(equals(events.team_id, 99999), greaterOrEquals(toTimeZone(events.timestamp, 'UTC'), assumeNotNull(toDateTime('2020-01-01 00:00:00', 'UTC'))), lessOrEquals(toTimeZone(events.timestamp, 'UTC'), assumeNotNull(toDateTime('2020-01-31 00:00:00', 'UTC'))), and(equals(events.event, '$pageview'), ifNull(notEquals(replaceRegexpAll(nullIf(nullIf(JSONExtractRaw(events.properties, 'plan'), ''), 'null'), '^"|"$', ''), 'free'), 1)), in(replaceRegexpAll(nullIf(nullIf(JSONExtractRaw(events.properties, '$feature/test-experiment'), ''), 'null'), '^"|"$', ''), ['control', 'test']))
-        GROUP BY entity_id) AS exposures
-     LEFT JOIN
-       (SELECT if(not(empty(events__override.distinct_id)), events__override.person_id, events.person_id) AS entity_id,
-               toTimeZone(events.timestamp, 'UTC') AS timestamp,
-               1 AS value
-        FROM events
-        LEFT OUTER JOIN
-          (SELECT argMax(person_distinct_id_overrides.person_id, person_distinct_id_overrides.version) AS person_id,
-                  person_distinct_id_overrides.distinct_id AS distinct_id
-           FROM person_distinct_id_overrides
-           WHERE equals(person_distinct_id_overrides.team_id, 99999)
-           GROUP BY person_distinct_id_overrides.distinct_id
-           HAVING ifNull(equals(argMax(person_distinct_id_overrides.is_deleted, person_distinct_id_overrides.version), 0), 0) SETTINGS optimize_aggregation_in_order=1) AS events__override ON equals(events.distinct_id, events__override.distinct_id)
-        WHERE and(equals(events.team_id, 99999), greaterOrEquals(toTimeZone(events.timestamp, 'UTC'), assumeNotNull(toDateTime('2020-01-01 00:00:00', 'UTC'))), less(toTimeZone(events.timestamp, 'UTC'), plus(assumeNotNull(toDateTime('2020-01-31 00:00:00', 'UTC')), toIntervalSecond(0))), equals(events.event, 'purchase'))) AS metric_events ON and(equals(exposures.entity_id, metric_events.entity_id), greaterOrEquals(metric_events.timestamp, exposures.first_exposure_time))
->>>>>>> db6fdd1f
      GROUP BY exposures.entity_id,
               exposures.variant)
   SELECT entity_metrics.variant AS variant,
@@ -1588,7 +620,7 @@
                      allow_experimental_join_condition=1
   '''
 # ---
-# name: TestExperimentQueryRunner.test_query_runner_with_custom_exposure_on_feature_flag_called_event_0_disable_new_query_builder
+# name: TestExperimentQueryRunner.test_query_runner_no_exposures_0_disable_new_query_builder
   '''
   SELECT metric_events.variant AS variant,
          count(metric_events.entity_id) AS num_users,
@@ -1615,7 +647,7 @@
            WHERE equals(person_distinct_id_overrides.team_id, 99999)
            GROUP BY person_distinct_id_overrides.distinct_id
            HAVING ifNull(equals(argMax(person_distinct_id_overrides.is_deleted, person_distinct_id_overrides.version), 0), 0) SETTINGS optimize_aggregation_in_order=1) AS events__override ON equals(events.distinct_id, events__override.distinct_id)
-        WHERE and(equals(events.team_id, 99999), greaterOrEquals(toTimeZone(events.timestamp, 'UTC'), toDateTime64('explicit_redacted_timestamp', 6, 'UTC')), lessOrEquals(toTimeZone(events.timestamp, 'UTC'), toDateTime64('explicit_redacted_timestamp', 6, 'UTC')), in(replaceRegexpAll(nullIf(nullIf(JSONExtractRaw(events.properties, '$feature_flag_response'), ''), 'null'), '^"|"$', ''), ['control', 'test']), equals(events.event, '$feature_flag_called'), ifNull(equals(replaceRegexpAll(nullIf(nullIf(JSONExtractRaw(events.properties, '$feature_flag'), ''), 'null'), '^"|"$', ''), 'test-experiment'), 0), ifNull(notEquals(replaceRegexpAll(nullIf(nullIf(JSONExtractRaw(events.properties, 'plan'), ''), 'null'), '^"|"$', ''), 'free'), 1))
+        WHERE and(equals(events.team_id, 99999), greaterOrEquals(toTimeZone(events.timestamp, 'UTC'), toDateTime64('today', 6, 'UTC')), lessOrEquals(toTimeZone(events.timestamp, 'UTC'), toDateTime64('explicit_redacted_timestamp', 6, 'UTC')), in(replaceRegexpAll(nullIf(nullIf(JSONExtractRaw(events.properties, '$feature_flag_response'), ''), 'null'), '^"|"$', ''), ['control', 'test']), equals(events.event, '$feature_flag_called'), ifNull(equals(replaceRegexpAll(nullIf(nullIf(JSONExtractRaw(events.properties, '$feature_flag'), ''), 'null'), '^"|"$', ''), 'test-experiment'), 0))
         GROUP BY entity_id) AS exposures
      LEFT JOIN
        (SELECT toTimeZone(events.timestamp, 'UTC') AS timestamp,
@@ -1630,29 +662,30 @@
            WHERE equals(person_distinct_id_overrides.team_id, 99999)
            GROUP BY person_distinct_id_overrides.distinct_id
            HAVING ifNull(equals(argMax(person_distinct_id_overrides.is_deleted, person_distinct_id_overrides.version), 0), 0) SETTINGS optimize_aggregation_in_order=1) AS events__override ON equals(events.distinct_id, events__override.distinct_id)
-        WHERE and(equals(events.team_id, 99999), greaterOrEquals(toTimeZone(events.timestamp, 'UTC'), toDateTime64('explicit_redacted_timestamp', 6, 'UTC')), less(toTimeZone(events.timestamp, 'UTC'), toDateTime64('explicit_redacted_timestamp', 6, 'UTC')), equals(events.event, 'purchase'))) AS metric_events ON and(equals(toString(exposures.entity_id), toString(metric_events.entity_id)), greaterOrEquals(metric_events.timestamp, exposures.first_exposure_time))
-     GROUP BY exposures.variant,
-              exposures.entity_id) AS metric_events
-  GROUP BY metric_events.variant
-  LIMIT 100 SETTINGS readonly=2,
-                     max_execution_time=600,
-                     allow_experimental_object_type=1,
-                     format_csv_allow_double_quotes=0,
-                     max_ast_elements=4000000,
-                     max_expanded_ast_elements=4000000,
-                     max_bytes_before_external_group_by=39728447488,
-                     allow_experimental_analyzer=1,
-                     transform_null_in=1,
-                     optimize_min_equality_disjunction_chain_length=4294967295,
-                     allow_experimental_join_condition=1
-  '''
-# ---
-# name: TestExperimentQueryRunner.test_query_runner_with_custom_exposure_on_feature_flag_called_event_1_enable_new_query_builder
+        WHERE and(equals(events.team_id, 99999), greaterOrEquals(toTimeZone(events.timestamp, 'UTC'), toDateTime64('today', 6, 'UTC')), less(toTimeZone(events.timestamp, 'UTC'), toDateTime64('explicit_redacted_timestamp', 6, 'UTC')), equals(events.event, 'purchase'))) AS metric_events ON and(equals(toString(exposures.entity_id), toString(metric_events.entity_id)), greaterOrEquals(metric_events.timestamp, exposures.first_exposure_time))
+     GROUP BY exposures.variant,
+              exposures.entity_id) AS metric_events
+  GROUP BY metric_events.variant
+  LIMIT 100 SETTINGS readonly=2,
+                     max_execution_time=600,
+                     allow_experimental_object_type=1,
+                     format_csv_allow_double_quotes=0,
+                     max_ast_elements=4000000,
+                     max_expanded_ast_elements=4000000,
+                     max_bytes_before_external_group_by=39728447488,
+                     allow_experimental_analyzer=1,
+                     transform_null_in=1,
+                     optimize_min_equality_disjunction_chain_length=4294967295,
+                     allow_experimental_join_condition=1
+  '''
+# ---
+# name: TestExperimentQueryRunner.test_query_runner_no_exposures_1_enable_new_query_builder
   '''
   WITH exposures AS
     (SELECT if(not(empty(events__override.distinct_id)), events__override.person_id, events.person_id) AS entity_id,
             if(ifNull(greater(uniqExact(replaceRegexpAll(nullIf(nullIf(JSONExtractRaw(events.properties, '$feature_flag_response'), ''), 'null'), '^"|"$', '')), 1), 0), '$multiple', any(replaceRegexpAll(nullIf(nullIf(JSONExtractRaw(events.properties, '$feature_flag_response'), ''), 'null'), '^"|"$', ''))) AS variant,
             min(toTimeZone(events.timestamp, 'UTC')) AS first_exposure_time,
+            max(toTimeZone(events.timestamp, 'UTC')) AS last_exposure_time,
             argMin(events.uuid, toTimeZone(events.timestamp, 'UTC')) AS exposure_event_uuid,
             argMin(events.`$session_id`, toTimeZone(events.timestamp, 'UTC')) AS exposure_session_id
      FROM events
@@ -1663,7 +696,7 @@
         WHERE equals(person_distinct_id_overrides.team_id, 99999)
         GROUP BY person_distinct_id_overrides.distinct_id
         HAVING ifNull(equals(argMax(person_distinct_id_overrides.is_deleted, person_distinct_id_overrides.version), 0), 0) SETTINGS optimize_aggregation_in_order=1) AS events__override ON equals(events.distinct_id, events__override.distinct_id)
-     WHERE and(equals(events.team_id, 99999), greaterOrEquals(toTimeZone(events.timestamp, 'UTC'), assumeNotNull(toDateTime('2020-01-01 00:00:00', 'UTC'))), lessOrEquals(toTimeZone(events.timestamp, 'UTC'), assumeNotNull(toDateTime('2020-01-31 00:00:00', 'UTC'))), and(and(equals(events.event, '$feature_flag_called'), ifNull(notEquals(replaceRegexpAll(nullIf(nullIf(JSONExtractRaw(events.properties, 'plan'), ''), 'null'), '^"|"$', ''), 'free'), 1)), ifNull(equals(replaceRegexpAll(nullIf(nullIf(JSONExtractRaw(events.properties, '$feature_flag'), ''), 'null'), '^"|"$', ''), 'test-experiment'), 0)), in(replaceRegexpAll(nullIf(nullIf(JSONExtractRaw(events.properties, '$feature_flag_response'), ''), 'null'), '^"|"$', ''), ['control', 'test']))
+     WHERE and(equals(events.team_id, 99999), greaterOrEquals(toTimeZone(events.timestamp, 'UTC'), assumeNotNull(toDateTime('2020-01-01 12:00:00', 'UTC'))), lessOrEquals(toTimeZone(events.timestamp, 'UTC'), assumeNotNull(toDateTime('2020-01-15 12:00:00', 'UTC'))), and(equals(events.event, '$feature_flag_called'), ifNull(equals(replaceRegexpAll(nullIf(nullIf(JSONExtractRaw(events.properties, '$feature_flag'), ''), 'null'), '^"|"$', ''), 'test-experiment'), 0)), in(replaceRegexpAll(nullIf(nullIf(JSONExtractRaw(events.properties, '$feature_flag_response'), ''), 'null'), '^"|"$', ''), ['control', 'test']))
      GROUP BY entity_id),
        metric_events AS
     (SELECT if(not(empty(events__override.distinct_id)), events__override.person_id, events.person_id) AS entity_id,
@@ -1677,196 +710,7 @@
         WHERE equals(person_distinct_id_overrides.team_id, 99999)
         GROUP BY person_distinct_id_overrides.distinct_id
         HAVING ifNull(equals(argMax(person_distinct_id_overrides.is_deleted, person_distinct_id_overrides.version), 0), 0) SETTINGS optimize_aggregation_in_order=1) AS events__override ON equals(events.distinct_id, events__override.distinct_id)
-     WHERE and(equals(events.team_id, 99999), greaterOrEquals(toTimeZone(events.timestamp, 'UTC'), assumeNotNull(toDateTime('2020-01-01 00:00:00', 'UTC'))), less(toTimeZone(events.timestamp, 'UTC'), plus(assumeNotNull(toDateTime('2020-01-31 00:00:00', 'UTC')), toIntervalSecond(0))), equals(events.event, 'purchase'))),
-       entity_metrics AS
-    (SELECT exposures.entity_id AS entity_id,
-            exposures.variant AS variant,
-            sum(coalesce(accurateCastOrNull(metric_events.value, 'Float64'), 0)) AS value
-<<<<<<< HEAD
-     FROM exposures
-     LEFT JOIN metric_events ON and(equals(exposures.entity_id, metric_events.entity_id), greaterOrEquals(toTimeZone(metric_events.timestamp, 'UTC'), exposures.first_exposure_time))
-=======
-     FROM
-       (SELECT if(not(empty(events__override.distinct_id)), events__override.person_id, events.person_id) AS entity_id,
-               if(ifNull(greater(uniqExact(replaceRegexpAll(nullIf(nullIf(JSONExtractRaw(events.properties, '$feature_flag_response'), ''), 'null'), '^"|"$', '')), 1), 0), '$multiple', any(replaceRegexpAll(nullIf(nullIf(JSONExtractRaw(events.properties, '$feature_flag_response'), ''), 'null'), '^"|"$', ''))) AS variant,
-               min(toTimeZone(events.timestamp, 'UTC')) AS first_exposure_time,
-               max(toTimeZone(events.timestamp, 'UTC')) AS last_exposure_time,
-               argMin(events.uuid, toTimeZone(events.timestamp, 'UTC')) AS exposure_event_uuid,
-               argMin(events.`$session_id`, toTimeZone(events.timestamp, 'UTC')) AS exposure_session_id
-        FROM events
-        LEFT OUTER JOIN
-          (SELECT argMax(person_distinct_id_overrides.person_id, person_distinct_id_overrides.version) AS person_id,
-                  person_distinct_id_overrides.distinct_id AS distinct_id
-           FROM person_distinct_id_overrides
-           WHERE equals(person_distinct_id_overrides.team_id, 99999)
-           GROUP BY person_distinct_id_overrides.distinct_id
-           HAVING ifNull(equals(argMax(person_distinct_id_overrides.is_deleted, person_distinct_id_overrides.version), 0), 0) SETTINGS optimize_aggregation_in_order=1) AS events__override ON equals(events.distinct_id, events__override.distinct_id)
-        WHERE and(equals(events.team_id, 99999), greaterOrEquals(toTimeZone(events.timestamp, 'UTC'), assumeNotNull(toDateTime('2020-01-01 00:00:00', 'UTC'))), lessOrEquals(toTimeZone(events.timestamp, 'UTC'), assumeNotNull(toDateTime('2020-01-31 00:00:00', 'UTC'))), and(and(equals(events.event, '$feature_flag_called'), ifNull(notEquals(replaceRegexpAll(nullIf(nullIf(JSONExtractRaw(events.properties, 'plan'), ''), 'null'), '^"|"$', ''), 'free'), 1)), ifNull(equals(replaceRegexpAll(nullIf(nullIf(JSONExtractRaw(events.properties, '$feature_flag'), ''), 'null'), '^"|"$', ''), 'test-experiment'), 0)), in(replaceRegexpAll(nullIf(nullIf(JSONExtractRaw(events.properties, '$feature_flag_response'), ''), 'null'), '^"|"$', ''), ['control', 'test']))
-        GROUP BY entity_id) AS exposures
-     LEFT JOIN
-       (SELECT if(not(empty(events__override.distinct_id)), events__override.person_id, events.person_id) AS entity_id,
-               toTimeZone(events.timestamp, 'UTC') AS timestamp,
-               1 AS value
-        FROM events
-        LEFT OUTER JOIN
-          (SELECT argMax(person_distinct_id_overrides.person_id, person_distinct_id_overrides.version) AS person_id,
-                  person_distinct_id_overrides.distinct_id AS distinct_id
-           FROM person_distinct_id_overrides
-           WHERE equals(person_distinct_id_overrides.team_id, 99999)
-           GROUP BY person_distinct_id_overrides.distinct_id
-           HAVING ifNull(equals(argMax(person_distinct_id_overrides.is_deleted, person_distinct_id_overrides.version), 0), 0) SETTINGS optimize_aggregation_in_order=1) AS events__override ON equals(events.distinct_id, events__override.distinct_id)
-        WHERE and(equals(events.team_id, 99999), greaterOrEquals(toTimeZone(events.timestamp, 'UTC'), assumeNotNull(toDateTime('2020-01-01 00:00:00', 'UTC'))), less(toTimeZone(events.timestamp, 'UTC'), plus(assumeNotNull(toDateTime('2020-01-31 00:00:00', 'UTC')), toIntervalSecond(0))), equals(events.event, 'purchase'))) AS metric_events ON and(equals(exposures.entity_id, metric_events.entity_id), greaterOrEquals(metric_events.timestamp, exposures.first_exposure_time))
->>>>>>> db6fdd1f
-     GROUP BY exposures.entity_id,
-              exposures.variant)
-  SELECT entity_metrics.variant AS variant,
-         count(entity_metrics.entity_id) AS num_users,
-         sum(entity_metrics.value) AS total_sum,
-         sum(power(entity_metrics.value, 2)) AS total_sum_of_squares
-<<<<<<< HEAD
-  FROM entity_metrics
-=======
-  FROM
-    (SELECT exposures.entity_id AS entity_id,
-            exposures.variant AS variant,
-            sum(coalesce(accurateCastOrNull(metric_events.value, 'Float64'), 0)) AS value
-     FROM
-       (SELECT if(not(empty(events__override.distinct_id)), events__override.person_id, events.person_id) AS entity_id,
-               if(ifNull(greater(uniqExact(replaceRegexpAll(nullIf(nullIf(JSONExtractRaw(events.properties, '$feature/test-experiment'), ''), 'null'), '^"|"$', '')), 1), 0), '$multiple', any(replaceRegexpAll(nullIf(nullIf(JSONExtractRaw(events.properties, '$feature/test-experiment'), ''), 'null'), '^"|"$', ''))) AS variant,
-               min(toTimeZone(events.timestamp, 'UTC')) AS first_exposure_time,
-               max(toTimeZone(events.timestamp, 'UTC')) AS last_exposure_time,
-               argMin(events.uuid, toTimeZone(events.timestamp, 'UTC')) AS exposure_event_uuid,
-               argMin(events.`$session_id`, toTimeZone(events.timestamp, 'UTC')) AS exposure_session_id
-        FROM events
-        LEFT OUTER JOIN
-          (SELECT argMax(person_distinct_id_overrides.person_id, person_distinct_id_overrides.version) AS person_id,
-                  person_distinct_id_overrides.distinct_id AS distinct_id
-           FROM person_distinct_id_overrides
-           WHERE equals(person_distinct_id_overrides.team_id, 99999)
-           GROUP BY person_distinct_id_overrides.distinct_id
-           HAVING ifNull(equals(argMax(person_distinct_id_overrides.is_deleted, person_distinct_id_overrides.version), 0), 0) SETTINGS optimize_aggregation_in_order=1) AS events__override ON equals(events.distinct_id, events__override.distinct_id)
-        WHERE and(equals(events.team_id, 99999), greaterOrEquals(toTimeZone(events.timestamp, 'UTC'), assumeNotNull(toDateTime('2020-01-01 00:00:00', 'UTC'))), lessOrEquals(toTimeZone(events.timestamp, 'UTC'), assumeNotNull(toDateTime('2020-01-31 00:00:00', 'UTC'))), equals(events.event, '$pageview'), in(replaceRegexpAll(nullIf(nullIf(JSONExtractRaw(events.properties, '$feature/test-experiment'), ''), 'null'), '^"|"$', ''), ['control', 'test']))
-        GROUP BY entity_id) AS exposures
-     LEFT JOIN
-       (SELECT if(not(empty(events__override.distinct_id)), events__override.person_id, events.person_id) AS entity_id,
-               toTimeZone(events.timestamp, 'UTC') AS timestamp,
-               1 AS value
-        FROM events
-        LEFT OUTER JOIN
-          (SELECT argMax(person_distinct_id_overrides.person_id, person_distinct_id_overrides.version) AS person_id,
-                  person_distinct_id_overrides.distinct_id AS distinct_id
-           FROM person_distinct_id_overrides
-           WHERE equals(person_distinct_id_overrides.team_id, 99999)
-           GROUP BY person_distinct_id_overrides.distinct_id
-           HAVING ifNull(equals(argMax(person_distinct_id_overrides.is_deleted, person_distinct_id_overrides.version), 0), 0) SETTINGS optimize_aggregation_in_order=1) AS events__override ON equals(events.distinct_id, events__override.distinct_id)
-        WHERE and(equals(events.team_id, 99999), greaterOrEquals(toTimeZone(events.timestamp, 'UTC'), assumeNotNull(toDateTime('2020-01-01 00:00:00', 'UTC'))), less(toTimeZone(events.timestamp, 'UTC'), plus(assumeNotNull(toDateTime('2020-01-31 00:00:00', 'UTC')), toIntervalSecond(0))), equals(events.event, 'purchase'))) AS metric_events ON and(equals(exposures.entity_id, metric_events.entity_id), greaterOrEquals(metric_events.timestamp, exposures.first_exposure_time))
-     GROUP BY exposures.entity_id,
-              exposures.variant) AS entity_metrics
->>>>>>> db6fdd1f
-  GROUP BY entity_metrics.variant
-  LIMIT 100 SETTINGS readonly=2,
-                     max_execution_time=600,
-                     allow_experimental_object_type=1,
-                     format_csv_allow_double_quotes=0,
-                     max_ast_elements=4000000,
-                     max_expanded_ast_elements=4000000,
-                     max_bytes_before_external_group_by=39728447488,
-                     allow_experimental_analyzer=1,
-                     transform_null_in=1,
-                     optimize_min_equality_disjunction_chain_length=4294967295,
-                     allow_experimental_join_condition=1
-  '''
-# ---
-# name: TestExperimentQueryRunner.test_query_runner_with_custom_exposure_without_properties_0_disable_new_query_builder
-  '''
-  SELECT metric_events.variant AS variant,
-         count(metric_events.entity_id) AS num_users,
-         sum(metric_events.value) AS total_sum,
-         sum(power(metric_events.value, 2)) AS total_sum_of_squares
-  FROM
-    (SELECT exposures.variant AS variant,
-            exposures.entity_id AS entity_id,
-            any(exposures.exposure_event_uuid) AS exposure_event_uuid,
-            any(exposures.exposure_session_id) AS exposure_session_id,
-            any(exposures.first_exposure_time) AS exposure_timestamp,
-            sum(coalesce(accurateCastOrNull(metric_events.value, 'Float64'), 0)) AS value
-     FROM
-       (SELECT if(not(empty(events__override.distinct_id)), events__override.person_id, events.person_id) AS entity_id,
-               if(ifNull(greater(count(DISTINCT replaceRegexpAll(nullIf(nullIf(JSONExtractRaw(events.properties, '$feature/test-experiment'), ''), 'null'), '^"|"$', '')), 1), 0), '$multiple', any(replaceRegexpAll(nullIf(nullIf(JSONExtractRaw(events.properties, '$feature/test-experiment'), ''), 'null'), '^"|"$', ''))) AS variant,
-               min(toTimeZone(events.timestamp, 'UTC')) AS first_exposure_time,
-               argMin(events.uuid, toTimeZone(events.timestamp, 'UTC')) AS exposure_event_uuid,
-               argMin(events.`$session_id`, toTimeZone(events.timestamp, 'UTC')) AS exposure_session_id
-        FROM events
-        LEFT OUTER JOIN
-          (SELECT argMax(person_distinct_id_overrides.person_id, person_distinct_id_overrides.version) AS person_id,
-                  person_distinct_id_overrides.distinct_id AS distinct_id
-           FROM person_distinct_id_overrides
-           WHERE equals(person_distinct_id_overrides.team_id, 99999)
-           GROUP BY person_distinct_id_overrides.distinct_id
-           HAVING ifNull(equals(argMax(person_distinct_id_overrides.is_deleted, person_distinct_id_overrides.version), 0), 0) SETTINGS optimize_aggregation_in_order=1) AS events__override ON equals(events.distinct_id, events__override.distinct_id)
-        WHERE and(equals(events.team_id, 99999), greaterOrEquals(toTimeZone(events.timestamp, 'UTC'), toDateTime64('explicit_redacted_timestamp', 6, 'UTC')), lessOrEquals(toTimeZone(events.timestamp, 'UTC'), toDateTime64('explicit_redacted_timestamp', 6, 'UTC')), in(replaceRegexpAll(nullIf(nullIf(JSONExtractRaw(events.properties, '$feature/test-experiment'), ''), 'null'), '^"|"$', ''), ['control', 'test']), equals(events.event, '$pageview'))
-        GROUP BY entity_id) AS exposures
-     LEFT JOIN
-       (SELECT toTimeZone(events.timestamp, 'UTC') AS timestamp,
-               if(not(empty(events__override.distinct_id)), events__override.person_id, events.person_id) AS entity_id,
-               events.event AS event,
-               1 AS value
-        FROM events
-        LEFT OUTER JOIN
-          (SELECT argMax(person_distinct_id_overrides.person_id, person_distinct_id_overrides.version) AS person_id,
-                  person_distinct_id_overrides.distinct_id AS distinct_id
-           FROM person_distinct_id_overrides
-           WHERE equals(person_distinct_id_overrides.team_id, 99999)
-           GROUP BY person_distinct_id_overrides.distinct_id
-           HAVING ifNull(equals(argMax(person_distinct_id_overrides.is_deleted, person_distinct_id_overrides.version), 0), 0) SETTINGS optimize_aggregation_in_order=1) AS events__override ON equals(events.distinct_id, events__override.distinct_id)
-        WHERE and(equals(events.team_id, 99999), greaterOrEquals(toTimeZone(events.timestamp, 'UTC'), toDateTime64('explicit_redacted_timestamp', 6, 'UTC')), less(toTimeZone(events.timestamp, 'UTC'), toDateTime64('explicit_redacted_timestamp', 6, 'UTC')), equals(events.event, 'purchase'))) AS metric_events ON and(equals(toString(exposures.entity_id), toString(metric_events.entity_id)), greaterOrEquals(metric_events.timestamp, exposures.first_exposure_time))
-     GROUP BY exposures.variant,
-              exposures.entity_id) AS metric_events
-  GROUP BY metric_events.variant
-  LIMIT 100 SETTINGS readonly=2,
-                     max_execution_time=600,
-                     allow_experimental_object_type=1,
-                     format_csv_allow_double_quotes=0,
-                     max_ast_elements=4000000,
-                     max_expanded_ast_elements=4000000,
-                     max_bytes_before_external_group_by=39728447488,
-                     allow_experimental_analyzer=1,
-                     transform_null_in=1,
-                     optimize_min_equality_disjunction_chain_length=4294967295,
-                     allow_experimental_join_condition=1
-  '''
-# ---
-# name: TestExperimentQueryRunner.test_query_runner_with_custom_exposure_without_properties_1_enable_new_query_builder
-  '''
-  WITH exposures AS
-    (SELECT if(not(empty(events__override.distinct_id)), events__override.person_id, events.person_id) AS entity_id,
-            if(ifNull(greater(uniqExact(replaceRegexpAll(nullIf(nullIf(JSONExtractRaw(events.properties, '$feature/test-experiment'), ''), 'null'), '^"|"$', '')), 1), 0), '$multiple', any(replaceRegexpAll(nullIf(nullIf(JSONExtractRaw(events.properties, '$feature/test-experiment'), ''), 'null'), '^"|"$', ''))) AS variant,
-            min(toTimeZone(events.timestamp, 'UTC')) AS first_exposure_time,
-            argMin(events.uuid, toTimeZone(events.timestamp, 'UTC')) AS exposure_event_uuid,
-            argMin(events.`$session_id`, toTimeZone(events.timestamp, 'UTC')) AS exposure_session_id
-     FROM events
-     LEFT OUTER JOIN
-       (SELECT argMax(person_distinct_id_overrides.person_id, person_distinct_id_overrides.version) AS person_id,
-               person_distinct_id_overrides.distinct_id AS distinct_id
-        FROM person_distinct_id_overrides
-        WHERE equals(person_distinct_id_overrides.team_id, 99999)
-        GROUP BY person_distinct_id_overrides.distinct_id
-        HAVING ifNull(equals(argMax(person_distinct_id_overrides.is_deleted, person_distinct_id_overrides.version), 0), 0) SETTINGS optimize_aggregation_in_order=1) AS events__override ON equals(events.distinct_id, events__override.distinct_id)
-     WHERE and(equals(events.team_id, 99999), greaterOrEquals(toTimeZone(events.timestamp, 'UTC'), assumeNotNull(toDateTime('2020-01-01 00:00:00', 'UTC'))), lessOrEquals(toTimeZone(events.timestamp, 'UTC'), assumeNotNull(toDateTime('2020-01-31 00:00:00', 'UTC'))), equals(events.event, '$pageview'), in(replaceRegexpAll(nullIf(nullIf(JSONExtractRaw(events.properties, '$feature/test-experiment'), ''), 'null'), '^"|"$', ''), ['control', 'test']))
-     GROUP BY entity_id),
-       metric_events AS
-    (SELECT if(not(empty(events__override.distinct_id)), events__override.person_id, events.person_id) AS entity_id,
-            toTimeZone(events.timestamp, 'UTC') AS timestamp,
-            1 AS value
-     FROM events
-     LEFT OUTER JOIN
-       (SELECT argMax(person_distinct_id_overrides.person_id, person_distinct_id_overrides.version) AS person_id,
-               person_distinct_id_overrides.distinct_id AS distinct_id
-        FROM person_distinct_id_overrides
-        WHERE equals(person_distinct_id_overrides.team_id, 99999)
-        GROUP BY person_distinct_id_overrides.distinct_id
-        HAVING ifNull(equals(argMax(person_distinct_id_overrides.is_deleted, person_distinct_id_overrides.version), 0), 0) SETTINGS optimize_aggregation_in_order=1) AS events__override ON equals(events.distinct_id, events__override.distinct_id)
-     WHERE and(equals(events.team_id, 99999), greaterOrEquals(toTimeZone(events.timestamp, 'UTC'), assumeNotNull(toDateTime('2020-01-01 00:00:00', 'UTC'))), less(toTimeZone(events.timestamp, 'UTC'), plus(assumeNotNull(toDateTime('2020-01-31 00:00:00', 'UTC')), toIntervalSecond(0))), equals(events.event, 'purchase'))),
+     WHERE and(equals(events.team_id, 99999), greaterOrEquals(toTimeZone(events.timestamp, 'UTC'), assumeNotNull(toDateTime('2020-01-01 12:00:00', 'UTC'))), less(toTimeZone(events.timestamp, 'UTC'), plus(assumeNotNull(toDateTime('2020-01-15 12:00:00', 'UTC')), toIntervalSecond(0))), equals(events.event, 'purchase'))),
        entity_metrics AS
     (SELECT exposures.entity_id AS entity_id,
             exposures.variant AS variant,
@@ -1879,46 +723,66 @@
          count(entity_metrics.entity_id) AS num_users,
          sum(entity_metrics.value) AS total_sum,
          sum(power(entity_metrics.value, 2)) AS total_sum_of_squares
-<<<<<<< HEAD
   FROM entity_metrics
-=======
-  FROM
+  GROUP BY entity_metrics.variant
+  LIMIT 100 SETTINGS readonly=2,
+                     max_execution_time=600,
+                     allow_experimental_object_type=1,
+                     format_csv_allow_double_quotes=0,
+                     max_ast_elements=4000000,
+                     max_expanded_ast_elements=4000000,
+                     max_bytes_before_external_group_by=39728447488,
+                     allow_experimental_analyzer=1,
+                     transform_null_in=1,
+                     optimize_min_equality_disjunction_chain_length=4294967295,
+                     allow_experimental_join_condition=1
+  '''
+# ---
+# name: TestExperimentQueryRunner.test_query_runner_no_variant_exposures_1_enable_new_query_builder
+  '''
+  WITH exposures AS
+    (SELECT if(not(empty(events__override.distinct_id)), events__override.person_id, events.person_id) AS entity_id,
+            if(ifNull(greater(uniqExact(replaceRegexpAll(nullIf(nullIf(JSONExtractRaw(events.properties, '$feature_flag_response'), ''), 'null'), '^"|"$', '')), 1), 0), '$multiple', any(replaceRegexpAll(nullIf(nullIf(JSONExtractRaw(events.properties, '$feature_flag_response'), ''), 'null'), '^"|"$', ''))) AS variant,
+            min(toTimeZone(events.timestamp, 'UTC')) AS first_exposure_time,
+            max(toTimeZone(events.timestamp, 'UTC')) AS last_exposure_time,
+            argMin(events.uuid, toTimeZone(events.timestamp, 'UTC')) AS exposure_event_uuid,
+            argMin(events.`$session_id`, toTimeZone(events.timestamp, 'UTC')) AS exposure_session_id
+     FROM events
+     LEFT OUTER JOIN
+       (SELECT argMax(person_distinct_id_overrides.person_id, person_distinct_id_overrides.version) AS person_id,
+               person_distinct_id_overrides.distinct_id AS distinct_id
+        FROM person_distinct_id_overrides
+        WHERE equals(person_distinct_id_overrides.team_id, 99999)
+        GROUP BY person_distinct_id_overrides.distinct_id
+        HAVING ifNull(equals(argMax(person_distinct_id_overrides.is_deleted, person_distinct_id_overrides.version), 0), 0) SETTINGS optimize_aggregation_in_order=1) AS events__override ON equals(events.distinct_id, events__override.distinct_id)
+     WHERE and(equals(events.team_id, 99999), greaterOrEquals(toTimeZone(events.timestamp, 'UTC'), assumeNotNull(toDateTime('2020-01-01 12:00:00', 'UTC'))), lessOrEquals(toTimeZone(events.timestamp, 'UTC'), assumeNotNull(toDateTime('2020-01-15 12:00:00', 'UTC'))), and(equals(events.event, '$feature_flag_called'), ifNull(equals(replaceRegexpAll(nullIf(nullIf(JSONExtractRaw(events.properties, '$feature_flag'), ''), 'null'), '^"|"$', ''), 'test-experiment'), 0)), in(replaceRegexpAll(nullIf(nullIf(JSONExtractRaw(events.properties, '$feature_flag_response'), ''), 'null'), '^"|"$', ''), ['control', 'test']))
+     GROUP BY entity_id),
+       metric_events AS
+    (SELECT if(not(empty(events__override.distinct_id)), events__override.person_id, events.person_id) AS entity_id,
+            toTimeZone(events.timestamp, 'UTC') AS timestamp,
+            1 AS value
+     FROM events
+     LEFT OUTER JOIN
+       (SELECT argMax(person_distinct_id_overrides.person_id, person_distinct_id_overrides.version) AS person_id,
+               person_distinct_id_overrides.distinct_id AS distinct_id
+        FROM person_distinct_id_overrides
+        WHERE equals(person_distinct_id_overrides.team_id, 99999)
+        GROUP BY person_distinct_id_overrides.distinct_id
+        HAVING ifNull(equals(argMax(person_distinct_id_overrides.is_deleted, person_distinct_id_overrides.version), 0), 0) SETTINGS optimize_aggregation_in_order=1) AS events__override ON equals(events.distinct_id, events__override.distinct_id)
+     WHERE and(equals(events.team_id, 99999), greaterOrEquals(toTimeZone(events.timestamp, 'UTC'), assumeNotNull(toDateTime('2020-01-01 12:00:00', 'UTC'))), less(toTimeZone(events.timestamp, 'UTC'), plus(assumeNotNull(toDateTime('2020-01-15 12:00:00', 'UTC')), toIntervalSecond(0))), equals(events.event, 'purchase'))),
+       entity_metrics AS
     (SELECT exposures.entity_id AS entity_id,
             exposures.variant AS variant,
-            avg(coalesce(accurateCastOrNull(metric_events.value, 'Float64'), 0)) AS value
-     FROM
-       (SELECT if(not(empty(events__override.distinct_id)), events__override.person_id, events.person_id) AS entity_id,
-               if(ifNull(greater(uniqExact(replaceRegexpAll(nullIf(nullIf(JSONExtractRaw(events.properties, '$feature_flag_response'), ''), 'null'), '^"|"$', '')), 1), 0), '$multiple', any(replaceRegexpAll(nullIf(nullIf(JSONExtractRaw(events.properties, '$feature_flag_response'), ''), 'null'), '^"|"$', ''))) AS variant,
-               min(toTimeZone(events.timestamp, 'UTC')) AS first_exposure_time,
-               max(toTimeZone(events.timestamp, 'UTC')) AS last_exposure_time,
-               argMin(events.uuid, toTimeZone(events.timestamp, 'UTC')) AS exposure_event_uuid,
-               argMin(events.`$session_id`, toTimeZone(events.timestamp, 'UTC')) AS exposure_session_id
-        FROM events
-        LEFT OUTER JOIN
-          (SELECT argMax(person_distinct_id_overrides.person_id, person_distinct_id_overrides.version) AS person_id,
-                  person_distinct_id_overrides.distinct_id AS distinct_id
-           FROM person_distinct_id_overrides
-           WHERE equals(person_distinct_id_overrides.team_id, 99999)
-           GROUP BY person_distinct_id_overrides.distinct_id
-           HAVING ifNull(equals(argMax(person_distinct_id_overrides.is_deleted, person_distinct_id_overrides.version), 0), 0) SETTINGS optimize_aggregation_in_order=1) AS events__override ON equals(events.distinct_id, events__override.distinct_id)
-        WHERE and(equals(events.team_id, 99999), greaterOrEquals(toTimeZone(events.timestamp, 'UTC'), assumeNotNull(toDateTime('2020-01-01 12:00:00', 'UTC'))), lessOrEquals(toTimeZone(events.timestamp, 'UTC'), assumeNotNull(toDateTime('2020-01-15 12:00:00', 'UTC'))), and(equals(events.event, '$feature_flag_called'), ifNull(equals(replaceRegexpAll(nullIf(nullIf(JSONExtractRaw(events.properties, '$feature_flag'), ''), 'null'), '^"|"$', ''), 'test-experiment'), 0)), in(replaceRegexpAll(nullIf(nullIf(JSONExtractRaw(events.properties, '$feature_flag_response'), ''), 'null'), '^"|"$', ''), ['control', 'test']))
-        GROUP BY entity_id) AS exposures
-     LEFT JOIN
-       (SELECT if(not(empty(events__override.distinct_id)), events__override.person_id, events.person_id) AS entity_id,
-               toTimeZone(events.timestamp, 'UTC') AS timestamp,
-               replaceRegexpAll(nullIf(nullIf(JSONExtractRaw(events.properties, 'amount'), ''), 'null'), '^"|"$', '') AS value
-        FROM events
-        LEFT OUTER JOIN
-          (SELECT argMax(person_distinct_id_overrides.person_id, person_distinct_id_overrides.version) AS person_id,
-                  person_distinct_id_overrides.distinct_id AS distinct_id
-           FROM person_distinct_id_overrides
-           WHERE equals(person_distinct_id_overrides.team_id, 99999)
-           GROUP BY person_distinct_id_overrides.distinct_id
-           HAVING ifNull(equals(argMax(person_distinct_id_overrides.is_deleted, person_distinct_id_overrides.version), 0), 0) SETTINGS optimize_aggregation_in_order=1) AS events__override ON equals(events.distinct_id, events__override.distinct_id)
-        WHERE and(equals(events.team_id, 99999), greaterOrEquals(toTimeZone(events.timestamp, 'UTC'), assumeNotNull(toDateTime('2020-01-01 12:00:00', 'UTC'))), less(toTimeZone(events.timestamp, 'UTC'), plus(assumeNotNull(toDateTime('2020-01-15 12:00:00', 'UTC')), toIntervalSecond(0))), equals(events.event, 'purchase'))) AS metric_events ON and(equals(exposures.entity_id, metric_events.entity_id), greaterOrEquals(metric_events.timestamp, exposures.first_exposure_time))
+            sum(coalesce(accurateCastOrNull(metric_events.value, 'Float64'), 0)) AS value
+     FROM exposures
+     LEFT JOIN metric_events ON and(equals(exposures.entity_id, metric_events.entity_id), greaterOrEquals(toTimeZone(metric_events.timestamp, 'UTC'), exposures.first_exposure_time))
      GROUP BY exposures.entity_id,
-              exposures.variant) AS entity_metrics
->>>>>>> db6fdd1f
+              exposures.variant)
+  SELECT entity_metrics.variant AS variant,
+         count(entity_metrics.entity_id) AS num_users,
+         sum(entity_metrics.value) AS total_sum,
+         sum(power(entity_metrics.value, 2)) AS total_sum_of_squares
+  FROM entity_metrics
   GROUP BY entity_metrics.variant
   LIMIT 100 SETTINGS readonly=2,
                      max_execution_time=600,
@@ -1933,19 +797,19 @@
                      allow_experimental_join_condition=1
   '''
 # ---
-# name: TestExperimentQueryRunner.test_query_runner_with_hogql_aggregation_end_to_end_0_disable_new_query_builder
-  '''
-  SELECT metric_events.variant AS variant,
-         count(metric_events.entity_id) AS num_users,
-         sum(metric_events.value) AS total_sum,
-         sum(power(metric_events.value, 2)) AS total_sum_of_squares
-  FROM
-    (SELECT exposures.variant AS variant,
-            exposures.entity_id AS entity_id,
-            any(exposures.exposure_event_uuid) AS exposure_event_uuid,
-            any(exposures.exposure_session_id) AS exposure_session_id,
-            any(exposures.first_exposure_time) AS exposure_timestamp,
-            avg(coalesce(accurateCastOrNull(metric_events.value, 'Float64'), 0)) AS value
+# name: TestExperimentQueryRunner.test_query_runner_standard_flow_v2_stats_0_disable_new_query_builder
+  '''
+  SELECT metric_events.variant AS variant,
+         count(metric_events.entity_id) AS num_users,
+         sum(metric_events.value) AS total_sum,
+         sum(power(metric_events.value, 2)) AS total_sum_of_squares
+  FROM
+    (SELECT exposures.variant AS variant,
+            exposures.entity_id AS entity_id,
+            any(exposures.exposure_event_uuid) AS exposure_event_uuid,
+            any(exposures.exposure_session_id) AS exposure_session_id,
+            any(exposures.first_exposure_time) AS exposure_timestamp,
+            sum(coalesce(accurateCastOrNull(metric_events.value, 'Float64'), 0)) AS value
      FROM
        (SELECT if(not(empty(events__override.distinct_id)), events__override.person_id, events.person_id) AS entity_id,
                if(ifNull(greater(count(DISTINCT replaceRegexpAll(nullIf(nullIf(JSONExtractRaw(events.properties, '$feature_flag_response'), ''), 'null'), '^"|"$', '')), 1), 0), '$multiple', any(replaceRegexpAll(nullIf(nullIf(JSONExtractRaw(events.properties, '$feature_flag_response'), ''), 'null'), '^"|"$', ''))) AS variant,
@@ -1966,38 +830,747 @@
        (SELECT toTimeZone(events.timestamp, 'UTC') AS timestamp,
                if(not(empty(events__override.distinct_id)), events__override.person_id, events.person_id) AS entity_id,
                events.event AS event,
-               replaceRegexpAll(nullIf(nullIf(JSONExtractRaw(events.properties, 'amount'), ''), 'null'), '^"|"$', '') AS value
-        FROM events
-        LEFT OUTER JOIN
-          (SELECT argMax(person_distinct_id_overrides.person_id, person_distinct_id_overrides.version) AS person_id,
-                  person_distinct_id_overrides.distinct_id AS distinct_id
-           FROM person_distinct_id_overrides
-           WHERE equals(person_distinct_id_overrides.team_id, 99999)
-           GROUP BY person_distinct_id_overrides.distinct_id
-           HAVING ifNull(equals(argMax(person_distinct_id_overrides.is_deleted, person_distinct_id_overrides.version), 0), 0) SETTINGS optimize_aggregation_in_order=1) AS events__override ON equals(events.distinct_id, events__override.distinct_id)
-        WHERE and(equals(events.team_id, 99999), greaterOrEquals(toTimeZone(events.timestamp, 'UTC'), toDateTime64('today', 6, 'UTC')), less(toTimeZone(events.timestamp, 'UTC'), toDateTime64('explicit_redacted_timestamp', 6, 'UTC')), equals(events.event, 'purchase'))) AS metric_events ON and(equals(toString(exposures.entity_id), toString(metric_events.entity_id)), greaterOrEquals(metric_events.timestamp, exposures.first_exposure_time))
-     GROUP BY exposures.variant,
-              exposures.entity_id) AS metric_events
-  GROUP BY metric_events.variant
-  LIMIT 100 SETTINGS readonly=2,
-                     max_execution_time=600,
-                     allow_experimental_object_type=1,
-                     format_csv_allow_double_quotes=0,
-                     max_ast_elements=4000000,
-                     max_expanded_ast_elements=4000000,
-                     max_bytes_before_external_group_by=39728447488,
-                     allow_experimental_analyzer=1,
-                     transform_null_in=1,
-                     optimize_min_equality_disjunction_chain_length=4294967295,
-                     allow_experimental_join_condition=1
-  '''
-# ---
-# name: TestExperimentQueryRunner.test_query_runner_with_hogql_aggregation_end_to_end_1_enable_new_query_builder
+               1 AS value
+        FROM events
+        LEFT OUTER JOIN
+          (SELECT argMax(person_distinct_id_overrides.person_id, person_distinct_id_overrides.version) AS person_id,
+                  person_distinct_id_overrides.distinct_id AS distinct_id
+           FROM person_distinct_id_overrides
+           WHERE equals(person_distinct_id_overrides.team_id, 99999)
+           GROUP BY person_distinct_id_overrides.distinct_id
+           HAVING ifNull(equals(argMax(person_distinct_id_overrides.is_deleted, person_distinct_id_overrides.version), 0), 0) SETTINGS optimize_aggregation_in_order=1) AS events__override ON equals(events.distinct_id, events__override.distinct_id)
+        WHERE and(equals(events.team_id, 99999), greaterOrEquals(toTimeZone(events.timestamp, 'UTC'), toDateTime64('today', 6, 'UTC')), less(toTimeZone(events.timestamp, 'UTC'), toDateTime64('explicit_redacted_timestamp', 6, 'UTC')), equals(events.event, '$pageview'))) AS metric_events ON and(equals(toString(exposures.entity_id), toString(metric_events.entity_id)), greaterOrEquals(metric_events.timestamp, exposures.first_exposure_time))
+     GROUP BY exposures.variant,
+              exposures.entity_id) AS metric_events
+  GROUP BY metric_events.variant
+  LIMIT 100 SETTINGS readonly=2,
+                     max_execution_time=600,
+                     allow_experimental_object_type=1,
+                     format_csv_allow_double_quotes=0,
+                     max_ast_elements=4000000,
+                     max_expanded_ast_elements=4000000,
+                     max_bytes_before_external_group_by=39728447488,
+                     allow_experimental_analyzer=1,
+                     transform_null_in=1,
+                     optimize_min_equality_disjunction_chain_length=4294967295,
+                     allow_experimental_join_condition=1
+  '''
+# ---
+# name: TestExperimentQueryRunner.test_query_runner_standard_flow_v2_stats_1_enable_new_query_builder
   '''
   WITH exposures AS
     (SELECT if(not(empty(events__override.distinct_id)), events__override.person_id, events.person_id) AS entity_id,
             if(ifNull(greater(uniqExact(replaceRegexpAll(nullIf(nullIf(JSONExtractRaw(events.properties, '$feature_flag_response'), ''), 'null'), '^"|"$', '')), 1), 0), '$multiple', any(replaceRegexpAll(nullIf(nullIf(JSONExtractRaw(events.properties, '$feature_flag_response'), ''), 'null'), '^"|"$', ''))) AS variant,
             min(toTimeZone(events.timestamp, 'UTC')) AS first_exposure_time,
+            max(toTimeZone(events.timestamp, 'UTC')) AS last_exposure_time,
+            argMin(events.uuid, toTimeZone(events.timestamp, 'UTC')) AS exposure_event_uuid,
+            argMin(events.`$session_id`, toTimeZone(events.timestamp, 'UTC')) AS exposure_session_id
+     FROM events
+     LEFT OUTER JOIN
+       (SELECT argMax(person_distinct_id_overrides.person_id, person_distinct_id_overrides.version) AS person_id,
+               person_distinct_id_overrides.distinct_id AS distinct_id
+        FROM person_distinct_id_overrides
+        WHERE equals(person_distinct_id_overrides.team_id, 99999)
+        GROUP BY person_distinct_id_overrides.distinct_id
+        HAVING ifNull(equals(argMax(person_distinct_id_overrides.is_deleted, person_distinct_id_overrides.version), 0), 0) SETTINGS optimize_aggregation_in_order=1) AS events__override ON equals(events.distinct_id, events__override.distinct_id)
+     WHERE and(equals(events.team_id, 99999), greaterOrEquals(toTimeZone(events.timestamp, 'UTC'), assumeNotNull(toDateTime('2020-01-01 12:00:00', 'UTC'))), lessOrEquals(toTimeZone(events.timestamp, 'UTC'), assumeNotNull(toDateTime('2020-01-15 12:00:00', 'UTC'))), and(equals(events.event, '$feature_flag_called'), ifNull(equals(replaceRegexpAll(nullIf(nullIf(JSONExtractRaw(events.properties, '$feature_flag'), ''), 'null'), '^"|"$', ''), 'test-experiment'), 0)), in(replaceRegexpAll(nullIf(nullIf(JSONExtractRaw(events.properties, '$feature_flag_response'), ''), 'null'), '^"|"$', ''), ['control', 'test']))
+     GROUP BY entity_id),
+       metric_events AS
+    (SELECT if(not(empty(events__override.distinct_id)), events__override.person_id, events.person_id) AS entity_id,
+            toTimeZone(events.timestamp, 'UTC') AS timestamp,
+            1 AS value
+     FROM events
+     LEFT OUTER JOIN
+       (SELECT argMax(person_distinct_id_overrides.person_id, person_distinct_id_overrides.version) AS person_id,
+               person_distinct_id_overrides.distinct_id AS distinct_id
+        FROM person_distinct_id_overrides
+        WHERE equals(person_distinct_id_overrides.team_id, 99999)
+        GROUP BY person_distinct_id_overrides.distinct_id
+        HAVING ifNull(equals(argMax(person_distinct_id_overrides.is_deleted, person_distinct_id_overrides.version), 0), 0) SETTINGS optimize_aggregation_in_order=1) AS events__override ON equals(events.distinct_id, events__override.distinct_id)
+     WHERE and(equals(events.team_id, 99999), greaterOrEquals(toTimeZone(events.timestamp, 'UTC'), assumeNotNull(toDateTime('2020-01-01 12:00:00', 'UTC'))), less(toTimeZone(events.timestamp, 'UTC'), plus(assumeNotNull(toDateTime('2020-01-15 12:00:00', 'UTC')), toIntervalSecond(0))), equals(events.event, '$pageview'))),
+       entity_metrics AS
+    (SELECT exposures.entity_id AS entity_id,
+            exposures.variant AS variant,
+            sum(coalesce(accurateCastOrNull(metric_events.value, 'Float64'), 0)) AS value
+     FROM exposures
+     LEFT JOIN metric_events ON and(equals(exposures.entity_id, metric_events.entity_id), greaterOrEquals(toTimeZone(metric_events.timestamp, 'UTC'), exposures.first_exposure_time))
+     GROUP BY exposures.entity_id,
+              exposures.variant)
+  SELECT entity_metrics.variant AS variant,
+         count(entity_metrics.entity_id) AS num_users,
+         sum(entity_metrics.value) AS total_sum,
+         sum(power(entity_metrics.value, 2)) AS total_sum_of_squares
+  FROM entity_metrics
+  GROUP BY entity_metrics.variant
+  LIMIT 100 SETTINGS readonly=2,
+                     max_execution_time=600,
+                     allow_experimental_object_type=1,
+                     format_csv_allow_double_quotes=0,
+                     max_ast_elements=4000000,
+                     max_expanded_ast_elements=4000000,
+                     max_bytes_before_external_group_by=39728447488,
+                     allow_experimental_analyzer=1,
+                     transform_null_in=1,
+                     optimize_min_equality_disjunction_chain_length=4294967295,
+                     allow_experimental_join_condition=1
+  '''
+# ---
+# name: TestExperimentQueryRunner.test_query_runner_using_action_0_disable_new_query_builder
+  '''
+  SELECT metric_events.variant AS variant,
+         count(metric_events.entity_id) AS num_users,
+         sum(metric_events.value) AS total_sum,
+         sum(power(metric_events.value, 2)) AS total_sum_of_squares
+  FROM
+    (SELECT exposures.variant AS variant,
+            exposures.entity_id AS entity_id,
+            any(exposures.exposure_event_uuid) AS exposure_event_uuid,
+            any(exposures.exposure_session_id) AS exposure_session_id,
+            any(exposures.first_exposure_time) AS exposure_timestamp,
+            sum(coalesce(accurateCastOrNull(metric_events.value, 'Float64'), 0)) AS value
+     FROM
+       (SELECT if(not(empty(events__override.distinct_id)), events__override.person_id, events.person_id) AS entity_id,
+               if(ifNull(greater(count(DISTINCT replaceRegexpAll(nullIf(nullIf(JSONExtractRaw(events.properties, '$feature_flag_response'), ''), 'null'), '^"|"$', '')), 1), 0), '$multiple', any(replaceRegexpAll(nullIf(nullIf(JSONExtractRaw(events.properties, '$feature_flag_response'), ''), 'null'), '^"|"$', ''))) AS variant,
+               min(toTimeZone(events.timestamp, 'UTC')) AS first_exposure_time,
+               argMin(events.uuid, toTimeZone(events.timestamp, 'UTC')) AS exposure_event_uuid,
+               argMin(events.`$session_id`, toTimeZone(events.timestamp, 'UTC')) AS exposure_session_id
+        FROM events
+        LEFT OUTER JOIN
+          (SELECT argMax(person_distinct_id_overrides.person_id, person_distinct_id_overrides.version) AS person_id,
+                  person_distinct_id_overrides.distinct_id AS distinct_id
+           FROM person_distinct_id_overrides
+           WHERE equals(person_distinct_id_overrides.team_id, 99999)
+           GROUP BY person_distinct_id_overrides.distinct_id
+           HAVING ifNull(equals(argMax(person_distinct_id_overrides.is_deleted, person_distinct_id_overrides.version), 0), 0) SETTINGS optimize_aggregation_in_order=1) AS events__override ON equals(events.distinct_id, events__override.distinct_id)
+        WHERE and(equals(events.team_id, 99999), greaterOrEquals(toTimeZone(events.timestamp, 'UTC'), toDateTime64('today', 6, 'UTC')), lessOrEquals(toTimeZone(events.timestamp, 'UTC'), toDateTime64('explicit_redacted_timestamp', 6, 'UTC')), in(replaceRegexpAll(nullIf(nullIf(JSONExtractRaw(events.properties, '$feature_flag_response'), ''), 'null'), '^"|"$', ''), ['control', 'test']), equals(events.event, '$feature_flag_called'), ifNull(equals(replaceRegexpAll(nullIf(nullIf(JSONExtractRaw(events.properties, '$feature_flag'), ''), 'null'), '^"|"$', ''), 'test-experiment'), 0))
+        GROUP BY entity_id) AS exposures
+     LEFT JOIN
+       (SELECT toTimeZone(events.timestamp, 'UTC') AS timestamp,
+               if(not(empty(events__override.distinct_id)), events__override.person_id, events.person_id) AS entity_id,
+               events.event AS event,
+               1 AS value
+        FROM events
+        LEFT OUTER JOIN
+          (SELECT argMax(person_distinct_id_overrides.person_id, person_distinct_id_overrides.version) AS person_id,
+                  person_distinct_id_overrides.distinct_id AS distinct_id
+           FROM person_distinct_id_overrides
+           WHERE equals(person_distinct_id_overrides.team_id, 99999)
+           GROUP BY person_distinct_id_overrides.distinct_id
+           HAVING ifNull(equals(argMax(person_distinct_id_overrides.is_deleted, person_distinct_id_overrides.version), 0), 0) SETTINGS optimize_aggregation_in_order=1) AS events__override ON equals(events.distinct_id, events__override.distinct_id)
+        WHERE and(equals(events.team_id, 99999), greaterOrEquals(toTimeZone(events.timestamp, 'UTC'), toDateTime64('today', 6, 'UTC')), less(toTimeZone(events.timestamp, 'UTC'), toDateTime64('explicit_redacted_timestamp', 6, 'UTC')), equals(events.event, 'purchase'))) AS metric_events ON and(equals(toString(exposures.entity_id), toString(metric_events.entity_id)), greaterOrEquals(metric_events.timestamp, exposures.first_exposure_time))
+     GROUP BY exposures.variant,
+              exposures.entity_id) AS metric_events
+  GROUP BY metric_events.variant
+  LIMIT 100 SETTINGS readonly=2,
+                     max_execution_time=600,
+                     allow_experimental_object_type=1,
+                     format_csv_allow_double_quotes=0,
+                     max_ast_elements=4000000,
+                     max_expanded_ast_elements=4000000,
+                     max_bytes_before_external_group_by=39728447488,
+                     allow_experimental_analyzer=1,
+                     transform_null_in=1,
+                     optimize_min_equality_disjunction_chain_length=4294967295,
+                     allow_experimental_join_condition=1
+  '''
+# ---
+# name: TestExperimentQueryRunner.test_query_runner_using_action_1_enable_new_query_builder
+  '''
+  WITH exposures AS
+    (SELECT if(not(empty(events__override.distinct_id)), events__override.person_id, events.person_id) AS entity_id,
+            if(ifNull(greater(uniqExact(replaceRegexpAll(nullIf(nullIf(JSONExtractRaw(events.properties, '$feature_flag_response'), ''), 'null'), '^"|"$', '')), 1), 0), '$multiple', any(replaceRegexpAll(nullIf(nullIf(JSONExtractRaw(events.properties, '$feature_flag_response'), ''), 'null'), '^"|"$', ''))) AS variant,
+            min(toTimeZone(events.timestamp, 'UTC')) AS first_exposure_time,
+            max(toTimeZone(events.timestamp, 'UTC')) AS last_exposure_time,
+            argMin(events.uuid, toTimeZone(events.timestamp, 'UTC')) AS exposure_event_uuid,
+            argMin(events.`$session_id`, toTimeZone(events.timestamp, 'UTC')) AS exposure_session_id
+     FROM events
+     LEFT OUTER JOIN
+       (SELECT argMax(person_distinct_id_overrides.person_id, person_distinct_id_overrides.version) AS person_id,
+               person_distinct_id_overrides.distinct_id AS distinct_id
+        FROM person_distinct_id_overrides
+        WHERE equals(person_distinct_id_overrides.team_id, 99999)
+        GROUP BY person_distinct_id_overrides.distinct_id
+        HAVING ifNull(equals(argMax(person_distinct_id_overrides.is_deleted, person_distinct_id_overrides.version), 0), 0) SETTINGS optimize_aggregation_in_order=1) AS events__override ON equals(events.distinct_id, events__override.distinct_id)
+     WHERE and(equals(events.team_id, 99999), greaterOrEquals(toTimeZone(events.timestamp, 'UTC'), assumeNotNull(toDateTime('2020-01-01 12:00:00', 'UTC'))), lessOrEquals(toTimeZone(events.timestamp, 'UTC'), assumeNotNull(toDateTime('2020-01-15 12:00:00', 'UTC'))), and(equals(events.event, '$feature_flag_called'), ifNull(equals(replaceRegexpAll(nullIf(nullIf(JSONExtractRaw(events.properties, '$feature_flag'), ''), 'null'), '^"|"$', ''), 'test-experiment'), 0)), in(replaceRegexpAll(nullIf(nullIf(JSONExtractRaw(events.properties, '$feature_flag_response'), ''), 'null'), '^"|"$', ''), ['control', 'test']))
+     GROUP BY entity_id),
+       metric_events AS
+    (SELECT if(not(empty(events__override.distinct_id)), events__override.person_id, events.person_id) AS entity_id,
+            toTimeZone(events.timestamp, 'UTC') AS timestamp,
+            1 AS value
+     FROM events
+     LEFT OUTER JOIN
+       (SELECT argMax(person_distinct_id_overrides.person_id, person_distinct_id_overrides.version) AS person_id,
+               person_distinct_id_overrides.distinct_id AS distinct_id
+        FROM person_distinct_id_overrides
+        WHERE equals(person_distinct_id_overrides.team_id, 99999)
+        GROUP BY person_distinct_id_overrides.distinct_id
+        HAVING ifNull(equals(argMax(person_distinct_id_overrides.is_deleted, person_distinct_id_overrides.version), 0), 0) SETTINGS optimize_aggregation_in_order=1) AS events__override ON equals(events.distinct_id, events__override.distinct_id)
+     WHERE and(equals(events.team_id, 99999), greaterOrEquals(toTimeZone(events.timestamp, 'UTC'), assumeNotNull(toDateTime('2020-01-01 12:00:00', 'UTC'))), less(toTimeZone(events.timestamp, 'UTC'), plus(assumeNotNull(toDateTime('2020-01-15 12:00:00', 'UTC')), toIntervalSecond(0))), equals(events.event, 'purchase'))),
+       entity_metrics AS
+    (SELECT exposures.entity_id AS entity_id,
+            exposures.variant AS variant,
+            sum(coalesce(accurateCastOrNull(metric_events.value, 'Float64'), 0)) AS value
+     FROM exposures
+     LEFT JOIN metric_events ON and(equals(exposures.entity_id, metric_events.entity_id), greaterOrEquals(toTimeZone(metric_events.timestamp, 'UTC'), exposures.first_exposure_time))
+     GROUP BY exposures.entity_id,
+              exposures.variant)
+  SELECT entity_metrics.variant AS variant,
+         count(entity_metrics.entity_id) AS num_users,
+         sum(entity_metrics.value) AS total_sum,
+         sum(power(entity_metrics.value, 2)) AS total_sum_of_squares
+  FROM entity_metrics
+  GROUP BY entity_metrics.variant
+  LIMIT 100 SETTINGS readonly=2,
+                     max_execution_time=600,
+                     allow_experimental_object_type=1,
+                     format_csv_allow_double_quotes=0,
+                     max_ast_elements=4000000,
+                     max_expanded_ast_elements=4000000,
+                     max_bytes_before_external_group_by=39728447488,
+                     allow_experimental_analyzer=1,
+                     transform_null_in=1,
+                     optimize_min_equality_disjunction_chain_length=4294967295,
+                     allow_experimental_join_condition=1
+  '''
+# ---
+# name: TestExperimentQueryRunner.test_query_runner_with_action_as_exposure_criteria_0_disable_new_query_builder
+  '''
+  SELECT metric_events.variant AS variant,
+         count(metric_events.entity_id) AS num_users,
+         sum(metric_events.value) AS total_sum,
+         sum(power(metric_events.value, 2)) AS total_sum_of_squares
+  FROM
+    (SELECT exposures.variant AS variant,
+            exposures.entity_id AS entity_id,
+            any(exposures.exposure_event_uuid) AS exposure_event_uuid,
+            any(exposures.exposure_session_id) AS exposure_session_id,
+            any(exposures.first_exposure_time) AS exposure_timestamp,
+            sum(coalesce(accurateCastOrNull(metric_events.value, 'Float64'), 0)) AS value
+     FROM
+       (SELECT if(not(empty(events__override.distinct_id)), events__override.person_id, events.person_id) AS entity_id,
+               if(ifNull(greater(count(DISTINCT replaceRegexpAll(nullIf(nullIf(JSONExtractRaw(events.properties, '$feature/test-experiment'), ''), 'null'), '^"|"$', '')), 1), 0), '$multiple', any(replaceRegexpAll(nullIf(nullIf(JSONExtractRaw(events.properties, '$feature/test-experiment'), ''), 'null'), '^"|"$', ''))) AS variant,
+               min(toTimeZone(events.timestamp, 'UTC')) AS first_exposure_time,
+               argMin(events.uuid, toTimeZone(events.timestamp, 'UTC')) AS exposure_event_uuid,
+               argMin(events.`$session_id`, toTimeZone(events.timestamp, 'UTC')) AS exposure_session_id
+        FROM events
+        LEFT OUTER JOIN
+          (SELECT argMax(person_distinct_id_overrides.person_id, person_distinct_id_overrides.version) AS person_id,
+                  person_distinct_id_overrides.distinct_id AS distinct_id
+           FROM person_distinct_id_overrides
+           WHERE equals(person_distinct_id_overrides.team_id, 99999)
+           GROUP BY person_distinct_id_overrides.distinct_id
+           HAVING ifNull(equals(argMax(person_distinct_id_overrides.is_deleted, person_distinct_id_overrides.version), 0), 0) SETTINGS optimize_aggregation_in_order=1) AS events__override ON equals(events.distinct_id, events__override.distinct_id)
+        WHERE and(equals(events.team_id, 99999), greaterOrEquals(toTimeZone(events.timestamp, 'UTC'), toDateTime64('explicit_redacted_timestamp', 6, 'UTC')), lessOrEquals(toTimeZone(events.timestamp, 'UTC'), toDateTime64('explicit_redacted_timestamp', 6, 'UTC')), in(replaceRegexpAll(nullIf(nullIf(JSONExtractRaw(events.properties, '$feature/test-experiment'), ''), 'null'), '^"|"$', ''), ['control', 'test']), and(equals(events.event, 'purchase'), ifNull(equals(replaceRegexpAll(nullIf(nullIf(JSONExtractRaw(events.properties, 'plan'), ''), 'null'), '^"|"$', ''), 'premium'), 0)))
+        GROUP BY entity_id) AS exposures
+     LEFT JOIN
+       (SELECT toTimeZone(events.timestamp, 'UTC') AS timestamp,
+               if(not(empty(events__override.distinct_id)), events__override.person_id, events.person_id) AS entity_id,
+               events.event AS event,
+               1 AS value
+        FROM events
+        LEFT OUTER JOIN
+          (SELECT argMax(person_distinct_id_overrides.person_id, person_distinct_id_overrides.version) AS person_id,
+                  person_distinct_id_overrides.distinct_id AS distinct_id
+           FROM person_distinct_id_overrides
+           WHERE equals(person_distinct_id_overrides.team_id, 99999)
+           GROUP BY person_distinct_id_overrides.distinct_id
+           HAVING ifNull(equals(argMax(person_distinct_id_overrides.is_deleted, person_distinct_id_overrides.version), 0), 0) SETTINGS optimize_aggregation_in_order=1) AS events__override ON equals(events.distinct_id, events__override.distinct_id)
+        WHERE and(equals(events.team_id, 99999), greaterOrEquals(toTimeZone(events.timestamp, 'UTC'), toDateTime64('explicit_redacted_timestamp', 6, 'UTC')), less(toTimeZone(events.timestamp, 'UTC'), toDateTime64('explicit_redacted_timestamp', 6, 'UTC')), equals(events.event, 'conversion'))) AS metric_events ON and(equals(toString(exposures.entity_id), toString(metric_events.entity_id)), greaterOrEquals(metric_events.timestamp, exposures.first_exposure_time))
+     GROUP BY exposures.variant,
+              exposures.entity_id) AS metric_events
+  GROUP BY metric_events.variant
+  LIMIT 100 SETTINGS readonly=2,
+                     max_execution_time=600,
+                     allow_experimental_object_type=1,
+                     format_csv_allow_double_quotes=0,
+                     max_ast_elements=4000000,
+                     max_expanded_ast_elements=4000000,
+                     max_bytes_before_external_group_by=39728447488,
+                     allow_experimental_analyzer=1,
+                     transform_null_in=1,
+                     optimize_min_equality_disjunction_chain_length=4294967295,
+                     allow_experimental_join_condition=1
+  '''
+# ---
+# name: TestExperimentQueryRunner.test_query_runner_with_action_as_exposure_criteria_1_enable_new_query_builder
+  '''
+  WITH exposures AS
+    (SELECT if(not(empty(events__override.distinct_id)), events__override.person_id, events.person_id) AS entity_id,
+            if(ifNull(greater(uniqExact(replaceRegexpAll(nullIf(nullIf(JSONExtractRaw(events.properties, '$feature/test-experiment'), ''), 'null'), '^"|"$', '')), 1), 0), '$multiple', any(replaceRegexpAll(nullIf(nullIf(JSONExtractRaw(events.properties, '$feature/test-experiment'), ''), 'null'), '^"|"$', ''))) AS variant,
+            min(toTimeZone(events.timestamp, 'UTC')) AS first_exposure_time,
+            max(toTimeZone(events.timestamp, 'UTC')) AS last_exposure_time,
+            argMin(events.uuid, toTimeZone(events.timestamp, 'UTC')) AS exposure_event_uuid,
+            argMin(events.`$session_id`, toTimeZone(events.timestamp, 'UTC')) AS exposure_session_id
+     FROM events
+     LEFT OUTER JOIN
+       (SELECT argMax(person_distinct_id_overrides.person_id, person_distinct_id_overrides.version) AS person_id,
+               person_distinct_id_overrides.distinct_id AS distinct_id
+        FROM person_distinct_id_overrides
+        WHERE equals(person_distinct_id_overrides.team_id, 99999)
+        GROUP BY person_distinct_id_overrides.distinct_id
+        HAVING ifNull(equals(argMax(person_distinct_id_overrides.is_deleted, person_distinct_id_overrides.version), 0), 0) SETTINGS optimize_aggregation_in_order=1) AS events__override ON equals(events.distinct_id, events__override.distinct_id)
+     WHERE and(equals(events.team_id, 99999), greaterOrEquals(toTimeZone(events.timestamp, 'UTC'), assumeNotNull(toDateTime('2020-01-01 00:00:00', 'UTC'))), lessOrEquals(toTimeZone(events.timestamp, 'UTC'), assumeNotNull(toDateTime('2020-01-31 00:00:00', 'UTC'))), and(equals(events.event, 'purchase'), ifNull(equals(replaceRegexpAll(nullIf(nullIf(JSONExtractRaw(events.properties, 'plan'), ''), 'null'), '^"|"$', ''), 'premium'), 0)), in(replaceRegexpAll(nullIf(nullIf(JSONExtractRaw(events.properties, '$feature/test-experiment'), ''), 'null'), '^"|"$', ''), ['control', 'test']))
+     GROUP BY entity_id),
+       metric_events AS
+    (SELECT if(not(empty(events__override.distinct_id)), events__override.person_id, events.person_id) AS entity_id,
+            toTimeZone(events.timestamp, 'UTC') AS timestamp,
+            1 AS value
+     FROM events
+     LEFT OUTER JOIN
+       (SELECT argMax(person_distinct_id_overrides.person_id, person_distinct_id_overrides.version) AS person_id,
+               person_distinct_id_overrides.distinct_id AS distinct_id
+        FROM person_distinct_id_overrides
+        WHERE equals(person_distinct_id_overrides.team_id, 99999)
+        GROUP BY person_distinct_id_overrides.distinct_id
+        HAVING ifNull(equals(argMax(person_distinct_id_overrides.is_deleted, person_distinct_id_overrides.version), 0), 0) SETTINGS optimize_aggregation_in_order=1) AS events__override ON equals(events.distinct_id, events__override.distinct_id)
+     WHERE and(equals(events.team_id, 99999), greaterOrEquals(toTimeZone(events.timestamp, 'UTC'), assumeNotNull(toDateTime('2020-01-01 00:00:00', 'UTC'))), less(toTimeZone(events.timestamp, 'UTC'), plus(assumeNotNull(toDateTime('2020-01-31 00:00:00', 'UTC')), toIntervalSecond(0))), equals(events.event, 'conversion'))),
+       entity_metrics AS
+    (SELECT exposures.entity_id AS entity_id,
+            exposures.variant AS variant,
+            sum(coalesce(accurateCastOrNull(metric_events.value, 'Float64'), 0)) AS value
+     FROM exposures
+     LEFT JOIN metric_events ON and(equals(exposures.entity_id, metric_events.entity_id), greaterOrEquals(toTimeZone(metric_events.timestamp, 'UTC'), exposures.first_exposure_time))
+     GROUP BY exposures.entity_id,
+              exposures.variant)
+  SELECT entity_metrics.variant AS variant,
+         count(entity_metrics.entity_id) AS num_users,
+         sum(entity_metrics.value) AS total_sum,
+         sum(power(entity_metrics.value, 2)) AS total_sum_of_squares
+  FROM entity_metrics
+  GROUP BY entity_metrics.variant
+  LIMIT 100 SETTINGS readonly=2,
+                     max_execution_time=600,
+                     allow_experimental_object_type=1,
+                     format_csv_allow_double_quotes=0,
+                     max_ast_elements=4000000,
+                     max_expanded_ast_elements=4000000,
+                     max_bytes_before_external_group_by=39728447488,
+                     allow_experimental_analyzer=1,
+                     transform_null_in=1,
+                     optimize_min_equality_disjunction_chain_length=4294967295,
+                     allow_experimental_join_condition=1
+  '''
+# ---
+# name: TestExperimentQueryRunner.test_query_runner_with_custom_exposure_0_disable_new_query_builder
+  '''
+  SELECT metric_events.variant AS variant,
+         count(metric_events.entity_id) AS num_users,
+         sum(metric_events.value) AS total_sum,
+         sum(power(metric_events.value, 2)) AS total_sum_of_squares
+  FROM
+    (SELECT exposures.variant AS variant,
+            exposures.entity_id AS entity_id,
+            any(exposures.exposure_event_uuid) AS exposure_event_uuid,
+            any(exposures.exposure_session_id) AS exposure_session_id,
+            any(exposures.first_exposure_time) AS exposure_timestamp,
+            sum(coalesce(accurateCastOrNull(metric_events.value, 'Float64'), 0)) AS value
+     FROM
+       (SELECT if(not(empty(events__override.distinct_id)), events__override.person_id, events.person_id) AS entity_id,
+               if(ifNull(greater(count(DISTINCT replaceRegexpAll(nullIf(nullIf(JSONExtractRaw(events.properties, '$feature/test-experiment'), ''), 'null'), '^"|"$', '')), 1), 0), '$multiple', any(replaceRegexpAll(nullIf(nullIf(JSONExtractRaw(events.properties, '$feature/test-experiment'), ''), 'null'), '^"|"$', ''))) AS variant,
+               min(toTimeZone(events.timestamp, 'UTC')) AS first_exposure_time,
+               argMin(events.uuid, toTimeZone(events.timestamp, 'UTC')) AS exposure_event_uuid,
+               argMin(events.`$session_id`, toTimeZone(events.timestamp, 'UTC')) AS exposure_session_id
+        FROM events
+        LEFT OUTER JOIN
+          (SELECT argMax(person_distinct_id_overrides.person_id, person_distinct_id_overrides.version) AS person_id,
+                  person_distinct_id_overrides.distinct_id AS distinct_id
+           FROM person_distinct_id_overrides
+           WHERE equals(person_distinct_id_overrides.team_id, 99999)
+           GROUP BY person_distinct_id_overrides.distinct_id
+           HAVING ifNull(equals(argMax(person_distinct_id_overrides.is_deleted, person_distinct_id_overrides.version), 0), 0) SETTINGS optimize_aggregation_in_order=1) AS events__override ON equals(events.distinct_id, events__override.distinct_id)
+        WHERE and(equals(events.team_id, 99999), greaterOrEquals(toTimeZone(events.timestamp, 'UTC'), toDateTime64('explicit_redacted_timestamp', 6, 'UTC')), lessOrEquals(toTimeZone(events.timestamp, 'UTC'), toDateTime64('explicit_redacted_timestamp', 6, 'UTC')), in(replaceRegexpAll(nullIf(nullIf(JSONExtractRaw(events.properties, '$feature/test-experiment'), ''), 'null'), '^"|"$', ''), ['control', 'test']), equals(events.event, '$pageview'), ifNull(notEquals(replaceRegexpAll(nullIf(nullIf(JSONExtractRaw(events.properties, 'plan'), ''), 'null'), '^"|"$', ''), 'free'), 1))
+        GROUP BY entity_id) AS exposures
+     LEFT JOIN
+       (SELECT toTimeZone(events.timestamp, 'UTC') AS timestamp,
+               if(not(empty(events__override.distinct_id)), events__override.person_id, events.person_id) AS entity_id,
+               events.event AS event,
+               1 AS value
+        FROM events
+        LEFT OUTER JOIN
+          (SELECT argMax(person_distinct_id_overrides.person_id, person_distinct_id_overrides.version) AS person_id,
+                  person_distinct_id_overrides.distinct_id AS distinct_id
+           FROM person_distinct_id_overrides
+           WHERE equals(person_distinct_id_overrides.team_id, 99999)
+           GROUP BY person_distinct_id_overrides.distinct_id
+           HAVING ifNull(equals(argMax(person_distinct_id_overrides.is_deleted, person_distinct_id_overrides.version), 0), 0) SETTINGS optimize_aggregation_in_order=1) AS events__override ON equals(events.distinct_id, events__override.distinct_id)
+        WHERE and(equals(events.team_id, 99999), greaterOrEquals(toTimeZone(events.timestamp, 'UTC'), toDateTime64('explicit_redacted_timestamp', 6, 'UTC')), less(toTimeZone(events.timestamp, 'UTC'), toDateTime64('explicit_redacted_timestamp', 6, 'UTC')), equals(events.event, 'purchase'))) AS metric_events ON and(equals(toString(exposures.entity_id), toString(metric_events.entity_id)), greaterOrEquals(metric_events.timestamp, exposures.first_exposure_time))
+     GROUP BY exposures.variant,
+              exposures.entity_id) AS metric_events
+  GROUP BY metric_events.variant
+  LIMIT 100 SETTINGS readonly=2,
+                     max_execution_time=600,
+                     allow_experimental_object_type=1,
+                     format_csv_allow_double_quotes=0,
+                     max_ast_elements=4000000,
+                     max_expanded_ast_elements=4000000,
+                     max_bytes_before_external_group_by=39728447488,
+                     allow_experimental_analyzer=1,
+                     transform_null_in=1,
+                     optimize_min_equality_disjunction_chain_length=4294967295,
+                     allow_experimental_join_condition=1
+  '''
+# ---
+# name: TestExperimentQueryRunner.test_query_runner_with_custom_exposure_1_enable_new_query_builder
+  '''
+  WITH exposures AS
+    (SELECT if(not(empty(events__override.distinct_id)), events__override.person_id, events.person_id) AS entity_id,
+            if(ifNull(greater(uniqExact(replaceRegexpAll(nullIf(nullIf(JSONExtractRaw(events.properties, '$feature/test-experiment'), ''), 'null'), '^"|"$', '')), 1), 0), '$multiple', any(replaceRegexpAll(nullIf(nullIf(JSONExtractRaw(events.properties, '$feature/test-experiment'), ''), 'null'), '^"|"$', ''))) AS variant,
+            min(toTimeZone(events.timestamp, 'UTC')) AS first_exposure_time,
+            max(toTimeZone(events.timestamp, 'UTC')) AS last_exposure_time,
+            argMin(events.uuid, toTimeZone(events.timestamp, 'UTC')) AS exposure_event_uuid,
+            argMin(events.`$session_id`, toTimeZone(events.timestamp, 'UTC')) AS exposure_session_id
+     FROM events
+     LEFT OUTER JOIN
+       (SELECT argMax(person_distinct_id_overrides.person_id, person_distinct_id_overrides.version) AS person_id,
+               person_distinct_id_overrides.distinct_id AS distinct_id
+        FROM person_distinct_id_overrides
+        WHERE equals(person_distinct_id_overrides.team_id, 99999)
+        GROUP BY person_distinct_id_overrides.distinct_id
+        HAVING ifNull(equals(argMax(person_distinct_id_overrides.is_deleted, person_distinct_id_overrides.version), 0), 0) SETTINGS optimize_aggregation_in_order=1) AS events__override ON equals(events.distinct_id, events__override.distinct_id)
+     WHERE and(equals(events.team_id, 99999), greaterOrEquals(toTimeZone(events.timestamp, 'UTC'), assumeNotNull(toDateTime('2020-01-01 00:00:00', 'UTC'))), lessOrEquals(toTimeZone(events.timestamp, 'UTC'), assumeNotNull(toDateTime('2020-01-31 00:00:00', 'UTC'))), and(equals(events.event, '$pageview'), ifNull(notEquals(replaceRegexpAll(nullIf(nullIf(JSONExtractRaw(events.properties, 'plan'), ''), 'null'), '^"|"$', ''), 'free'), 1)), in(replaceRegexpAll(nullIf(nullIf(JSONExtractRaw(events.properties, '$feature/test-experiment'), ''), 'null'), '^"|"$', ''), ['control', 'test']))
+     GROUP BY entity_id),
+       metric_events AS
+    (SELECT if(not(empty(events__override.distinct_id)), events__override.person_id, events.person_id) AS entity_id,
+            toTimeZone(events.timestamp, 'UTC') AS timestamp,
+            1 AS value
+     FROM events
+     LEFT OUTER JOIN
+       (SELECT argMax(person_distinct_id_overrides.person_id, person_distinct_id_overrides.version) AS person_id,
+               person_distinct_id_overrides.distinct_id AS distinct_id
+        FROM person_distinct_id_overrides
+        WHERE equals(person_distinct_id_overrides.team_id, 99999)
+        GROUP BY person_distinct_id_overrides.distinct_id
+        HAVING ifNull(equals(argMax(person_distinct_id_overrides.is_deleted, person_distinct_id_overrides.version), 0), 0) SETTINGS optimize_aggregation_in_order=1) AS events__override ON equals(events.distinct_id, events__override.distinct_id)
+     WHERE and(equals(events.team_id, 99999), greaterOrEquals(toTimeZone(events.timestamp, 'UTC'), assumeNotNull(toDateTime('2020-01-01 00:00:00', 'UTC'))), less(toTimeZone(events.timestamp, 'UTC'), plus(assumeNotNull(toDateTime('2020-01-31 00:00:00', 'UTC')), toIntervalSecond(0))), equals(events.event, 'purchase'))),
+       entity_metrics AS
+    (SELECT exposures.entity_id AS entity_id,
+            exposures.variant AS variant,
+            sum(coalesce(accurateCastOrNull(metric_events.value, 'Float64'), 0)) AS value
+     FROM exposures
+     LEFT JOIN metric_events ON and(equals(exposures.entity_id, metric_events.entity_id), greaterOrEquals(toTimeZone(metric_events.timestamp, 'UTC'), exposures.first_exposure_time))
+     GROUP BY exposures.entity_id,
+              exposures.variant)
+  SELECT entity_metrics.variant AS variant,
+         count(entity_metrics.entity_id) AS num_users,
+         sum(entity_metrics.value) AS total_sum,
+         sum(power(entity_metrics.value, 2)) AS total_sum_of_squares
+  FROM entity_metrics
+  GROUP BY entity_metrics.variant
+  LIMIT 100 SETTINGS readonly=2,
+                     max_execution_time=600,
+                     allow_experimental_object_type=1,
+                     format_csv_allow_double_quotes=0,
+                     max_ast_elements=4000000,
+                     max_expanded_ast_elements=4000000,
+                     max_bytes_before_external_group_by=39728447488,
+                     allow_experimental_analyzer=1,
+                     transform_null_in=1,
+                     optimize_min_equality_disjunction_chain_length=4294967295,
+                     allow_experimental_join_condition=1
+  '''
+# ---
+# name: TestExperimentQueryRunner.test_query_runner_with_custom_exposure_on_feature_flag_called_event_0_disable_new_query_builder
+  '''
+  SELECT metric_events.variant AS variant,
+         count(metric_events.entity_id) AS num_users,
+         sum(metric_events.value) AS total_sum,
+         sum(power(metric_events.value, 2)) AS total_sum_of_squares
+  FROM
+    (SELECT exposures.variant AS variant,
+            exposures.entity_id AS entity_id,
+            any(exposures.exposure_event_uuid) AS exposure_event_uuid,
+            any(exposures.exposure_session_id) AS exposure_session_id,
+            any(exposures.first_exposure_time) AS exposure_timestamp,
+            sum(coalesce(accurateCastOrNull(metric_events.value, 'Float64'), 0)) AS value
+     FROM
+       (SELECT if(not(empty(events__override.distinct_id)), events__override.person_id, events.person_id) AS entity_id,
+               if(ifNull(greater(count(DISTINCT replaceRegexpAll(nullIf(nullIf(JSONExtractRaw(events.properties, '$feature_flag_response'), ''), 'null'), '^"|"$', '')), 1), 0), '$multiple', any(replaceRegexpAll(nullIf(nullIf(JSONExtractRaw(events.properties, '$feature_flag_response'), ''), 'null'), '^"|"$', ''))) AS variant,
+               min(toTimeZone(events.timestamp, 'UTC')) AS first_exposure_time,
+               argMin(events.uuid, toTimeZone(events.timestamp, 'UTC')) AS exposure_event_uuid,
+               argMin(events.`$session_id`, toTimeZone(events.timestamp, 'UTC')) AS exposure_session_id
+        FROM events
+        LEFT OUTER JOIN
+          (SELECT argMax(person_distinct_id_overrides.person_id, person_distinct_id_overrides.version) AS person_id,
+                  person_distinct_id_overrides.distinct_id AS distinct_id
+           FROM person_distinct_id_overrides
+           WHERE equals(person_distinct_id_overrides.team_id, 99999)
+           GROUP BY person_distinct_id_overrides.distinct_id
+           HAVING ifNull(equals(argMax(person_distinct_id_overrides.is_deleted, person_distinct_id_overrides.version), 0), 0) SETTINGS optimize_aggregation_in_order=1) AS events__override ON equals(events.distinct_id, events__override.distinct_id)
+        WHERE and(equals(events.team_id, 99999), greaterOrEquals(toTimeZone(events.timestamp, 'UTC'), toDateTime64('explicit_redacted_timestamp', 6, 'UTC')), lessOrEquals(toTimeZone(events.timestamp, 'UTC'), toDateTime64('explicit_redacted_timestamp', 6, 'UTC')), in(replaceRegexpAll(nullIf(nullIf(JSONExtractRaw(events.properties, '$feature_flag_response'), ''), 'null'), '^"|"$', ''), ['control', 'test']), equals(events.event, '$feature_flag_called'), ifNull(equals(replaceRegexpAll(nullIf(nullIf(JSONExtractRaw(events.properties, '$feature_flag'), ''), 'null'), '^"|"$', ''), 'test-experiment'), 0), ifNull(notEquals(replaceRegexpAll(nullIf(nullIf(JSONExtractRaw(events.properties, 'plan'), ''), 'null'), '^"|"$', ''), 'free'), 1))
+        GROUP BY entity_id) AS exposures
+     LEFT JOIN
+       (SELECT toTimeZone(events.timestamp, 'UTC') AS timestamp,
+               if(not(empty(events__override.distinct_id)), events__override.person_id, events.person_id) AS entity_id,
+               events.event AS event,
+               1 AS value
+        FROM events
+        LEFT OUTER JOIN
+          (SELECT argMax(person_distinct_id_overrides.person_id, person_distinct_id_overrides.version) AS person_id,
+                  person_distinct_id_overrides.distinct_id AS distinct_id
+           FROM person_distinct_id_overrides
+           WHERE equals(person_distinct_id_overrides.team_id, 99999)
+           GROUP BY person_distinct_id_overrides.distinct_id
+           HAVING ifNull(equals(argMax(person_distinct_id_overrides.is_deleted, person_distinct_id_overrides.version), 0), 0) SETTINGS optimize_aggregation_in_order=1) AS events__override ON equals(events.distinct_id, events__override.distinct_id)
+        WHERE and(equals(events.team_id, 99999), greaterOrEquals(toTimeZone(events.timestamp, 'UTC'), toDateTime64('explicit_redacted_timestamp', 6, 'UTC')), less(toTimeZone(events.timestamp, 'UTC'), toDateTime64('explicit_redacted_timestamp', 6, 'UTC')), equals(events.event, 'purchase'))) AS metric_events ON and(equals(toString(exposures.entity_id), toString(metric_events.entity_id)), greaterOrEquals(metric_events.timestamp, exposures.first_exposure_time))
+     GROUP BY exposures.variant,
+              exposures.entity_id) AS metric_events
+  GROUP BY metric_events.variant
+  LIMIT 100 SETTINGS readonly=2,
+                     max_execution_time=600,
+                     allow_experimental_object_type=1,
+                     format_csv_allow_double_quotes=0,
+                     max_ast_elements=4000000,
+                     max_expanded_ast_elements=4000000,
+                     max_bytes_before_external_group_by=39728447488,
+                     allow_experimental_analyzer=1,
+                     transform_null_in=1,
+                     optimize_min_equality_disjunction_chain_length=4294967295,
+                     allow_experimental_join_condition=1
+  '''
+# ---
+# name: TestExperimentQueryRunner.test_query_runner_with_custom_exposure_on_feature_flag_called_event_1_enable_new_query_builder
+  '''
+  WITH exposures AS
+    (SELECT if(not(empty(events__override.distinct_id)), events__override.person_id, events.person_id) AS entity_id,
+            if(ifNull(greater(uniqExact(replaceRegexpAll(nullIf(nullIf(JSONExtractRaw(events.properties, '$feature_flag_response'), ''), 'null'), '^"|"$', '')), 1), 0), '$multiple', any(replaceRegexpAll(nullIf(nullIf(JSONExtractRaw(events.properties, '$feature_flag_response'), ''), 'null'), '^"|"$', ''))) AS variant,
+            min(toTimeZone(events.timestamp, 'UTC')) AS first_exposure_time,
+            max(toTimeZone(events.timestamp, 'UTC')) AS last_exposure_time,
+            argMin(events.uuid, toTimeZone(events.timestamp, 'UTC')) AS exposure_event_uuid,
+            argMin(events.`$session_id`, toTimeZone(events.timestamp, 'UTC')) AS exposure_session_id
+     FROM events
+     LEFT OUTER JOIN
+       (SELECT argMax(person_distinct_id_overrides.person_id, person_distinct_id_overrides.version) AS person_id,
+               person_distinct_id_overrides.distinct_id AS distinct_id
+        FROM person_distinct_id_overrides
+        WHERE equals(person_distinct_id_overrides.team_id, 99999)
+        GROUP BY person_distinct_id_overrides.distinct_id
+        HAVING ifNull(equals(argMax(person_distinct_id_overrides.is_deleted, person_distinct_id_overrides.version), 0), 0) SETTINGS optimize_aggregation_in_order=1) AS events__override ON equals(events.distinct_id, events__override.distinct_id)
+     WHERE and(equals(events.team_id, 99999), greaterOrEquals(toTimeZone(events.timestamp, 'UTC'), assumeNotNull(toDateTime('2020-01-01 00:00:00', 'UTC'))), lessOrEquals(toTimeZone(events.timestamp, 'UTC'), assumeNotNull(toDateTime('2020-01-31 00:00:00', 'UTC'))), and(and(equals(events.event, '$feature_flag_called'), ifNull(notEquals(replaceRegexpAll(nullIf(nullIf(JSONExtractRaw(events.properties, 'plan'), ''), 'null'), '^"|"$', ''), 'free'), 1)), ifNull(equals(replaceRegexpAll(nullIf(nullIf(JSONExtractRaw(events.properties, '$feature_flag'), ''), 'null'), '^"|"$', ''), 'test-experiment'), 0)), in(replaceRegexpAll(nullIf(nullIf(JSONExtractRaw(events.properties, '$feature_flag_response'), ''), 'null'), '^"|"$', ''), ['control', 'test']))
+     GROUP BY entity_id),
+       metric_events AS
+    (SELECT if(not(empty(events__override.distinct_id)), events__override.person_id, events.person_id) AS entity_id,
+            toTimeZone(events.timestamp, 'UTC') AS timestamp,
+            1 AS value
+     FROM events
+     LEFT OUTER JOIN
+       (SELECT argMax(person_distinct_id_overrides.person_id, person_distinct_id_overrides.version) AS person_id,
+               person_distinct_id_overrides.distinct_id AS distinct_id
+        FROM person_distinct_id_overrides
+        WHERE equals(person_distinct_id_overrides.team_id, 99999)
+        GROUP BY person_distinct_id_overrides.distinct_id
+        HAVING ifNull(equals(argMax(person_distinct_id_overrides.is_deleted, person_distinct_id_overrides.version), 0), 0) SETTINGS optimize_aggregation_in_order=1) AS events__override ON equals(events.distinct_id, events__override.distinct_id)
+     WHERE and(equals(events.team_id, 99999), greaterOrEquals(toTimeZone(events.timestamp, 'UTC'), assumeNotNull(toDateTime('2020-01-01 00:00:00', 'UTC'))), less(toTimeZone(events.timestamp, 'UTC'), plus(assumeNotNull(toDateTime('2020-01-31 00:00:00', 'UTC')), toIntervalSecond(0))), equals(events.event, 'purchase'))),
+       entity_metrics AS
+    (SELECT exposures.entity_id AS entity_id,
+            exposures.variant AS variant,
+            sum(coalesce(accurateCastOrNull(metric_events.value, 'Float64'), 0)) AS value
+     FROM exposures
+     LEFT JOIN metric_events ON and(equals(exposures.entity_id, metric_events.entity_id), greaterOrEquals(toTimeZone(metric_events.timestamp, 'UTC'), exposures.first_exposure_time))
+     GROUP BY exposures.entity_id,
+              exposures.variant)
+  SELECT entity_metrics.variant AS variant,
+         count(entity_metrics.entity_id) AS num_users,
+         sum(entity_metrics.value) AS total_sum,
+         sum(power(entity_metrics.value, 2)) AS total_sum_of_squares
+  FROM entity_metrics
+  GROUP BY entity_metrics.variant
+  LIMIT 100 SETTINGS readonly=2,
+                     max_execution_time=600,
+                     allow_experimental_object_type=1,
+                     format_csv_allow_double_quotes=0,
+                     max_ast_elements=4000000,
+                     max_expanded_ast_elements=4000000,
+                     max_bytes_before_external_group_by=39728447488,
+                     allow_experimental_analyzer=1,
+                     transform_null_in=1,
+                     optimize_min_equality_disjunction_chain_length=4294967295,
+                     allow_experimental_join_condition=1
+  '''
+# ---
+# name: TestExperimentQueryRunner.test_query_runner_with_custom_exposure_without_properties_0_disable_new_query_builder
+  '''
+  SELECT metric_events.variant AS variant,
+         count(metric_events.entity_id) AS num_users,
+         sum(metric_events.value) AS total_sum,
+         sum(power(metric_events.value, 2)) AS total_sum_of_squares
+  FROM
+    (SELECT exposures.variant AS variant,
+            exposures.entity_id AS entity_id,
+            any(exposures.exposure_event_uuid) AS exposure_event_uuid,
+            any(exposures.exposure_session_id) AS exposure_session_id,
+            any(exposures.first_exposure_time) AS exposure_timestamp,
+            sum(coalesce(accurateCastOrNull(metric_events.value, 'Float64'), 0)) AS value
+     FROM
+       (SELECT if(not(empty(events__override.distinct_id)), events__override.person_id, events.person_id) AS entity_id,
+               if(ifNull(greater(count(DISTINCT replaceRegexpAll(nullIf(nullIf(JSONExtractRaw(events.properties, '$feature/test-experiment'), ''), 'null'), '^"|"$', '')), 1), 0), '$multiple', any(replaceRegexpAll(nullIf(nullIf(JSONExtractRaw(events.properties, '$feature/test-experiment'), ''), 'null'), '^"|"$', ''))) AS variant,
+               min(toTimeZone(events.timestamp, 'UTC')) AS first_exposure_time,
+               argMin(events.uuid, toTimeZone(events.timestamp, 'UTC')) AS exposure_event_uuid,
+               argMin(events.`$session_id`, toTimeZone(events.timestamp, 'UTC')) AS exposure_session_id
+        FROM events
+        LEFT OUTER JOIN
+          (SELECT argMax(person_distinct_id_overrides.person_id, person_distinct_id_overrides.version) AS person_id,
+                  person_distinct_id_overrides.distinct_id AS distinct_id
+           FROM person_distinct_id_overrides
+           WHERE equals(person_distinct_id_overrides.team_id, 99999)
+           GROUP BY person_distinct_id_overrides.distinct_id
+           HAVING ifNull(equals(argMax(person_distinct_id_overrides.is_deleted, person_distinct_id_overrides.version), 0), 0) SETTINGS optimize_aggregation_in_order=1) AS events__override ON equals(events.distinct_id, events__override.distinct_id)
+        WHERE and(equals(events.team_id, 99999), greaterOrEquals(toTimeZone(events.timestamp, 'UTC'), toDateTime64('explicit_redacted_timestamp', 6, 'UTC')), lessOrEquals(toTimeZone(events.timestamp, 'UTC'), toDateTime64('explicit_redacted_timestamp', 6, 'UTC')), in(replaceRegexpAll(nullIf(nullIf(JSONExtractRaw(events.properties, '$feature/test-experiment'), ''), 'null'), '^"|"$', ''), ['control', 'test']), equals(events.event, '$pageview'))
+        GROUP BY entity_id) AS exposures
+     LEFT JOIN
+       (SELECT toTimeZone(events.timestamp, 'UTC') AS timestamp,
+               if(not(empty(events__override.distinct_id)), events__override.person_id, events.person_id) AS entity_id,
+               events.event AS event,
+               1 AS value
+        FROM events
+        LEFT OUTER JOIN
+          (SELECT argMax(person_distinct_id_overrides.person_id, person_distinct_id_overrides.version) AS person_id,
+                  person_distinct_id_overrides.distinct_id AS distinct_id
+           FROM person_distinct_id_overrides
+           WHERE equals(person_distinct_id_overrides.team_id, 99999)
+           GROUP BY person_distinct_id_overrides.distinct_id
+           HAVING ifNull(equals(argMax(person_distinct_id_overrides.is_deleted, person_distinct_id_overrides.version), 0), 0) SETTINGS optimize_aggregation_in_order=1) AS events__override ON equals(events.distinct_id, events__override.distinct_id)
+        WHERE and(equals(events.team_id, 99999), greaterOrEquals(toTimeZone(events.timestamp, 'UTC'), toDateTime64('explicit_redacted_timestamp', 6, 'UTC')), less(toTimeZone(events.timestamp, 'UTC'), toDateTime64('explicit_redacted_timestamp', 6, 'UTC')), equals(events.event, 'purchase'))) AS metric_events ON and(equals(toString(exposures.entity_id), toString(metric_events.entity_id)), greaterOrEquals(metric_events.timestamp, exposures.first_exposure_time))
+     GROUP BY exposures.variant,
+              exposures.entity_id) AS metric_events
+  GROUP BY metric_events.variant
+  LIMIT 100 SETTINGS readonly=2,
+                     max_execution_time=600,
+                     allow_experimental_object_type=1,
+                     format_csv_allow_double_quotes=0,
+                     max_ast_elements=4000000,
+                     max_expanded_ast_elements=4000000,
+                     max_bytes_before_external_group_by=39728447488,
+                     allow_experimental_analyzer=1,
+                     transform_null_in=1,
+                     optimize_min_equality_disjunction_chain_length=4294967295,
+                     allow_experimental_join_condition=1
+  '''
+# ---
+# name: TestExperimentQueryRunner.test_query_runner_with_custom_exposure_without_properties_1_enable_new_query_builder
+  '''
+  WITH exposures AS
+    (SELECT if(not(empty(events__override.distinct_id)), events__override.person_id, events.person_id) AS entity_id,
+            if(ifNull(greater(uniqExact(replaceRegexpAll(nullIf(nullIf(JSONExtractRaw(events.properties, '$feature/test-experiment'), ''), 'null'), '^"|"$', '')), 1), 0), '$multiple', any(replaceRegexpAll(nullIf(nullIf(JSONExtractRaw(events.properties, '$feature/test-experiment'), ''), 'null'), '^"|"$', ''))) AS variant,
+            min(toTimeZone(events.timestamp, 'UTC')) AS first_exposure_time,
+            max(toTimeZone(events.timestamp, 'UTC')) AS last_exposure_time,
+            argMin(events.uuid, toTimeZone(events.timestamp, 'UTC')) AS exposure_event_uuid,
+            argMin(events.`$session_id`, toTimeZone(events.timestamp, 'UTC')) AS exposure_session_id
+     FROM events
+     LEFT OUTER JOIN
+       (SELECT argMax(person_distinct_id_overrides.person_id, person_distinct_id_overrides.version) AS person_id,
+               person_distinct_id_overrides.distinct_id AS distinct_id
+        FROM person_distinct_id_overrides
+        WHERE equals(person_distinct_id_overrides.team_id, 99999)
+        GROUP BY person_distinct_id_overrides.distinct_id
+        HAVING ifNull(equals(argMax(person_distinct_id_overrides.is_deleted, person_distinct_id_overrides.version), 0), 0) SETTINGS optimize_aggregation_in_order=1) AS events__override ON equals(events.distinct_id, events__override.distinct_id)
+     WHERE and(equals(events.team_id, 99999), greaterOrEquals(toTimeZone(events.timestamp, 'UTC'), assumeNotNull(toDateTime('2020-01-01 00:00:00', 'UTC'))), lessOrEquals(toTimeZone(events.timestamp, 'UTC'), assumeNotNull(toDateTime('2020-01-31 00:00:00', 'UTC'))), equals(events.event, '$pageview'), in(replaceRegexpAll(nullIf(nullIf(JSONExtractRaw(events.properties, '$feature/test-experiment'), ''), 'null'), '^"|"$', ''), ['control', 'test']))
+     GROUP BY entity_id),
+       metric_events AS
+    (SELECT if(not(empty(events__override.distinct_id)), events__override.person_id, events.person_id) AS entity_id,
+            toTimeZone(events.timestamp, 'UTC') AS timestamp,
+            1 AS value
+     FROM events
+     LEFT OUTER JOIN
+       (SELECT argMax(person_distinct_id_overrides.person_id, person_distinct_id_overrides.version) AS person_id,
+               person_distinct_id_overrides.distinct_id AS distinct_id
+        FROM person_distinct_id_overrides
+        WHERE equals(person_distinct_id_overrides.team_id, 99999)
+        GROUP BY person_distinct_id_overrides.distinct_id
+        HAVING ifNull(equals(argMax(person_distinct_id_overrides.is_deleted, person_distinct_id_overrides.version), 0), 0) SETTINGS optimize_aggregation_in_order=1) AS events__override ON equals(events.distinct_id, events__override.distinct_id)
+     WHERE and(equals(events.team_id, 99999), greaterOrEquals(toTimeZone(events.timestamp, 'UTC'), assumeNotNull(toDateTime('2020-01-01 00:00:00', 'UTC'))), less(toTimeZone(events.timestamp, 'UTC'), plus(assumeNotNull(toDateTime('2020-01-31 00:00:00', 'UTC')), toIntervalSecond(0))), equals(events.event, 'purchase'))),
+       entity_metrics AS
+    (SELECT exposures.entity_id AS entity_id,
+            exposures.variant AS variant,
+            sum(coalesce(accurateCastOrNull(metric_events.value, 'Float64'), 0)) AS value
+     FROM exposures
+     LEFT JOIN metric_events ON and(equals(exposures.entity_id, metric_events.entity_id), greaterOrEquals(toTimeZone(metric_events.timestamp, 'UTC'), exposures.first_exposure_time))
+     GROUP BY exposures.entity_id,
+              exposures.variant)
+  SELECT entity_metrics.variant AS variant,
+         count(entity_metrics.entity_id) AS num_users,
+         sum(entity_metrics.value) AS total_sum,
+         sum(power(entity_metrics.value, 2)) AS total_sum_of_squares
+  FROM entity_metrics
+  GROUP BY entity_metrics.variant
+  LIMIT 100 SETTINGS readonly=2,
+                     max_execution_time=600,
+                     allow_experimental_object_type=1,
+                     format_csv_allow_double_quotes=0,
+                     max_ast_elements=4000000,
+                     max_expanded_ast_elements=4000000,
+                     max_bytes_before_external_group_by=39728447488,
+                     allow_experimental_analyzer=1,
+                     transform_null_in=1,
+                     optimize_min_equality_disjunction_chain_length=4294967295,
+                     allow_experimental_join_condition=1
+  '''
+# ---
+# name: TestExperimentQueryRunner.test_query_runner_with_hogql_aggregation_end_to_end_0_disable_new_query_builder
+  '''
+  SELECT metric_events.variant AS variant,
+         count(metric_events.entity_id) AS num_users,
+         sum(metric_events.value) AS total_sum,
+         sum(power(metric_events.value, 2)) AS total_sum_of_squares
+  FROM
+    (SELECT exposures.variant AS variant,
+            exposures.entity_id AS entity_id,
+            any(exposures.exposure_event_uuid) AS exposure_event_uuid,
+            any(exposures.exposure_session_id) AS exposure_session_id,
+            any(exposures.first_exposure_time) AS exposure_timestamp,
+            avg(coalesce(accurateCastOrNull(metric_events.value, 'Float64'), 0)) AS value
+     FROM
+       (SELECT if(not(empty(events__override.distinct_id)), events__override.person_id, events.person_id) AS entity_id,
+               if(ifNull(greater(count(DISTINCT replaceRegexpAll(nullIf(nullIf(JSONExtractRaw(events.properties, '$feature_flag_response'), ''), 'null'), '^"|"$', '')), 1), 0), '$multiple', any(replaceRegexpAll(nullIf(nullIf(JSONExtractRaw(events.properties, '$feature_flag_response'), ''), 'null'), '^"|"$', ''))) AS variant,
+               min(toTimeZone(events.timestamp, 'UTC')) AS first_exposure_time,
+               argMin(events.uuid, toTimeZone(events.timestamp, 'UTC')) AS exposure_event_uuid,
+               argMin(events.`$session_id`, toTimeZone(events.timestamp, 'UTC')) AS exposure_session_id
+        FROM events
+        LEFT OUTER JOIN
+          (SELECT argMax(person_distinct_id_overrides.person_id, person_distinct_id_overrides.version) AS person_id,
+                  person_distinct_id_overrides.distinct_id AS distinct_id
+           FROM person_distinct_id_overrides
+           WHERE equals(person_distinct_id_overrides.team_id, 99999)
+           GROUP BY person_distinct_id_overrides.distinct_id
+           HAVING ifNull(equals(argMax(person_distinct_id_overrides.is_deleted, person_distinct_id_overrides.version), 0), 0) SETTINGS optimize_aggregation_in_order=1) AS events__override ON equals(events.distinct_id, events__override.distinct_id)
+        WHERE and(equals(events.team_id, 99999), greaterOrEquals(toTimeZone(events.timestamp, 'UTC'), toDateTime64('today', 6, 'UTC')), lessOrEquals(toTimeZone(events.timestamp, 'UTC'), toDateTime64('explicit_redacted_timestamp', 6, 'UTC')), in(replaceRegexpAll(nullIf(nullIf(JSONExtractRaw(events.properties, '$feature_flag_response'), ''), 'null'), '^"|"$', ''), ['control', 'test']), equals(events.event, '$feature_flag_called'), ifNull(equals(replaceRegexpAll(nullIf(nullIf(JSONExtractRaw(events.properties, '$feature_flag'), ''), 'null'), '^"|"$', ''), 'test-experiment'), 0))
+        GROUP BY entity_id) AS exposures
+     LEFT JOIN
+       (SELECT toTimeZone(events.timestamp, 'UTC') AS timestamp,
+               if(not(empty(events__override.distinct_id)), events__override.person_id, events.person_id) AS entity_id,
+               events.event AS event,
+               replaceRegexpAll(nullIf(nullIf(JSONExtractRaw(events.properties, 'amount'), ''), 'null'), '^"|"$', '') AS value
+        FROM events
+        LEFT OUTER JOIN
+          (SELECT argMax(person_distinct_id_overrides.person_id, person_distinct_id_overrides.version) AS person_id,
+                  person_distinct_id_overrides.distinct_id AS distinct_id
+           FROM person_distinct_id_overrides
+           WHERE equals(person_distinct_id_overrides.team_id, 99999)
+           GROUP BY person_distinct_id_overrides.distinct_id
+           HAVING ifNull(equals(argMax(person_distinct_id_overrides.is_deleted, person_distinct_id_overrides.version), 0), 0) SETTINGS optimize_aggregation_in_order=1) AS events__override ON equals(events.distinct_id, events__override.distinct_id)
+        WHERE and(equals(events.team_id, 99999), greaterOrEquals(toTimeZone(events.timestamp, 'UTC'), toDateTime64('today', 6, 'UTC')), less(toTimeZone(events.timestamp, 'UTC'), toDateTime64('explicit_redacted_timestamp', 6, 'UTC')), equals(events.event, 'purchase'))) AS metric_events ON and(equals(toString(exposures.entity_id), toString(metric_events.entity_id)), greaterOrEquals(metric_events.timestamp, exposures.first_exposure_time))
+     GROUP BY exposures.variant,
+              exposures.entity_id) AS metric_events
+  GROUP BY metric_events.variant
+  LIMIT 100 SETTINGS readonly=2,
+                     max_execution_time=600,
+                     allow_experimental_object_type=1,
+                     format_csv_allow_double_quotes=0,
+                     max_ast_elements=4000000,
+                     max_expanded_ast_elements=4000000,
+                     max_bytes_before_external_group_by=39728447488,
+                     allow_experimental_analyzer=1,
+                     transform_null_in=1,
+                     optimize_min_equality_disjunction_chain_length=4294967295,
+                     allow_experimental_join_condition=1
+  '''
+# ---
+# name: TestExperimentQueryRunner.test_query_runner_with_hogql_aggregation_end_to_end_1_enable_new_query_builder
+  '''
+  WITH exposures AS
+    (SELECT if(not(empty(events__override.distinct_id)), events__override.person_id, events.person_id) AS entity_id,
+            if(ifNull(greater(uniqExact(replaceRegexpAll(nullIf(nullIf(JSONExtractRaw(events.properties, '$feature_flag_response'), ''), 'null'), '^"|"$', '')), 1), 0), '$multiple', any(replaceRegexpAll(nullIf(nullIf(JSONExtractRaw(events.properties, '$feature_flag_response'), ''), 'null'), '^"|"$', ''))) AS variant,
+            min(toTimeZone(events.timestamp, 'UTC')) AS first_exposure_time,
+            max(toTimeZone(events.timestamp, 'UTC')) AS last_exposure_time,
             argMin(events.uuid, toTimeZone(events.timestamp, 'UTC')) AS exposure_event_uuid,
             argMin(events.`$session_id`, toTimeZone(events.timestamp, 'UTC')) AS exposure_session_id
      FROM events
@@ -2067,7 +1640,6 @@
        (SELECT if(not(empty(events__override.distinct_id)), events__override.person_id, events.person_id) AS entity_id,
                if(ifNull(greater(count(DISTINCT replaceRegexpAll(nullIf(nullIf(JSONExtractRaw(events.properties, '$feature_flag_response'), ''), 'null'), '^"|"$', '')), 1), 0), '$multiple', any(replaceRegexpAll(nullIf(nullIf(JSONExtractRaw(events.properties, '$feature_flag_response'), ''), 'null'), '^"|"$', ''))) AS variant,
                min(toTimeZone(events.timestamp, 'UTC')) AS first_exposure_time,
-               max(toTimeZone(events.timestamp, 'UTC')) AS last_exposure_time,
                argMin(events.uuid, toTimeZone(events.timestamp, 'UTC')) AS exposure_event_uuid,
                argMin(events.`$session_id`, toTimeZone(events.timestamp, 'UTC')) AS exposure_session_id
         FROM events
@@ -2110,71 +1682,13 @@
                      allow_experimental_join_condition=1
   '''
 # ---
-# name: TestExperimentQueryRunner.test_query_runner_with_hogql_fallback_to_sum_0_disable_new_query_builder
-  '''
-  SELECT metric_events.variant AS variant,
-         count(metric_events.entity_id) AS num_users,
-         sum(metric_events.value) AS total_sum,
-         sum(power(metric_events.value, 2)) AS total_sum_of_squares
-  FROM
-    (SELECT exposures.variant AS variant,
-            exposures.entity_id AS entity_id,
-            any(exposures.exposure_event_uuid) AS exposure_event_uuid,
-            any(exposures.exposure_session_id) AS exposure_session_id,
-            any(exposures.first_exposure_time) AS exposure_timestamp,
-            sum(coalesce(accurateCastOrNull(metric_events.value, 'Float64'), 0)) AS value
-     FROM
-       (SELECT if(not(empty(events__override.distinct_id)), events__override.person_id, events.person_id) AS entity_id,
-               if(ifNull(greater(count(DISTINCT replaceRegexpAll(nullIf(nullIf(JSONExtractRaw(events.properties, '$feature_flag_response'), ''), 'null'), '^"|"$', '')), 1), 0), '$multiple', any(replaceRegexpAll(nullIf(nullIf(JSONExtractRaw(events.properties, '$feature_flag_response'), ''), 'null'), '^"|"$', ''))) AS variant,
-               min(toTimeZone(events.timestamp, 'UTC')) AS first_exposure_time,
-               argMin(events.uuid, toTimeZone(events.timestamp, 'UTC')) AS exposure_event_uuid,
-               argMin(events.`$session_id`, toTimeZone(events.timestamp, 'UTC')) AS exposure_session_id
-        FROM events
-        LEFT OUTER JOIN
-          (SELECT argMax(person_distinct_id_overrides.person_id, person_distinct_id_overrides.version) AS person_id,
-                  person_distinct_id_overrides.distinct_id AS distinct_id
-           FROM person_distinct_id_overrides
-           WHERE equals(person_distinct_id_overrides.team_id, 99999)
-           GROUP BY person_distinct_id_overrides.distinct_id
-           HAVING ifNull(equals(argMax(person_distinct_id_overrides.is_deleted, person_distinct_id_overrides.version), 0), 0) SETTINGS optimize_aggregation_in_order=1) AS events__override ON equals(events.distinct_id, events__override.distinct_id)
-        WHERE and(equals(events.team_id, 99999), greaterOrEquals(toTimeZone(events.timestamp, 'UTC'), toDateTime64('today', 6, 'UTC')), lessOrEquals(toTimeZone(events.timestamp, 'UTC'), toDateTime64('explicit_redacted_timestamp', 6, 'UTC')), in(replaceRegexpAll(nullIf(nullIf(JSONExtractRaw(events.properties, '$feature_flag_response'), ''), 'null'), '^"|"$', ''), ['control', 'test']), equals(events.event, '$feature_flag_called'), ifNull(equals(replaceRegexpAll(nullIf(nullIf(JSONExtractRaw(events.properties, '$feature_flag'), ''), 'null'), '^"|"$', ''), 'test-experiment'), 0))
-        GROUP BY entity_id) AS exposures
-     LEFT JOIN
-       (SELECT toTimeZone(events.timestamp, 'UTC') AS timestamp,
-               if(not(empty(events__override.distinct_id)), events__override.person_id, events.person_id) AS entity_id,
-               events.event AS event,
-               replaceRegexpAll(nullIf(nullIf(JSONExtractRaw(events.properties, 'price'), ''), 'null'), '^"|"$', '') AS value
-        FROM events
-        LEFT OUTER JOIN
-          (SELECT argMax(person_distinct_id_overrides.person_id, person_distinct_id_overrides.version) AS person_id,
-                  person_distinct_id_overrides.distinct_id AS distinct_id
-           FROM person_distinct_id_overrides
-           WHERE equals(person_distinct_id_overrides.team_id, 99999)
-           GROUP BY person_distinct_id_overrides.distinct_id
-           HAVING ifNull(equals(argMax(person_distinct_id_overrides.is_deleted, person_distinct_id_overrides.version), 0), 0) SETTINGS optimize_aggregation_in_order=1) AS events__override ON equals(events.distinct_id, events__override.distinct_id)
-        WHERE and(equals(events.team_id, 99999), greaterOrEquals(toTimeZone(events.timestamp, 'UTC'), toDateTime64('today', 6, 'UTC')), less(toTimeZone(events.timestamp, 'UTC'), toDateTime64('explicit_redacted_timestamp', 6, 'UTC')), equals(events.event, 'purchase'))) AS metric_events ON and(equals(toString(exposures.entity_id), toString(metric_events.entity_id)), greaterOrEquals(metric_events.timestamp, exposures.first_exposure_time))
-     GROUP BY exposures.variant,
-              exposures.entity_id) AS metric_events
-  GROUP BY metric_events.variant
-  LIMIT 100 SETTINGS readonly=2,
-                     max_execution_time=600,
-                     allow_experimental_object_type=1,
-                     format_csv_allow_double_quotes=0,
-                     max_ast_elements=4000000,
-                     max_expanded_ast_elements=4000000,
-                     max_bytes_before_external_group_by=39728447488,
-                     allow_experimental_analyzer=1,
-                     transform_null_in=1,
-                     optimize_min_equality_disjunction_chain_length=4294967295,
-                     allow_experimental_join_condition=1
-  '''
-# ---
-# name: TestExperimentQueryRunner.test_query_runner_with_hogql_fallback_to_sum_1_enable_new_query_builder
+# name: TestExperimentQueryRunner.test_query_runner_with_hogql_aggregation_expressions_1_enable_new_query_builder
   '''
   WITH exposures AS
     (SELECT if(not(empty(events__override.distinct_id)), events__override.person_id, events.person_id) AS entity_id,
             if(ifNull(greater(uniqExact(replaceRegexpAll(nullIf(nullIf(JSONExtractRaw(events.properties, '$feature_flag_response'), ''), 'null'), '^"|"$', '')), 1), 0), '$multiple', any(replaceRegexpAll(nullIf(nullIf(JSONExtractRaw(events.properties, '$feature_flag_response'), ''), 'null'), '^"|"$', ''))) AS variant,
             min(toTimeZone(events.timestamp, 'UTC')) AS first_exposure_time,
+            max(toTimeZone(events.timestamp, 'UTC')) AS last_exposure_time,
             argMin(events.uuid, toTimeZone(events.timestamp, 'UTC')) AS exposure_event_uuid,
             argMin(events.`$session_id`, toTimeZone(events.timestamp, 'UTC')) AS exposure_session_id
      FROM events
@@ -2190,7 +1704,7 @@
        metric_events AS
     (SELECT if(not(empty(events__override.distinct_id)), events__override.person_id, events.person_id) AS entity_id,
             toTimeZone(events.timestamp, 'UTC') AS timestamp,
-            replaceRegexpAll(nullIf(nullIf(JSONExtractRaw(events.properties, 'price'), ''), 'null'), '^"|"$', '') AS value
+            minus(accurateCastOrNull(replaceRegexpAll(nullIf(nullIf(JSONExtractRaw(events.properties, 'revenue'), ''), 'null'), '^"|"$', ''), 'Float64'), accurateCastOrNull(replaceRegexpAll(nullIf(nullIf(JSONExtractRaw(events.properties, 'cost'), ''), 'null'), '^"|"$', ''), 'Float64')) AS value
      FROM events
      LEFT OUTER JOIN
        (SELECT argMax(person_distinct_id_overrides.person_id, person_distinct_id_overrides.version) AS person_id,
@@ -2204,30 +1718,62 @@
     (SELECT exposures.entity_id AS entity_id,
             exposures.variant AS variant,
             sum(coalesce(accurateCastOrNull(metric_events.value, 'Float64'), 0)) AS value
-<<<<<<< HEAD
      FROM exposures
      LEFT JOIN metric_events ON and(equals(exposures.entity_id, metric_events.entity_id), greaterOrEquals(toTimeZone(metric_events.timestamp, 'UTC'), exposures.first_exposure_time))
-=======
+     GROUP BY exposures.entity_id,
+              exposures.variant)
+  SELECT entity_metrics.variant AS variant,
+         count(entity_metrics.entity_id) AS num_users,
+         sum(entity_metrics.value) AS total_sum,
+         sum(power(entity_metrics.value, 2)) AS total_sum_of_squares
+  FROM entity_metrics
+  GROUP BY entity_metrics.variant
+  LIMIT 100 SETTINGS readonly=2,
+                     max_execution_time=600,
+                     allow_experimental_object_type=1,
+                     format_csv_allow_double_quotes=0,
+                     max_ast_elements=4000000,
+                     max_expanded_ast_elements=4000000,
+                     max_bytes_before_external_group_by=39728447488,
+                     allow_experimental_analyzer=1,
+                     transform_null_in=1,
+                     optimize_min_equality_disjunction_chain_length=4294967295,
+                     allow_experimental_join_condition=1
+  '''
+# ---
+# name: TestExperimentQueryRunner.test_query_runner_with_hogql_fallback_to_sum_0_disable_new_query_builder
+  '''
+  SELECT metric_events.variant AS variant,
+         count(metric_events.entity_id) AS num_users,
+         sum(metric_events.value) AS total_sum,
+         sum(power(metric_events.value, 2)) AS total_sum_of_squares
+  FROM
+    (SELECT exposures.variant AS variant,
+            exposures.entity_id AS entity_id,
+            any(exposures.exposure_event_uuid) AS exposure_event_uuid,
+            any(exposures.exposure_session_id) AS exposure_session_id,
+            any(exposures.first_exposure_time) AS exposure_timestamp,
+            sum(coalesce(accurateCastOrNull(metric_events.value, 'Float64'), 0)) AS value
      FROM
        (SELECT if(not(empty(events__override.distinct_id)), events__override.person_id, events.person_id) AS entity_id,
-               if(ifNull(greater(uniqExact(replaceRegexpAll(nullIf(nullIf(JSONExtractRaw(events.properties, '$feature_flag_response'), ''), 'null'), '^"|"$', '')), 1), 0), '$multiple', any(replaceRegexpAll(nullIf(nullIf(JSONExtractRaw(events.properties, '$feature_flag_response'), ''), 'null'), '^"|"$', ''))) AS variant,
-               min(toTimeZone(events.timestamp, 'UTC')) AS first_exposure_time,
-               max(toTimeZone(events.timestamp, 'UTC')) AS last_exposure_time,
-               argMin(events.uuid, toTimeZone(events.timestamp, 'UTC')) AS exposure_event_uuid,
-               argMin(events.`$session_id`, toTimeZone(events.timestamp, 'UTC')) AS exposure_session_id
-        FROM events
-        LEFT OUTER JOIN
-          (SELECT argMax(person_distinct_id_overrides.person_id, person_distinct_id_overrides.version) AS person_id,
-                  person_distinct_id_overrides.distinct_id AS distinct_id
-           FROM person_distinct_id_overrides
-           WHERE equals(person_distinct_id_overrides.team_id, 99999)
-           GROUP BY person_distinct_id_overrides.distinct_id
-           HAVING ifNull(equals(argMax(person_distinct_id_overrides.is_deleted, person_distinct_id_overrides.version), 0), 0) SETTINGS optimize_aggregation_in_order=1) AS events__override ON equals(events.distinct_id, events__override.distinct_id)
-        WHERE and(equals(events.team_id, 99999), greaterOrEquals(toTimeZone(events.timestamp, 'UTC'), assumeNotNull(toDateTime('2020-01-01 12:00:00', 'UTC'))), lessOrEquals(toTimeZone(events.timestamp, 'UTC'), assumeNotNull(toDateTime('2020-01-15 12:00:00', 'UTC'))), and(equals(events.event, '$feature_flag_called'), ifNull(equals(replaceRegexpAll(nullIf(nullIf(JSONExtractRaw(events.properties, '$feature_flag'), ''), 'null'), '^"|"$', ''), 'test-experiment'), 0)), in(replaceRegexpAll(nullIf(nullIf(JSONExtractRaw(events.properties, '$feature_flag_response'), ''), 'null'), '^"|"$', ''), ['control', 'test']))
-        GROUP BY entity_id) AS exposures
-     LEFT JOIN
-       (SELECT if(not(empty(events__override.distinct_id)), events__override.person_id, events.person_id) AS entity_id,
-               toTimeZone(events.timestamp, 'UTC') AS timestamp,
+               if(ifNull(greater(count(DISTINCT replaceRegexpAll(nullIf(nullIf(JSONExtractRaw(events.properties, '$feature_flag_response'), ''), 'null'), '^"|"$', '')), 1), 0), '$multiple', any(replaceRegexpAll(nullIf(nullIf(JSONExtractRaw(events.properties, '$feature_flag_response'), ''), 'null'), '^"|"$', ''))) AS variant,
+               min(toTimeZone(events.timestamp, 'UTC')) AS first_exposure_time,
+               argMin(events.uuid, toTimeZone(events.timestamp, 'UTC')) AS exposure_event_uuid,
+               argMin(events.`$session_id`, toTimeZone(events.timestamp, 'UTC')) AS exposure_session_id
+        FROM events
+        LEFT OUTER JOIN
+          (SELECT argMax(person_distinct_id_overrides.person_id, person_distinct_id_overrides.version) AS person_id,
+                  person_distinct_id_overrides.distinct_id AS distinct_id
+           FROM person_distinct_id_overrides
+           WHERE equals(person_distinct_id_overrides.team_id, 99999)
+           GROUP BY person_distinct_id_overrides.distinct_id
+           HAVING ifNull(equals(argMax(person_distinct_id_overrides.is_deleted, person_distinct_id_overrides.version), 0), 0) SETTINGS optimize_aggregation_in_order=1) AS events__override ON equals(events.distinct_id, events__override.distinct_id)
+        WHERE and(equals(events.team_id, 99999), greaterOrEquals(toTimeZone(events.timestamp, 'UTC'), toDateTime64('today', 6, 'UTC')), lessOrEquals(toTimeZone(events.timestamp, 'UTC'), toDateTime64('explicit_redacted_timestamp', 6, 'UTC')), in(replaceRegexpAll(nullIf(nullIf(JSONExtractRaw(events.properties, '$feature_flag_response'), ''), 'null'), '^"|"$', ''), ['control', 'test']), equals(events.event, '$feature_flag_called'), ifNull(equals(replaceRegexpAll(nullIf(nullIf(JSONExtractRaw(events.properties, '$feature_flag'), ''), 'null'), '^"|"$', ''), 'test-experiment'), 0))
+        GROUP BY entity_id) AS exposures
+     LEFT JOIN
+       (SELECT toTimeZone(events.timestamp, 'UTC') AS timestamp,
+               if(not(empty(events__override.distinct_id)), events__override.person_id, events.person_id) AS entity_id,
+               events.event AS event,
                replaceRegexpAll(nullIf(nullIf(JSONExtractRaw(events.properties, 'price'), ''), 'null'), '^"|"$', '') AS value
         FROM events
         LEFT OUTER JOIN
@@ -2237,8 +1783,61 @@
            WHERE equals(person_distinct_id_overrides.team_id, 99999)
            GROUP BY person_distinct_id_overrides.distinct_id
            HAVING ifNull(equals(argMax(person_distinct_id_overrides.is_deleted, person_distinct_id_overrides.version), 0), 0) SETTINGS optimize_aggregation_in_order=1) AS events__override ON equals(events.distinct_id, events__override.distinct_id)
-        WHERE and(equals(events.team_id, 99999), greaterOrEquals(toTimeZone(events.timestamp, 'UTC'), assumeNotNull(toDateTime('2020-01-01 12:00:00', 'UTC'))), less(toTimeZone(events.timestamp, 'UTC'), plus(assumeNotNull(toDateTime('2020-01-15 12:00:00', 'UTC')), toIntervalSecond(0))), equals(events.event, 'purchase'))) AS metric_events ON and(equals(exposures.entity_id, metric_events.entity_id), greaterOrEquals(metric_events.timestamp, exposures.first_exposure_time))
->>>>>>> db6fdd1f
+        WHERE and(equals(events.team_id, 99999), greaterOrEquals(toTimeZone(events.timestamp, 'UTC'), toDateTime64('today', 6, 'UTC')), less(toTimeZone(events.timestamp, 'UTC'), toDateTime64('explicit_redacted_timestamp', 6, 'UTC')), equals(events.event, 'purchase'))) AS metric_events ON and(equals(toString(exposures.entity_id), toString(metric_events.entity_id)), greaterOrEquals(metric_events.timestamp, exposures.first_exposure_time))
+     GROUP BY exposures.variant,
+              exposures.entity_id) AS metric_events
+  GROUP BY metric_events.variant
+  LIMIT 100 SETTINGS readonly=2,
+                     max_execution_time=600,
+                     allow_experimental_object_type=1,
+                     format_csv_allow_double_quotes=0,
+                     max_ast_elements=4000000,
+                     max_expanded_ast_elements=4000000,
+                     max_bytes_before_external_group_by=39728447488,
+                     allow_experimental_analyzer=1,
+                     transform_null_in=1,
+                     optimize_min_equality_disjunction_chain_length=4294967295,
+                     allow_experimental_join_condition=1
+  '''
+# ---
+# name: TestExperimentQueryRunner.test_query_runner_with_hogql_fallback_to_sum_1_enable_new_query_builder
+  '''
+  WITH exposures AS
+    (SELECT if(not(empty(events__override.distinct_id)), events__override.person_id, events.person_id) AS entity_id,
+            if(ifNull(greater(uniqExact(replaceRegexpAll(nullIf(nullIf(JSONExtractRaw(events.properties, '$feature_flag_response'), ''), 'null'), '^"|"$', '')), 1), 0), '$multiple', any(replaceRegexpAll(nullIf(nullIf(JSONExtractRaw(events.properties, '$feature_flag_response'), ''), 'null'), '^"|"$', ''))) AS variant,
+            min(toTimeZone(events.timestamp, 'UTC')) AS first_exposure_time,
+            max(toTimeZone(events.timestamp, 'UTC')) AS last_exposure_time,
+            argMin(events.uuid, toTimeZone(events.timestamp, 'UTC')) AS exposure_event_uuid,
+            argMin(events.`$session_id`, toTimeZone(events.timestamp, 'UTC')) AS exposure_session_id
+     FROM events
+     LEFT OUTER JOIN
+       (SELECT argMax(person_distinct_id_overrides.person_id, person_distinct_id_overrides.version) AS person_id,
+               person_distinct_id_overrides.distinct_id AS distinct_id
+        FROM person_distinct_id_overrides
+        WHERE equals(person_distinct_id_overrides.team_id, 99999)
+        GROUP BY person_distinct_id_overrides.distinct_id
+        HAVING ifNull(equals(argMax(person_distinct_id_overrides.is_deleted, person_distinct_id_overrides.version), 0), 0) SETTINGS optimize_aggregation_in_order=1) AS events__override ON equals(events.distinct_id, events__override.distinct_id)
+     WHERE and(equals(events.team_id, 99999), greaterOrEquals(toTimeZone(events.timestamp, 'UTC'), assumeNotNull(toDateTime('2020-01-01 12:00:00', 'UTC'))), lessOrEquals(toTimeZone(events.timestamp, 'UTC'), assumeNotNull(toDateTime('2020-01-15 12:00:00', 'UTC'))), and(equals(events.event, '$feature_flag_called'), ifNull(equals(replaceRegexpAll(nullIf(nullIf(JSONExtractRaw(events.properties, '$feature_flag'), ''), 'null'), '^"|"$', ''), 'test-experiment'), 0)), in(replaceRegexpAll(nullIf(nullIf(JSONExtractRaw(events.properties, '$feature_flag_response'), ''), 'null'), '^"|"$', ''), ['control', 'test']))
+     GROUP BY entity_id),
+       metric_events AS
+    (SELECT if(not(empty(events__override.distinct_id)), events__override.person_id, events.person_id) AS entity_id,
+            toTimeZone(events.timestamp, 'UTC') AS timestamp,
+            replaceRegexpAll(nullIf(nullIf(JSONExtractRaw(events.properties, 'price'), ''), 'null'), '^"|"$', '') AS value
+     FROM events
+     LEFT OUTER JOIN
+       (SELECT argMax(person_distinct_id_overrides.person_id, person_distinct_id_overrides.version) AS person_id,
+               person_distinct_id_overrides.distinct_id AS distinct_id
+        FROM person_distinct_id_overrides
+        WHERE equals(person_distinct_id_overrides.team_id, 99999)
+        GROUP BY person_distinct_id_overrides.distinct_id
+        HAVING ifNull(equals(argMax(person_distinct_id_overrides.is_deleted, person_distinct_id_overrides.version), 0), 0) SETTINGS optimize_aggregation_in_order=1) AS events__override ON equals(events.distinct_id, events__override.distinct_id)
+     WHERE and(equals(events.team_id, 99999), greaterOrEquals(toTimeZone(events.timestamp, 'UTC'), assumeNotNull(toDateTime('2020-01-01 12:00:00', 'UTC'))), less(toTimeZone(events.timestamp, 'UTC'), plus(assumeNotNull(toDateTime('2020-01-15 12:00:00', 'UTC')), toIntervalSecond(0))), equals(events.event, 'purchase'))),
+       entity_metrics AS
+    (SELECT exposures.entity_id AS entity_id,
+            exposures.variant AS variant,
+            sum(coalesce(accurateCastOrNull(metric_events.value, 'Float64'), 0)) AS value
+     FROM exposures
+     LEFT JOIN metric_events ON and(equals(exposures.entity_id, metric_events.entity_id), greaterOrEquals(toTimeZone(metric_events.timestamp, 'UTC'), exposures.first_exposure_time))
      GROUP BY exposures.entity_id,
               exposures.variant)
   SELECT entity_metrics.variant AS variant,
@@ -3247,6 +2846,7 @@
     (SELECT if(not(empty(events__override.distinct_id)), events__override.person_id, events.person_id) AS entity_id,
             if(ifNull(greater(uniqExact(replaceRegexpAll(nullIf(nullIf(JSONExtractRaw(events.properties, '$feature_flag_response'), ''), 'null'), '^"|"$', '')), 1), 0), '$multiple', any(replaceRegexpAll(nullIf(nullIf(JSONExtractRaw(events.properties, '$feature_flag_response'), ''), 'null'), '^"|"$', ''))) AS variant,
             min(toTimeZone(events.timestamp, 'UTC')) AS first_exposure_time,
+            max(toTimeZone(events.timestamp, 'UTC')) AS last_exposure_time,
             argMin(events.uuid, toTimeZone(events.timestamp, 'UTC')) AS exposure_event_uuid,
             argMin(events.`$session_id`, toTimeZone(events.timestamp, 'UTC')) AS exposure_session_id
      FROM events
@@ -3276,41 +2876,8 @@
     (SELECT exposures.entity_id AS entity_id,
             exposures.variant AS variant,
             sum(coalesce(accurateCastOrNull(metric_events.value, 'Float64'), 0)) AS value
-<<<<<<< HEAD
      FROM exposures
      LEFT JOIN metric_events ON and(equals(exposures.entity_id, metric_events.entity_id), greaterOrEquals(toTimeZone(metric_events.timestamp, 'UTC'), exposures.first_exposure_time))
-=======
-     FROM
-       (SELECT if(not(empty(events__override.distinct_id)), events__override.person_id, events.person_id) AS entity_id,
-               if(ifNull(greater(uniqExact(replaceRegexpAll(nullIf(nullIf(JSONExtractRaw(events.properties, '$feature_flag_response'), ''), 'null'), '^"|"$', '')), 1), 0), '$multiple', any(replaceRegexpAll(nullIf(nullIf(JSONExtractRaw(events.properties, '$feature_flag_response'), ''), 'null'), '^"|"$', ''))) AS variant,
-               min(toTimeZone(events.timestamp, 'UTC')) AS first_exposure_time,
-               max(toTimeZone(events.timestamp, 'UTC')) AS last_exposure_time,
-               argMin(events.uuid, toTimeZone(events.timestamp, 'UTC')) AS exposure_event_uuid,
-               argMin(events.`$session_id`, toTimeZone(events.timestamp, 'UTC')) AS exposure_session_id
-        FROM events
-        LEFT OUTER JOIN
-          (SELECT argMax(person_distinct_id_overrides.person_id, person_distinct_id_overrides.version) AS person_id,
-                  person_distinct_id_overrides.distinct_id AS distinct_id
-           FROM person_distinct_id_overrides
-           WHERE equals(person_distinct_id_overrides.team_id, 99999)
-           GROUP BY person_distinct_id_overrides.distinct_id
-           HAVING ifNull(equals(argMax(person_distinct_id_overrides.is_deleted, person_distinct_id_overrides.version), 0), 0) SETTINGS optimize_aggregation_in_order=1) AS events__override ON equals(events.distinct_id, events__override.distinct_id)
-        WHERE and(equals(events.team_id, 99999), greaterOrEquals(toTimeZone(events.timestamp, 'UTC'), assumeNotNull(toDateTime('2020-01-01 12:00:00', 'UTC'))), lessOrEquals(toTimeZone(events.timestamp, 'UTC'), assumeNotNull(toDateTime('2020-01-15 12:00:00', 'UTC'))), and(equals(events.event, '$feature_flag_called'), ifNull(equals(replaceRegexpAll(nullIf(nullIf(JSONExtractRaw(events.properties, '$feature_flag'), ''), 'null'), '^"|"$', ''), 'test-experiment'), 0)), in(replaceRegexpAll(nullIf(nullIf(JSONExtractRaw(events.properties, '$feature_flag_response'), ''), 'null'), '^"|"$', ''), ['control', 'test']))
-        GROUP BY entity_id) AS exposures
-     LEFT JOIN
-       (SELECT if(not(empty(events__override.distinct_id)), events__override.person_id, events.person_id) AS entity_id,
-               toTimeZone(events.timestamp, 'UTC') AS timestamp,
-               1 AS value
-        FROM events
-        LEFT OUTER JOIN
-          (SELECT argMax(person_distinct_id_overrides.person_id, person_distinct_id_overrides.version) AS person_id,
-                  person_distinct_id_overrides.distinct_id AS distinct_id
-           FROM person_distinct_id_overrides
-           WHERE equals(person_distinct_id_overrides.team_id, 99999)
-           GROUP BY person_distinct_id_overrides.distinct_id
-           HAVING ifNull(equals(argMax(person_distinct_id_overrides.is_deleted, person_distinct_id_overrides.version), 0), 0) SETTINGS optimize_aggregation_in_order=1) AS events__override ON equals(events.distinct_id, events__override.distinct_id)
-        WHERE and(equals(events.team_id, 99999), greaterOrEquals(toTimeZone(events.timestamp, 'UTC'), assumeNotNull(toDateTime('2020-01-01 12:00:00', 'UTC'))), less(toTimeZone(events.timestamp, 'UTC'), plus(assumeNotNull(toDateTime('2020-01-15 12:00:00', 'UTC')), toIntervalSecond(0))), ifNull(equals(replaceRegexpAll(nullIf(nullIf(JSONExtractRaw(events.properties, 'test_property'), ''), 'null'), '^"|"$', ''), 'test_value'), 0))) AS metric_events ON and(equals(exposures.entity_id, metric_events.entity_id), greaterOrEquals(metric_events.timestamp, exposures.first_exposure_time))
->>>>>>> db6fdd1f
      GROUP BY exposures.entity_id,
               exposures.variant)
   SELECT entity_metrics.variant AS variant,
@@ -3332,65 +2899,6 @@
                      allow_experimental_join_condition=1
   '''
 # ---
-# name: TestExperimentQueryRunner.test_query_runner_with_time_window_0_experiment_duration
-  '''
-  SELECT metric_events.variant AS variant,
-         count(metric_events.entity_id) AS num_users,
-         sum(metric_events.value) AS total_sum,
-         sum(power(metric_events.value, 2)) AS total_sum_of_squares
-  FROM
-    (SELECT exposures.variant AS variant,
-            exposures.entity_id AS entity_id,
-            any(exposures.exposure_event_uuid) AS exposure_event_uuid,
-            any(exposures.exposure_session_id) AS exposure_session_id,
-            any(exposures.first_exposure_time) AS exposure_timestamp,
-            sum(coalesce(accurateCastOrNull(metric_events.value, 'Float64'), 0)) AS value
-     FROM
-       (SELECT if(not(empty(events__override.distinct_id)), events__override.person_id, events.person_id) AS entity_id,
-               if(ifNull(greater(count(DISTINCT replaceRegexpAll(nullIf(nullIf(JSONExtractRaw(events.properties, '$feature_flag_response'), ''), 'null'), '^"|"$', '')), 1), 0), '$multiple', any(replaceRegexpAll(nullIf(nullIf(JSONExtractRaw(events.properties, '$feature_flag_response'), ''), 'null'), '^"|"$', ''))) AS variant,
-               min(toTimeZone(events.timestamp, 'UTC')) AS first_exposure_time,
-               argMin(events.uuid, toTimeZone(events.timestamp, 'UTC')) AS exposure_event_uuid,
-               argMin(events.`$session_id`, toTimeZone(events.timestamp, 'UTC')) AS exposure_session_id
-        FROM events
-        LEFT OUTER JOIN
-          (SELECT argMax(person_distinct_id_overrides.person_id, person_distinct_id_overrides.version) AS person_id,
-                  person_distinct_id_overrides.distinct_id AS distinct_id
-           FROM person_distinct_id_overrides
-           WHERE equals(person_distinct_id_overrides.team_id, 99999)
-           GROUP BY person_distinct_id_overrides.distinct_id
-           HAVING ifNull(equals(argMax(person_distinct_id_overrides.is_deleted, person_distinct_id_overrides.version), 0), 0) SETTINGS optimize_aggregation_in_order=1) AS events__override ON equals(events.distinct_id, events__override.distinct_id)
-        WHERE and(equals(events.team_id, 99999), greaterOrEquals(toTimeZone(events.timestamp, 'UTC'), toDateTime64('today', 6, 'UTC')), lessOrEquals(toTimeZone(events.timestamp, 'UTC'), toDateTime64('explicit_redacted_timestamp', 6, 'UTC')), in(replaceRegexpAll(nullIf(nullIf(JSONExtractRaw(events.properties, '$feature_flag_response'), ''), 'null'), '^"|"$', ''), ['control', 'test']), equals(events.event, '$feature_flag_called'), ifNull(equals(replaceRegexpAll(nullIf(nullIf(JSONExtractRaw(events.properties, '$feature_flag'), ''), 'null'), '^"|"$', ''), 'test-experiment'), 0))
-        GROUP BY entity_id) AS exposures
-     LEFT JOIN
-       (SELECT toTimeZone(events.timestamp, 'UTC') AS timestamp,
-               if(not(empty(events__override.distinct_id)), events__override.person_id, events.person_id) AS entity_id,
-               events.event AS event,
-               1 AS value
-        FROM events
-        LEFT OUTER JOIN
-          (SELECT argMax(person_distinct_id_overrides.person_id, person_distinct_id_overrides.version) AS person_id,
-                  person_distinct_id_overrides.distinct_id AS distinct_id
-           FROM person_distinct_id_overrides
-           WHERE equals(person_distinct_id_overrides.team_id, 99999)
-           GROUP BY person_distinct_id_overrides.distinct_id
-           HAVING ifNull(equals(argMax(person_distinct_id_overrides.is_deleted, person_distinct_id_overrides.version), 0), 0) SETTINGS optimize_aggregation_in_order=1) AS events__override ON equals(events.distinct_id, events__override.distinct_id)
-        WHERE and(equals(events.team_id, 99999), greaterOrEquals(toTimeZone(events.timestamp, 'UTC'), toDateTime64('today', 6, 'UTC')), less(toTimeZone(events.timestamp, 'UTC'), toDateTime64('explicit_redacted_timestamp', 6, 'UTC')), equals(events.event, 'purchase'))) AS metric_events ON and(equals(toString(exposures.entity_id), toString(metric_events.entity_id)), greaterOrEquals(metric_events.timestamp, exposures.first_exposure_time))
-     GROUP BY exposures.variant,
-              exposures.entity_id) AS metric_events
-  GROUP BY metric_events.variant
-  LIMIT 100 SETTINGS readonly=2,
-                     max_execution_time=600,
-                     allow_experimental_object_type=1,
-                     format_csv_allow_double_quotes=0,
-                     max_ast_elements=4000000,
-                     max_expanded_ast_elements=4000000,
-                     max_bytes_before_external_group_by=39728447488,
-                     allow_experimental_analyzer=1,
-                     transform_null_in=1,
-                     optimize_min_equality_disjunction_chain_length=4294967295,
-                     allow_experimental_join_condition=1
-  '''
-# ---
 # name: TestExperimentQueryRunner.test_query_runner_with_time_window_1_24_hour_window
   '''
   SELECT metric_events.variant AS variant,
@@ -3619,6 +3127,7 @@
     (SELECT if(less(toTimeZone(events.timestamp, 'UTC'), '2020-01-01 12:00:00'), '', events.`$group_0`) AS entity_id,
             if(ifNull(greater(uniqExact(replaceRegexpAll(nullIf(nullIf(JSONExtractRaw(events.properties, '$feature_flag_response'), ''), 'null'), '^"|"$', '')), 1), 0), '$multiple', any(replaceRegexpAll(nullIf(nullIf(JSONExtractRaw(events.properties, '$feature_flag_response'), ''), 'null'), '^"|"$', ''))) AS variant,
             min(toTimeZone(events.timestamp, 'UTC')) AS first_exposure_time,
+            max(toTimeZone(events.timestamp, 'UTC')) AS last_exposure_time,
             argMin(events.uuid, toTimeZone(events.timestamp, 'UTC')) AS exposure_event_uuid,
             argMin(events.`$session_id`, toTimeZone(events.timestamp, 'UTC')) AS exposure_session_id
      FROM events
@@ -3634,27 +3143,8 @@
     (SELECT exposures.entity_id AS entity_id,
             exposures.variant AS variant,
             accurateCastOrNull(count(DISTINCT multiIf(and(ifNull(equals(toTypeName(metric_events.value), 'UUID'), 0), ifNull(equals(reinterpretAsUInt128(metric_events.value), 0), 0)), NULL, equals(toString(metric_events.value), ''), NULL, metric_events.value)), 'Float64') AS value
-<<<<<<< HEAD
      FROM exposures
      LEFT JOIN metric_events ON and(equals(exposures.entity_id, metric_events.entity_id), greaterOrEquals(toTimeZone(metric_events.timestamp, 'UTC'), exposures.first_exposure_time))
-=======
-     FROM
-       (SELECT if(less(toTimeZone(events.timestamp, 'UTC'), '2020-01-01 12:00:00'), '', events.`$group_0`) AS entity_id,
-               if(ifNull(greater(uniqExact(replaceRegexpAll(nullIf(nullIf(JSONExtractRaw(events.properties, '$feature_flag_response'), ''), 'null'), '^"|"$', '')), 1), 0), '$multiple', any(replaceRegexpAll(nullIf(nullIf(JSONExtractRaw(events.properties, '$feature_flag_response'), ''), 'null'), '^"|"$', ''))) AS variant,
-               min(toTimeZone(events.timestamp, 'UTC')) AS first_exposure_time,
-               max(toTimeZone(events.timestamp, 'UTC')) AS last_exposure_time,
-               argMin(events.uuid, toTimeZone(events.timestamp, 'UTC')) AS exposure_event_uuid,
-               argMin(events.`$session_id`, toTimeZone(events.timestamp, 'UTC')) AS exposure_session_id
-        FROM events
-        WHERE and(equals(events.team_id, 99999), greaterOrEquals(toTimeZone(events.timestamp, 'UTC'), assumeNotNull(toDateTime('2020-01-01 00:00:00', 'UTC'))), lessOrEquals(toTimeZone(events.timestamp, 'UTC'), assumeNotNull(toDateTime('2020-01-10 00:00:00', 'UTC'))), and(equals(events.event, '$feature_flag_called'), ifNull(equals(replaceRegexpAll(nullIf(nullIf(JSONExtractRaw(events.properties, '$feature_flag'), ''), 'null'), '^"|"$', ''), 'test-experiment'), 0)), in(replaceRegexpAll(nullIf(nullIf(JSONExtractRaw(events.properties, '$feature_flag_response'), ''), 'null'), '^"|"$', ''), ['control', 'test']))
-        GROUP BY entity_id) AS exposures
-     LEFT JOIN
-       (SELECT if(less(toTimeZone(events.timestamp, 'UTC'), '2020-01-01 12:00:00'), '', events.`$group_0`) AS entity_id,
-               toTimeZone(events.timestamp, 'UTC') AS timestamp,
-               1 AS value
-        FROM events
-        WHERE and(equals(events.team_id, 99999), greaterOrEquals(toTimeZone(events.timestamp, 'UTC'), assumeNotNull(toDateTime('2020-01-01 00:00:00', 'UTC'))), less(toTimeZone(events.timestamp, 'UTC'), plus(assumeNotNull(toDateTime('2020-01-10 00:00:00', 'UTC')), toIntervalSecond(0))), equals(events.event, 'purchase'))) AS metric_events ON and(equals(exposures.entity_id, metric_events.entity_id), greaterOrEquals(metric_events.timestamp, exposures.first_exposure_time))
->>>>>>> db6fdd1f
      GROUP BY exposures.entity_id,
               exposures.variant)
   SELECT entity_metrics.variant AS variant,
@@ -3676,71 +3166,13 @@
                      allow_experimental_join_condition=1
   '''
 # ---
-# name: TestExperimentQueryRunner.test_query_runner_with_unique_users_metric_0_disable_new_query_builder
-  '''
-  SELECT metric_events.variant AS variant,
-         count(metric_events.entity_id) AS num_users,
-         sum(metric_events.value) AS total_sum,
-         sum(power(metric_events.value, 2)) AS total_sum_of_squares
-  FROM
-    (SELECT exposures.variant AS variant,
-            exposures.entity_id AS entity_id,
-            any(exposures.exposure_event_uuid) AS exposure_event_uuid,
-            any(exposures.exposure_session_id) AS exposure_session_id,
-            any(exposures.first_exposure_time) AS exposure_timestamp,
-            accurateCastOrNull(count(DISTINCT multiIf(and(ifNull(equals(toTypeName(metric_events.value), 'UUID'), 0), ifNull(equals(reinterpretAsUInt128(metric_events.value), 0), 0)), NULL, ifNull(equals(toString(metric_events.value), ''), 0), NULL, metric_events.value)), 'Float64') AS value
-     FROM
-       (SELECT if(not(empty(events__override.distinct_id)), events__override.person_id, events.person_id) AS entity_id,
-               if(ifNull(greater(count(DISTINCT replaceRegexpAll(nullIf(nullIf(JSONExtractRaw(events.properties, '$feature_flag_response'), ''), 'null'), '^"|"$', '')), 1), 0), '$multiple', any(replaceRegexpAll(nullIf(nullIf(JSONExtractRaw(events.properties, '$feature_flag_response'), ''), 'null'), '^"|"$', ''))) AS variant,
-               min(toTimeZone(events.timestamp, 'UTC')) AS first_exposure_time,
-               argMin(events.uuid, toTimeZone(events.timestamp, 'UTC')) AS exposure_event_uuid,
-               argMin(events.`$session_id`, toTimeZone(events.timestamp, 'UTC')) AS exposure_session_id
-        FROM events
-        LEFT OUTER JOIN
-          (SELECT argMax(person_distinct_id_overrides.person_id, person_distinct_id_overrides.version) AS person_id,
-                  person_distinct_id_overrides.distinct_id AS distinct_id
-           FROM person_distinct_id_overrides
-           WHERE equals(person_distinct_id_overrides.team_id, 99999)
-           GROUP BY person_distinct_id_overrides.distinct_id
-           HAVING ifNull(equals(argMax(person_distinct_id_overrides.is_deleted, person_distinct_id_overrides.version), 0), 0) SETTINGS optimize_aggregation_in_order=1) AS events__override ON equals(events.distinct_id, events__override.distinct_id)
-        WHERE and(equals(events.team_id, 99999), greaterOrEquals(toTimeZone(events.timestamp, 'UTC'), toDateTime64('today', 6, 'UTC')), lessOrEquals(toTimeZone(events.timestamp, 'UTC'), toDateTime64('explicit_redacted_timestamp', 6, 'UTC')), in(replaceRegexpAll(nullIf(nullIf(JSONExtractRaw(events.properties, '$feature_flag_response'), ''), 'null'), '^"|"$', ''), ['control', 'test']), equals(events.event, '$feature_flag_called'), ifNull(equals(replaceRegexpAll(nullIf(nullIf(JSONExtractRaw(events.properties, '$feature_flag'), ''), 'null'), '^"|"$', ''), 'test-experiment'), 0))
-        GROUP BY entity_id) AS exposures
-     LEFT JOIN
-       (SELECT toTimeZone(events.timestamp, 'UTC') AS timestamp,
-               if(not(empty(events__override.distinct_id)), events__override.person_id, events.person_id) AS entity_id,
-               events.event AS event,
-               if(not(empty(events__override.distinct_id)), events__override.person_id, events.person_id) AS value
-        FROM events
-        LEFT OUTER JOIN
-          (SELECT argMax(person_distinct_id_overrides.person_id, person_distinct_id_overrides.version) AS person_id,
-                  person_distinct_id_overrides.distinct_id AS distinct_id
-           FROM person_distinct_id_overrides
-           WHERE equals(person_distinct_id_overrides.team_id, 99999)
-           GROUP BY person_distinct_id_overrides.distinct_id
-           HAVING ifNull(equals(argMax(person_distinct_id_overrides.is_deleted, person_distinct_id_overrides.version), 0), 0) SETTINGS optimize_aggregation_in_order=1) AS events__override ON equals(events.distinct_id, events__override.distinct_id)
-        WHERE and(equals(events.team_id, 99999), greaterOrEquals(toTimeZone(events.timestamp, 'UTC'), toDateTime64('today', 6, 'UTC')), less(toTimeZone(events.timestamp, 'UTC'), toDateTime64('explicit_redacted_timestamp', 6, 'UTC')), equals(events.event, 'purchase'))) AS metric_events ON and(equals(toString(exposures.entity_id), toString(metric_events.entity_id)), greaterOrEquals(metric_events.timestamp, exposures.first_exposure_time))
-     GROUP BY exposures.variant,
-              exposures.entity_id) AS metric_events
-  GROUP BY metric_events.variant
-  LIMIT 100 SETTINGS readonly=2,
-                     max_execution_time=600,
-                     allow_experimental_object_type=1,
-                     format_csv_allow_double_quotes=0,
-                     max_ast_elements=4000000,
-                     max_expanded_ast_elements=4000000,
-                     max_bytes_before_external_group_by=39728447488,
-                     allow_experimental_analyzer=1,
-                     transform_null_in=1,
-                     optimize_min_equality_disjunction_chain_length=4294967295,
-                     allow_experimental_join_condition=1
-  '''
-# ---
 # name: TestExperimentQueryRunner.test_query_runner_with_unique_users_metric_1_enable_new_query_builder
   '''
   WITH exposures AS
     (SELECT if(not(empty(events__override.distinct_id)), events__override.person_id, events.person_id) AS entity_id,
             if(ifNull(greater(uniqExact(replaceRegexpAll(nullIf(nullIf(JSONExtractRaw(events.properties, '$feature_flag_response'), ''), 'null'), '^"|"$', '')), 1), 0), '$multiple', any(replaceRegexpAll(nullIf(nullIf(JSONExtractRaw(events.properties, '$feature_flag_response'), ''), 'null'), '^"|"$', ''))) AS variant,
             min(toTimeZone(events.timestamp, 'UTC')) AS first_exposure_time,
+            max(toTimeZone(events.timestamp, 'UTC')) AS last_exposure_time,
             argMin(events.uuid, toTimeZone(events.timestamp, 'UTC')) AS exposure_event_uuid,
             argMin(events.`$session_id`, toTimeZone(events.timestamp, 'UTC')) AS exposure_session_id
      FROM events
@@ -3770,41 +3202,8 @@
     (SELECT exposures.entity_id AS entity_id,
             exposures.variant AS variant,
             accurateCastOrNull(count(DISTINCT multiIf(and(ifNull(equals(toTypeName(metric_events.value), 'UUID'), 0), ifNull(equals(reinterpretAsUInt128(metric_events.value), 0), 0)), NULL, ifNull(equals(toString(metric_events.value), ''), 0), NULL, metric_events.value)), 'Float64') AS value
-<<<<<<< HEAD
      FROM exposures
      LEFT JOIN metric_events ON and(equals(exposures.entity_id, metric_events.entity_id), greaterOrEquals(toTimeZone(metric_events.timestamp, 'UTC'), exposures.first_exposure_time))
-=======
-     FROM
-       (SELECT if(not(empty(events__override.distinct_id)), events__override.person_id, events.person_id) AS entity_id,
-               if(ifNull(greater(uniqExact(replaceRegexpAll(nullIf(nullIf(JSONExtractRaw(events.properties, '$feature_flag_response'), ''), 'null'), '^"|"$', '')), 1), 0), '$multiple', any(replaceRegexpAll(nullIf(nullIf(JSONExtractRaw(events.properties, '$feature_flag_response'), ''), 'null'), '^"|"$', ''))) AS variant,
-               min(toTimeZone(events.timestamp, 'UTC')) AS first_exposure_time,
-               max(toTimeZone(events.timestamp, 'UTC')) AS last_exposure_time,
-               argMin(events.uuid, toTimeZone(events.timestamp, 'UTC')) AS exposure_event_uuid,
-               argMin(events.`$session_id`, toTimeZone(events.timestamp, 'UTC')) AS exposure_session_id
-        FROM events
-        LEFT OUTER JOIN
-          (SELECT argMax(person_distinct_id_overrides.person_id, person_distinct_id_overrides.version) AS person_id,
-                  person_distinct_id_overrides.distinct_id AS distinct_id
-           FROM person_distinct_id_overrides
-           WHERE equals(person_distinct_id_overrides.team_id, 99999)
-           GROUP BY person_distinct_id_overrides.distinct_id
-           HAVING ifNull(equals(argMax(person_distinct_id_overrides.is_deleted, person_distinct_id_overrides.version), 0), 0) SETTINGS optimize_aggregation_in_order=1) AS events__override ON equals(events.distinct_id, events__override.distinct_id)
-        WHERE and(equals(events.team_id, 99999), greaterOrEquals(toTimeZone(events.timestamp, 'UTC'), assumeNotNull(toDateTime('2020-01-01 00:00:00', 'UTC'))), lessOrEquals(toTimeZone(events.timestamp, 'UTC'), assumeNotNull(toDateTime('2020-01-10 00:00:00', 'UTC'))), and(equals(events.event, '$feature_flag_called'), ifNull(equals(replaceRegexpAll(nullIf(nullIf(JSONExtractRaw(events.properties, '$feature_flag'), ''), 'null'), '^"|"$', ''), 'test-experiment'), 0)), in(replaceRegexpAll(nullIf(nullIf(JSONExtractRaw(events.properties, '$feature_flag_response'), ''), 'null'), '^"|"$', ''), ['control', 'test']))
-        GROUP BY entity_id) AS exposures
-     LEFT JOIN
-       (SELECT if(not(empty(events__override.distinct_id)), events__override.person_id, events.person_id) AS entity_id,
-               toTimeZone(events.timestamp, 'UTC') AS timestamp,
-               if(not(empty(events__override.distinct_id)), events__override.person_id, events.person_id) AS value
-        FROM events
-        LEFT OUTER JOIN
-          (SELECT argMax(person_distinct_id_overrides.person_id, person_distinct_id_overrides.version) AS person_id,
-                  person_distinct_id_overrides.distinct_id AS distinct_id
-           FROM person_distinct_id_overrides
-           WHERE equals(person_distinct_id_overrides.team_id, 99999)
-           GROUP BY person_distinct_id_overrides.distinct_id
-           HAVING ifNull(equals(argMax(person_distinct_id_overrides.is_deleted, person_distinct_id_overrides.version), 0), 0) SETTINGS optimize_aggregation_in_order=1) AS events__override ON equals(events.distinct_id, events__override.distinct_id)
-        WHERE and(equals(events.team_id, 99999), greaterOrEquals(toTimeZone(events.timestamp, 'UTC'), assumeNotNull(toDateTime('2020-01-01 00:00:00', 'UTC'))), less(toTimeZone(events.timestamp, 'UTC'), plus(assumeNotNull(toDateTime('2020-01-10 00:00:00', 'UTC')), toIntervalSecond(0))), equals(events.event, 'purchase'))) AS metric_events ON and(equals(exposures.entity_id, metric_events.entity_id), greaterOrEquals(metric_events.timestamp, exposures.first_exposure_time))
->>>>>>> db6fdd1f
      GROUP BY exposures.entity_id,
               exposures.variant)
   SELECT entity_metrics.variant AS variant,
@@ -3891,6 +3290,7 @@
     (SELECT if(not(empty(events__override.distinct_id)), events__override.person_id, events.person_id) AS entity_id,
             if(ifNull(greater(uniqExact(replaceRegexpAll(nullIf(nullIf(JSONExtractRaw(events.properties, '$feature_flag_response'), ''), 'null'), '^"|"$', '')), 1), 0), '$multiple', any(replaceRegexpAll(nullIf(nullIf(JSONExtractRaw(events.properties, '$feature_flag_response'), ''), 'null'), '^"|"$', ''))) AS variant,
             min(toTimeZone(events.timestamp, 'UTC')) AS first_exposure_time,
+            max(toTimeZone(events.timestamp, 'UTC')) AS last_exposure_time,
             argMin(events.uuid, toTimeZone(events.timestamp, 'UTC')) AS exposure_event_uuid,
             argMin(events.`$session_id`, toTimeZone(events.timestamp, 'UTC')) AS exposure_session_id
      FROM events
@@ -3920,41 +3320,8 @@
     (SELECT exposures.entity_id AS entity_id,
             exposures.variant AS variant,
             sum(coalesce(accurateCastOrNull(metric_events.value, 'Float64'), 0)) AS value
-<<<<<<< HEAD
      FROM exposures
      LEFT JOIN metric_events ON and(equals(exposures.entity_id, metric_events.entity_id), greaterOrEquals(toTimeZone(metric_events.timestamp, 'UTC'), exposures.first_exposure_time))
-=======
-     FROM
-       (SELECT if(not(empty(events__override.distinct_id)), events__override.person_id, events.person_id) AS entity_id,
-               if(ifNull(greater(uniqExact(replaceRegexpAll(nullIf(nullIf(JSONExtractRaw(events.properties, '$feature_flag_response'), ''), 'null'), '^"|"$', '')), 1), 0), '$multiple', any(replaceRegexpAll(nullIf(nullIf(JSONExtractRaw(events.properties, '$feature_flag_response'), ''), 'null'), '^"|"$', ''))) AS variant,
-               min(toTimeZone(events.timestamp, 'UTC')) AS first_exposure_time,
-               max(toTimeZone(events.timestamp, 'UTC')) AS last_exposure_time,
-               argMin(events.uuid, toTimeZone(events.timestamp, 'UTC')) AS exposure_event_uuid,
-               argMin(events.`$session_id`, toTimeZone(events.timestamp, 'UTC')) AS exposure_session_id
-        FROM events
-        LEFT OUTER JOIN
-          (SELECT argMax(person_distinct_id_overrides.person_id, person_distinct_id_overrides.version) AS person_id,
-                  person_distinct_id_overrides.distinct_id AS distinct_id
-           FROM person_distinct_id_overrides
-           WHERE equals(person_distinct_id_overrides.team_id, 99999)
-           GROUP BY person_distinct_id_overrides.distinct_id
-           HAVING ifNull(equals(argMax(person_distinct_id_overrides.is_deleted, person_distinct_id_overrides.version), 0), 0) SETTINGS optimize_aggregation_in_order=1) AS events__override ON equals(events.distinct_id, events__override.distinct_id)
-        WHERE and(equals(events.team_id, 99999), greaterOrEquals(toTimeZone(events.timestamp, 'UTC'), assumeNotNull(toDateTime('2020-01-01 12:00:00', 'UTC'))), lessOrEquals(toTimeZone(events.timestamp, 'UTC'), assumeNotNull(toDateTime('2020-02-01 12:00:00', 'UTC'))), and(equals(events.event, '$feature_flag_called'), ifNull(equals(replaceRegexpAll(nullIf(nullIf(JSONExtractRaw(events.properties, '$feature_flag'), ''), 'null'), '^"|"$', ''), 'test-experiment'), 0)), in(replaceRegexpAll(nullIf(nullIf(JSONExtractRaw(events.properties, '$feature_flag_response'), ''), 'null'), '^"|"$', ''), ['control', 'test']))
-        GROUP BY entity_id) AS exposures
-     LEFT JOIN
-       (SELECT if(not(empty(events__override.distinct_id)), events__override.person_id, events.person_id) AS entity_id,
-               toTimeZone(events.timestamp, 'UTC') AS timestamp,
-               1 AS value
-        FROM events
-        LEFT OUTER JOIN
-          (SELECT argMax(person_distinct_id_overrides.person_id, person_distinct_id_overrides.version) AS person_id,
-                  person_distinct_id_overrides.distinct_id AS distinct_id
-           FROM person_distinct_id_overrides
-           WHERE equals(person_distinct_id_overrides.team_id, 99999)
-           GROUP BY person_distinct_id_overrides.distinct_id
-           HAVING ifNull(equals(argMax(person_distinct_id_overrides.is_deleted, person_distinct_id_overrides.version), 0), 0) SETTINGS optimize_aggregation_in_order=1) AS events__override ON equals(events.distinct_id, events__override.distinct_id)
-        WHERE and(equals(events.team_id, 99999), greaterOrEquals(toTimeZone(events.timestamp, 'UTC'), assumeNotNull(toDateTime('2020-01-01 12:00:00', 'UTC'))), less(toTimeZone(events.timestamp, 'UTC'), plus(assumeNotNull(toDateTime('2020-02-01 12:00:00', 'UTC')), toIntervalSecond(0))), equals(events.event, 'purchase'))) AS metric_events ON and(equals(exposures.entity_id, metric_events.entity_id), greaterOrEquals(metric_events.timestamp, exposures.first_exposure_time))
->>>>>>> db6fdd1f
      GROUP BY exposures.entity_id,
               exposures.variant)
   SELECT entity_metrics.variant AS variant,
