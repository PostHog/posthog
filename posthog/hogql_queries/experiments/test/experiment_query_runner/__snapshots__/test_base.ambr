--- conflicted
+++ resolved
@@ -714,18 +714,13 @@
                argMin(events.`$session_id`, toTimeZone(events.timestamp, 'UTC')) AS exposure_session_id
         FROM events
         LEFT OUTER JOIN
-          (SELECT tupleElement(argMax(tuple(person_distinct_id_overrides.person_id), person_distinct_id_overrides.version), 1) AS person_id,
-                  person_distinct_id_overrides.distinct_id AS distinct_id
-           FROM person_distinct_id_overrides
-           WHERE equals(person_distinct_id_overrides.team_id, 99999)
-           GROUP BY person_distinct_id_overrides.distinct_id
-<<<<<<< HEAD
-           HAVING ifNull(equals(tupleElement(argMax(tuple(person_distinct_id_overrides.is_deleted), person_distinct_id_overrides.version), 1), 0), 0) SETTINGS optimize_aggregation_in_order=1) AS events__override ON equals(events.distinct_id, events__override.distinct_id)
-        WHERE and(equals(events.team_id, 99999), greaterOrEquals(toTimeZone(events.timestamp, 'UTC'), toDateTime64('today', 6, 'UTC')), lessOrEquals(toTimeZone(events.timestamp, 'UTC'), toDateTime64('2020-01-15 12:00:00.000000', 6, 'UTC')), in(replaceRegexpAll(nullIf(nullIf(JSONExtractRaw(events.properties, '$feature_flag_response'), ''), 'null'), '^"|"$', ''), ['control', 'test']), equals(events.event, '$feature_flag_called'), ifNull(equals(replaceRegexpAll(nullIf(nullIf(JSONExtractRaw(events.properties, '$feature_flag'), ''), 'null'), '^"|"$', ''), 'test-experiment'), 0))
-=======
+          (SELECT argMax(person_distinct_id_overrides.person_id, person_distinct_id_overrides.version) AS person_id,
+                  person_distinct_id_overrides.distinct_id AS distinct_id
+           FROM person_distinct_id_overrides
+           WHERE equals(person_distinct_id_overrides.team_id, 99999)
+           GROUP BY person_distinct_id_overrides.distinct_id
            HAVING ifNull(equals(argMax(person_distinct_id_overrides.is_deleted, person_distinct_id_overrides.version), 0), 0) SETTINGS optimize_aggregation_in_order=1) AS events__override ON equals(events.distinct_id, events__override.distinct_id)
         WHERE and(equals(events.team_id, 99999), greaterOrEquals(toTimeZone(events.timestamp, 'UTC'), assumeNotNull(toDateTime('2020-01-01 12:00:00', 'UTC'))), lessOrEquals(toTimeZone(events.timestamp, 'UTC'), assumeNotNull(toDateTime('2020-01-15 12:00:00', 'UTC'))), and(equals(events.event, '$feature_flag_called'), ifNull(equals(replaceRegexpAll(nullIf(nullIf(JSONExtractRaw(events.properties, '$feature_flag'), ''), 'null'), '^"|"$', ''), 'test-experiment'), 0)), in(replaceRegexpAll(nullIf(nullIf(JSONExtractRaw(events.properties, '$feature_flag_response'), ''), 'null'), '^"|"$', ''), ['control', 'test']))
->>>>>>> 90b6f1d4
         GROUP BY entity_id) AS exposures
      LEFT JOIN
        (SELECT if(not(empty(events__override.distinct_id)), events__override.person_id, events.person_id) AS entity_id,
@@ -733,24 +728,16 @@
                1 AS value
         FROM events
         LEFT OUTER JOIN
-          (SELECT tupleElement(argMax(tuple(person_distinct_id_overrides.person_id), person_distinct_id_overrides.version), 1) AS person_id,
-                  person_distinct_id_overrides.distinct_id AS distinct_id
-           FROM person_distinct_id_overrides
-           WHERE equals(person_distinct_id_overrides.team_id, 99999)
-           GROUP BY person_distinct_id_overrides.distinct_id
-<<<<<<< HEAD
-           HAVING ifNull(equals(tupleElement(argMax(tuple(person_distinct_id_overrides.is_deleted), person_distinct_id_overrides.version), 1), 0), 0) SETTINGS optimize_aggregation_in_order=1) AS events__override ON equals(events.distinct_id, events__override.distinct_id)
-        WHERE and(equals(events.team_id, 99999), greaterOrEquals(toTimeZone(events.timestamp, 'UTC'), toDateTime64('today', 6, 'UTC')), less(toTimeZone(events.timestamp, 'UTC'), toDateTime64('2020-01-15 12:00:00.000000', 6, 'UTC')), equals(events.event, 'purchase'))) AS metric_events ON and(equals(toString(exposures.entity_id), toString(metric_events.entity_id)), greaterOrEquals(metric_events.timestamp, exposures.first_exposure_time))
-     GROUP BY exposures.variant,
-              exposures.entity_id) AS metric_events
-  GROUP BY metric_events.variant
-=======
+          (SELECT argMax(person_distinct_id_overrides.person_id, person_distinct_id_overrides.version) AS person_id,
+                  person_distinct_id_overrides.distinct_id AS distinct_id
+           FROM person_distinct_id_overrides
+           WHERE equals(person_distinct_id_overrides.team_id, 99999)
+           GROUP BY person_distinct_id_overrides.distinct_id
            HAVING ifNull(equals(argMax(person_distinct_id_overrides.is_deleted, person_distinct_id_overrides.version), 0), 0) SETTINGS optimize_aggregation_in_order=1) AS events__override ON equals(events.distinct_id, events__override.distinct_id)
         WHERE and(equals(events.team_id, 99999), greaterOrEquals(toTimeZone(events.timestamp, 'UTC'), assumeNotNull(toDateTime('2020-01-01 12:00:00', 'UTC'))), less(toTimeZone(events.timestamp, 'UTC'), plus(assumeNotNull(toDateTime('2020-01-15 12:00:00', 'UTC')), toIntervalSecond(0))), equals(events.event, 'purchase'))) AS metric_events ON and(equals(exposures.entity_id, metric_events.entity_id), greaterOrEquals(metric_events.timestamp, exposures.first_exposure_time))
      GROUP BY exposures.entity_id,
               exposures.variant) AS entity_metrics
   GROUP BY entity_metrics.variant
->>>>>>> 90b6f1d4
   LIMIT 100 SETTINGS readonly=2,
                      max_execution_time=600,
                      allow_experimental_object_type=1,
@@ -920,15 +907,8 @@
            FROM person_distinct_id_overrides
            WHERE equals(person_distinct_id_overrides.team_id, 99999)
            GROUP BY person_distinct_id_overrides.distinct_id
-<<<<<<< HEAD
-           HAVING ifNull(equals(tupleElement(argMax(tuple(person_distinct_id_overrides.is_deleted), person_distinct_id_overrides.version), 1), 0), 0) SETTINGS optimize_aggregation_in_order=1) AS events__override ON equals(events.distinct_id, events__override.distinct_id)
-        WHERE and(equals(events.team_id, 99999), greaterOrEquals(toTimeZone(events.timestamp, 'UTC'), toDateTime64('today', 6, 'UTC')), less(toTimeZone(events.timestamp, 'UTC'), toDateTime64('2020-01-15 12:00:00.000000', 6, 'UTC')), equals(events.event, '$pageview'))) AS metric_events ON and(equals(toString(exposures.entity_id), toString(metric_events.entity_id)), greaterOrEquals(metric_events.timestamp, exposures.first_exposure_time))
-     GROUP BY exposures.variant,
-              exposures.entity_id) AS metric_events
-  GROUP BY metric_events.variant
-=======
-           HAVING ifNull(equals(argMax(person_distinct_id_overrides.is_deleted, person_distinct_id_overrides.version), 0), 0) SETTINGS optimize_aggregation_in_order=1) AS events__override ON equals(events.distinct_id, events__override.distinct_id)
-        WHERE and(equals(events.team_id, 99999), greaterOrEquals(toTimeZone(events.timestamp, 'UTC'), toDateTime64('today', 6, 'UTC')), less(toTimeZone(events.timestamp, 'UTC'), toDateTime64('explicit_redacted_timestamp', 6, 'UTC')), equals(events.event, 'purchase'))) AS metric_events ON and(equals(toString(exposures.entity_id), toString(metric_events.entity_id)), greaterOrEquals(metric_events.timestamp, exposures.first_exposure_time))
+           HAVING ifNull(equals(tupleElement(argMax(tuple(person_distinct_id_overrides.is_deleted), person_distinct_id_overrides.version), 1), 0), 0) SETTINGS optimize_aggregation_in_order=1) AS events__override ON equals(events.distinct_id, events__override.distinct_id)
+        WHERE and(equals(events.team_id, 99999), greaterOrEquals(toTimeZone(events.timestamp, 'UTC'), toDateTime64('today', 6, 'UTC')), less(toTimeZone(events.timestamp, 'UTC'), toDateTime64('2020-01-15 12:00:00.000000', 6, 'UTC')), equals(events.event, 'purchase'))) AS metric_events ON and(equals(toString(exposures.entity_id), toString(metric_events.entity_id)), greaterOrEquals(metric_events.timestamp, exposures.first_exposure_time))
      GROUP BY exposures.variant,
               exposures.entity_id) AS metric_events
   GROUP BY metric_events.variant
@@ -1022,28 +1002,28 @@
                argMin(events.`$session_id`, toTimeZone(events.timestamp, 'UTC')) AS exposure_session_id
         FROM events
         LEFT OUTER JOIN
-          (SELECT argMax(person_distinct_id_overrides.person_id, person_distinct_id_overrides.version) AS person_id,
-                  person_distinct_id_overrides.distinct_id AS distinct_id
-           FROM person_distinct_id_overrides
-           WHERE equals(person_distinct_id_overrides.team_id, 99999)
-           GROUP BY person_distinct_id_overrides.distinct_id
-           HAVING ifNull(equals(argMax(person_distinct_id_overrides.is_deleted, person_distinct_id_overrides.version), 0), 0) SETTINGS optimize_aggregation_in_order=1) AS events__override ON equals(events.distinct_id, events__override.distinct_id)
-        WHERE and(equals(events.team_id, 99999), greaterOrEquals(toTimeZone(events.timestamp, 'UTC'), toDateTime64('today', 6, 'UTC')), lessOrEquals(toTimeZone(events.timestamp, 'UTC'), toDateTime64('explicit_redacted_timestamp', 6, 'UTC')), in(replaceRegexpAll(nullIf(nullIf(JSONExtractRaw(events.properties, '$feature_flag_response'), ''), 'null'), '^"|"$', ''), ['control', 'test']), equals(events.event, '$feature_flag_called'), ifNull(equals(replaceRegexpAll(nullIf(nullIf(JSONExtractRaw(events.properties, '$feature_flag'), ''), 'null'), '^"|"$', ''), 'test-experiment'), 0))
-        GROUP BY entity_id) AS exposures
-     LEFT JOIN
-       (SELECT toTimeZone(events.timestamp, 'UTC') AS timestamp,
-               if(not(empty(events__override.distinct_id)), events__override.person_id, events.person_id) AS entity_id,
-               events.event AS event,
-               1 AS value
-        FROM events
-        LEFT OUTER JOIN
-          (SELECT argMax(person_distinct_id_overrides.person_id, person_distinct_id_overrides.version) AS person_id,
-                  person_distinct_id_overrides.distinct_id AS distinct_id
-           FROM person_distinct_id_overrides
-           WHERE equals(person_distinct_id_overrides.team_id, 99999)
-           GROUP BY person_distinct_id_overrides.distinct_id
-           HAVING ifNull(equals(argMax(person_distinct_id_overrides.is_deleted, person_distinct_id_overrides.version), 0), 0) SETTINGS optimize_aggregation_in_order=1) AS events__override ON equals(events.distinct_id, events__override.distinct_id)
-        WHERE and(equals(events.team_id, 99999), greaterOrEquals(toTimeZone(events.timestamp, 'UTC'), toDateTime64('today', 6, 'UTC')), less(toTimeZone(events.timestamp, 'UTC'), toDateTime64('explicit_redacted_timestamp', 6, 'UTC')), equals(events.event, '$pageview'))) AS metric_events ON and(equals(toString(exposures.entity_id), toString(metric_events.entity_id)), greaterOrEquals(metric_events.timestamp, exposures.first_exposure_time))
+          (SELECT tupleElement(argMax(tuple(person_distinct_id_overrides.person_id), person_distinct_id_overrides.version), 1) AS person_id,
+                  person_distinct_id_overrides.distinct_id AS distinct_id
+           FROM person_distinct_id_overrides
+           WHERE equals(person_distinct_id_overrides.team_id, 99999)
+           GROUP BY person_distinct_id_overrides.distinct_id
+           HAVING ifNull(equals(tupleElement(argMax(tuple(person_distinct_id_overrides.is_deleted), person_distinct_id_overrides.version), 1), 0), 0) SETTINGS optimize_aggregation_in_order=1) AS events__override ON equals(events.distinct_id, events__override.distinct_id)
+        WHERE and(equals(events.team_id, 99999), greaterOrEquals(toTimeZone(events.timestamp, 'UTC'), toDateTime64('today', 6, 'UTC')), lessOrEquals(toTimeZone(events.timestamp, 'UTC'), toDateTime64('2020-01-15 12:00:00.000000', 6, 'UTC')), in(replaceRegexpAll(nullIf(nullIf(JSONExtractRaw(events.properties, '$feature_flag_response'), ''), 'null'), '^"|"$', ''), ['control', 'test']), equals(events.event, '$feature_flag_called'), ifNull(equals(replaceRegexpAll(nullIf(nullIf(JSONExtractRaw(events.properties, '$feature_flag'), ''), 'null'), '^"|"$', ''), 'test-experiment'), 0))
+        GROUP BY entity_id) AS exposures
+     LEFT JOIN
+       (SELECT toTimeZone(events.timestamp, 'UTC') AS timestamp,
+               if(not(empty(events__override.distinct_id)), events__override.person_id, events.person_id) AS entity_id,
+               events.event AS event,
+               1 AS value
+        FROM events
+        LEFT OUTER JOIN
+          (SELECT tupleElement(argMax(tuple(person_distinct_id_overrides.person_id), person_distinct_id_overrides.version), 1) AS person_id,
+                  person_distinct_id_overrides.distinct_id AS distinct_id
+           FROM person_distinct_id_overrides
+           WHERE equals(person_distinct_id_overrides.team_id, 99999)
+           GROUP BY person_distinct_id_overrides.distinct_id
+           HAVING ifNull(equals(tupleElement(argMax(tuple(person_distinct_id_overrides.is_deleted), person_distinct_id_overrides.version), 1), 0), 0) SETTINGS optimize_aggregation_in_order=1) AS events__override ON equals(events.distinct_id, events__override.distinct_id)
+        WHERE and(equals(events.team_id, 99999), greaterOrEquals(toTimeZone(events.timestamp, 'UTC'), toDateTime64('today', 6, 'UTC')), less(toTimeZone(events.timestamp, 'UTC'), toDateTime64('2020-01-15 12:00:00.000000', 6, 'UTC')), equals(events.event, '$pageview'))) AS metric_events ON and(equals(toString(exposures.entity_id), toString(metric_events.entity_id)), greaterOrEquals(metric_events.timestamp, exposures.first_exposure_time))
      GROUP BY exposures.variant,
               exposures.entity_id) AS metric_events
   GROUP BY metric_events.variant
@@ -1137,28 +1117,28 @@
                argMin(events.`$session_id`, toTimeZone(events.timestamp, 'UTC')) AS exposure_session_id
         FROM events
         LEFT OUTER JOIN
-          (SELECT argMax(person_distinct_id_overrides.person_id, person_distinct_id_overrides.version) AS person_id,
-                  person_distinct_id_overrides.distinct_id AS distinct_id
-           FROM person_distinct_id_overrides
-           WHERE equals(person_distinct_id_overrides.team_id, 99999)
-           GROUP BY person_distinct_id_overrides.distinct_id
-           HAVING ifNull(equals(argMax(person_distinct_id_overrides.is_deleted, person_distinct_id_overrides.version), 0), 0) SETTINGS optimize_aggregation_in_order=1) AS events__override ON equals(events.distinct_id, events__override.distinct_id)
-        WHERE and(equals(events.team_id, 99999), greaterOrEquals(toTimeZone(events.timestamp, 'UTC'), toDateTime64('today', 6, 'UTC')), lessOrEquals(toTimeZone(events.timestamp, 'UTC'), toDateTime64('explicit_redacted_timestamp', 6, 'UTC')), in(replaceRegexpAll(nullIf(nullIf(JSONExtractRaw(events.properties, '$feature_flag_response'), ''), 'null'), '^"|"$', ''), ['control', 'test']), equals(events.event, '$feature_flag_called'), ifNull(equals(replaceRegexpAll(nullIf(nullIf(JSONExtractRaw(events.properties, '$feature_flag'), ''), 'null'), '^"|"$', ''), 'test-experiment'), 0))
-        GROUP BY entity_id) AS exposures
-     LEFT JOIN
-       (SELECT toTimeZone(events.timestamp, 'UTC') AS timestamp,
-               if(not(empty(events__override.distinct_id)), events__override.person_id, events.person_id) AS entity_id,
-               events.event AS event,
-               1 AS value
-        FROM events
-        LEFT OUTER JOIN
-          (SELECT argMax(person_distinct_id_overrides.person_id, person_distinct_id_overrides.version) AS person_id,
-                  person_distinct_id_overrides.distinct_id AS distinct_id
-           FROM person_distinct_id_overrides
-           WHERE equals(person_distinct_id_overrides.team_id, 99999)
-           GROUP BY person_distinct_id_overrides.distinct_id
-           HAVING ifNull(equals(argMax(person_distinct_id_overrides.is_deleted, person_distinct_id_overrides.version), 0), 0) SETTINGS optimize_aggregation_in_order=1) AS events__override ON equals(events.distinct_id, events__override.distinct_id)
-        WHERE and(equals(events.team_id, 99999), greaterOrEquals(toTimeZone(events.timestamp, 'UTC'), toDateTime64('today', 6, 'UTC')), less(toTimeZone(events.timestamp, 'UTC'), toDateTime64('explicit_redacted_timestamp', 6, 'UTC')), equals(events.event, 'purchase'))) AS metric_events ON and(equals(toString(exposures.entity_id), toString(metric_events.entity_id)), greaterOrEquals(metric_events.timestamp, exposures.first_exposure_time))
+          (SELECT tupleElement(argMax(tuple(person_distinct_id_overrides.person_id), person_distinct_id_overrides.version), 1) AS person_id,
+                  person_distinct_id_overrides.distinct_id AS distinct_id
+           FROM person_distinct_id_overrides
+           WHERE equals(person_distinct_id_overrides.team_id, 99999)
+           GROUP BY person_distinct_id_overrides.distinct_id
+           HAVING ifNull(equals(tupleElement(argMax(tuple(person_distinct_id_overrides.is_deleted), person_distinct_id_overrides.version), 1), 0), 0) SETTINGS optimize_aggregation_in_order=1) AS events__override ON equals(events.distinct_id, events__override.distinct_id)
+        WHERE and(equals(events.team_id, 99999), greaterOrEquals(toTimeZone(events.timestamp, 'UTC'), toDateTime64('today', 6, 'UTC')), lessOrEquals(toTimeZone(events.timestamp, 'UTC'), toDateTime64('2020-01-15 12:00:00.000000', 6, 'UTC')), in(replaceRegexpAll(nullIf(nullIf(JSONExtractRaw(events.properties, '$feature_flag_response'), ''), 'null'), '^"|"$', ''), ['control', 'test']), equals(events.event, '$feature_flag_called'), ifNull(equals(replaceRegexpAll(nullIf(nullIf(JSONExtractRaw(events.properties, '$feature_flag'), ''), 'null'), '^"|"$', ''), 'test-experiment'), 0))
+        GROUP BY entity_id) AS exposures
+     LEFT JOIN
+       (SELECT toTimeZone(events.timestamp, 'UTC') AS timestamp,
+               if(not(empty(events__override.distinct_id)), events__override.person_id, events.person_id) AS entity_id,
+               events.event AS event,
+               1 AS value
+        FROM events
+        LEFT OUTER JOIN
+          (SELECT tupleElement(argMax(tuple(person_distinct_id_overrides.person_id), person_distinct_id_overrides.version), 1) AS person_id,
+                  person_distinct_id_overrides.distinct_id AS distinct_id
+           FROM person_distinct_id_overrides
+           WHERE equals(person_distinct_id_overrides.team_id, 99999)
+           GROUP BY person_distinct_id_overrides.distinct_id
+           HAVING ifNull(equals(tupleElement(argMax(tuple(person_distinct_id_overrides.is_deleted), person_distinct_id_overrides.version), 1), 0), 0) SETTINGS optimize_aggregation_in_order=1) AS events__override ON equals(events.distinct_id, events__override.distinct_id)
+        WHERE and(equals(events.team_id, 99999), greaterOrEquals(toTimeZone(events.timestamp, 'UTC'), toDateTime64('today', 6, 'UTC')), less(toTimeZone(events.timestamp, 'UTC'), toDateTime64('2020-01-15 12:00:00.000000', 6, 'UTC')), equals(events.event, 'purchase'))) AS metric_events ON and(equals(toString(exposures.entity_id), toString(metric_events.entity_id)), greaterOrEquals(metric_events.timestamp, exposures.first_exposure_time))
      GROUP BY exposures.variant,
               exposures.entity_id) AS metric_events
   GROUP BY metric_events.variant
@@ -1252,28 +1232,28 @@
                argMin(events.`$session_id`, toTimeZone(events.timestamp, 'UTC')) AS exposure_session_id
         FROM events
         LEFT OUTER JOIN
-          (SELECT argMax(person_distinct_id_overrides.person_id, person_distinct_id_overrides.version) AS person_id,
-                  person_distinct_id_overrides.distinct_id AS distinct_id
-           FROM person_distinct_id_overrides
-           WHERE equals(person_distinct_id_overrides.team_id, 99999)
-           GROUP BY person_distinct_id_overrides.distinct_id
-           HAVING ifNull(equals(argMax(person_distinct_id_overrides.is_deleted, person_distinct_id_overrides.version), 0), 0) SETTINGS optimize_aggregation_in_order=1) AS events__override ON equals(events.distinct_id, events__override.distinct_id)
-        WHERE and(equals(events.team_id, 99999), greaterOrEquals(toTimeZone(events.timestamp, 'UTC'), toDateTime64('explicit_redacted_timestamp', 6, 'UTC')), lessOrEquals(toTimeZone(events.timestamp, 'UTC'), toDateTime64('explicit_redacted_timestamp', 6, 'UTC')), in(replaceRegexpAll(nullIf(nullIf(JSONExtractRaw(events.properties, '$feature/test-experiment'), ''), 'null'), '^"|"$', ''), ['control', 'test']), and(equals(events.event, 'purchase'), ifNull(equals(replaceRegexpAll(nullIf(nullIf(JSONExtractRaw(events.properties, 'plan'), ''), 'null'), '^"|"$', ''), 'premium'), 0)))
-        GROUP BY entity_id) AS exposures
-     LEFT JOIN
-       (SELECT toTimeZone(events.timestamp, 'UTC') AS timestamp,
-               if(not(empty(events__override.distinct_id)), events__override.person_id, events.person_id) AS entity_id,
-               events.event AS event,
-               1 AS value
-        FROM events
-        LEFT OUTER JOIN
-          (SELECT argMax(person_distinct_id_overrides.person_id, person_distinct_id_overrides.version) AS person_id,
-                  person_distinct_id_overrides.distinct_id AS distinct_id
-           FROM person_distinct_id_overrides
-           WHERE equals(person_distinct_id_overrides.team_id, 99999)
-           GROUP BY person_distinct_id_overrides.distinct_id
-           HAVING ifNull(equals(argMax(person_distinct_id_overrides.is_deleted, person_distinct_id_overrides.version), 0), 0) SETTINGS optimize_aggregation_in_order=1) AS events__override ON equals(events.distinct_id, events__override.distinct_id)
-        WHERE and(equals(events.team_id, 99999), greaterOrEquals(toTimeZone(events.timestamp, 'UTC'), toDateTime64('explicit_redacted_timestamp', 6, 'UTC')), less(toTimeZone(events.timestamp, 'UTC'), toDateTime64('explicit_redacted_timestamp', 6, 'UTC')), equals(events.event, 'conversion'))) AS metric_events ON and(equals(toString(exposures.entity_id), toString(metric_events.entity_id)), greaterOrEquals(metric_events.timestamp, exposures.first_exposure_time))
+          (SELECT tupleElement(argMax(tuple(person_distinct_id_overrides.person_id), person_distinct_id_overrides.version), 1) AS person_id,
+                  person_distinct_id_overrides.distinct_id AS distinct_id
+           FROM person_distinct_id_overrides
+           WHERE equals(person_distinct_id_overrides.team_id, 99999)
+           GROUP BY person_distinct_id_overrides.distinct_id
+           HAVING ifNull(equals(tupleElement(argMax(tuple(person_distinct_id_overrides.is_deleted), person_distinct_id_overrides.version), 1), 0), 0) SETTINGS optimize_aggregation_in_order=1) AS events__override ON equals(events.distinct_id, events__override.distinct_id)
+        WHERE and(equals(events.team_id, 99999), greaterOrEquals(toTimeZone(events.timestamp, 'UTC'), toDateTime64('2020-01-01 00:00:00.000000', 6, 'UTC')), lessOrEquals(toTimeZone(events.timestamp, 'UTC'), toDateTime64('2020-01-31 00:00:00.000000', 6, 'UTC')), in(replaceRegexpAll(nullIf(nullIf(JSONExtractRaw(events.properties, '$feature/test-experiment'), ''), 'null'), '^"|"$', ''), ['control', 'test']), and(equals(events.event, 'purchase'), ifNull(equals(replaceRegexpAll(nullIf(nullIf(JSONExtractRaw(events.properties, 'plan'), ''), 'null'), '^"|"$', ''), 'premium'), 0)))
+        GROUP BY entity_id) AS exposures
+     LEFT JOIN
+       (SELECT toTimeZone(events.timestamp, 'UTC') AS timestamp,
+               if(not(empty(events__override.distinct_id)), events__override.person_id, events.person_id) AS entity_id,
+               events.event AS event,
+               1 AS value
+        FROM events
+        LEFT OUTER JOIN
+          (SELECT tupleElement(argMax(tuple(person_distinct_id_overrides.person_id), person_distinct_id_overrides.version), 1) AS person_id,
+                  person_distinct_id_overrides.distinct_id AS distinct_id
+           FROM person_distinct_id_overrides
+           WHERE equals(person_distinct_id_overrides.team_id, 99999)
+           GROUP BY person_distinct_id_overrides.distinct_id
+           HAVING ifNull(equals(tupleElement(argMax(tuple(person_distinct_id_overrides.is_deleted), person_distinct_id_overrides.version), 1), 0), 0) SETTINGS optimize_aggregation_in_order=1) AS events__override ON equals(events.distinct_id, events__override.distinct_id)
+        WHERE and(equals(events.team_id, 99999), greaterOrEquals(toTimeZone(events.timestamp, 'UTC'), toDateTime64('2020-01-01 00:00:00.000000', 6, 'UTC')), less(toTimeZone(events.timestamp, 'UTC'), toDateTime64('2020-01-31 00:00:00.000000', 6, 'UTC')), equals(events.event, 'conversion'))) AS metric_events ON and(equals(toString(exposures.entity_id), toString(metric_events.entity_id)), greaterOrEquals(metric_events.timestamp, exposures.first_exposure_time))
      GROUP BY exposures.variant,
               exposures.entity_id) AS metric_events
   GROUP BY metric_events.variant
@@ -1367,28 +1347,28 @@
                argMin(events.`$session_id`, toTimeZone(events.timestamp, 'UTC')) AS exposure_session_id
         FROM events
         LEFT OUTER JOIN
-          (SELECT argMax(person_distinct_id_overrides.person_id, person_distinct_id_overrides.version) AS person_id,
-                  person_distinct_id_overrides.distinct_id AS distinct_id
-           FROM person_distinct_id_overrides
-           WHERE equals(person_distinct_id_overrides.team_id, 99999)
-           GROUP BY person_distinct_id_overrides.distinct_id
-           HAVING ifNull(equals(argMax(person_distinct_id_overrides.is_deleted, person_distinct_id_overrides.version), 0), 0) SETTINGS optimize_aggregation_in_order=1) AS events__override ON equals(events.distinct_id, events__override.distinct_id)
-        WHERE and(equals(events.team_id, 99999), greaterOrEquals(toTimeZone(events.timestamp, 'UTC'), toDateTime64('explicit_redacted_timestamp', 6, 'UTC')), lessOrEquals(toTimeZone(events.timestamp, 'UTC'), toDateTime64('explicit_redacted_timestamp', 6, 'UTC')), in(replaceRegexpAll(nullIf(nullIf(JSONExtractRaw(events.properties, '$feature/test-experiment'), ''), 'null'), '^"|"$', ''), ['control', 'test']), equals(events.event, '$pageview'), ifNull(notEquals(replaceRegexpAll(nullIf(nullIf(JSONExtractRaw(events.properties, 'plan'), ''), 'null'), '^"|"$', ''), 'free'), 1))
-        GROUP BY entity_id) AS exposures
-     LEFT JOIN
-       (SELECT toTimeZone(events.timestamp, 'UTC') AS timestamp,
-               if(not(empty(events__override.distinct_id)), events__override.person_id, events.person_id) AS entity_id,
-               events.event AS event,
-               1 AS value
-        FROM events
-        LEFT OUTER JOIN
-          (SELECT argMax(person_distinct_id_overrides.person_id, person_distinct_id_overrides.version) AS person_id,
-                  person_distinct_id_overrides.distinct_id AS distinct_id
-           FROM person_distinct_id_overrides
-           WHERE equals(person_distinct_id_overrides.team_id, 99999)
-           GROUP BY person_distinct_id_overrides.distinct_id
-           HAVING ifNull(equals(argMax(person_distinct_id_overrides.is_deleted, person_distinct_id_overrides.version), 0), 0) SETTINGS optimize_aggregation_in_order=1) AS events__override ON equals(events.distinct_id, events__override.distinct_id)
-        WHERE and(equals(events.team_id, 99999), greaterOrEquals(toTimeZone(events.timestamp, 'UTC'), toDateTime64('explicit_redacted_timestamp', 6, 'UTC')), less(toTimeZone(events.timestamp, 'UTC'), toDateTime64('explicit_redacted_timestamp', 6, 'UTC')), equals(events.event, 'purchase'))) AS metric_events ON and(equals(toString(exposures.entity_id), toString(metric_events.entity_id)), greaterOrEquals(metric_events.timestamp, exposures.first_exposure_time))
+          (SELECT tupleElement(argMax(tuple(person_distinct_id_overrides.person_id), person_distinct_id_overrides.version), 1) AS person_id,
+                  person_distinct_id_overrides.distinct_id AS distinct_id
+           FROM person_distinct_id_overrides
+           WHERE equals(person_distinct_id_overrides.team_id, 99999)
+           GROUP BY person_distinct_id_overrides.distinct_id
+           HAVING ifNull(equals(tupleElement(argMax(tuple(person_distinct_id_overrides.is_deleted), person_distinct_id_overrides.version), 1), 0), 0) SETTINGS optimize_aggregation_in_order=1) AS events__override ON equals(events.distinct_id, events__override.distinct_id)
+        WHERE and(equals(events.team_id, 99999), greaterOrEquals(toTimeZone(events.timestamp, 'UTC'), toDateTime64('2020-01-01 00:00:00.000000', 6, 'UTC')), lessOrEquals(toTimeZone(events.timestamp, 'UTC'), toDateTime64('2020-01-31 00:00:00.000000', 6, 'UTC')), in(replaceRegexpAll(nullIf(nullIf(JSONExtractRaw(events.properties, '$feature/test-experiment'), ''), 'null'), '^"|"$', ''), ['control', 'test']), equals(events.event, '$pageview'), ifNull(notEquals(replaceRegexpAll(nullIf(nullIf(JSONExtractRaw(events.properties, 'plan'), ''), 'null'), '^"|"$', ''), 'free'), 1))
+        GROUP BY entity_id) AS exposures
+     LEFT JOIN
+       (SELECT toTimeZone(events.timestamp, 'UTC') AS timestamp,
+               if(not(empty(events__override.distinct_id)), events__override.person_id, events.person_id) AS entity_id,
+               events.event AS event,
+               1 AS value
+        FROM events
+        LEFT OUTER JOIN
+          (SELECT tupleElement(argMax(tuple(person_distinct_id_overrides.person_id), person_distinct_id_overrides.version), 1) AS person_id,
+                  person_distinct_id_overrides.distinct_id AS distinct_id
+           FROM person_distinct_id_overrides
+           WHERE equals(person_distinct_id_overrides.team_id, 99999)
+           GROUP BY person_distinct_id_overrides.distinct_id
+           HAVING ifNull(equals(tupleElement(argMax(tuple(person_distinct_id_overrides.is_deleted), person_distinct_id_overrides.version), 1), 0), 0) SETTINGS optimize_aggregation_in_order=1) AS events__override ON equals(events.distinct_id, events__override.distinct_id)
+        WHERE and(equals(events.team_id, 99999), greaterOrEquals(toTimeZone(events.timestamp, 'UTC'), toDateTime64('2020-01-01 00:00:00.000000', 6, 'UTC')), less(toTimeZone(events.timestamp, 'UTC'), toDateTime64('2020-01-31 00:00:00.000000', 6, 'UTC')), equals(events.event, 'purchase'))) AS metric_events ON and(equals(toString(exposures.entity_id), toString(metric_events.entity_id)), greaterOrEquals(metric_events.timestamp, exposures.first_exposure_time))
      GROUP BY exposures.variant,
               exposures.entity_id) AS metric_events
   GROUP BY metric_events.variant
@@ -1482,28 +1462,28 @@
                argMin(events.`$session_id`, toTimeZone(events.timestamp, 'UTC')) AS exposure_session_id
         FROM events
         LEFT OUTER JOIN
-          (SELECT argMax(person_distinct_id_overrides.person_id, person_distinct_id_overrides.version) AS person_id,
-                  person_distinct_id_overrides.distinct_id AS distinct_id
-           FROM person_distinct_id_overrides
-           WHERE equals(person_distinct_id_overrides.team_id, 99999)
-           GROUP BY person_distinct_id_overrides.distinct_id
-           HAVING ifNull(equals(argMax(person_distinct_id_overrides.is_deleted, person_distinct_id_overrides.version), 0), 0) SETTINGS optimize_aggregation_in_order=1) AS events__override ON equals(events.distinct_id, events__override.distinct_id)
-        WHERE and(equals(events.team_id, 99999), greaterOrEquals(toTimeZone(events.timestamp, 'UTC'), toDateTime64('explicit_redacted_timestamp', 6, 'UTC')), lessOrEquals(toTimeZone(events.timestamp, 'UTC'), toDateTime64('explicit_redacted_timestamp', 6, 'UTC')), in(replaceRegexpAll(nullIf(nullIf(JSONExtractRaw(events.properties, '$feature_flag_response'), ''), 'null'), '^"|"$', ''), ['control', 'test']), equals(events.event, '$feature_flag_called'), ifNull(equals(replaceRegexpAll(nullIf(nullIf(JSONExtractRaw(events.properties, '$feature_flag'), ''), 'null'), '^"|"$', ''), 'test-experiment'), 0), ifNull(notEquals(replaceRegexpAll(nullIf(nullIf(JSONExtractRaw(events.properties, 'plan'), ''), 'null'), '^"|"$', ''), 'free'), 1))
-        GROUP BY entity_id) AS exposures
-     LEFT JOIN
-       (SELECT toTimeZone(events.timestamp, 'UTC') AS timestamp,
-               if(not(empty(events__override.distinct_id)), events__override.person_id, events.person_id) AS entity_id,
-               events.event AS event,
-               1 AS value
-        FROM events
-        LEFT OUTER JOIN
-          (SELECT argMax(person_distinct_id_overrides.person_id, person_distinct_id_overrides.version) AS person_id,
-                  person_distinct_id_overrides.distinct_id AS distinct_id
-           FROM person_distinct_id_overrides
-           WHERE equals(person_distinct_id_overrides.team_id, 99999)
-           GROUP BY person_distinct_id_overrides.distinct_id
-           HAVING ifNull(equals(argMax(person_distinct_id_overrides.is_deleted, person_distinct_id_overrides.version), 0), 0) SETTINGS optimize_aggregation_in_order=1) AS events__override ON equals(events.distinct_id, events__override.distinct_id)
-        WHERE and(equals(events.team_id, 99999), greaterOrEquals(toTimeZone(events.timestamp, 'UTC'), toDateTime64('explicit_redacted_timestamp', 6, 'UTC')), less(toTimeZone(events.timestamp, 'UTC'), toDateTime64('explicit_redacted_timestamp', 6, 'UTC')), equals(events.event, 'purchase'))) AS metric_events ON and(equals(toString(exposures.entity_id), toString(metric_events.entity_id)), greaterOrEquals(metric_events.timestamp, exposures.first_exposure_time))
+          (SELECT tupleElement(argMax(tuple(person_distinct_id_overrides.person_id), person_distinct_id_overrides.version), 1) AS person_id,
+                  person_distinct_id_overrides.distinct_id AS distinct_id
+           FROM person_distinct_id_overrides
+           WHERE equals(person_distinct_id_overrides.team_id, 99999)
+           GROUP BY person_distinct_id_overrides.distinct_id
+           HAVING ifNull(equals(tupleElement(argMax(tuple(person_distinct_id_overrides.is_deleted), person_distinct_id_overrides.version), 1), 0), 0) SETTINGS optimize_aggregation_in_order=1) AS events__override ON equals(events.distinct_id, events__override.distinct_id)
+        WHERE and(equals(events.team_id, 99999), greaterOrEquals(toTimeZone(events.timestamp, 'UTC'), toDateTime64('2020-01-01 00:00:00.000000', 6, 'UTC')), lessOrEquals(toTimeZone(events.timestamp, 'UTC'), toDateTime64('2020-01-31 00:00:00.000000', 6, 'UTC')), in(replaceRegexpAll(nullIf(nullIf(JSONExtractRaw(events.properties, '$feature_flag_response'), ''), 'null'), '^"|"$', ''), ['control', 'test']), equals(events.event, '$feature_flag_called'), ifNull(equals(replaceRegexpAll(nullIf(nullIf(JSONExtractRaw(events.properties, '$feature_flag'), ''), 'null'), '^"|"$', ''), 'test-experiment'), 0), ifNull(notEquals(replaceRegexpAll(nullIf(nullIf(JSONExtractRaw(events.properties, 'plan'), ''), 'null'), '^"|"$', ''), 'free'), 1))
+        GROUP BY entity_id) AS exposures
+     LEFT JOIN
+       (SELECT toTimeZone(events.timestamp, 'UTC') AS timestamp,
+               if(not(empty(events__override.distinct_id)), events__override.person_id, events.person_id) AS entity_id,
+               events.event AS event,
+               1 AS value
+        FROM events
+        LEFT OUTER JOIN
+          (SELECT tupleElement(argMax(tuple(person_distinct_id_overrides.person_id), person_distinct_id_overrides.version), 1) AS person_id,
+                  person_distinct_id_overrides.distinct_id AS distinct_id
+           FROM person_distinct_id_overrides
+           WHERE equals(person_distinct_id_overrides.team_id, 99999)
+           GROUP BY person_distinct_id_overrides.distinct_id
+           HAVING ifNull(equals(tupleElement(argMax(tuple(person_distinct_id_overrides.is_deleted), person_distinct_id_overrides.version), 1), 0), 0) SETTINGS optimize_aggregation_in_order=1) AS events__override ON equals(events.distinct_id, events__override.distinct_id)
+        WHERE and(equals(events.team_id, 99999), greaterOrEquals(toTimeZone(events.timestamp, 'UTC'), toDateTime64('2020-01-01 00:00:00.000000', 6, 'UTC')), less(toTimeZone(events.timestamp, 'UTC'), toDateTime64('2020-01-31 00:00:00.000000', 6, 'UTC')), equals(events.event, 'purchase'))) AS metric_events ON and(equals(toString(exposures.entity_id), toString(metric_events.entity_id)), greaterOrEquals(metric_events.timestamp, exposures.first_exposure_time))
      GROUP BY exposures.variant,
               exposures.entity_id) AS metric_events
   GROUP BY metric_events.variant
@@ -1563,7 +1543,6 @@
      GROUP BY exposures.entity_id,
               exposures.variant) AS entity_metrics
   GROUP BY entity_metrics.variant
->>>>>>> 90b6f1d4
   LIMIT 100 SETTINGS readonly=2,
                      max_execution_time=600,
                      allow_experimental_object_type=1,
@@ -1603,33 +1582,23 @@
            FROM person_distinct_id_overrides
            WHERE equals(person_distinct_id_overrides.team_id, 99999)
            GROUP BY person_distinct_id_overrides.distinct_id
-<<<<<<< HEAD
-           HAVING ifNull(equals(tupleElement(argMax(tuple(person_distinct_id_overrides.is_deleted), person_distinct_id_overrides.version), 1), 0), 0) SETTINGS optimize_aggregation_in_order=1) AS events__override ON equals(events.distinct_id, events__override.distinct_id)
-        WHERE and(equals(events.team_id, 99999), greaterOrEquals(toTimeZone(events.timestamp, 'UTC'), toDateTime64('today', 6, 'UTC')), lessOrEquals(toTimeZone(events.timestamp, 'UTC'), toDateTime64('2020-01-15 12:00:00.000000', 6, 'UTC')), in(replaceRegexpAll(nullIf(nullIf(JSONExtractRaw(events.properties, '$feature_flag_response'), ''), 'null'), '^"|"$', ''), ['control', 'test']), equals(events.event, '$feature_flag_called'), ifNull(equals(replaceRegexpAll(nullIf(nullIf(JSONExtractRaw(events.properties, '$feature_flag'), ''), 'null'), '^"|"$', ''), 'test-experiment'), 0))
-=======
-           HAVING ifNull(equals(argMax(person_distinct_id_overrides.is_deleted, person_distinct_id_overrides.version), 0), 0) SETTINGS optimize_aggregation_in_order=1) AS events__override ON equals(events.distinct_id, events__override.distinct_id)
-        WHERE and(equals(events.team_id, 99999), greaterOrEquals(toTimeZone(events.timestamp, 'UTC'), toDateTime64('explicit_redacted_timestamp', 6, 'UTC')), lessOrEquals(toTimeZone(events.timestamp, 'UTC'), toDateTime64('explicit_redacted_timestamp', 6, 'UTC')), in(replaceRegexpAll(nullIf(nullIf(JSONExtractRaw(events.properties, '$feature/test-experiment'), ''), 'null'), '^"|"$', ''), ['control', 'test']), equals(events.event, '$pageview'))
->>>>>>> 90b6f1d4
-        GROUP BY entity_id) AS exposures
-     LEFT JOIN
-       (SELECT toTimeZone(events.timestamp, 'UTC') AS timestamp,
-               if(not(empty(events__override.distinct_id)), events__override.person_id, events.person_id) AS entity_id,
-               events.event AS event,
-               1 AS value
-        FROM events
-        LEFT OUTER JOIN
-          (SELECT tupleElement(argMax(tuple(person_distinct_id_overrides.person_id), person_distinct_id_overrides.version), 1) AS person_id,
-                  person_distinct_id_overrides.distinct_id AS distinct_id
-           FROM person_distinct_id_overrides
-           WHERE equals(person_distinct_id_overrides.team_id, 99999)
-           GROUP BY person_distinct_id_overrides.distinct_id
-<<<<<<< HEAD
-           HAVING ifNull(equals(tupleElement(argMax(tuple(person_distinct_id_overrides.is_deleted), person_distinct_id_overrides.version), 1), 0), 0) SETTINGS optimize_aggregation_in_order=1) AS events__override ON equals(events.distinct_id, events__override.distinct_id)
-        WHERE and(equals(events.team_id, 99999), greaterOrEquals(toTimeZone(events.timestamp, 'UTC'), toDateTime64('today', 6, 'UTC')), less(toTimeZone(events.timestamp, 'UTC'), toDateTime64('2020-01-15 12:00:00.000000', 6, 'UTC')), equals(events.event, 'purchase'))) AS metric_events ON and(equals(toString(exposures.entity_id), toString(metric_events.entity_id)), greaterOrEquals(metric_events.timestamp, exposures.first_exposure_time))
-=======
-           HAVING ifNull(equals(argMax(person_distinct_id_overrides.is_deleted, person_distinct_id_overrides.version), 0), 0) SETTINGS optimize_aggregation_in_order=1) AS events__override ON equals(events.distinct_id, events__override.distinct_id)
-        WHERE and(equals(events.team_id, 99999), greaterOrEquals(toTimeZone(events.timestamp, 'UTC'), toDateTime64('explicit_redacted_timestamp', 6, 'UTC')), less(toTimeZone(events.timestamp, 'UTC'), toDateTime64('explicit_redacted_timestamp', 6, 'UTC')), equals(events.event, 'purchase'))) AS metric_events ON and(equals(toString(exposures.entity_id), toString(metric_events.entity_id)), greaterOrEquals(metric_events.timestamp, exposures.first_exposure_time))
->>>>>>> 90b6f1d4
+           HAVING ifNull(equals(tupleElement(argMax(tuple(person_distinct_id_overrides.is_deleted), person_distinct_id_overrides.version), 1), 0), 0) SETTINGS optimize_aggregation_in_order=1) AS events__override ON equals(events.distinct_id, events__override.distinct_id)
+        WHERE and(equals(events.team_id, 99999), greaterOrEquals(toTimeZone(events.timestamp, 'UTC'), toDateTime64('2020-01-01 00:00:00.000000', 6, 'UTC')), lessOrEquals(toTimeZone(events.timestamp, 'UTC'), toDateTime64('2020-01-31 00:00:00.000000', 6, 'UTC')), in(replaceRegexpAll(nullIf(nullIf(JSONExtractRaw(events.properties, '$feature/test-experiment'), ''), 'null'), '^"|"$', ''), ['control', 'test']), equals(events.event, '$pageview'))
+        GROUP BY entity_id) AS exposures
+     LEFT JOIN
+       (SELECT toTimeZone(events.timestamp, 'UTC') AS timestamp,
+               if(not(empty(events__override.distinct_id)), events__override.person_id, events.person_id) AS entity_id,
+               events.event AS event,
+               1 AS value
+        FROM events
+        LEFT OUTER JOIN
+          (SELECT tupleElement(argMax(tuple(person_distinct_id_overrides.person_id), person_distinct_id_overrides.version), 1) AS person_id,
+                  person_distinct_id_overrides.distinct_id AS distinct_id
+           FROM person_distinct_id_overrides
+           WHERE equals(person_distinct_id_overrides.team_id, 99999)
+           GROUP BY person_distinct_id_overrides.distinct_id
+           HAVING ifNull(equals(tupleElement(argMax(tuple(person_distinct_id_overrides.is_deleted), person_distinct_id_overrides.version), 1), 0), 0) SETTINGS optimize_aggregation_in_order=1) AS events__override ON equals(events.distinct_id, events__override.distinct_id)
+        WHERE and(equals(events.team_id, 99999), greaterOrEquals(toTimeZone(events.timestamp, 'UTC'), toDateTime64('2020-01-01 00:00:00.000000', 6, 'UTC')), less(toTimeZone(events.timestamp, 'UTC'), toDateTime64('2020-01-31 00:00:00.000000', 6, 'UTC')), equals(events.event, 'purchase'))) AS metric_events ON and(equals(toString(exposures.entity_id), toString(metric_events.entity_id)), greaterOrEquals(metric_events.timestamp, exposures.first_exposure_time))
      GROUP BY exposures.variant,
               exposures.entity_id) AS metric_events
   GROUP BY metric_events.variant
@@ -1665,18 +1634,13 @@
                argMin(events.`$session_id`, toTimeZone(events.timestamp, 'UTC')) AS exposure_session_id
         FROM events
         LEFT OUTER JOIN
-          (SELECT tupleElement(argMax(tuple(person_distinct_id_overrides.person_id), person_distinct_id_overrides.version), 1) AS person_id,
-                  person_distinct_id_overrides.distinct_id AS distinct_id
-           FROM person_distinct_id_overrides
-           WHERE equals(person_distinct_id_overrides.team_id, 99999)
-           GROUP BY person_distinct_id_overrides.distinct_id
-<<<<<<< HEAD
-           HAVING ifNull(equals(tupleElement(argMax(tuple(person_distinct_id_overrides.is_deleted), person_distinct_id_overrides.version), 1), 0), 0) SETTINGS optimize_aggregation_in_order=1) AS events__override ON equals(events.distinct_id, events__override.distinct_id)
-        WHERE and(equals(events.team_id, 99999), greaterOrEquals(toTimeZone(events.timestamp, 'UTC'), toDateTime64('2020-01-01 00:00:00.000000', 6, 'UTC')), lessOrEquals(toTimeZone(events.timestamp, 'UTC'), toDateTime64('2020-01-31 00:00:00.000000', 6, 'UTC')), in(replaceRegexpAll(nullIf(nullIf(JSONExtractRaw(events.properties, '$feature/test-experiment'), ''), 'null'), '^"|"$', ''), ['control', 'test']), and(equals(events.event, 'purchase'), ifNull(equals(replaceRegexpAll(nullIf(nullIf(JSONExtractRaw(events.properties, 'plan'), ''), 'null'), '^"|"$', ''), 'premium'), 0)))
-=======
+          (SELECT argMax(person_distinct_id_overrides.person_id, person_distinct_id_overrides.version) AS person_id,
+                  person_distinct_id_overrides.distinct_id AS distinct_id
+           FROM person_distinct_id_overrides
+           WHERE equals(person_distinct_id_overrides.team_id, 99999)
+           GROUP BY person_distinct_id_overrides.distinct_id
            HAVING ifNull(equals(argMax(person_distinct_id_overrides.is_deleted, person_distinct_id_overrides.version), 0), 0) SETTINGS optimize_aggregation_in_order=1) AS events__override ON equals(events.distinct_id, events__override.distinct_id)
         WHERE and(equals(events.team_id, 99999), greaterOrEquals(toTimeZone(events.timestamp, 'UTC'), assumeNotNull(toDateTime('2020-01-01 00:00:00', 'UTC'))), lessOrEquals(toTimeZone(events.timestamp, 'UTC'), assumeNotNull(toDateTime('2020-01-31 00:00:00', 'UTC'))), equals(events.event, '$pageview'), in(replaceRegexpAll(nullIf(nullIf(JSONExtractRaw(events.properties, '$feature/test-experiment'), ''), 'null'), '^"|"$', ''), ['control', 'test']))
->>>>>>> 90b6f1d4
         GROUP BY entity_id) AS exposures
      LEFT JOIN
        (SELECT if(not(empty(events__override.distinct_id)), events__override.person_id, events.person_id) AS entity_id,
@@ -1684,24 +1648,16 @@
                1 AS value
         FROM events
         LEFT OUTER JOIN
-          (SELECT tupleElement(argMax(tuple(person_distinct_id_overrides.person_id), person_distinct_id_overrides.version), 1) AS person_id,
-                  person_distinct_id_overrides.distinct_id AS distinct_id
-           FROM person_distinct_id_overrides
-           WHERE equals(person_distinct_id_overrides.team_id, 99999)
-           GROUP BY person_distinct_id_overrides.distinct_id
-<<<<<<< HEAD
-           HAVING ifNull(equals(tupleElement(argMax(tuple(person_distinct_id_overrides.is_deleted), person_distinct_id_overrides.version), 1), 0), 0) SETTINGS optimize_aggregation_in_order=1) AS events__override ON equals(events.distinct_id, events__override.distinct_id)
-        WHERE and(equals(events.team_id, 99999), greaterOrEquals(toTimeZone(events.timestamp, 'UTC'), toDateTime64('2020-01-01 00:00:00.000000', 6, 'UTC')), less(toTimeZone(events.timestamp, 'UTC'), toDateTime64('2020-01-31 00:00:00.000000', 6, 'UTC')), equals(events.event, 'conversion'))) AS metric_events ON and(equals(toString(exposures.entity_id), toString(metric_events.entity_id)), greaterOrEquals(metric_events.timestamp, exposures.first_exposure_time))
-     GROUP BY exposures.variant,
-              exposures.entity_id) AS metric_events
-  GROUP BY metric_events.variant
-=======
+          (SELECT argMax(person_distinct_id_overrides.person_id, person_distinct_id_overrides.version) AS person_id,
+                  person_distinct_id_overrides.distinct_id AS distinct_id
+           FROM person_distinct_id_overrides
+           WHERE equals(person_distinct_id_overrides.team_id, 99999)
+           GROUP BY person_distinct_id_overrides.distinct_id
            HAVING ifNull(equals(argMax(person_distinct_id_overrides.is_deleted, person_distinct_id_overrides.version), 0), 0) SETTINGS optimize_aggregation_in_order=1) AS events__override ON equals(events.distinct_id, events__override.distinct_id)
         WHERE and(equals(events.team_id, 99999), greaterOrEquals(toTimeZone(events.timestamp, 'UTC'), assumeNotNull(toDateTime('2020-01-01 00:00:00', 'UTC'))), less(toTimeZone(events.timestamp, 'UTC'), plus(assumeNotNull(toDateTime('2020-01-31 00:00:00', 'UTC')), toIntervalSecond(0))), equals(events.event, 'purchase'))) AS metric_events ON and(equals(exposures.entity_id, metric_events.entity_id), greaterOrEquals(metric_events.timestamp, exposures.first_exposure_time))
      GROUP BY exposures.entity_id,
               exposures.variant) AS entity_metrics
   GROUP BY entity_metrics.variant
->>>>>>> 90b6f1d4
   LIMIT 100 SETTINGS readonly=2,
                      max_execution_time=600,
                      allow_experimental_object_type=1,
@@ -1741,13 +1697,8 @@
            FROM person_distinct_id_overrides
            WHERE equals(person_distinct_id_overrides.team_id, 99999)
            GROUP BY person_distinct_id_overrides.distinct_id
-<<<<<<< HEAD
-           HAVING ifNull(equals(tupleElement(argMax(tuple(person_distinct_id_overrides.is_deleted), person_distinct_id_overrides.version), 1), 0), 0) SETTINGS optimize_aggregation_in_order=1) AS events__override ON equals(events.distinct_id, events__override.distinct_id)
-        WHERE and(equals(events.team_id, 99999), greaterOrEquals(toTimeZone(events.timestamp, 'UTC'), toDateTime64('2020-01-01 00:00:00.000000', 6, 'UTC')), lessOrEquals(toTimeZone(events.timestamp, 'UTC'), toDateTime64('2020-01-31 00:00:00.000000', 6, 'UTC')), in(replaceRegexpAll(nullIf(nullIf(JSONExtractRaw(events.properties, '$feature/test-experiment'), ''), 'null'), '^"|"$', ''), ['control', 'test']), equals(events.event, '$pageview'), ifNull(notEquals(replaceRegexpAll(nullIf(nullIf(JSONExtractRaw(events.properties, 'plan'), ''), 'null'), '^"|"$', ''), 'free'), 1))
-=======
-           HAVING ifNull(equals(argMax(person_distinct_id_overrides.is_deleted, person_distinct_id_overrides.version), 0), 0) SETTINGS optimize_aggregation_in_order=1) AS events__override ON equals(events.distinct_id, events__override.distinct_id)
-        WHERE and(equals(events.team_id, 99999), greaterOrEquals(toTimeZone(events.timestamp, 'UTC'), toDateTime64('today', 6, 'UTC')), lessOrEquals(toTimeZone(events.timestamp, 'UTC'), toDateTime64('explicit_redacted_timestamp', 6, 'UTC')), in(replaceRegexpAll(nullIf(nullIf(JSONExtractRaw(events.properties, '$feature_flag_response'), ''), 'null'), '^"|"$', ''), ['control', 'test']), equals(events.event, '$feature_flag_called'), ifNull(equals(replaceRegexpAll(nullIf(nullIf(JSONExtractRaw(events.properties, '$feature_flag'), ''), 'null'), '^"|"$', ''), 'test-experiment'), 0))
->>>>>>> 90b6f1d4
+           HAVING ifNull(equals(tupleElement(argMax(tuple(person_distinct_id_overrides.is_deleted), person_distinct_id_overrides.version), 1), 0), 0) SETTINGS optimize_aggregation_in_order=1) AS events__override ON equals(events.distinct_id, events__override.distinct_id)
+        WHERE and(equals(events.team_id, 99999), greaterOrEquals(toTimeZone(events.timestamp, 'UTC'), toDateTime64('today', 6, 'UTC')), lessOrEquals(toTimeZone(events.timestamp, 'UTC'), toDateTime64('2020-01-15 12:00:00.000000', 6, 'UTC')), in(replaceRegexpAll(nullIf(nullIf(JSONExtractRaw(events.properties, '$feature_flag_response'), ''), 'null'), '^"|"$', ''), ['control', 'test']), equals(events.event, '$feature_flag_called'), ifNull(equals(replaceRegexpAll(nullIf(nullIf(JSONExtractRaw(events.properties, '$feature_flag'), ''), 'null'), '^"|"$', ''), 'test-experiment'), 0))
         GROUP BY entity_id) AS exposures
      LEFT JOIN
        (SELECT toTimeZone(events.timestamp, 'UTC') AS timestamp,
@@ -1761,13 +1712,8 @@
            FROM person_distinct_id_overrides
            WHERE equals(person_distinct_id_overrides.team_id, 99999)
            GROUP BY person_distinct_id_overrides.distinct_id
-<<<<<<< HEAD
-           HAVING ifNull(equals(tupleElement(argMax(tuple(person_distinct_id_overrides.is_deleted), person_distinct_id_overrides.version), 1), 0), 0) SETTINGS optimize_aggregation_in_order=1) AS events__override ON equals(events.distinct_id, events__override.distinct_id)
-        WHERE and(equals(events.team_id, 99999), greaterOrEquals(toTimeZone(events.timestamp, 'UTC'), toDateTime64('2020-01-01 00:00:00.000000', 6, 'UTC')), less(toTimeZone(events.timestamp, 'UTC'), toDateTime64('2020-01-31 00:00:00.000000', 6, 'UTC')), equals(events.event, 'purchase'))) AS metric_events ON and(equals(toString(exposures.entity_id), toString(metric_events.entity_id)), greaterOrEquals(metric_events.timestamp, exposures.first_exposure_time))
-=======
-           HAVING ifNull(equals(argMax(person_distinct_id_overrides.is_deleted, person_distinct_id_overrides.version), 0), 0) SETTINGS optimize_aggregation_in_order=1) AS events__override ON equals(events.distinct_id, events__override.distinct_id)
-        WHERE and(equals(events.team_id, 99999), greaterOrEquals(toTimeZone(events.timestamp, 'UTC'), toDateTime64('today', 6, 'UTC')), less(toTimeZone(events.timestamp, 'UTC'), toDateTime64('explicit_redacted_timestamp', 6, 'UTC')), equals(events.event, 'purchase'))) AS metric_events ON and(equals(toString(exposures.entity_id), toString(metric_events.entity_id)), greaterOrEquals(metric_events.timestamp, exposures.first_exposure_time))
->>>>>>> 90b6f1d4
+           HAVING ifNull(equals(tupleElement(argMax(tuple(person_distinct_id_overrides.is_deleted), person_distinct_id_overrides.version), 1), 0), 0) SETTINGS optimize_aggregation_in_order=1) AS events__override ON equals(events.distinct_id, events__override.distinct_id)
+        WHERE and(equals(events.team_id, 99999), greaterOrEquals(toTimeZone(events.timestamp, 'UTC'), toDateTime64('today', 6, 'UTC')), less(toTimeZone(events.timestamp, 'UTC'), toDateTime64('2020-01-15 12:00:00.000000', 6, 'UTC')), equals(events.event, 'purchase'))) AS metric_events ON and(equals(toString(exposures.entity_id), toString(metric_events.entity_id)), greaterOrEquals(metric_events.timestamp, exposures.first_exposure_time))
      GROUP BY exposures.variant,
               exposures.entity_id) AS metric_events
   GROUP BY metric_events.variant
@@ -1803,18 +1749,13 @@
                argMin(events.`$session_id`, toTimeZone(events.timestamp, 'UTC')) AS exposure_session_id
         FROM events
         LEFT OUTER JOIN
-          (SELECT tupleElement(argMax(tuple(person_distinct_id_overrides.person_id), person_distinct_id_overrides.version), 1) AS person_id,
-                  person_distinct_id_overrides.distinct_id AS distinct_id
-           FROM person_distinct_id_overrides
-           WHERE equals(person_distinct_id_overrides.team_id, 99999)
-           GROUP BY person_distinct_id_overrides.distinct_id
-<<<<<<< HEAD
-           HAVING ifNull(equals(tupleElement(argMax(tuple(person_distinct_id_overrides.is_deleted), person_distinct_id_overrides.version), 1), 0), 0) SETTINGS optimize_aggregation_in_order=1) AS events__override ON equals(events.distinct_id, events__override.distinct_id)
-        WHERE and(equals(events.team_id, 99999), greaterOrEquals(toTimeZone(events.timestamp, 'UTC'), toDateTime64('2020-01-01 00:00:00.000000', 6, 'UTC')), lessOrEquals(toTimeZone(events.timestamp, 'UTC'), toDateTime64('2020-01-31 00:00:00.000000', 6, 'UTC')), in(replaceRegexpAll(nullIf(nullIf(JSONExtractRaw(events.properties, '$feature_flag_response'), ''), 'null'), '^"|"$', ''), ['control', 'test']), equals(events.event, '$feature_flag_called'), ifNull(equals(replaceRegexpAll(nullIf(nullIf(JSONExtractRaw(events.properties, '$feature_flag'), ''), 'null'), '^"|"$', ''), 'test-experiment'), 0), ifNull(notEquals(replaceRegexpAll(nullIf(nullIf(JSONExtractRaw(events.properties, 'plan'), ''), 'null'), '^"|"$', ''), 'free'), 1))
-=======
+          (SELECT argMax(person_distinct_id_overrides.person_id, person_distinct_id_overrides.version) AS person_id,
+                  person_distinct_id_overrides.distinct_id AS distinct_id
+           FROM person_distinct_id_overrides
+           WHERE equals(person_distinct_id_overrides.team_id, 99999)
+           GROUP BY person_distinct_id_overrides.distinct_id
            HAVING ifNull(equals(argMax(person_distinct_id_overrides.is_deleted, person_distinct_id_overrides.version), 0), 0) SETTINGS optimize_aggregation_in_order=1) AS events__override ON equals(events.distinct_id, events__override.distinct_id)
         WHERE and(equals(events.team_id, 99999), greaterOrEquals(toTimeZone(events.timestamp, 'UTC'), assumeNotNull(toDateTime('2020-01-01 12:00:00', 'UTC'))), lessOrEquals(toTimeZone(events.timestamp, 'UTC'), assumeNotNull(toDateTime('2020-01-15 12:00:00', 'UTC'))), and(equals(events.event, '$feature_flag_called'), ifNull(equals(replaceRegexpAll(nullIf(nullIf(JSONExtractRaw(events.properties, '$feature_flag'), ''), 'null'), '^"|"$', ''), 'test-experiment'), 0)), in(replaceRegexpAll(nullIf(nullIf(JSONExtractRaw(events.properties, '$feature_flag_response'), ''), 'null'), '^"|"$', ''), ['control', 'test']))
->>>>>>> 90b6f1d4
         GROUP BY entity_id) AS exposures
      LEFT JOIN
        (SELECT if(not(empty(events__override.distinct_id)), events__override.person_id, events.person_id) AS entity_id,
@@ -1822,24 +1763,16 @@
                replaceRegexpAll(nullIf(nullIf(JSONExtractRaw(events.properties, 'amount'), ''), 'null'), '^"|"$', '') AS value
         FROM events
         LEFT OUTER JOIN
-          (SELECT tupleElement(argMax(tuple(person_distinct_id_overrides.person_id), person_distinct_id_overrides.version), 1) AS person_id,
-                  person_distinct_id_overrides.distinct_id AS distinct_id
-           FROM person_distinct_id_overrides
-           WHERE equals(person_distinct_id_overrides.team_id, 99999)
-           GROUP BY person_distinct_id_overrides.distinct_id
-<<<<<<< HEAD
-           HAVING ifNull(equals(tupleElement(argMax(tuple(person_distinct_id_overrides.is_deleted), person_distinct_id_overrides.version), 1), 0), 0) SETTINGS optimize_aggregation_in_order=1) AS events__override ON equals(events.distinct_id, events__override.distinct_id)
-        WHERE and(equals(events.team_id, 99999), greaterOrEquals(toTimeZone(events.timestamp, 'UTC'), toDateTime64('2020-01-01 00:00:00.000000', 6, 'UTC')), less(toTimeZone(events.timestamp, 'UTC'), toDateTime64('2020-01-31 00:00:00.000000', 6, 'UTC')), equals(events.event, 'purchase'))) AS metric_events ON and(equals(toString(exposures.entity_id), toString(metric_events.entity_id)), greaterOrEquals(metric_events.timestamp, exposures.first_exposure_time))
-     GROUP BY exposures.variant,
-              exposures.entity_id) AS metric_events
-  GROUP BY metric_events.variant
-=======
+          (SELECT argMax(person_distinct_id_overrides.person_id, person_distinct_id_overrides.version) AS person_id,
+                  person_distinct_id_overrides.distinct_id AS distinct_id
+           FROM person_distinct_id_overrides
+           WHERE equals(person_distinct_id_overrides.team_id, 99999)
+           GROUP BY person_distinct_id_overrides.distinct_id
            HAVING ifNull(equals(argMax(person_distinct_id_overrides.is_deleted, person_distinct_id_overrides.version), 0), 0) SETTINGS optimize_aggregation_in_order=1) AS events__override ON equals(events.distinct_id, events__override.distinct_id)
         WHERE and(equals(events.team_id, 99999), greaterOrEquals(toTimeZone(events.timestamp, 'UTC'), assumeNotNull(toDateTime('2020-01-01 12:00:00', 'UTC'))), less(toTimeZone(events.timestamp, 'UTC'), plus(assumeNotNull(toDateTime('2020-01-15 12:00:00', 'UTC')), toIntervalSecond(0))), equals(events.event, 'purchase'))) AS metric_events ON and(equals(exposures.entity_id, metric_events.entity_id), greaterOrEquals(metric_events.timestamp, exposures.first_exposure_time))
      GROUP BY exposures.entity_id,
               exposures.variant) AS entity_metrics
   GROUP BY entity_metrics.variant
->>>>>>> 90b6f1d4
   LIMIT 100 SETTINGS readonly=2,
                      max_execution_time=600,
                      allow_experimental_object_type=1,
@@ -1879,13 +1812,8 @@
            FROM person_distinct_id_overrides
            WHERE equals(person_distinct_id_overrides.team_id, 99999)
            GROUP BY person_distinct_id_overrides.distinct_id
-<<<<<<< HEAD
-           HAVING ifNull(equals(tupleElement(argMax(tuple(person_distinct_id_overrides.is_deleted), person_distinct_id_overrides.version), 1), 0), 0) SETTINGS optimize_aggregation_in_order=1) AS events__override ON equals(events.distinct_id, events__override.distinct_id)
-        WHERE and(equals(events.team_id, 99999), greaterOrEquals(toTimeZone(events.timestamp, 'UTC'), toDateTime64('2020-01-01 00:00:00.000000', 6, 'UTC')), lessOrEquals(toTimeZone(events.timestamp, 'UTC'), toDateTime64('2020-01-31 00:00:00.000000', 6, 'UTC')), in(replaceRegexpAll(nullIf(nullIf(JSONExtractRaw(events.properties, '$feature/test-experiment'), ''), 'null'), '^"|"$', ''), ['control', 'test']), equals(events.event, '$pageview'))
-=======
-           HAVING ifNull(equals(argMax(person_distinct_id_overrides.is_deleted, person_distinct_id_overrides.version), 0), 0) SETTINGS optimize_aggregation_in_order=1) AS events__override ON equals(events.distinct_id, events__override.distinct_id)
-        WHERE and(equals(events.team_id, 99999), greaterOrEquals(toTimeZone(events.timestamp, 'UTC'), toDateTime64('today', 6, 'UTC')), lessOrEquals(toTimeZone(events.timestamp, 'UTC'), toDateTime64('explicit_redacted_timestamp', 6, 'UTC')), in(replaceRegexpAll(nullIf(nullIf(JSONExtractRaw(events.properties, '$feature_flag_response'), ''), 'null'), '^"|"$', ''), ['control', 'test']), equals(events.event, '$feature_flag_called'), ifNull(equals(replaceRegexpAll(nullIf(nullIf(JSONExtractRaw(events.properties, '$feature_flag'), ''), 'null'), '^"|"$', ''), 'test-experiment'), 0))
->>>>>>> 90b6f1d4
+           HAVING ifNull(equals(tupleElement(argMax(tuple(person_distinct_id_overrides.is_deleted), person_distinct_id_overrides.version), 1), 0), 0) SETTINGS optimize_aggregation_in_order=1) AS events__override ON equals(events.distinct_id, events__override.distinct_id)
+        WHERE and(equals(events.team_id, 99999), greaterOrEquals(toTimeZone(events.timestamp, 'UTC'), toDateTime64('today', 6, 'UTC')), lessOrEquals(toTimeZone(events.timestamp, 'UTC'), toDateTime64('2020-01-15 12:00:00.000000', 6, 'UTC')), in(replaceRegexpAll(nullIf(nullIf(JSONExtractRaw(events.properties, '$feature_flag_response'), ''), 'null'), '^"|"$', ''), ['control', 'test']), equals(events.event, '$feature_flag_called'), ifNull(equals(replaceRegexpAll(nullIf(nullIf(JSONExtractRaw(events.properties, '$feature_flag'), ''), 'null'), '^"|"$', ''), 'test-experiment'), 0))
         GROUP BY entity_id) AS exposures
      LEFT JOIN
        (SELECT toTimeZone(events.timestamp, 'UTC') AS timestamp,
@@ -1899,13 +1827,8 @@
            FROM person_distinct_id_overrides
            WHERE equals(person_distinct_id_overrides.team_id, 99999)
            GROUP BY person_distinct_id_overrides.distinct_id
-<<<<<<< HEAD
-           HAVING ifNull(equals(tupleElement(argMax(tuple(person_distinct_id_overrides.is_deleted), person_distinct_id_overrides.version), 1), 0), 0) SETTINGS optimize_aggregation_in_order=1) AS events__override ON equals(events.distinct_id, events__override.distinct_id)
-        WHERE and(equals(events.team_id, 99999), greaterOrEquals(toTimeZone(events.timestamp, 'UTC'), toDateTime64('2020-01-01 00:00:00.000000', 6, 'UTC')), less(toTimeZone(events.timestamp, 'UTC'), toDateTime64('2020-01-31 00:00:00.000000', 6, 'UTC')), equals(events.event, 'purchase'))) AS metric_events ON and(equals(toString(exposures.entity_id), toString(metric_events.entity_id)), greaterOrEquals(metric_events.timestamp, exposures.first_exposure_time))
-=======
-           HAVING ifNull(equals(argMax(person_distinct_id_overrides.is_deleted, person_distinct_id_overrides.version), 0), 0) SETTINGS optimize_aggregation_in_order=1) AS events__override ON equals(events.distinct_id, events__override.distinct_id)
-        WHERE and(equals(events.team_id, 99999), greaterOrEquals(toTimeZone(events.timestamp, 'UTC'), toDateTime64('today', 6, 'UTC')), less(toTimeZone(events.timestamp, 'UTC'), toDateTime64('explicit_redacted_timestamp', 6, 'UTC')), equals(events.event, 'purchase'))) AS metric_events ON and(equals(toString(exposures.entity_id), toString(metric_events.entity_id)), greaterOrEquals(metric_events.timestamp, exposures.first_exposure_time))
->>>>>>> 90b6f1d4
+           HAVING ifNull(equals(tupleElement(argMax(tuple(person_distinct_id_overrides.is_deleted), person_distinct_id_overrides.version), 1), 0), 0) SETTINGS optimize_aggregation_in_order=1) AS events__override ON equals(events.distinct_id, events__override.distinct_id)
+        WHERE and(equals(events.team_id, 99999), greaterOrEquals(toTimeZone(events.timestamp, 'UTC'), toDateTime64('today', 6, 'UTC')), less(toTimeZone(events.timestamp, 'UTC'), toDateTime64('2020-01-15 12:00:00.000000', 6, 'UTC')), equals(events.event, 'purchase'))) AS metric_events ON and(equals(toString(exposures.entity_id), toString(metric_events.entity_id)), greaterOrEquals(metric_events.timestamp, exposures.first_exposure_time))
      GROUP BY exposures.variant,
               exposures.entity_id) AS metric_events
   GROUP BY metric_events.variant
@@ -1941,18 +1864,13 @@
                argMin(events.`$session_id`, toTimeZone(events.timestamp, 'UTC')) AS exposure_session_id
         FROM events
         LEFT OUTER JOIN
-          (SELECT tupleElement(argMax(tuple(person_distinct_id_overrides.person_id), person_distinct_id_overrides.version), 1) AS person_id,
-                  person_distinct_id_overrides.distinct_id AS distinct_id
-           FROM person_distinct_id_overrides
-           WHERE equals(person_distinct_id_overrides.team_id, 99999)
-           GROUP BY person_distinct_id_overrides.distinct_id
-<<<<<<< HEAD
-           HAVING ifNull(equals(tupleElement(argMax(tuple(person_distinct_id_overrides.is_deleted), person_distinct_id_overrides.version), 1), 0), 0) SETTINGS optimize_aggregation_in_order=1) AS events__override ON equals(events.distinct_id, events__override.distinct_id)
-        WHERE and(equals(events.team_id, 99999), greaterOrEquals(toTimeZone(events.timestamp, 'UTC'), toDateTime64('today', 6, 'UTC')), lessOrEquals(toTimeZone(events.timestamp, 'UTC'), toDateTime64('2020-01-15 12:00:00.000000', 6, 'UTC')), in(replaceRegexpAll(nullIf(nullIf(JSONExtractRaw(events.properties, '$feature_flag_response'), ''), 'null'), '^"|"$', ''), ['control', 'test']), equals(events.event, '$feature_flag_called'), ifNull(equals(replaceRegexpAll(nullIf(nullIf(JSONExtractRaw(events.properties, '$feature_flag'), ''), 'null'), '^"|"$', ''), 'test-experiment'), 0))
-=======
+          (SELECT argMax(person_distinct_id_overrides.person_id, person_distinct_id_overrides.version) AS person_id,
+                  person_distinct_id_overrides.distinct_id AS distinct_id
+           FROM person_distinct_id_overrides
+           WHERE equals(person_distinct_id_overrides.team_id, 99999)
+           GROUP BY person_distinct_id_overrides.distinct_id
            HAVING ifNull(equals(argMax(person_distinct_id_overrides.is_deleted, person_distinct_id_overrides.version), 0), 0) SETTINGS optimize_aggregation_in_order=1) AS events__override ON equals(events.distinct_id, events__override.distinct_id)
         WHERE and(equals(events.team_id, 99999), greaterOrEquals(toTimeZone(events.timestamp, 'UTC'), assumeNotNull(toDateTime('2020-01-01 12:00:00', 'UTC'))), lessOrEquals(toTimeZone(events.timestamp, 'UTC'), assumeNotNull(toDateTime('2020-01-15 12:00:00', 'UTC'))), and(equals(events.event, '$feature_flag_called'), ifNull(equals(replaceRegexpAll(nullIf(nullIf(JSONExtractRaw(events.properties, '$feature_flag'), ''), 'null'), '^"|"$', ''), 'test-experiment'), 0)), in(replaceRegexpAll(nullIf(nullIf(JSONExtractRaw(events.properties, '$feature_flag_response'), ''), 'null'), '^"|"$', ''), ['control', 'test']))
->>>>>>> 90b6f1d4
         GROUP BY entity_id) AS exposures
      LEFT JOIN
        (SELECT if(not(empty(events__override.distinct_id)), events__override.person_id, events.person_id) AS entity_id,
@@ -1960,24 +1878,16 @@
                minus(accurateCastOrNull(replaceRegexpAll(nullIf(nullIf(JSONExtractRaw(events.properties, 'revenue'), ''), 'null'), '^"|"$', ''), 'Float64'), accurateCastOrNull(replaceRegexpAll(nullIf(nullIf(JSONExtractRaw(events.properties, 'cost'), ''), 'null'), '^"|"$', ''), 'Float64')) AS value
         FROM events
         LEFT OUTER JOIN
-          (SELECT tupleElement(argMax(tuple(person_distinct_id_overrides.person_id), person_distinct_id_overrides.version), 1) AS person_id,
-                  person_distinct_id_overrides.distinct_id AS distinct_id
-           FROM person_distinct_id_overrides
-           WHERE equals(person_distinct_id_overrides.team_id, 99999)
-           GROUP BY person_distinct_id_overrides.distinct_id
-<<<<<<< HEAD
-           HAVING ifNull(equals(tupleElement(argMax(tuple(person_distinct_id_overrides.is_deleted), person_distinct_id_overrides.version), 1), 0), 0) SETTINGS optimize_aggregation_in_order=1) AS events__override ON equals(events.distinct_id, events__override.distinct_id)
-        WHERE and(equals(events.team_id, 99999), greaterOrEquals(toTimeZone(events.timestamp, 'UTC'), toDateTime64('today', 6, 'UTC')), less(toTimeZone(events.timestamp, 'UTC'), toDateTime64('2020-01-15 12:00:00.000000', 6, 'UTC')), equals(events.event, 'purchase'))) AS metric_events ON and(equals(toString(exposures.entity_id), toString(metric_events.entity_id)), greaterOrEquals(metric_events.timestamp, exposures.first_exposure_time))
-     GROUP BY exposures.variant,
-              exposures.entity_id) AS metric_events
-  GROUP BY metric_events.variant
-=======
+          (SELECT argMax(person_distinct_id_overrides.person_id, person_distinct_id_overrides.version) AS person_id,
+                  person_distinct_id_overrides.distinct_id AS distinct_id
+           FROM person_distinct_id_overrides
+           WHERE equals(person_distinct_id_overrides.team_id, 99999)
+           GROUP BY person_distinct_id_overrides.distinct_id
            HAVING ifNull(equals(argMax(person_distinct_id_overrides.is_deleted, person_distinct_id_overrides.version), 0), 0) SETTINGS optimize_aggregation_in_order=1) AS events__override ON equals(events.distinct_id, events__override.distinct_id)
         WHERE and(equals(events.team_id, 99999), greaterOrEquals(toTimeZone(events.timestamp, 'UTC'), assumeNotNull(toDateTime('2020-01-01 12:00:00', 'UTC'))), less(toTimeZone(events.timestamp, 'UTC'), plus(assumeNotNull(toDateTime('2020-01-15 12:00:00', 'UTC')), toIntervalSecond(0))), equals(events.event, 'purchase'))) AS metric_events ON and(equals(exposures.entity_id, metric_events.entity_id), greaterOrEquals(metric_events.timestamp, exposures.first_exposure_time))
      GROUP BY exposures.entity_id,
               exposures.variant) AS entity_metrics
   GROUP BY entity_metrics.variant
->>>>>>> 90b6f1d4
   LIMIT 100 SETTINGS readonly=2,
                      max_execution_time=600,
                      allow_experimental_object_type=1,
@@ -2069,18 +1979,13 @@
                argMin(events.`$session_id`, toTimeZone(events.timestamp, 'UTC')) AS exposure_session_id
         FROM events
         LEFT OUTER JOIN
-          (SELECT tupleElement(argMax(tuple(person_distinct_id_overrides.person_id), person_distinct_id_overrides.version), 1) AS person_id,
-                  person_distinct_id_overrides.distinct_id AS distinct_id
-           FROM person_distinct_id_overrides
-           WHERE equals(person_distinct_id_overrides.team_id, 99999)
-           GROUP BY person_distinct_id_overrides.distinct_id
-<<<<<<< HEAD
-           HAVING ifNull(equals(tupleElement(argMax(tuple(person_distinct_id_overrides.is_deleted), person_distinct_id_overrides.version), 1), 0), 0) SETTINGS optimize_aggregation_in_order=1) AS events__override ON equals(events.distinct_id, events__override.distinct_id)
-        WHERE and(equals(events.team_id, 99999), greaterOrEquals(toTimeZone(events.timestamp, 'UTC'), toDateTime64('today', 6, 'UTC')), lessOrEquals(toTimeZone(events.timestamp, 'UTC'), toDateTime64('2020-01-15 12:00:00.000000', 6, 'UTC')), in(replaceRegexpAll(nullIf(nullIf(JSONExtractRaw(events.properties, '$feature_flag_response'), ''), 'null'), '^"|"$', ''), ['control', 'test']), equals(events.event, '$feature_flag_called'), ifNull(equals(replaceRegexpAll(nullIf(nullIf(JSONExtractRaw(events.properties, '$feature_flag'), ''), 'null'), '^"|"$', ''), 'test-experiment'), 0))
-=======
+          (SELECT argMax(person_distinct_id_overrides.person_id, person_distinct_id_overrides.version) AS person_id,
+                  person_distinct_id_overrides.distinct_id AS distinct_id
+           FROM person_distinct_id_overrides
+           WHERE equals(person_distinct_id_overrides.team_id, 99999)
+           GROUP BY person_distinct_id_overrides.distinct_id
            HAVING ifNull(equals(argMax(person_distinct_id_overrides.is_deleted, person_distinct_id_overrides.version), 0), 0) SETTINGS optimize_aggregation_in_order=1) AS events__override ON equals(events.distinct_id, events__override.distinct_id)
         WHERE and(equals(events.team_id, 99999), greaterOrEquals(toTimeZone(events.timestamp, 'UTC'), assumeNotNull(toDateTime('2020-01-01 12:00:00', 'UTC'))), lessOrEquals(toTimeZone(events.timestamp, 'UTC'), assumeNotNull(toDateTime('2020-01-15 12:00:00', 'UTC'))), and(equals(events.event, '$feature_flag_called'), ifNull(equals(replaceRegexpAll(nullIf(nullIf(JSONExtractRaw(events.properties, '$feature_flag'), ''), 'null'), '^"|"$', ''), 'test-experiment'), 0)), in(replaceRegexpAll(nullIf(nullIf(JSONExtractRaw(events.properties, '$feature_flag_response'), ''), 'null'), '^"|"$', ''), ['control', 'test']))
->>>>>>> 90b6f1d4
         GROUP BY entity_id) AS exposures
      LEFT JOIN
        (SELECT if(not(empty(events__override.distinct_id)), events__override.person_id, events.person_id) AS entity_id,
@@ -2088,24 +1993,16 @@
                replaceRegexpAll(nullIf(nullIf(JSONExtractRaw(events.properties, 'price'), ''), 'null'), '^"|"$', '') AS value
         FROM events
         LEFT OUTER JOIN
-          (SELECT tupleElement(argMax(tuple(person_distinct_id_overrides.person_id), person_distinct_id_overrides.version), 1) AS person_id,
-                  person_distinct_id_overrides.distinct_id AS distinct_id
-           FROM person_distinct_id_overrides
-           WHERE equals(person_distinct_id_overrides.team_id, 99999)
-           GROUP BY person_distinct_id_overrides.distinct_id
-<<<<<<< HEAD
-           HAVING ifNull(equals(tupleElement(argMax(tuple(person_distinct_id_overrides.is_deleted), person_distinct_id_overrides.version), 1), 0), 0) SETTINGS optimize_aggregation_in_order=1) AS events__override ON equals(events.distinct_id, events__override.distinct_id)
-        WHERE and(equals(events.team_id, 99999), greaterOrEquals(toTimeZone(events.timestamp, 'UTC'), toDateTime64('today', 6, 'UTC')), less(toTimeZone(events.timestamp, 'UTC'), toDateTime64('2020-01-15 12:00:00.000000', 6, 'UTC')), equals(events.event, 'purchase'))) AS metric_events ON and(equals(toString(exposures.entity_id), toString(metric_events.entity_id)), greaterOrEquals(metric_events.timestamp, exposures.first_exposure_time))
-     GROUP BY exposures.variant,
-              exposures.entity_id) AS metric_events
-  GROUP BY metric_events.variant
-=======
+          (SELECT argMax(person_distinct_id_overrides.person_id, person_distinct_id_overrides.version) AS person_id,
+                  person_distinct_id_overrides.distinct_id AS distinct_id
+           FROM person_distinct_id_overrides
+           WHERE equals(person_distinct_id_overrides.team_id, 99999)
+           GROUP BY person_distinct_id_overrides.distinct_id
            HAVING ifNull(equals(argMax(person_distinct_id_overrides.is_deleted, person_distinct_id_overrides.version), 0), 0) SETTINGS optimize_aggregation_in_order=1) AS events__override ON equals(events.distinct_id, events__override.distinct_id)
         WHERE and(equals(events.team_id, 99999), greaterOrEquals(toTimeZone(events.timestamp, 'UTC'), assumeNotNull(toDateTime('2020-01-01 12:00:00', 'UTC'))), less(toTimeZone(events.timestamp, 'UTC'), plus(assumeNotNull(toDateTime('2020-01-15 12:00:00', 'UTC')), toIntervalSecond(0))), equals(events.event, 'purchase'))) AS metric_events ON and(equals(exposures.entity_id, metric_events.entity_id), greaterOrEquals(metric_events.timestamp, exposures.first_exposure_time))
      GROUP BY exposures.entity_id,
               exposures.variant) AS entity_metrics
   GROUP BY entity_metrics.variant
->>>>>>> 90b6f1d4
   LIMIT 100 SETTINGS readonly=2,
                      max_execution_time=600,
                      allow_experimental_object_type=1,
@@ -3065,13 +2962,8 @@
            FROM person_distinct_id_overrides
            WHERE equals(person_distinct_id_overrides.team_id, 99999)
            GROUP BY person_distinct_id_overrides.distinct_id
-<<<<<<< HEAD
-           HAVING ifNull(equals(tupleElement(argMax(tuple(person_distinct_id_overrides.is_deleted), person_distinct_id_overrides.version), 1), 0), 0) SETTINGS optimize_aggregation_in_order=1) AS events__override ON equals(events.distinct_id, events__override.distinct_id)
-        WHERE and(equals(events.team_id, 99999), greaterOrEquals(toTimeZone(events.timestamp, 'UTC'), toDateTime64('today', 6, 'UTC')), less(toTimeZone(events.timestamp, 'UTC'), toDateTime64('2020-01-15 12:00:00.000000', 6, 'UTC')), and(1, ifNull(equals(replaceRegexpAll(nullIf(nullIf(JSONExtractRaw(events.properties, 'test_property'), ''), 'null'), '^"|"$', ''), 'test_value'), 0)))) AS metric_events ON and(equals(toString(exposures.entity_id), toString(metric_events.entity_id)), greaterOrEquals(metric_events.timestamp, exposures.first_exposure_time))
-=======
            HAVING ifNull(equals(argMax(person_distinct_id_overrides.is_deleted, person_distinct_id_overrides.version), 0), 0) SETTINGS optimize_aggregation_in_order=1) AS events__override ON equals(events.distinct_id, events__override.distinct_id)
         WHERE and(equals(events.team_id, 99999), greaterOrEquals(toTimeZone(events.timestamp, 'UTC'), toDateTime64('today', 6, 'UTC')), less(toTimeZone(events.timestamp, 'UTC'), toDateTime64('explicit_redacted_timestamp', 6, 'UTC')), ifNull(equals(replaceRegexpAll(nullIf(nullIf(JSONExtractRaw(events.properties, 'test_property'), ''), 'null'), '^"|"$', ''), 'test_value'), 0))) AS metric_events ON and(equals(toString(exposures.entity_id), toString(metric_events.entity_id)), greaterOrEquals(metric_events.timestamp, exposures.first_exposure_time))
->>>>>>> 90b6f1d4
      GROUP BY exposures.variant,
               exposures.entity_id) AS metric_events
   GROUP BY metric_events.variant
