--- conflicted
+++ resolved
@@ -702,10 +702,10 @@
             sum(coalesce(accurateCastOrNull(metric_events.value, 'Float64'), 0)) AS value
      FROM
        (SELECT if(not(empty(events__override.distinct_id)), events__override.person_id, events.person_id) AS entity_id,
-               if(greater(uniqExactIf(replaceRegexpAll(nullIf(nullIf(JSONExtractRaw(events.properties, '$feature_flag_response'), ''), 'null'), '^"|"$', ''), and(greaterOrEquals(toTimeZone(events.timestamp, 'UTC'), assumeNotNull(toDateTime('2020-01-01 12:00:00', 'UTC'))), lessOrEquals(toTimeZone(events.timestamp, 'UTC'), assumeNotNull(toDateTime('2020-01-15 12:00:00', 'UTC'))), and(equals(events.event, '$feature_flag_called'), ifNull(equals(replaceRegexpAll(nullIf(nullIf(JSONExtractRaw(events.properties, '$feature_flag'), ''), 'null'), '^"|"$', ''), 'test-experiment'), 0)), in(replaceRegexpAll(nullIf(nullIf(JSONExtractRaw(events.properties, '$feature_flag_response'), ''), 'null'), '^"|"$', ''), ['control', 'test']))), 1), '$multiple', anyIf(replaceRegexpAll(nullIf(nullIf(JSONExtractRaw(events.properties, '$feature_flag_response'), ''), 'null'), '^"|"$', ''), and(greaterOrEquals(toTimeZone(events.timestamp, 'UTC'), assumeNotNull(toDateTime('2020-01-01 12:00:00', 'UTC'))), lessOrEquals(toTimeZone(events.timestamp, 'UTC'), assumeNotNull(toDateTime('2020-01-15 12:00:00', 'UTC'))), and(equals(events.event, '$feature_flag_called'), ifNull(equals(replaceRegexpAll(nullIf(nullIf(JSONExtractRaw(events.properties, '$feature_flag'), ''), 'null'), '^"|"$', ''), 'test-experiment'), 0)), in(replaceRegexpAll(nullIf(nullIf(JSONExtractRaw(events.properties, '$feature_flag_response'), ''), 'null'), '^"|"$', ''), ['control', 'test'])))) AS variant,
-               minIf(toTimeZone(events.timestamp, 'UTC'), and(greaterOrEquals(toTimeZone(events.timestamp, 'UTC'), assumeNotNull(toDateTime('2020-01-01 12:00:00', 'UTC'))), lessOrEquals(toTimeZone(events.timestamp, 'UTC'), assumeNotNull(toDateTime('2020-01-15 12:00:00', 'UTC'))), and(equals(events.event, '$feature_flag_called'), ifNull(equals(replaceRegexpAll(nullIf(nullIf(JSONExtractRaw(events.properties, '$feature_flag'), ''), 'null'), '^"|"$', ''), 'test-experiment'), 0)), in(replaceRegexpAll(nullIf(nullIf(JSONExtractRaw(events.properties, '$feature_flag_response'), ''), 'null'), '^"|"$', ''), ['control', 'test']))) AS first_exposure_time,
-               argMinIf(events.uuid, toTimeZone(events.timestamp, 'UTC'), and(greaterOrEquals(toTimeZone(events.timestamp, 'UTC'), assumeNotNull(toDateTime('2020-01-01 12:00:00', 'UTC'))), lessOrEquals(toTimeZone(events.timestamp, 'UTC'), assumeNotNull(toDateTime('2020-01-15 12:00:00', 'UTC'))), and(equals(events.event, '$feature_flag_called'), ifNull(equals(replaceRegexpAll(nullIf(nullIf(JSONExtractRaw(events.properties, '$feature_flag'), ''), 'null'), '^"|"$', ''), 'test-experiment'), 0)), in(replaceRegexpAll(nullIf(nullIf(JSONExtractRaw(events.properties, '$feature_flag_response'), ''), 'null'), '^"|"$', ''), ['control', 'test']))) AS exposure_event_uuid,
-               argMinIf(events.`$session_id`, toTimeZone(events.timestamp, 'UTC'), and(greaterOrEquals(toTimeZone(events.timestamp, 'UTC'), assumeNotNull(toDateTime('2020-01-01 12:00:00', 'UTC'))), lessOrEquals(toTimeZone(events.timestamp, 'UTC'), assumeNotNull(toDateTime('2020-01-15 12:00:00', 'UTC'))), and(equals(events.event, '$feature_flag_called'), ifNull(equals(replaceRegexpAll(nullIf(nullIf(JSONExtractRaw(events.properties, '$feature_flag'), ''), 'null'), '^"|"$', ''), 'test-experiment'), 0)), in(replaceRegexpAll(nullIf(nullIf(JSONExtractRaw(events.properties, '$feature_flag_response'), ''), 'null'), '^"|"$', ''), ['control', 'test']))) AS exposure_session_id
+               if(ifNull(greater(uniqExact(replaceRegexpAll(nullIf(nullIf(JSONExtractRaw(events.properties, '$feature_flag_response'), ''), 'null'), '^"|"$', '')), 1), 0), '$multiple', any(replaceRegexpAll(nullIf(nullIf(JSONExtractRaw(events.properties, '$feature_flag_response'), ''), 'null'), '^"|"$', ''))) AS variant,
+               min(toTimeZone(events.timestamp, 'UTC')) AS first_exposure_time,
+               argMin(events.uuid, toTimeZone(events.timestamp, 'UTC')) AS exposure_event_uuid,
+               argMin(events.`$session_id`, toTimeZone(events.timestamp, 'UTC')) AS exposure_session_id
         FROM events
         LEFT OUTER JOIN
           (SELECT argMax(person_distinct_id_overrides.person_id, person_distinct_id_overrides.version) AS person_id,
@@ -930,10 +930,10 @@
             sum(coalesce(accurateCastOrNull(metric_events.value, 'Float64'), 0)) AS value
      FROM
        (SELECT if(not(empty(events__override.distinct_id)), events__override.person_id, events.person_id) AS entity_id,
-               if(greater(uniqExactIf(replaceRegexpAll(nullIf(nullIf(JSONExtractRaw(events.properties, '$feature_flag_response'), ''), 'null'), '^"|"$', ''), and(greaterOrEquals(toTimeZone(events.timestamp, 'UTC'), assumeNotNull(toDateTime('2020-01-01 12:00:00', 'UTC'))), lessOrEquals(toTimeZone(events.timestamp, 'UTC'), assumeNotNull(toDateTime('2020-01-15 12:00:00', 'UTC'))), and(equals(events.event, '$feature_flag_called'), ifNull(equals(replaceRegexpAll(nullIf(nullIf(JSONExtractRaw(events.properties, '$feature_flag'), ''), 'null'), '^"|"$', ''), 'test-experiment'), 0)), in(replaceRegexpAll(nullIf(nullIf(JSONExtractRaw(events.properties, '$feature_flag_response'), ''), 'null'), '^"|"$', ''), ['control', 'test']))), 1), '$multiple', anyIf(replaceRegexpAll(nullIf(nullIf(JSONExtractRaw(events.properties, '$feature_flag_response'), ''), 'null'), '^"|"$', ''), and(greaterOrEquals(toTimeZone(events.timestamp, 'UTC'), assumeNotNull(toDateTime('2020-01-01 12:00:00', 'UTC'))), lessOrEquals(toTimeZone(events.timestamp, 'UTC'), assumeNotNull(toDateTime('2020-01-15 12:00:00', 'UTC'))), and(equals(events.event, '$feature_flag_called'), ifNull(equals(replaceRegexpAll(nullIf(nullIf(JSONExtractRaw(events.properties, '$feature_flag'), ''), 'null'), '^"|"$', ''), 'test-experiment'), 0)), in(replaceRegexpAll(nullIf(nullIf(JSONExtractRaw(events.properties, '$feature_flag_response'), ''), 'null'), '^"|"$', ''), ['control', 'test'])))) AS variant,
-               minIf(toTimeZone(events.timestamp, 'UTC'), and(greaterOrEquals(toTimeZone(events.timestamp, 'UTC'), assumeNotNull(toDateTime('2020-01-01 12:00:00', 'UTC'))), lessOrEquals(toTimeZone(events.timestamp, 'UTC'), assumeNotNull(toDateTime('2020-01-15 12:00:00', 'UTC'))), and(equals(events.event, '$feature_flag_called'), ifNull(equals(replaceRegexpAll(nullIf(nullIf(JSONExtractRaw(events.properties, '$feature_flag'), ''), 'null'), '^"|"$', ''), 'test-experiment'), 0)), in(replaceRegexpAll(nullIf(nullIf(JSONExtractRaw(events.properties, '$feature_flag_response'), ''), 'null'), '^"|"$', ''), ['control', 'test']))) AS first_exposure_time,
-               argMinIf(events.uuid, toTimeZone(events.timestamp, 'UTC'), and(greaterOrEquals(toTimeZone(events.timestamp, 'UTC'), assumeNotNull(toDateTime('2020-01-01 12:00:00', 'UTC'))), lessOrEquals(toTimeZone(events.timestamp, 'UTC'), assumeNotNull(toDateTime('2020-01-15 12:00:00', 'UTC'))), and(equals(events.event, '$feature_flag_called'), ifNull(equals(replaceRegexpAll(nullIf(nullIf(JSONExtractRaw(events.properties, '$feature_flag'), ''), 'null'), '^"|"$', ''), 'test-experiment'), 0)), in(replaceRegexpAll(nullIf(nullIf(JSONExtractRaw(events.properties, '$feature_flag_response'), ''), 'null'), '^"|"$', ''), ['control', 'test']))) AS exposure_event_uuid,
-               argMinIf(events.`$session_id`, toTimeZone(events.timestamp, 'UTC'), and(greaterOrEquals(toTimeZone(events.timestamp, 'UTC'), assumeNotNull(toDateTime('2020-01-01 12:00:00', 'UTC'))), lessOrEquals(toTimeZone(events.timestamp, 'UTC'), assumeNotNull(toDateTime('2020-01-15 12:00:00', 'UTC'))), and(equals(events.event, '$feature_flag_called'), ifNull(equals(replaceRegexpAll(nullIf(nullIf(JSONExtractRaw(events.properties, '$feature_flag'), ''), 'null'), '^"|"$', ''), 'test-experiment'), 0)), in(replaceRegexpAll(nullIf(nullIf(JSONExtractRaw(events.properties, '$feature_flag_response'), ''), 'null'), '^"|"$', ''), ['control', 'test']))) AS exposure_session_id
+               if(ifNull(greater(uniqExact(replaceRegexpAll(nullIf(nullIf(JSONExtractRaw(events.properties, '$feature_flag_response'), ''), 'null'), '^"|"$', '')), 1), 0), '$multiple', any(replaceRegexpAll(nullIf(nullIf(JSONExtractRaw(events.properties, '$feature_flag_response'), ''), 'null'), '^"|"$', ''))) AS variant,
+               min(toTimeZone(events.timestamp, 'UTC')) AS first_exposure_time,
+               argMin(events.uuid, toTimeZone(events.timestamp, 'UTC')) AS exposure_event_uuid,
+               argMin(events.`$session_id`, toTimeZone(events.timestamp, 'UTC')) AS exposure_session_id
         FROM events
         LEFT OUTER JOIN
           (SELECT argMax(person_distinct_id_overrides.person_id, person_distinct_id_overrides.version) AS person_id,
@@ -1158,10 +1158,10 @@
             sum(coalesce(accurateCastOrNull(metric_events.value, 'Float64'), 0)) AS value
      FROM
        (SELECT if(not(empty(events__override.distinct_id)), events__override.person_id, events.person_id) AS entity_id,
-               if(greater(uniqExactIf(replaceRegexpAll(nullIf(nullIf(JSONExtractRaw(events.properties, '$feature_flag_response'), ''), 'null'), '^"|"$', ''), and(greaterOrEquals(toTimeZone(events.timestamp, 'UTC'), assumeNotNull(toDateTime('2020-01-01 12:00:00', 'UTC'))), lessOrEquals(toTimeZone(events.timestamp, 'UTC'), assumeNotNull(toDateTime('2020-01-15 12:00:00', 'UTC'))), and(equals(events.event, '$feature_flag_called'), ifNull(equals(replaceRegexpAll(nullIf(nullIf(JSONExtractRaw(events.properties, '$feature_flag'), ''), 'null'), '^"|"$', ''), 'test-experiment'), 0)), in(replaceRegexpAll(nullIf(nullIf(JSONExtractRaw(events.properties, '$feature_flag_response'), ''), 'null'), '^"|"$', ''), ['control', 'test']))), 1), '$multiple', anyIf(replaceRegexpAll(nullIf(nullIf(JSONExtractRaw(events.properties, '$feature_flag_response'), ''), 'null'), '^"|"$', ''), and(greaterOrEquals(toTimeZone(events.timestamp, 'UTC'), assumeNotNull(toDateTime('2020-01-01 12:00:00', 'UTC'))), lessOrEquals(toTimeZone(events.timestamp, 'UTC'), assumeNotNull(toDateTime('2020-01-15 12:00:00', 'UTC'))), and(equals(events.event, '$feature_flag_called'), ifNull(equals(replaceRegexpAll(nullIf(nullIf(JSONExtractRaw(events.properties, '$feature_flag'), ''), 'null'), '^"|"$', ''), 'test-experiment'), 0)), in(replaceRegexpAll(nullIf(nullIf(JSONExtractRaw(events.properties, '$feature_flag_response'), ''), 'null'), '^"|"$', ''), ['control', 'test'])))) AS variant,
-               minIf(toTimeZone(events.timestamp, 'UTC'), and(greaterOrEquals(toTimeZone(events.timestamp, 'UTC'), assumeNotNull(toDateTime('2020-01-01 12:00:00', 'UTC'))), lessOrEquals(toTimeZone(events.timestamp, 'UTC'), assumeNotNull(toDateTime('2020-01-15 12:00:00', 'UTC'))), and(equals(events.event, '$feature_flag_called'), ifNull(equals(replaceRegexpAll(nullIf(nullIf(JSONExtractRaw(events.properties, '$feature_flag'), ''), 'null'), '^"|"$', ''), 'test-experiment'), 0)), in(replaceRegexpAll(nullIf(nullIf(JSONExtractRaw(events.properties, '$feature_flag_response'), ''), 'null'), '^"|"$', ''), ['control', 'test']))) AS first_exposure_time,
-               argMinIf(events.uuid, toTimeZone(events.timestamp, 'UTC'), and(greaterOrEquals(toTimeZone(events.timestamp, 'UTC'), assumeNotNull(toDateTime('2020-01-01 12:00:00', 'UTC'))), lessOrEquals(toTimeZone(events.timestamp, 'UTC'), assumeNotNull(toDateTime('2020-01-15 12:00:00', 'UTC'))), and(equals(events.event, '$feature_flag_called'), ifNull(equals(replaceRegexpAll(nullIf(nullIf(JSONExtractRaw(events.properties, '$feature_flag'), ''), 'null'), '^"|"$', ''), 'test-experiment'), 0)), in(replaceRegexpAll(nullIf(nullIf(JSONExtractRaw(events.properties, '$feature_flag_response'), ''), 'null'), '^"|"$', ''), ['control', 'test']))) AS exposure_event_uuid,
-               argMinIf(events.`$session_id`, toTimeZone(events.timestamp, 'UTC'), and(greaterOrEquals(toTimeZone(events.timestamp, 'UTC'), assumeNotNull(toDateTime('2020-01-01 12:00:00', 'UTC'))), lessOrEquals(toTimeZone(events.timestamp, 'UTC'), assumeNotNull(toDateTime('2020-01-15 12:00:00', 'UTC'))), and(equals(events.event, '$feature_flag_called'), ifNull(equals(replaceRegexpAll(nullIf(nullIf(JSONExtractRaw(events.properties, '$feature_flag'), ''), 'null'), '^"|"$', ''), 'test-experiment'), 0)), in(replaceRegexpAll(nullIf(nullIf(JSONExtractRaw(events.properties, '$feature_flag_response'), ''), 'null'), '^"|"$', ''), ['control', 'test']))) AS exposure_session_id
+               if(ifNull(greater(uniqExact(replaceRegexpAll(nullIf(nullIf(JSONExtractRaw(events.properties, '$feature_flag_response'), ''), 'null'), '^"|"$', '')), 1), 0), '$multiple', any(replaceRegexpAll(nullIf(nullIf(JSONExtractRaw(events.properties, '$feature_flag_response'), ''), 'null'), '^"|"$', ''))) AS variant,
+               min(toTimeZone(events.timestamp, 'UTC')) AS first_exposure_time,
+               argMin(events.uuid, toTimeZone(events.timestamp, 'UTC')) AS exposure_event_uuid,
+               argMin(events.`$session_id`, toTimeZone(events.timestamp, 'UTC')) AS exposure_session_id
         FROM events
         LEFT OUTER JOIN
           (SELECT argMax(person_distinct_id_overrides.person_id, person_distinct_id_overrides.version) AS person_id,
@@ -1272,17 +1272,10 @@
             sum(coalesce(accurateCastOrNull(metric_events.value, 'Float64'), 0)) AS value
      FROM
        (SELECT if(not(empty(events__override.distinct_id)), events__override.person_id, events.person_id) AS entity_id,
-<<<<<<< HEAD
-               if(greater(uniqExactIf(replaceRegexpAll(nullIf(nullIf(JSONExtractRaw(events.properties, '$feature/test-experiment'), ''), 'null'), '^"|"$', ''), and(greaterOrEquals(toTimeZone(events.timestamp, 'UTC'), assumeNotNull(toDateTime('2020-01-01 00:00:00', 'UTC'))), lessOrEquals(toTimeZone(events.timestamp, 'UTC'), assumeNotNull(toDateTime('2020-01-31 00:00:00', 'UTC'))), and(equals(events.event, 'purchase'), ifNull(equals(replaceRegexpAll(nullIf(nullIf(JSONExtractRaw(events.properties, 'plan'), ''), 'null'), '^"|"$', ''), 'premium'), 0)), in(replaceRegexpAll(nullIf(nullIf(JSONExtractRaw(events.properties, '$feature/test-experiment'), ''), 'null'), '^"|"$', ''), ['control', 'test']))), 1), '$multiple', anyIf(replaceRegexpAll(nullIf(nullIf(JSONExtractRaw(events.properties, '$feature/test-experiment'), ''), 'null'), '^"|"$', ''), and(greaterOrEquals(toTimeZone(events.timestamp, 'UTC'), assumeNotNull(toDateTime('2020-01-01 00:00:00', 'UTC'))), lessOrEquals(toTimeZone(events.timestamp, 'UTC'), assumeNotNull(toDateTime('2020-01-31 00:00:00', 'UTC'))), and(equals(events.event, 'purchase'), ifNull(equals(replaceRegexpAll(nullIf(nullIf(JSONExtractRaw(events.properties, 'plan'), ''), 'null'), '^"|"$', ''), 'premium'), 0)), in(replaceRegexpAll(nullIf(nullIf(JSONExtractRaw(events.properties, '$feature/test-experiment'), ''), 'null'), '^"|"$', ''), ['control', 'test'])))) AS variant,
-               minIf(toTimeZone(events.timestamp, 'UTC'), and(greaterOrEquals(toTimeZone(events.timestamp, 'UTC'), assumeNotNull(toDateTime('2020-01-01 00:00:00', 'UTC'))), lessOrEquals(toTimeZone(events.timestamp, 'UTC'), assumeNotNull(toDateTime('2020-01-31 00:00:00', 'UTC'))), and(equals(events.event, 'purchase'), ifNull(equals(replaceRegexpAll(nullIf(nullIf(JSONExtractRaw(events.properties, 'plan'), ''), 'null'), '^"|"$', ''), 'premium'), 0)), in(replaceRegexpAll(nullIf(nullIf(JSONExtractRaw(events.properties, '$feature/test-experiment'), ''), 'null'), '^"|"$', ''), ['control', 'test']))) AS first_exposure_time,
-               argMinIf(events.uuid, toTimeZone(events.timestamp, 'UTC'), and(greaterOrEquals(toTimeZone(events.timestamp, 'UTC'), assumeNotNull(toDateTime('2020-01-01 00:00:00', 'UTC'))), lessOrEquals(toTimeZone(events.timestamp, 'UTC'), assumeNotNull(toDateTime('2020-01-31 00:00:00', 'UTC'))), and(equals(events.event, 'purchase'), ifNull(equals(replaceRegexpAll(nullIf(nullIf(JSONExtractRaw(events.properties, 'plan'), ''), 'null'), '^"|"$', ''), 'premium'), 0)), in(replaceRegexpAll(nullIf(nullIf(JSONExtractRaw(events.properties, '$feature/test-experiment'), ''), 'null'), '^"|"$', ''), ['control', 'test']))) AS exposure_event_uuid,
-               argMinIf(events.`$session_id`, toTimeZone(events.timestamp, 'UTC'), and(greaterOrEquals(toTimeZone(events.timestamp, 'UTC'), assumeNotNull(toDateTime('2020-01-01 00:00:00', 'UTC'))), lessOrEquals(toTimeZone(events.timestamp, 'UTC'), assumeNotNull(toDateTime('2020-01-31 00:00:00', 'UTC'))), and(equals(events.event, 'purchase'), ifNull(equals(replaceRegexpAll(nullIf(nullIf(JSONExtractRaw(events.properties, 'plan'), ''), 'null'), '^"|"$', ''), 'premium'), 0)), in(replaceRegexpAll(nullIf(nullIf(JSONExtractRaw(events.properties, '$feature/test-experiment'), ''), 'null'), '^"|"$', ''), ['control', 'test']))) AS exposure_session_id
-=======
-               if(ifNull(greater(uniqExact(replaceRegexpAll(nullIf(nullIf(JSONExtractRaw(events.properties, '$feature_flag_response'), ''), 'null'), '^"|"$', '')), 1), 0), '$multiple', any(replaceRegexpAll(nullIf(nullIf(JSONExtractRaw(events.properties, '$feature_flag_response'), ''), 'null'), '^"|"$', ''))) AS variant,
-               min(toTimeZone(events.timestamp, 'UTC')) AS first_exposure_time,
-               argMin(events.uuid, toTimeZone(events.timestamp, 'UTC')) AS exposure_event_uuid,
-               argMin(events.`$session_id`, toTimeZone(events.timestamp, 'UTC')) AS exposure_session_id
->>>>>>> 1ed22064
+               if(ifNull(greater(uniqExact(replaceRegexpAll(nullIf(nullIf(JSONExtractRaw(events.properties, '$feature/test-experiment'), ''), 'null'), '^"|"$', '')), 1), 0), '$multiple', any(replaceRegexpAll(nullIf(nullIf(JSONExtractRaw(events.properties, '$feature/test-experiment'), ''), 'null'), '^"|"$', ''))) AS variant,
+               min(toTimeZone(events.timestamp, 'UTC')) AS first_exposure_time,
+               argMin(events.uuid, toTimeZone(events.timestamp, 'UTC')) AS exposure_event_uuid,
+               argMin(events.`$session_id`, toTimeZone(events.timestamp, 'UTC')) AS exposure_session_id
         FROM events
         LEFT OUTER JOIN
           (SELECT argMax(person_distinct_id_overrides.person_id, person_distinct_id_overrides.version) AS person_id,
@@ -1393,10 +1386,10 @@
             sum(coalesce(accurateCastOrNull(metric_events.value, 'Float64'), 0)) AS value
      FROM
        (SELECT if(not(empty(events__override.distinct_id)), events__override.person_id, events.person_id) AS entity_id,
-               if(greater(uniqExactIf(replaceRegexpAll(nullIf(nullIf(JSONExtractRaw(events.properties, '$feature/test-experiment'), ''), 'null'), '^"|"$', ''), and(greaterOrEquals(toTimeZone(events.timestamp, 'UTC'), assumeNotNull(toDateTime('2020-01-01 00:00:00', 'UTC'))), lessOrEquals(toTimeZone(events.timestamp, 'UTC'), assumeNotNull(toDateTime('2020-01-31 00:00:00', 'UTC'))), and(equals(events.event, '$pageview'), ifNull(notEquals(replaceRegexpAll(nullIf(nullIf(JSONExtractRaw(events.properties, 'plan'), ''), 'null'), '^"|"$', ''), 'free'), 1)), in(replaceRegexpAll(nullIf(nullIf(JSONExtractRaw(events.properties, '$feature/test-experiment'), ''), 'null'), '^"|"$', ''), ['control', 'test']))), 1), '$multiple', anyIf(replaceRegexpAll(nullIf(nullIf(JSONExtractRaw(events.properties, '$feature/test-experiment'), ''), 'null'), '^"|"$', ''), and(greaterOrEquals(toTimeZone(events.timestamp, 'UTC'), assumeNotNull(toDateTime('2020-01-01 00:00:00', 'UTC'))), lessOrEquals(toTimeZone(events.timestamp, 'UTC'), assumeNotNull(toDateTime('2020-01-31 00:00:00', 'UTC'))), and(equals(events.event, '$pageview'), ifNull(notEquals(replaceRegexpAll(nullIf(nullIf(JSONExtractRaw(events.properties, 'plan'), ''), 'null'), '^"|"$', ''), 'free'), 1)), in(replaceRegexpAll(nullIf(nullIf(JSONExtractRaw(events.properties, '$feature/test-experiment'), ''), 'null'), '^"|"$', ''), ['control', 'test'])))) AS variant,
-               minIf(toTimeZone(events.timestamp, 'UTC'), and(greaterOrEquals(toTimeZone(events.timestamp, 'UTC'), assumeNotNull(toDateTime('2020-01-01 00:00:00', 'UTC'))), lessOrEquals(toTimeZone(events.timestamp, 'UTC'), assumeNotNull(toDateTime('2020-01-31 00:00:00', 'UTC'))), and(equals(events.event, '$pageview'), ifNull(notEquals(replaceRegexpAll(nullIf(nullIf(JSONExtractRaw(events.properties, 'plan'), ''), 'null'), '^"|"$', ''), 'free'), 1)), in(replaceRegexpAll(nullIf(nullIf(JSONExtractRaw(events.properties, '$feature/test-experiment'), ''), 'null'), '^"|"$', ''), ['control', 'test']))) AS first_exposure_time,
-               argMinIf(events.uuid, toTimeZone(events.timestamp, 'UTC'), and(greaterOrEquals(toTimeZone(events.timestamp, 'UTC'), assumeNotNull(toDateTime('2020-01-01 00:00:00', 'UTC'))), lessOrEquals(toTimeZone(events.timestamp, 'UTC'), assumeNotNull(toDateTime('2020-01-31 00:00:00', 'UTC'))), and(equals(events.event, '$pageview'), ifNull(notEquals(replaceRegexpAll(nullIf(nullIf(JSONExtractRaw(events.properties, 'plan'), ''), 'null'), '^"|"$', ''), 'free'), 1)), in(replaceRegexpAll(nullIf(nullIf(JSONExtractRaw(events.properties, '$feature/test-experiment'), ''), 'null'), '^"|"$', ''), ['control', 'test']))) AS exposure_event_uuid,
-               argMinIf(events.`$session_id`, toTimeZone(events.timestamp, 'UTC'), and(greaterOrEquals(toTimeZone(events.timestamp, 'UTC'), assumeNotNull(toDateTime('2020-01-01 00:00:00', 'UTC'))), lessOrEquals(toTimeZone(events.timestamp, 'UTC'), assumeNotNull(toDateTime('2020-01-31 00:00:00', 'UTC'))), and(equals(events.event, '$pageview'), ifNull(notEquals(replaceRegexpAll(nullIf(nullIf(JSONExtractRaw(events.properties, 'plan'), ''), 'null'), '^"|"$', ''), 'free'), 1)), in(replaceRegexpAll(nullIf(nullIf(JSONExtractRaw(events.properties, '$feature/test-experiment'), ''), 'null'), '^"|"$', ''), ['control', 'test']))) AS exposure_session_id
+               if(ifNull(greater(uniqExact(replaceRegexpAll(nullIf(nullIf(JSONExtractRaw(events.properties, '$feature/test-experiment'), ''), 'null'), '^"|"$', '')), 1), 0), '$multiple', any(replaceRegexpAll(nullIf(nullIf(JSONExtractRaw(events.properties, '$feature/test-experiment'), ''), 'null'), '^"|"$', ''))) AS variant,
+               min(toTimeZone(events.timestamp, 'UTC')) AS first_exposure_time,
+               argMin(events.uuid, toTimeZone(events.timestamp, 'UTC')) AS exposure_event_uuid,
+               argMin(events.`$session_id`, toTimeZone(events.timestamp, 'UTC')) AS exposure_session_id
         FROM events
         LEFT OUTER JOIN
           (SELECT argMax(person_distinct_id_overrides.person_id, person_distinct_id_overrides.version) AS person_id,
@@ -1436,9 +1429,66 @@
                      allow_experimental_join_condition=1
   '''
 # ---
-<<<<<<< HEAD
-=======
-# name: TestExperimentQueryRunner.test_query_runner_standard_flow_v2_stats_1_enable_new_query_builder
+# name: TestExperimentQueryRunner.test_query_runner_with_custom_exposure_on_feature_flag_called_event_0_disable_new_query_builder
+  '''
+  SELECT metric_events.variant AS variant,
+         count(metric_events.entity_id) AS num_users,
+         sum(metric_events.value) AS total_sum,
+         sum(power(metric_events.value, 2)) AS total_sum_of_squares
+  FROM
+    (SELECT exposures.variant AS variant,
+            exposures.entity_id AS entity_id,
+            any(exposures.exposure_event_uuid) AS exposure_event_uuid,
+            any(exposures.exposure_session_id) AS exposure_session_id,
+            any(exposures.first_exposure_time) AS exposure_timestamp,
+            sum(coalesce(accurateCastOrNull(metric_events.value, 'Float64'), 0)) AS value
+     FROM
+       (SELECT if(not(empty(events__override.distinct_id)), events__override.person_id, events.person_id) AS entity_id,
+               if(ifNull(greater(count(DISTINCT replaceRegexpAll(nullIf(nullIf(JSONExtractRaw(events.properties, '$feature_flag_response'), ''), 'null'), '^"|"$', '')), 1), 0), '$multiple', any(replaceRegexpAll(nullIf(nullIf(JSONExtractRaw(events.properties, '$feature_flag_response'), ''), 'null'), '^"|"$', ''))) AS variant,
+               min(toTimeZone(events.timestamp, 'UTC')) AS first_exposure_time,
+               argMin(events.uuid, toTimeZone(events.timestamp, 'UTC')) AS exposure_event_uuid,
+               argMin(events.`$session_id`, toTimeZone(events.timestamp, 'UTC')) AS exposure_session_id
+        FROM events
+        LEFT OUTER JOIN
+          (SELECT argMax(person_distinct_id_overrides.person_id, person_distinct_id_overrides.version) AS person_id,
+                  person_distinct_id_overrides.distinct_id AS distinct_id
+           FROM person_distinct_id_overrides
+           WHERE equals(person_distinct_id_overrides.team_id, 99999)
+           GROUP BY person_distinct_id_overrides.distinct_id
+           HAVING ifNull(equals(argMax(person_distinct_id_overrides.is_deleted, person_distinct_id_overrides.version), 0), 0) SETTINGS optimize_aggregation_in_order=1) AS events__override ON equals(events.distinct_id, events__override.distinct_id)
+        WHERE and(equals(events.team_id, 99999), greaterOrEquals(toTimeZone(events.timestamp, 'UTC'), toDateTime64('explicit_redacted_timestamp', 6, 'UTC')), lessOrEquals(toTimeZone(events.timestamp, 'UTC'), toDateTime64('explicit_redacted_timestamp', 6, 'UTC')), in(replaceRegexpAll(nullIf(nullIf(JSONExtractRaw(events.properties, '$feature_flag_response'), ''), 'null'), '^"|"$', ''), ['control', 'test']), equals(events.event, '$feature_flag_called'), ifNull(equals(replaceRegexpAll(nullIf(nullIf(JSONExtractRaw(events.properties, '$feature_flag'), ''), 'null'), '^"|"$', ''), 'test-experiment'), 0), ifNull(notEquals(replaceRegexpAll(nullIf(nullIf(JSONExtractRaw(events.properties, 'plan'), ''), 'null'), '^"|"$', ''), 'free'), 1))
+        GROUP BY entity_id) AS exposures
+     LEFT JOIN
+       (SELECT toTimeZone(events.timestamp, 'UTC') AS timestamp,
+               if(not(empty(events__override.distinct_id)), events__override.person_id, events.person_id) AS entity_id,
+               events.event AS event,
+               1 AS value
+        FROM events
+        LEFT OUTER JOIN
+          (SELECT argMax(person_distinct_id_overrides.person_id, person_distinct_id_overrides.version) AS person_id,
+                  person_distinct_id_overrides.distinct_id AS distinct_id
+           FROM person_distinct_id_overrides
+           WHERE equals(person_distinct_id_overrides.team_id, 99999)
+           GROUP BY person_distinct_id_overrides.distinct_id
+           HAVING ifNull(equals(argMax(person_distinct_id_overrides.is_deleted, person_distinct_id_overrides.version), 0), 0) SETTINGS optimize_aggregation_in_order=1) AS events__override ON equals(events.distinct_id, events__override.distinct_id)
+        WHERE and(equals(events.team_id, 99999), greaterOrEquals(toTimeZone(events.timestamp, 'UTC'), toDateTime64('explicit_redacted_timestamp', 6, 'UTC')), less(toTimeZone(events.timestamp, 'UTC'), toDateTime64('explicit_redacted_timestamp', 6, 'UTC')), equals(events.event, 'purchase'))) AS metric_events ON and(equals(toString(exposures.entity_id), toString(metric_events.entity_id)), greaterOrEquals(metric_events.timestamp, exposures.first_exposure_time))
+     GROUP BY exposures.variant,
+              exposures.entity_id) AS metric_events
+  GROUP BY metric_events.variant
+  LIMIT 100 SETTINGS readonly=2,
+                     max_execution_time=600,
+                     allow_experimental_object_type=1,
+                     format_csv_allow_double_quotes=0,
+                     max_ast_elements=4000000,
+                     max_expanded_ast_elements=4000000,
+                     max_bytes_before_external_group_by=39728447488,
+                     allow_experimental_analyzer=1,
+                     transform_null_in=1,
+                     optimize_min_equality_disjunction_chain_length=4294967295,
+                     allow_experimental_join_condition=1
+  '''
+# ---
+# name: TestExperimentQueryRunner.test_query_runner_with_custom_exposure_on_feature_flag_called_event_1_enable_new_query_builder
   '''
   SELECT entity_metrics.variant AS variant,
          count(entity_metrics.entity_id) AS num_users,
@@ -1462,7 +1512,7 @@
            WHERE equals(person_distinct_id_overrides.team_id, 99999)
            GROUP BY person_distinct_id_overrides.distinct_id
            HAVING ifNull(equals(argMax(person_distinct_id_overrides.is_deleted, person_distinct_id_overrides.version), 0), 0) SETTINGS optimize_aggregation_in_order=1) AS events__override ON equals(events.distinct_id, events__override.distinct_id)
-        WHERE and(equals(events.team_id, 99999), greaterOrEquals(toTimeZone(events.timestamp, 'UTC'), assumeNotNull(toDateTime('2020-01-01 12:00:00', 'UTC'))), lessOrEquals(toTimeZone(events.timestamp, 'UTC'), assumeNotNull(toDateTime('2020-01-15 12:00:00', 'UTC'))), and(equals(events.event, '$feature_flag_called'), ifNull(equals(replaceRegexpAll(nullIf(nullIf(JSONExtractRaw(events.properties, '$feature_flag'), ''), 'null'), '^"|"$', ''), 'test-experiment'), 0)), in(replaceRegexpAll(nullIf(nullIf(JSONExtractRaw(events.properties, '$feature_flag_response'), ''), 'null'), '^"|"$', ''), ['control', 'test']))
+        WHERE and(equals(events.team_id, 99999), greaterOrEquals(toTimeZone(events.timestamp, 'UTC'), assumeNotNull(toDateTime('2020-01-01 00:00:00', 'UTC'))), lessOrEquals(toTimeZone(events.timestamp, 'UTC'), assumeNotNull(toDateTime('2020-01-31 00:00:00', 'UTC'))), and(and(equals(events.event, '$feature_flag_called'), ifNull(notEquals(replaceRegexpAll(nullIf(nullIf(JSONExtractRaw(events.properties, 'plan'), ''), 'null'), '^"|"$', ''), 'free'), 1)), ifNull(equals(replaceRegexpAll(nullIf(nullIf(JSONExtractRaw(events.properties, '$feature_flag'), ''), 'null'), '^"|"$', ''), 'test-experiment'), 0)), in(replaceRegexpAll(nullIf(nullIf(JSONExtractRaw(events.properties, '$feature_flag_response'), ''), 'null'), '^"|"$', ''), ['control', 'test']))
         GROUP BY entity_id) AS exposures
      LEFT JOIN
        (SELECT if(not(empty(events__override.distinct_id)), events__override.person_id, events.person_id) AS entity_id,
@@ -1476,7 +1526,7 @@
            WHERE equals(person_distinct_id_overrides.team_id, 99999)
            GROUP BY person_distinct_id_overrides.distinct_id
            HAVING ifNull(equals(argMax(person_distinct_id_overrides.is_deleted, person_distinct_id_overrides.version), 0), 0) SETTINGS optimize_aggregation_in_order=1) AS events__override ON equals(events.distinct_id, events__override.distinct_id)
-        WHERE and(equals(events.team_id, 99999), greaterOrEquals(toTimeZone(events.timestamp, 'UTC'), assumeNotNull(toDateTime('2020-01-01 12:00:00', 'UTC'))), less(toTimeZone(events.timestamp, 'UTC'), plus(assumeNotNull(toDateTime('2020-01-15 12:00:00', 'UTC')), toIntervalSecond(0))), equals(events.event, '$pageview'))) AS metric_events ON and(equals(exposures.entity_id, metric_events.entity_id), greaterOrEquals(metric_events.timestamp, exposures.first_exposure_time))
+        WHERE and(equals(events.team_id, 99999), greaterOrEquals(toTimeZone(events.timestamp, 'UTC'), assumeNotNull(toDateTime('2020-01-01 00:00:00', 'UTC'))), less(toTimeZone(events.timestamp, 'UTC'), plus(assumeNotNull(toDateTime('2020-01-31 00:00:00', 'UTC')), toIntervalSecond(0))), equals(events.event, 'purchase'))) AS metric_events ON and(equals(exposures.entity_id, metric_events.entity_id), greaterOrEquals(metric_events.timestamp, exposures.first_exposure_time))
      GROUP BY exposures.entity_id,
               exposures.variant) AS entity_metrics
   GROUP BY entity_metrics.variant
@@ -1493,124 +1543,66 @@
                      allow_experimental_join_condition=1
   '''
 # ---
-# name: TestExperimentQueryRunner.test_query_runner_using_action
-  '''
-  SELECT metric_events.variant AS variant,
-         count(metric_events.entity_id) AS num_users,
-         sum(metric_events.value) AS total_sum,
-         sum(power(metric_events.value, 2)) AS total_sum_of_squares
-  FROM
-    (SELECT exposures.variant AS variant,
-            exposures.entity_id AS entity_id,
-            any(exposures.exposure_event_uuid) AS exposure_event_uuid,
-            any(exposures.exposure_session_id) AS exposure_session_id,
-            sum(coalesce(accurateCastOrNull(metric_events.value, 'Float64'), 0)) AS value
-     FROM
-       (SELECT if(not(empty(events__override.distinct_id)), events__override.person_id, events.person_id) AS entity_id,
-               if(ifNull(greater(count(DISTINCT replaceRegexpAll(nullIf(nullIf(JSONExtractRaw(events.properties, '$feature_flag_response'), ''), 'null'), '^"|"$', '')), 1), 0), '$multiple', any(replaceRegexpAll(nullIf(nullIf(JSONExtractRaw(events.properties, '$feature_flag_response'), ''), 'null'), '^"|"$', ''))) AS variant,
-               min(toTimeZone(events.timestamp, 'UTC')) AS first_exposure_time,
-               argMin(events.uuid, toTimeZone(events.timestamp, 'UTC')) AS exposure_event_uuid,
-               argMin(events.`$session_id`, toTimeZone(events.timestamp, 'UTC')) AS exposure_session_id
-        FROM events
-        LEFT OUTER JOIN
-          (SELECT argMax(person_distinct_id_overrides.person_id, person_distinct_id_overrides.version) AS person_id,
-                  person_distinct_id_overrides.distinct_id AS distinct_id
-           FROM person_distinct_id_overrides
-           WHERE equals(person_distinct_id_overrides.team_id, 99999)
-           GROUP BY person_distinct_id_overrides.distinct_id
-           HAVING ifNull(equals(argMax(person_distinct_id_overrides.is_deleted, person_distinct_id_overrides.version), 0), 0) SETTINGS optimize_aggregation_in_order=1) AS events__override ON equals(events.distinct_id, events__override.distinct_id)
-        WHERE and(equals(events.team_id, 99999), greaterOrEquals(toTimeZone(events.timestamp, 'UTC'), toDateTime64('today', 6, 'UTC')), lessOrEquals(toTimeZone(events.timestamp, 'UTC'), toDateTime64('explicit_redacted_timestamp', 6, 'UTC')), in(replaceRegexpAll(nullIf(nullIf(JSONExtractRaw(events.properties, '$feature_flag_response'), ''), 'null'), '^"|"$', ''), ['control', 'test']), equals(events.event, '$feature_flag_called'), ifNull(equals(replaceRegexpAll(nullIf(nullIf(JSONExtractRaw(events.properties, '$feature_flag'), ''), 'null'), '^"|"$', ''), 'test-experiment'), 0))
-        GROUP BY entity_id) AS exposures
-     LEFT JOIN
-       (SELECT toTimeZone(events.timestamp, 'UTC') AS timestamp,
-               if(not(empty(events__override.distinct_id)), events__override.person_id, events.person_id) AS entity_id,
-               events.event AS event,
-               1 AS value
-        FROM events
-        LEFT OUTER JOIN
-          (SELECT argMax(person_distinct_id_overrides.person_id, person_distinct_id_overrides.version) AS person_id,
-                  person_distinct_id_overrides.distinct_id AS distinct_id
-           FROM person_distinct_id_overrides
-           WHERE equals(person_distinct_id_overrides.team_id, 99999)
-           GROUP BY person_distinct_id_overrides.distinct_id
-           HAVING ifNull(equals(argMax(person_distinct_id_overrides.is_deleted, person_distinct_id_overrides.version), 0), 0) SETTINGS optimize_aggregation_in_order=1) AS events__override ON equals(events.distinct_id, events__override.distinct_id)
-        WHERE and(equals(events.team_id, 99999), greaterOrEquals(toTimeZone(events.timestamp, 'UTC'), toDateTime64('today', 6, 'UTC')), less(toTimeZone(events.timestamp, 'UTC'), toDateTime64('explicit_redacted_timestamp', 6, 'UTC')), equals(events.event, 'purchase'))) AS metric_events ON and(equals(toString(exposures.entity_id), toString(metric_events.entity_id)), greaterOrEquals(metric_events.timestamp, exposures.first_exposure_time))
-     GROUP BY exposures.variant,
-              exposures.entity_id) AS metric_events
-  GROUP BY metric_events.variant
-  LIMIT 100 SETTINGS readonly=2,
-                     max_execution_time=600,
-                     allow_experimental_object_type=1,
-                     format_csv_allow_double_quotes=0,
-                     max_ast_elements=4000000,
-                     max_expanded_ast_elements=4000000,
-                     max_bytes_before_external_group_by=0,
-                     allow_experimental_analyzer=1,
-                     transform_null_in=1,
-                     optimize_min_equality_disjunction_chain_length=4294967295,
-                     allow_experimental_join_condition=1
-  '''
-# ---
-# name: TestExperimentQueryRunner.test_query_runner_using_action_0_disable_new_query_builder
-  '''
-  SELECT metric_events.variant AS variant,
-         count(metric_events.entity_id) AS num_users,
-         sum(metric_events.value) AS total_sum,
-         sum(power(metric_events.value, 2)) AS total_sum_of_squares
-  FROM
-    (SELECT exposures.variant AS variant,
-            exposures.entity_id AS entity_id,
-            any(exposures.exposure_event_uuid) AS exposure_event_uuid,
-            any(exposures.exposure_session_id) AS exposure_session_id,
-            any(exposures.first_exposure_time) AS exposure_timestamp,
-            sum(coalesce(accurateCastOrNull(metric_events.value, 'Float64'), 0)) AS value
-     FROM
-       (SELECT if(not(empty(events__override.distinct_id)), events__override.person_id, events.person_id) AS entity_id,
-               if(ifNull(greater(count(DISTINCT replaceRegexpAll(nullIf(nullIf(JSONExtractRaw(events.properties, '$feature_flag_response'), ''), 'null'), '^"|"$', '')), 1), 0), '$multiple', any(replaceRegexpAll(nullIf(nullIf(JSONExtractRaw(events.properties, '$feature_flag_response'), ''), 'null'), '^"|"$', ''))) AS variant,
-               min(toTimeZone(events.timestamp, 'UTC')) AS first_exposure_time,
-               argMin(events.uuid, toTimeZone(events.timestamp, 'UTC')) AS exposure_event_uuid,
-               argMin(events.`$session_id`, toTimeZone(events.timestamp, 'UTC')) AS exposure_session_id
-        FROM events
-        LEFT OUTER JOIN
-          (SELECT argMax(person_distinct_id_overrides.person_id, person_distinct_id_overrides.version) AS person_id,
-                  person_distinct_id_overrides.distinct_id AS distinct_id
-           FROM person_distinct_id_overrides
-           WHERE equals(person_distinct_id_overrides.team_id, 99999)
-           GROUP BY person_distinct_id_overrides.distinct_id
-           HAVING ifNull(equals(argMax(person_distinct_id_overrides.is_deleted, person_distinct_id_overrides.version), 0), 0) SETTINGS optimize_aggregation_in_order=1) AS events__override ON equals(events.distinct_id, events__override.distinct_id)
-        WHERE and(equals(events.team_id, 99999), greaterOrEquals(toTimeZone(events.timestamp, 'UTC'), toDateTime64('today', 6, 'UTC')), lessOrEquals(toTimeZone(events.timestamp, 'UTC'), toDateTime64('explicit_redacted_timestamp', 6, 'UTC')), in(replaceRegexpAll(nullIf(nullIf(JSONExtractRaw(events.properties, '$feature_flag_response'), ''), 'null'), '^"|"$', ''), ['control', 'test']), equals(events.event, '$feature_flag_called'), ifNull(equals(replaceRegexpAll(nullIf(nullIf(JSONExtractRaw(events.properties, '$feature_flag'), ''), 'null'), '^"|"$', ''), 'test-experiment'), 0))
-        GROUP BY entity_id) AS exposures
-     LEFT JOIN
-       (SELECT toTimeZone(events.timestamp, 'UTC') AS timestamp,
-               if(not(empty(events__override.distinct_id)), events__override.person_id, events.person_id) AS entity_id,
-               events.event AS event,
-               1 AS value
-        FROM events
-        LEFT OUTER JOIN
-          (SELECT argMax(person_distinct_id_overrides.person_id, person_distinct_id_overrides.version) AS person_id,
-                  person_distinct_id_overrides.distinct_id AS distinct_id
-           FROM person_distinct_id_overrides
-           WHERE equals(person_distinct_id_overrides.team_id, 99999)
-           GROUP BY person_distinct_id_overrides.distinct_id
-           HAVING ifNull(equals(argMax(person_distinct_id_overrides.is_deleted, person_distinct_id_overrides.version), 0), 0) SETTINGS optimize_aggregation_in_order=1) AS events__override ON equals(events.distinct_id, events__override.distinct_id)
-        WHERE and(equals(events.team_id, 99999), greaterOrEquals(toTimeZone(events.timestamp, 'UTC'), toDateTime64('today', 6, 'UTC')), less(toTimeZone(events.timestamp, 'UTC'), toDateTime64('explicit_redacted_timestamp', 6, 'UTC')), equals(events.event, 'purchase'))) AS metric_events ON and(equals(toString(exposures.entity_id), toString(metric_events.entity_id)), greaterOrEquals(metric_events.timestamp, exposures.first_exposure_time))
-     GROUP BY exposures.variant,
-              exposures.entity_id) AS metric_events
-  GROUP BY metric_events.variant
-  LIMIT 100 SETTINGS readonly=2,
-                     max_execution_time=600,
-                     allow_experimental_object_type=1,
-                     format_csv_allow_double_quotes=0,
-                     max_ast_elements=4000000,
-                     max_expanded_ast_elements=4000000,
-                     max_bytes_before_external_group_by=39728447488,
-                     allow_experimental_analyzer=1,
-                     transform_null_in=1,
-                     optimize_min_equality_disjunction_chain_length=4294967295,
-                     allow_experimental_join_condition=1
-  '''
-# ---
-# name: TestExperimentQueryRunner.test_query_runner_using_action_1_enable_new_query_builder
+# name: TestExperimentQueryRunner.test_query_runner_with_custom_exposure_without_properties_0_disable_new_query_builder
+  '''
+  SELECT metric_events.variant AS variant,
+         count(metric_events.entity_id) AS num_users,
+         sum(metric_events.value) AS total_sum,
+         sum(power(metric_events.value, 2)) AS total_sum_of_squares
+  FROM
+    (SELECT exposures.variant AS variant,
+            exposures.entity_id AS entity_id,
+            any(exposures.exposure_event_uuid) AS exposure_event_uuid,
+            any(exposures.exposure_session_id) AS exposure_session_id,
+            any(exposures.first_exposure_time) AS exposure_timestamp,
+            sum(coalesce(accurateCastOrNull(metric_events.value, 'Float64'), 0)) AS value
+     FROM
+       (SELECT if(not(empty(events__override.distinct_id)), events__override.person_id, events.person_id) AS entity_id,
+               if(ifNull(greater(count(DISTINCT replaceRegexpAll(nullIf(nullIf(JSONExtractRaw(events.properties, '$feature/test-experiment'), ''), 'null'), '^"|"$', '')), 1), 0), '$multiple', any(replaceRegexpAll(nullIf(nullIf(JSONExtractRaw(events.properties, '$feature/test-experiment'), ''), 'null'), '^"|"$', ''))) AS variant,
+               min(toTimeZone(events.timestamp, 'UTC')) AS first_exposure_time,
+               argMin(events.uuid, toTimeZone(events.timestamp, 'UTC')) AS exposure_event_uuid,
+               argMin(events.`$session_id`, toTimeZone(events.timestamp, 'UTC')) AS exposure_session_id
+        FROM events
+        LEFT OUTER JOIN
+          (SELECT argMax(person_distinct_id_overrides.person_id, person_distinct_id_overrides.version) AS person_id,
+                  person_distinct_id_overrides.distinct_id AS distinct_id
+           FROM person_distinct_id_overrides
+           WHERE equals(person_distinct_id_overrides.team_id, 99999)
+           GROUP BY person_distinct_id_overrides.distinct_id
+           HAVING ifNull(equals(argMax(person_distinct_id_overrides.is_deleted, person_distinct_id_overrides.version), 0), 0) SETTINGS optimize_aggregation_in_order=1) AS events__override ON equals(events.distinct_id, events__override.distinct_id)
+        WHERE and(equals(events.team_id, 99999), greaterOrEquals(toTimeZone(events.timestamp, 'UTC'), toDateTime64('explicit_redacted_timestamp', 6, 'UTC')), lessOrEquals(toTimeZone(events.timestamp, 'UTC'), toDateTime64('explicit_redacted_timestamp', 6, 'UTC')), in(replaceRegexpAll(nullIf(nullIf(JSONExtractRaw(events.properties, '$feature/test-experiment'), ''), 'null'), '^"|"$', ''), ['control', 'test']), equals(events.event, '$pageview'))
+        GROUP BY entity_id) AS exposures
+     LEFT JOIN
+       (SELECT toTimeZone(events.timestamp, 'UTC') AS timestamp,
+               if(not(empty(events__override.distinct_id)), events__override.person_id, events.person_id) AS entity_id,
+               events.event AS event,
+               1 AS value
+        FROM events
+        LEFT OUTER JOIN
+          (SELECT argMax(person_distinct_id_overrides.person_id, person_distinct_id_overrides.version) AS person_id,
+                  person_distinct_id_overrides.distinct_id AS distinct_id
+           FROM person_distinct_id_overrides
+           WHERE equals(person_distinct_id_overrides.team_id, 99999)
+           GROUP BY person_distinct_id_overrides.distinct_id
+           HAVING ifNull(equals(argMax(person_distinct_id_overrides.is_deleted, person_distinct_id_overrides.version), 0), 0) SETTINGS optimize_aggregation_in_order=1) AS events__override ON equals(events.distinct_id, events__override.distinct_id)
+        WHERE and(equals(events.team_id, 99999), greaterOrEquals(toTimeZone(events.timestamp, 'UTC'), toDateTime64('explicit_redacted_timestamp', 6, 'UTC')), less(toTimeZone(events.timestamp, 'UTC'), toDateTime64('explicit_redacted_timestamp', 6, 'UTC')), equals(events.event, 'purchase'))) AS metric_events ON and(equals(toString(exposures.entity_id), toString(metric_events.entity_id)), greaterOrEquals(metric_events.timestamp, exposures.first_exposure_time))
+     GROUP BY exposures.variant,
+              exposures.entity_id) AS metric_events
+  GROUP BY metric_events.variant
+  LIMIT 100 SETTINGS readonly=2,
+                     max_execution_time=600,
+                     allow_experimental_object_type=1,
+                     format_csv_allow_double_quotes=0,
+                     max_ast_elements=4000000,
+                     max_expanded_ast_elements=4000000,
+                     max_bytes_before_external_group_by=39728447488,
+                     allow_experimental_analyzer=1,
+                     transform_null_in=1,
+                     optimize_min_equality_disjunction_chain_length=4294967295,
+                     allow_experimental_join_condition=1
+  '''
+# ---
+# name: TestExperimentQueryRunner.test_query_runner_with_custom_exposure_without_properties_1_enable_new_query_builder
   '''
   SELECT entity_metrics.variant AS variant,
          count(entity_metrics.entity_id) AS num_users,
@@ -1622,6 +1614,120 @@
             sum(coalesce(accurateCastOrNull(metric_events.value, 'Float64'), 0)) AS value
      FROM
        (SELECT if(not(empty(events__override.distinct_id)), events__override.person_id, events.person_id) AS entity_id,
+               if(ifNull(greater(uniqExact(replaceRegexpAll(nullIf(nullIf(JSONExtractRaw(events.properties, '$feature/test-experiment'), ''), 'null'), '^"|"$', '')), 1), 0), '$multiple', any(replaceRegexpAll(nullIf(nullIf(JSONExtractRaw(events.properties, '$feature/test-experiment'), ''), 'null'), '^"|"$', ''))) AS variant,
+               min(toTimeZone(events.timestamp, 'UTC')) AS first_exposure_time,
+               argMin(events.uuid, toTimeZone(events.timestamp, 'UTC')) AS exposure_event_uuid,
+               argMin(events.`$session_id`, toTimeZone(events.timestamp, 'UTC')) AS exposure_session_id
+        FROM events
+        LEFT OUTER JOIN
+          (SELECT argMax(person_distinct_id_overrides.person_id, person_distinct_id_overrides.version) AS person_id,
+                  person_distinct_id_overrides.distinct_id AS distinct_id
+           FROM person_distinct_id_overrides
+           WHERE equals(person_distinct_id_overrides.team_id, 99999)
+           GROUP BY person_distinct_id_overrides.distinct_id
+           HAVING ifNull(equals(argMax(person_distinct_id_overrides.is_deleted, person_distinct_id_overrides.version), 0), 0) SETTINGS optimize_aggregation_in_order=1) AS events__override ON equals(events.distinct_id, events__override.distinct_id)
+        WHERE and(equals(events.team_id, 99999), greaterOrEquals(toTimeZone(events.timestamp, 'UTC'), assumeNotNull(toDateTime('2020-01-01 00:00:00', 'UTC'))), lessOrEquals(toTimeZone(events.timestamp, 'UTC'), assumeNotNull(toDateTime('2020-01-31 00:00:00', 'UTC'))), equals(events.event, '$pageview'), in(replaceRegexpAll(nullIf(nullIf(JSONExtractRaw(events.properties, '$feature/test-experiment'), ''), 'null'), '^"|"$', ''), ['control', 'test']))
+        GROUP BY entity_id) AS exposures
+     LEFT JOIN
+       (SELECT if(not(empty(events__override.distinct_id)), events__override.person_id, events.person_id) AS entity_id,
+               toTimeZone(events.timestamp, 'UTC') AS timestamp,
+               1 AS value
+        FROM events
+        LEFT OUTER JOIN
+          (SELECT argMax(person_distinct_id_overrides.person_id, person_distinct_id_overrides.version) AS person_id,
+                  person_distinct_id_overrides.distinct_id AS distinct_id
+           FROM person_distinct_id_overrides
+           WHERE equals(person_distinct_id_overrides.team_id, 99999)
+           GROUP BY person_distinct_id_overrides.distinct_id
+           HAVING ifNull(equals(argMax(person_distinct_id_overrides.is_deleted, person_distinct_id_overrides.version), 0), 0) SETTINGS optimize_aggregation_in_order=1) AS events__override ON equals(events.distinct_id, events__override.distinct_id)
+        WHERE and(equals(events.team_id, 99999), greaterOrEquals(toTimeZone(events.timestamp, 'UTC'), assumeNotNull(toDateTime('2020-01-01 00:00:00', 'UTC'))), less(toTimeZone(events.timestamp, 'UTC'), plus(assumeNotNull(toDateTime('2020-01-31 00:00:00', 'UTC')), toIntervalSecond(0))), equals(events.event, 'purchase'))) AS metric_events ON and(equals(exposures.entity_id, metric_events.entity_id), greaterOrEquals(metric_events.timestamp, exposures.first_exposure_time))
+     GROUP BY exposures.entity_id,
+              exposures.variant) AS entity_metrics
+  GROUP BY entity_metrics.variant
+  LIMIT 100 SETTINGS readonly=2,
+                     max_execution_time=600,
+                     allow_experimental_object_type=1,
+                     format_csv_allow_double_quotes=0,
+                     max_ast_elements=4000000,
+                     max_expanded_ast_elements=4000000,
+                     max_bytes_before_external_group_by=39728447488,
+                     allow_experimental_analyzer=1,
+                     transform_null_in=1,
+                     optimize_min_equality_disjunction_chain_length=4294967295,
+                     allow_experimental_join_condition=1
+  '''
+# ---
+# name: TestExperimentQueryRunner.test_query_runner_with_hogql_aggregation_end_to_end_0_disable_new_query_builder
+  '''
+  SELECT metric_events.variant AS variant,
+         count(metric_events.entity_id) AS num_users,
+         sum(metric_events.value) AS total_sum,
+         sum(power(metric_events.value, 2)) AS total_sum_of_squares
+  FROM
+    (SELECT exposures.variant AS variant,
+            exposures.entity_id AS entity_id,
+            any(exposures.exposure_event_uuid) AS exposure_event_uuid,
+            any(exposures.exposure_session_id) AS exposure_session_id,
+            any(exposures.first_exposure_time) AS exposure_timestamp,
+            avg(coalesce(accurateCastOrNull(metric_events.value, 'Float64'), 0)) AS value
+     FROM
+       (SELECT if(not(empty(events__override.distinct_id)), events__override.person_id, events.person_id) AS entity_id,
+               if(ifNull(greater(count(DISTINCT replaceRegexpAll(nullIf(nullIf(JSONExtractRaw(events.properties, '$feature_flag_response'), ''), 'null'), '^"|"$', '')), 1), 0), '$multiple', any(replaceRegexpAll(nullIf(nullIf(JSONExtractRaw(events.properties, '$feature_flag_response'), ''), 'null'), '^"|"$', ''))) AS variant,
+               min(toTimeZone(events.timestamp, 'UTC')) AS first_exposure_time,
+               argMin(events.uuid, toTimeZone(events.timestamp, 'UTC')) AS exposure_event_uuid,
+               argMin(events.`$session_id`, toTimeZone(events.timestamp, 'UTC')) AS exposure_session_id
+        FROM events
+        LEFT OUTER JOIN
+          (SELECT argMax(person_distinct_id_overrides.person_id, person_distinct_id_overrides.version) AS person_id,
+                  person_distinct_id_overrides.distinct_id AS distinct_id
+           FROM person_distinct_id_overrides
+           WHERE equals(person_distinct_id_overrides.team_id, 99999)
+           GROUP BY person_distinct_id_overrides.distinct_id
+           HAVING ifNull(equals(argMax(person_distinct_id_overrides.is_deleted, person_distinct_id_overrides.version), 0), 0) SETTINGS optimize_aggregation_in_order=1) AS events__override ON equals(events.distinct_id, events__override.distinct_id)
+        WHERE and(equals(events.team_id, 99999), greaterOrEquals(toTimeZone(events.timestamp, 'UTC'), toDateTime64('today', 6, 'UTC')), lessOrEquals(toTimeZone(events.timestamp, 'UTC'), toDateTime64('explicit_redacted_timestamp', 6, 'UTC')), in(replaceRegexpAll(nullIf(nullIf(JSONExtractRaw(events.properties, '$feature_flag_response'), ''), 'null'), '^"|"$', ''), ['control', 'test']), equals(events.event, '$feature_flag_called'), ifNull(equals(replaceRegexpAll(nullIf(nullIf(JSONExtractRaw(events.properties, '$feature_flag'), ''), 'null'), '^"|"$', ''), 'test-experiment'), 0))
+        GROUP BY entity_id) AS exposures
+     LEFT JOIN
+       (SELECT toTimeZone(events.timestamp, 'UTC') AS timestamp,
+               if(not(empty(events__override.distinct_id)), events__override.person_id, events.person_id) AS entity_id,
+               events.event AS event,
+               replaceRegexpAll(nullIf(nullIf(JSONExtractRaw(events.properties, 'amount'), ''), 'null'), '^"|"$', '') AS value
+        FROM events
+        LEFT OUTER JOIN
+          (SELECT argMax(person_distinct_id_overrides.person_id, person_distinct_id_overrides.version) AS person_id,
+                  person_distinct_id_overrides.distinct_id AS distinct_id
+           FROM person_distinct_id_overrides
+           WHERE equals(person_distinct_id_overrides.team_id, 99999)
+           GROUP BY person_distinct_id_overrides.distinct_id
+           HAVING ifNull(equals(argMax(person_distinct_id_overrides.is_deleted, person_distinct_id_overrides.version), 0), 0) SETTINGS optimize_aggregation_in_order=1) AS events__override ON equals(events.distinct_id, events__override.distinct_id)
+        WHERE and(equals(events.team_id, 99999), greaterOrEquals(toTimeZone(events.timestamp, 'UTC'), toDateTime64('today', 6, 'UTC')), less(toTimeZone(events.timestamp, 'UTC'), toDateTime64('explicit_redacted_timestamp', 6, 'UTC')), equals(events.event, 'purchase'))) AS metric_events ON and(equals(toString(exposures.entity_id), toString(metric_events.entity_id)), greaterOrEquals(metric_events.timestamp, exposures.first_exposure_time))
+     GROUP BY exposures.variant,
+              exposures.entity_id) AS metric_events
+  GROUP BY metric_events.variant
+  LIMIT 100 SETTINGS readonly=2,
+                     max_execution_time=600,
+                     allow_experimental_object_type=1,
+                     format_csv_allow_double_quotes=0,
+                     max_ast_elements=4000000,
+                     max_expanded_ast_elements=4000000,
+                     max_bytes_before_external_group_by=39728447488,
+                     allow_experimental_analyzer=1,
+                     transform_null_in=1,
+                     optimize_min_equality_disjunction_chain_length=4294967295,
+                     allow_experimental_join_condition=1
+  '''
+# ---
+# name: TestExperimentQueryRunner.test_query_runner_with_hogql_aggregation_end_to_end_1_enable_new_query_builder
+  '''
+  SELECT entity_metrics.variant AS variant,
+         count(entity_metrics.entity_id) AS num_users,
+         sum(entity_metrics.value) AS total_sum,
+         sum(power(entity_metrics.value, 2)) AS total_sum_of_squares
+  FROM
+    (SELECT exposures.entity_id AS entity_id,
+            exposures.variant AS variant,
+            avg(coalesce(accurateCastOrNull(metric_events.value, 'Float64'), 0)) AS value
+     FROM
+       (SELECT if(not(empty(events__override.distinct_id)), events__override.person_id, events.person_id) AS entity_id,
                if(ifNull(greater(uniqExact(replaceRegexpAll(nullIf(nullIf(JSONExtractRaw(events.properties, '$feature_flag_response'), ''), 'null'), '^"|"$', '')), 1), 0), '$multiple', any(replaceRegexpAll(nullIf(nullIf(JSONExtractRaw(events.properties, '$feature_flag_response'), ''), 'null'), '^"|"$', ''))) AS variant,
                min(toTimeZone(events.timestamp, 'UTC')) AS first_exposure_time,
                argMin(events.uuid, toTimeZone(events.timestamp, 'UTC')) AS exposure_event_uuid,
@@ -1639,7 +1745,7 @@
      LEFT JOIN
        (SELECT if(not(empty(events__override.distinct_id)), events__override.person_id, events.person_id) AS entity_id,
                toTimeZone(events.timestamp, 'UTC') AS timestamp,
-               1 AS value
+               replaceRegexpAll(nullIf(nullIf(JSONExtractRaw(events.properties, 'amount'), ''), 'null'), '^"|"$', '') AS value
         FROM events
         LEFT OUTER JOIN
           (SELECT argMax(person_distinct_id_overrides.person_id, person_distinct_id_overrides.version) AS person_id,
@@ -1665,124 +1771,66 @@
                      allow_experimental_join_condition=1
   '''
 # ---
-# name: TestExperimentQueryRunner.test_query_runner_with_action_as_exposure_criteria
-  '''
-  SELECT metric_events.variant AS variant,
-         count(metric_events.entity_id) AS num_users,
-         sum(metric_events.value) AS total_sum,
-         sum(power(metric_events.value, 2)) AS total_sum_of_squares
-  FROM
-    (SELECT exposures.variant AS variant,
-            exposures.entity_id AS entity_id,
-            any(exposures.exposure_event_uuid) AS exposure_event_uuid,
-            any(exposures.exposure_session_id) AS exposure_session_id,
-            sum(coalesce(accurateCastOrNull(metric_events.value, 'Float64'), 0)) AS value
-     FROM
-       (SELECT if(not(empty(events__override.distinct_id)), events__override.person_id, events.person_id) AS entity_id,
-               if(ifNull(greater(count(DISTINCT replaceRegexpAll(nullIf(nullIf(JSONExtractRaw(events.properties, '$feature/test-experiment'), ''), 'null'), '^"|"$', '')), 1), 0), '$multiple', any(replaceRegexpAll(nullIf(nullIf(JSONExtractRaw(events.properties, '$feature/test-experiment'), ''), 'null'), '^"|"$', ''))) AS variant,
-               min(toTimeZone(events.timestamp, 'UTC')) AS first_exposure_time,
-               argMin(events.uuid, toTimeZone(events.timestamp, 'UTC')) AS exposure_event_uuid,
-               argMin(events.`$session_id`, toTimeZone(events.timestamp, 'UTC')) AS exposure_session_id
-        FROM events
-        LEFT OUTER JOIN
-          (SELECT argMax(person_distinct_id_overrides.person_id, person_distinct_id_overrides.version) AS person_id,
-                  person_distinct_id_overrides.distinct_id AS distinct_id
-           FROM person_distinct_id_overrides
-           WHERE equals(person_distinct_id_overrides.team_id, 99999)
-           GROUP BY person_distinct_id_overrides.distinct_id
-           HAVING ifNull(equals(argMax(person_distinct_id_overrides.is_deleted, person_distinct_id_overrides.version), 0), 0) SETTINGS optimize_aggregation_in_order=1) AS events__override ON equals(events.distinct_id, events__override.distinct_id)
-        WHERE and(equals(events.team_id, 99999), greaterOrEquals(toTimeZone(events.timestamp, 'UTC'), toDateTime64('explicit_redacted_timestamp', 6, 'UTC')), lessOrEquals(toTimeZone(events.timestamp, 'UTC'), toDateTime64('explicit_redacted_timestamp', 6, 'UTC')), in(replaceRegexpAll(nullIf(nullIf(JSONExtractRaw(events.properties, '$feature/test-experiment'), ''), 'null'), '^"|"$', ''), ['control', 'test']), and(equals(events.event, 'purchase'), ifNull(equals(replaceRegexpAll(nullIf(nullIf(JSONExtractRaw(events.properties, 'plan'), ''), 'null'), '^"|"$', ''), 'premium'), 0)))
-        GROUP BY entity_id) AS exposures
-     LEFT JOIN
-       (SELECT toTimeZone(events.timestamp, 'UTC') AS timestamp,
-               if(not(empty(events__override.distinct_id)), events__override.person_id, events.person_id) AS entity_id,
-               events.event AS event,
-               1 AS value
-        FROM events
-        LEFT OUTER JOIN
-          (SELECT argMax(person_distinct_id_overrides.person_id, person_distinct_id_overrides.version) AS person_id,
-                  person_distinct_id_overrides.distinct_id AS distinct_id
-           FROM person_distinct_id_overrides
-           WHERE equals(person_distinct_id_overrides.team_id, 99999)
-           GROUP BY person_distinct_id_overrides.distinct_id
-           HAVING ifNull(equals(argMax(person_distinct_id_overrides.is_deleted, person_distinct_id_overrides.version), 0), 0) SETTINGS optimize_aggregation_in_order=1) AS events__override ON equals(events.distinct_id, events__override.distinct_id)
-        WHERE and(equals(events.team_id, 99999), greaterOrEquals(toTimeZone(events.timestamp, 'UTC'), toDateTime64('explicit_redacted_timestamp', 6, 'UTC')), less(toTimeZone(events.timestamp, 'UTC'), toDateTime64('explicit_redacted_timestamp', 6, 'UTC')), equals(events.event, 'conversion'))) AS metric_events ON and(equals(toString(exposures.entity_id), toString(metric_events.entity_id)), greaterOrEquals(metric_events.timestamp, exposures.first_exposure_time))
-     GROUP BY exposures.variant,
-              exposures.entity_id) AS metric_events
-  GROUP BY metric_events.variant
-  LIMIT 100 SETTINGS readonly=2,
-                     max_execution_time=600,
-                     allow_experimental_object_type=1,
-                     format_csv_allow_double_quotes=0,
-                     max_ast_elements=4000000,
-                     max_expanded_ast_elements=4000000,
-                     max_bytes_before_external_group_by=0,
-                     allow_experimental_analyzer=1,
-                     transform_null_in=1,
-                     optimize_min_equality_disjunction_chain_length=4294967295,
-                     allow_experimental_join_condition=1
-  '''
-# ---
-# name: TestExperimentQueryRunner.test_query_runner_with_action_as_exposure_criteria_0_disable_new_query_builder
-  '''
-  SELECT metric_events.variant AS variant,
-         count(metric_events.entity_id) AS num_users,
-         sum(metric_events.value) AS total_sum,
-         sum(power(metric_events.value, 2)) AS total_sum_of_squares
-  FROM
-    (SELECT exposures.variant AS variant,
-            exposures.entity_id AS entity_id,
-            any(exposures.exposure_event_uuid) AS exposure_event_uuid,
-            any(exposures.exposure_session_id) AS exposure_session_id,
-            any(exposures.first_exposure_time) AS exposure_timestamp,
-            sum(coalesce(accurateCastOrNull(metric_events.value, 'Float64'), 0)) AS value
-     FROM
-       (SELECT if(not(empty(events__override.distinct_id)), events__override.person_id, events.person_id) AS entity_id,
-               if(ifNull(greater(count(DISTINCT replaceRegexpAll(nullIf(nullIf(JSONExtractRaw(events.properties, '$feature/test-experiment'), ''), 'null'), '^"|"$', '')), 1), 0), '$multiple', any(replaceRegexpAll(nullIf(nullIf(JSONExtractRaw(events.properties, '$feature/test-experiment'), ''), 'null'), '^"|"$', ''))) AS variant,
-               min(toTimeZone(events.timestamp, 'UTC')) AS first_exposure_time,
-               argMin(events.uuid, toTimeZone(events.timestamp, 'UTC')) AS exposure_event_uuid,
-               argMin(events.`$session_id`, toTimeZone(events.timestamp, 'UTC')) AS exposure_session_id
-        FROM events
-        LEFT OUTER JOIN
-          (SELECT argMax(person_distinct_id_overrides.person_id, person_distinct_id_overrides.version) AS person_id,
-                  person_distinct_id_overrides.distinct_id AS distinct_id
-           FROM person_distinct_id_overrides
-           WHERE equals(person_distinct_id_overrides.team_id, 99999)
-           GROUP BY person_distinct_id_overrides.distinct_id
-           HAVING ifNull(equals(argMax(person_distinct_id_overrides.is_deleted, person_distinct_id_overrides.version), 0), 0) SETTINGS optimize_aggregation_in_order=1) AS events__override ON equals(events.distinct_id, events__override.distinct_id)
-        WHERE and(equals(events.team_id, 99999), greaterOrEquals(toTimeZone(events.timestamp, 'UTC'), toDateTime64('explicit_redacted_timestamp', 6, 'UTC')), lessOrEquals(toTimeZone(events.timestamp, 'UTC'), toDateTime64('explicit_redacted_timestamp', 6, 'UTC')), in(replaceRegexpAll(nullIf(nullIf(JSONExtractRaw(events.properties, '$feature/test-experiment'), ''), 'null'), '^"|"$', ''), ['control', 'test']), and(equals(events.event, 'purchase'), ifNull(equals(replaceRegexpAll(nullIf(nullIf(JSONExtractRaw(events.properties, 'plan'), ''), 'null'), '^"|"$', ''), 'premium'), 0)))
-        GROUP BY entity_id) AS exposures
-     LEFT JOIN
-       (SELECT toTimeZone(events.timestamp, 'UTC') AS timestamp,
-               if(not(empty(events__override.distinct_id)), events__override.person_id, events.person_id) AS entity_id,
-               events.event AS event,
-               1 AS value
-        FROM events
-        LEFT OUTER JOIN
-          (SELECT argMax(person_distinct_id_overrides.person_id, person_distinct_id_overrides.version) AS person_id,
-                  person_distinct_id_overrides.distinct_id AS distinct_id
-           FROM person_distinct_id_overrides
-           WHERE equals(person_distinct_id_overrides.team_id, 99999)
-           GROUP BY person_distinct_id_overrides.distinct_id
-           HAVING ifNull(equals(argMax(person_distinct_id_overrides.is_deleted, person_distinct_id_overrides.version), 0), 0) SETTINGS optimize_aggregation_in_order=1) AS events__override ON equals(events.distinct_id, events__override.distinct_id)
-        WHERE and(equals(events.team_id, 99999), greaterOrEquals(toTimeZone(events.timestamp, 'UTC'), toDateTime64('explicit_redacted_timestamp', 6, 'UTC')), less(toTimeZone(events.timestamp, 'UTC'), toDateTime64('explicit_redacted_timestamp', 6, 'UTC')), equals(events.event, 'conversion'))) AS metric_events ON and(equals(toString(exposures.entity_id), toString(metric_events.entity_id)), greaterOrEquals(metric_events.timestamp, exposures.first_exposure_time))
-     GROUP BY exposures.variant,
-              exposures.entity_id) AS metric_events
-  GROUP BY metric_events.variant
-  LIMIT 100 SETTINGS readonly=2,
-                     max_execution_time=600,
-                     allow_experimental_object_type=1,
-                     format_csv_allow_double_quotes=0,
-                     max_ast_elements=4000000,
-                     max_expanded_ast_elements=4000000,
-                     max_bytes_before_external_group_by=39728447488,
-                     allow_experimental_analyzer=1,
-                     transform_null_in=1,
-                     optimize_min_equality_disjunction_chain_length=4294967295,
-                     allow_experimental_join_condition=1
-  '''
-# ---
-# name: TestExperimentQueryRunner.test_query_runner_with_action_as_exposure_criteria_1_enable_new_query_builder
+# name: TestExperimentQueryRunner.test_query_runner_with_hogql_aggregation_expressions_0_disable_new_query_builder
+  '''
+  SELECT metric_events.variant AS variant,
+         count(metric_events.entity_id) AS num_users,
+         sum(metric_events.value) AS total_sum,
+         sum(power(metric_events.value, 2)) AS total_sum_of_squares
+  FROM
+    (SELECT exposures.variant AS variant,
+            exposures.entity_id AS entity_id,
+            any(exposures.exposure_event_uuid) AS exposure_event_uuid,
+            any(exposures.exposure_session_id) AS exposure_session_id,
+            any(exposures.first_exposure_time) AS exposure_timestamp,
+            sum(coalesce(accurateCastOrNull(metric_events.value, 'Float64'), 0)) AS value
+     FROM
+       (SELECT if(not(empty(events__override.distinct_id)), events__override.person_id, events.person_id) AS entity_id,
+               if(ifNull(greater(count(DISTINCT replaceRegexpAll(nullIf(nullIf(JSONExtractRaw(events.properties, '$feature_flag_response'), ''), 'null'), '^"|"$', '')), 1), 0), '$multiple', any(replaceRegexpAll(nullIf(nullIf(JSONExtractRaw(events.properties, '$feature_flag_response'), ''), 'null'), '^"|"$', ''))) AS variant,
+               min(toTimeZone(events.timestamp, 'UTC')) AS first_exposure_time,
+               argMin(events.uuid, toTimeZone(events.timestamp, 'UTC')) AS exposure_event_uuid,
+               argMin(events.`$session_id`, toTimeZone(events.timestamp, 'UTC')) AS exposure_session_id
+        FROM events
+        LEFT OUTER JOIN
+          (SELECT argMax(person_distinct_id_overrides.person_id, person_distinct_id_overrides.version) AS person_id,
+                  person_distinct_id_overrides.distinct_id AS distinct_id
+           FROM person_distinct_id_overrides
+           WHERE equals(person_distinct_id_overrides.team_id, 99999)
+           GROUP BY person_distinct_id_overrides.distinct_id
+           HAVING ifNull(equals(argMax(person_distinct_id_overrides.is_deleted, person_distinct_id_overrides.version), 0), 0) SETTINGS optimize_aggregation_in_order=1) AS events__override ON equals(events.distinct_id, events__override.distinct_id)
+        WHERE and(equals(events.team_id, 99999), greaterOrEquals(toTimeZone(events.timestamp, 'UTC'), toDateTime64('today', 6, 'UTC')), lessOrEquals(toTimeZone(events.timestamp, 'UTC'), toDateTime64('explicit_redacted_timestamp', 6, 'UTC')), in(replaceRegexpAll(nullIf(nullIf(JSONExtractRaw(events.properties, '$feature_flag_response'), ''), 'null'), '^"|"$', ''), ['control', 'test']), equals(events.event, '$feature_flag_called'), ifNull(equals(replaceRegexpAll(nullIf(nullIf(JSONExtractRaw(events.properties, '$feature_flag'), ''), 'null'), '^"|"$', ''), 'test-experiment'), 0))
+        GROUP BY entity_id) AS exposures
+     LEFT JOIN
+       (SELECT toTimeZone(events.timestamp, 'UTC') AS timestamp,
+               if(not(empty(events__override.distinct_id)), events__override.person_id, events.person_id) AS entity_id,
+               events.event AS event,
+               minus(accurateCastOrNull(replaceRegexpAll(nullIf(nullIf(JSONExtractRaw(events.properties, 'revenue'), ''), 'null'), '^"|"$', ''), 'Float64'), accurateCastOrNull(replaceRegexpAll(nullIf(nullIf(JSONExtractRaw(events.properties, 'cost'), ''), 'null'), '^"|"$', ''), 'Float64')) AS value
+        FROM events
+        LEFT OUTER JOIN
+          (SELECT argMax(person_distinct_id_overrides.person_id, person_distinct_id_overrides.version) AS person_id,
+                  person_distinct_id_overrides.distinct_id AS distinct_id
+           FROM person_distinct_id_overrides
+           WHERE equals(person_distinct_id_overrides.team_id, 99999)
+           GROUP BY person_distinct_id_overrides.distinct_id
+           HAVING ifNull(equals(argMax(person_distinct_id_overrides.is_deleted, person_distinct_id_overrides.version), 0), 0) SETTINGS optimize_aggregation_in_order=1) AS events__override ON equals(events.distinct_id, events__override.distinct_id)
+        WHERE and(equals(events.team_id, 99999), greaterOrEquals(toTimeZone(events.timestamp, 'UTC'), toDateTime64('today', 6, 'UTC')), less(toTimeZone(events.timestamp, 'UTC'), toDateTime64('explicit_redacted_timestamp', 6, 'UTC')), equals(events.event, 'purchase'))) AS metric_events ON and(equals(toString(exposures.entity_id), toString(metric_events.entity_id)), greaterOrEquals(metric_events.timestamp, exposures.first_exposure_time))
+     GROUP BY exposures.variant,
+              exposures.entity_id) AS metric_events
+  GROUP BY metric_events.variant
+  LIMIT 100 SETTINGS readonly=2,
+                     max_execution_time=600,
+                     allow_experimental_object_type=1,
+                     format_csv_allow_double_quotes=0,
+                     max_ast_elements=4000000,
+                     max_expanded_ast_elements=4000000,
+                     max_bytes_before_external_group_by=39728447488,
+                     allow_experimental_analyzer=1,
+                     transform_null_in=1,
+                     optimize_min_equality_disjunction_chain_length=4294967295,
+                     allow_experimental_join_condition=1
+  '''
+# ---
+# name: TestExperimentQueryRunner.test_query_runner_with_hogql_aggregation_expressions_1_enable_new_query_builder
   '''
   SELECT entity_metrics.variant AS variant,
          count(entity_metrics.entity_id) AS num_users,
@@ -1794,755 +1842,10 @@
             sum(coalesce(accurateCastOrNull(metric_events.value, 'Float64'), 0)) AS value
      FROM
        (SELECT if(not(empty(events__override.distinct_id)), events__override.person_id, events.person_id) AS entity_id,
-               if(ifNull(greater(uniqExact(replaceRegexpAll(nullIf(nullIf(JSONExtractRaw(events.properties, '$feature/test-experiment'), ''), 'null'), '^"|"$', '')), 1), 0), '$multiple', any(replaceRegexpAll(nullIf(nullIf(JSONExtractRaw(events.properties, '$feature/test-experiment'), ''), 'null'), '^"|"$', ''))) AS variant,
-               min(toTimeZone(events.timestamp, 'UTC')) AS first_exposure_time,
-               argMin(events.uuid, toTimeZone(events.timestamp, 'UTC')) AS exposure_event_uuid,
-               argMin(events.`$session_id`, toTimeZone(events.timestamp, 'UTC')) AS exposure_session_id
-        FROM events
-        LEFT OUTER JOIN
-          (SELECT argMax(person_distinct_id_overrides.person_id, person_distinct_id_overrides.version) AS person_id,
-                  person_distinct_id_overrides.distinct_id AS distinct_id
-           FROM person_distinct_id_overrides
-           WHERE equals(person_distinct_id_overrides.team_id, 99999)
-           GROUP BY person_distinct_id_overrides.distinct_id
-           HAVING ifNull(equals(argMax(person_distinct_id_overrides.is_deleted, person_distinct_id_overrides.version), 0), 0) SETTINGS optimize_aggregation_in_order=1) AS events__override ON equals(events.distinct_id, events__override.distinct_id)
-        WHERE and(equals(events.team_id, 99999), greaterOrEquals(toTimeZone(events.timestamp, 'UTC'), assumeNotNull(toDateTime('2020-01-01 00:00:00', 'UTC'))), lessOrEquals(toTimeZone(events.timestamp, 'UTC'), assumeNotNull(toDateTime('2020-01-31 00:00:00', 'UTC'))), and(equals(events.event, 'purchase'), ifNull(equals(replaceRegexpAll(nullIf(nullIf(JSONExtractRaw(events.properties, 'plan'), ''), 'null'), '^"|"$', ''), 'premium'), 0)), in(replaceRegexpAll(nullIf(nullIf(JSONExtractRaw(events.properties, '$feature/test-experiment'), ''), 'null'), '^"|"$', ''), ['control', 'test']))
-        GROUP BY entity_id) AS exposures
-     LEFT JOIN
-       (SELECT if(not(empty(events__override.distinct_id)), events__override.person_id, events.person_id) AS entity_id,
-               toTimeZone(events.timestamp, 'UTC') AS timestamp,
-               1 AS value
-        FROM events
-        LEFT OUTER JOIN
-          (SELECT argMax(person_distinct_id_overrides.person_id, person_distinct_id_overrides.version) AS person_id,
-                  person_distinct_id_overrides.distinct_id AS distinct_id
-           FROM person_distinct_id_overrides
-           WHERE equals(person_distinct_id_overrides.team_id, 99999)
-           GROUP BY person_distinct_id_overrides.distinct_id
-           HAVING ifNull(equals(argMax(person_distinct_id_overrides.is_deleted, person_distinct_id_overrides.version), 0), 0) SETTINGS optimize_aggregation_in_order=1) AS events__override ON equals(events.distinct_id, events__override.distinct_id)
-        WHERE and(equals(events.team_id, 99999), greaterOrEquals(toTimeZone(events.timestamp, 'UTC'), assumeNotNull(toDateTime('2020-01-01 00:00:00', 'UTC'))), less(toTimeZone(events.timestamp, 'UTC'), plus(assumeNotNull(toDateTime('2020-01-31 00:00:00', 'UTC')), toIntervalSecond(0))), equals(events.event, 'conversion'))) AS metric_events ON and(equals(exposures.entity_id, metric_events.entity_id), greaterOrEquals(metric_events.timestamp, exposures.first_exposure_time))
-     GROUP BY exposures.entity_id,
-              exposures.variant) AS entity_metrics
-  GROUP BY entity_metrics.variant
-  LIMIT 100 SETTINGS readonly=2,
-                     max_execution_time=600,
-                     allow_experimental_object_type=1,
-                     format_csv_allow_double_quotes=0,
-                     max_ast_elements=4000000,
-                     max_expanded_ast_elements=4000000,
-                     max_bytes_before_external_group_by=39728447488,
-                     allow_experimental_analyzer=1,
-                     transform_null_in=1,
-                     optimize_min_equality_disjunction_chain_length=4294967295,
-                     allow_experimental_join_condition=1
-  '''
-# ---
-# name: TestExperimentQueryRunner.test_query_runner_with_custom_exposure
-  '''
-  SELECT metric_events.variant AS variant,
-         count(metric_events.entity_id) AS num_users,
-         sum(metric_events.value) AS total_sum,
-         sum(power(metric_events.value, 2)) AS total_sum_of_squares
-  FROM
-    (SELECT exposures.variant AS variant,
-            exposures.entity_id AS entity_id,
-            any(exposures.exposure_event_uuid) AS exposure_event_uuid,
-            any(exposures.exposure_session_id) AS exposure_session_id,
-            sum(coalesce(accurateCastOrNull(metric_events.value, 'Float64'), 0)) AS value
-     FROM
-       (SELECT if(not(empty(events__override.distinct_id)), events__override.person_id, events.person_id) AS entity_id,
-               if(ifNull(greater(count(DISTINCT replaceRegexpAll(nullIf(nullIf(JSONExtractRaw(events.properties, '$feature/test-experiment'), ''), 'null'), '^"|"$', '')), 1), 0), '$multiple', any(replaceRegexpAll(nullIf(nullIf(JSONExtractRaw(events.properties, '$feature/test-experiment'), ''), 'null'), '^"|"$', ''))) AS variant,
-               min(toTimeZone(events.timestamp, 'UTC')) AS first_exposure_time,
-               argMin(events.uuid, toTimeZone(events.timestamp, 'UTC')) AS exposure_event_uuid,
-               argMin(events.`$session_id`, toTimeZone(events.timestamp, 'UTC')) AS exposure_session_id
-        FROM events
-        LEFT OUTER JOIN
-          (SELECT argMax(person_distinct_id_overrides.person_id, person_distinct_id_overrides.version) AS person_id,
-                  person_distinct_id_overrides.distinct_id AS distinct_id
-           FROM person_distinct_id_overrides
-           WHERE equals(person_distinct_id_overrides.team_id, 99999)
-           GROUP BY person_distinct_id_overrides.distinct_id
-           HAVING ifNull(equals(argMax(person_distinct_id_overrides.is_deleted, person_distinct_id_overrides.version), 0), 0) SETTINGS optimize_aggregation_in_order=1) AS events__override ON equals(events.distinct_id, events__override.distinct_id)
-        WHERE and(equals(events.team_id, 99999), greaterOrEquals(toTimeZone(events.timestamp, 'UTC'), toDateTime64('explicit_redacted_timestamp', 6, 'UTC')), lessOrEquals(toTimeZone(events.timestamp, 'UTC'), toDateTime64('explicit_redacted_timestamp', 6, 'UTC')), in(replaceRegexpAll(nullIf(nullIf(JSONExtractRaw(events.properties, '$feature/test-experiment'), ''), 'null'), '^"|"$', ''), ['control', 'test']), equals(events.event, '$pageview'), ifNull(notEquals(replaceRegexpAll(nullIf(nullIf(JSONExtractRaw(events.properties, 'plan'), ''), 'null'), '^"|"$', ''), 'free'), 1))
-        GROUP BY entity_id) AS exposures
-     LEFT JOIN
-       (SELECT toTimeZone(events.timestamp, 'UTC') AS timestamp,
-               if(not(empty(events__override.distinct_id)), events__override.person_id, events.person_id) AS entity_id,
-               events.event AS event,
-               1 AS value
-        FROM events
-        LEFT OUTER JOIN
-          (SELECT argMax(person_distinct_id_overrides.person_id, person_distinct_id_overrides.version) AS person_id,
-                  person_distinct_id_overrides.distinct_id AS distinct_id
-           FROM person_distinct_id_overrides
-           WHERE equals(person_distinct_id_overrides.team_id, 99999)
-           GROUP BY person_distinct_id_overrides.distinct_id
-           HAVING ifNull(equals(argMax(person_distinct_id_overrides.is_deleted, person_distinct_id_overrides.version), 0), 0) SETTINGS optimize_aggregation_in_order=1) AS events__override ON equals(events.distinct_id, events__override.distinct_id)
-        WHERE and(equals(events.team_id, 99999), greaterOrEquals(toTimeZone(events.timestamp, 'UTC'), toDateTime64('explicit_redacted_timestamp', 6, 'UTC')), less(toTimeZone(events.timestamp, 'UTC'), toDateTime64('explicit_redacted_timestamp', 6, 'UTC')), equals(events.event, 'purchase'))) AS metric_events ON and(equals(toString(exposures.entity_id), toString(metric_events.entity_id)), greaterOrEquals(metric_events.timestamp, exposures.first_exposure_time))
-     GROUP BY exposures.variant,
-              exposures.entity_id) AS metric_events
-  GROUP BY metric_events.variant
-  LIMIT 100 SETTINGS readonly=2,
-                     max_execution_time=600,
-                     allow_experimental_object_type=1,
-                     format_csv_allow_double_quotes=0,
-                     max_ast_elements=4000000,
-                     max_expanded_ast_elements=4000000,
-                     max_bytes_before_external_group_by=0,
-                     allow_experimental_analyzer=1,
-                     transform_null_in=1,
-                     optimize_min_equality_disjunction_chain_length=4294967295,
-                     allow_experimental_join_condition=1
-  '''
-# ---
-# name: TestExperimentQueryRunner.test_query_runner_with_custom_exposure_0_disable_new_query_builder
-  '''
-  SELECT metric_events.variant AS variant,
-         count(metric_events.entity_id) AS num_users,
-         sum(metric_events.value) AS total_sum,
-         sum(power(metric_events.value, 2)) AS total_sum_of_squares
-  FROM
-    (SELECT exposures.variant AS variant,
-            exposures.entity_id AS entity_id,
-            any(exposures.exposure_event_uuid) AS exposure_event_uuid,
-            any(exposures.exposure_session_id) AS exposure_session_id,
-            any(exposures.first_exposure_time) AS exposure_timestamp,
-            sum(coalesce(accurateCastOrNull(metric_events.value, 'Float64'), 0)) AS value
-     FROM
-       (SELECT if(not(empty(events__override.distinct_id)), events__override.person_id, events.person_id) AS entity_id,
-               if(ifNull(greater(count(DISTINCT replaceRegexpAll(nullIf(nullIf(JSONExtractRaw(events.properties, '$feature/test-experiment'), ''), 'null'), '^"|"$', '')), 1), 0), '$multiple', any(replaceRegexpAll(nullIf(nullIf(JSONExtractRaw(events.properties, '$feature/test-experiment'), ''), 'null'), '^"|"$', ''))) AS variant,
-               min(toTimeZone(events.timestamp, 'UTC')) AS first_exposure_time,
-               argMin(events.uuid, toTimeZone(events.timestamp, 'UTC')) AS exposure_event_uuid,
-               argMin(events.`$session_id`, toTimeZone(events.timestamp, 'UTC')) AS exposure_session_id
-        FROM events
-        LEFT OUTER JOIN
-          (SELECT argMax(person_distinct_id_overrides.person_id, person_distinct_id_overrides.version) AS person_id,
-                  person_distinct_id_overrides.distinct_id AS distinct_id
-           FROM person_distinct_id_overrides
-           WHERE equals(person_distinct_id_overrides.team_id, 99999)
-           GROUP BY person_distinct_id_overrides.distinct_id
-           HAVING ifNull(equals(argMax(person_distinct_id_overrides.is_deleted, person_distinct_id_overrides.version), 0), 0) SETTINGS optimize_aggregation_in_order=1) AS events__override ON equals(events.distinct_id, events__override.distinct_id)
-        WHERE and(equals(events.team_id, 99999), greaterOrEquals(toTimeZone(events.timestamp, 'UTC'), toDateTime64('explicit_redacted_timestamp', 6, 'UTC')), lessOrEquals(toTimeZone(events.timestamp, 'UTC'), toDateTime64('explicit_redacted_timestamp', 6, 'UTC')), in(replaceRegexpAll(nullIf(nullIf(JSONExtractRaw(events.properties, '$feature/test-experiment'), ''), 'null'), '^"|"$', ''), ['control', 'test']), equals(events.event, '$pageview'), ifNull(notEquals(replaceRegexpAll(nullIf(nullIf(JSONExtractRaw(events.properties, 'plan'), ''), 'null'), '^"|"$', ''), 'free'), 1))
-        GROUP BY entity_id) AS exposures
-     LEFT JOIN
-       (SELECT toTimeZone(events.timestamp, 'UTC') AS timestamp,
-               if(not(empty(events__override.distinct_id)), events__override.person_id, events.person_id) AS entity_id,
-               events.event AS event,
-               1 AS value
-        FROM events
-        LEFT OUTER JOIN
-          (SELECT argMax(person_distinct_id_overrides.person_id, person_distinct_id_overrides.version) AS person_id,
-                  person_distinct_id_overrides.distinct_id AS distinct_id
-           FROM person_distinct_id_overrides
-           WHERE equals(person_distinct_id_overrides.team_id, 99999)
-           GROUP BY person_distinct_id_overrides.distinct_id
-           HAVING ifNull(equals(argMax(person_distinct_id_overrides.is_deleted, person_distinct_id_overrides.version), 0), 0) SETTINGS optimize_aggregation_in_order=1) AS events__override ON equals(events.distinct_id, events__override.distinct_id)
-        WHERE and(equals(events.team_id, 99999), greaterOrEquals(toTimeZone(events.timestamp, 'UTC'), toDateTime64('explicit_redacted_timestamp', 6, 'UTC')), less(toTimeZone(events.timestamp, 'UTC'), toDateTime64('explicit_redacted_timestamp', 6, 'UTC')), equals(events.event, 'purchase'))) AS metric_events ON and(equals(toString(exposures.entity_id), toString(metric_events.entity_id)), greaterOrEquals(metric_events.timestamp, exposures.first_exposure_time))
-     GROUP BY exposures.variant,
-              exposures.entity_id) AS metric_events
-  GROUP BY metric_events.variant
-  LIMIT 100 SETTINGS readonly=2,
-                     max_execution_time=600,
-                     allow_experimental_object_type=1,
-                     format_csv_allow_double_quotes=0,
-                     max_ast_elements=4000000,
-                     max_expanded_ast_elements=4000000,
-                     max_bytes_before_external_group_by=39728447488,
-                     allow_experimental_analyzer=1,
-                     transform_null_in=1,
-                     optimize_min_equality_disjunction_chain_length=4294967295,
-                     allow_experimental_join_condition=1
-  '''
-# ---
-# name: TestExperimentQueryRunner.test_query_runner_with_custom_exposure_1_enable_new_query_builder
-  '''
-  SELECT entity_metrics.variant AS variant,
-         count(entity_metrics.entity_id) AS num_users,
-         sum(entity_metrics.value) AS total_sum,
-         sum(power(entity_metrics.value, 2)) AS total_sum_of_squares
-  FROM
-    (SELECT exposures.entity_id AS entity_id,
-            exposures.variant AS variant,
-            sum(coalesce(accurateCastOrNull(metric_events.value, 'Float64'), 0)) AS value
-     FROM
-       (SELECT if(not(empty(events__override.distinct_id)), events__override.person_id, events.person_id) AS entity_id,
-               if(ifNull(greater(uniqExact(replaceRegexpAll(nullIf(nullIf(JSONExtractRaw(events.properties, '$feature/test-experiment'), ''), 'null'), '^"|"$', '')), 1), 0), '$multiple', any(replaceRegexpAll(nullIf(nullIf(JSONExtractRaw(events.properties, '$feature/test-experiment'), ''), 'null'), '^"|"$', ''))) AS variant,
-               min(toTimeZone(events.timestamp, 'UTC')) AS first_exposure_time,
-               argMin(events.uuid, toTimeZone(events.timestamp, 'UTC')) AS exposure_event_uuid,
-               argMin(events.`$session_id`, toTimeZone(events.timestamp, 'UTC')) AS exposure_session_id
-        FROM events
-        LEFT OUTER JOIN
-          (SELECT argMax(person_distinct_id_overrides.person_id, person_distinct_id_overrides.version) AS person_id,
-                  person_distinct_id_overrides.distinct_id AS distinct_id
-           FROM person_distinct_id_overrides
-           WHERE equals(person_distinct_id_overrides.team_id, 99999)
-           GROUP BY person_distinct_id_overrides.distinct_id
-           HAVING ifNull(equals(argMax(person_distinct_id_overrides.is_deleted, person_distinct_id_overrides.version), 0), 0) SETTINGS optimize_aggregation_in_order=1) AS events__override ON equals(events.distinct_id, events__override.distinct_id)
-        WHERE and(equals(events.team_id, 99999), greaterOrEquals(toTimeZone(events.timestamp, 'UTC'), assumeNotNull(toDateTime('2020-01-01 00:00:00', 'UTC'))), lessOrEquals(toTimeZone(events.timestamp, 'UTC'), assumeNotNull(toDateTime('2020-01-31 00:00:00', 'UTC'))), and(equals(events.event, '$pageview'), ifNull(notEquals(replaceRegexpAll(nullIf(nullIf(JSONExtractRaw(events.properties, 'plan'), ''), 'null'), '^"|"$', ''), 'free'), 1)), in(replaceRegexpAll(nullIf(nullIf(JSONExtractRaw(events.properties, '$feature/test-experiment'), ''), 'null'), '^"|"$', ''), ['control', 'test']))
-        GROUP BY entity_id) AS exposures
-     LEFT JOIN
-       (SELECT if(not(empty(events__override.distinct_id)), events__override.person_id, events.person_id) AS entity_id,
-               toTimeZone(events.timestamp, 'UTC') AS timestamp,
-               1 AS value
-        FROM events
-        LEFT OUTER JOIN
-          (SELECT argMax(person_distinct_id_overrides.person_id, person_distinct_id_overrides.version) AS person_id,
-                  person_distinct_id_overrides.distinct_id AS distinct_id
-           FROM person_distinct_id_overrides
-           WHERE equals(person_distinct_id_overrides.team_id, 99999)
-           GROUP BY person_distinct_id_overrides.distinct_id
-           HAVING ifNull(equals(argMax(person_distinct_id_overrides.is_deleted, person_distinct_id_overrides.version), 0), 0) SETTINGS optimize_aggregation_in_order=1) AS events__override ON equals(events.distinct_id, events__override.distinct_id)
-        WHERE and(equals(events.team_id, 99999), greaterOrEquals(toTimeZone(events.timestamp, 'UTC'), assumeNotNull(toDateTime('2020-01-01 00:00:00', 'UTC'))), less(toTimeZone(events.timestamp, 'UTC'), plus(assumeNotNull(toDateTime('2020-01-31 00:00:00', 'UTC')), toIntervalSecond(0))), equals(events.event, 'purchase'))) AS metric_events ON and(equals(exposures.entity_id, metric_events.entity_id), greaterOrEquals(metric_events.timestamp, exposures.first_exposure_time))
-     GROUP BY exposures.entity_id,
-              exposures.variant) AS entity_metrics
-  GROUP BY entity_metrics.variant
-  LIMIT 100 SETTINGS readonly=2,
-                     max_execution_time=600,
-                     allow_experimental_object_type=1,
-                     format_csv_allow_double_quotes=0,
-                     max_ast_elements=4000000,
-                     max_expanded_ast_elements=4000000,
-                     max_bytes_before_external_group_by=39728447488,
-                     allow_experimental_analyzer=1,
-                     transform_null_in=1,
-                     optimize_min_equality_disjunction_chain_length=4294967295,
-                     allow_experimental_join_condition=1
-  '''
-# ---
-# name: TestExperimentQueryRunner.test_query_runner_with_custom_exposure_on_feature_flag_called_event
-  '''
-  SELECT metric_events.variant AS variant,
-         count(metric_events.entity_id) AS num_users,
-         sum(metric_events.value) AS total_sum,
-         sum(power(metric_events.value, 2)) AS total_sum_of_squares
-  FROM
-    (SELECT exposures.variant AS variant,
-            exposures.entity_id AS entity_id,
-            any(exposures.exposure_event_uuid) AS exposure_event_uuid,
-            any(exposures.exposure_session_id) AS exposure_session_id,
-            sum(coalesce(accurateCastOrNull(metric_events.value, 'Float64'), 0)) AS value
-     FROM
-       (SELECT if(not(empty(events__override.distinct_id)), events__override.person_id, events.person_id) AS entity_id,
-               if(ifNull(greater(count(DISTINCT replaceRegexpAll(nullIf(nullIf(JSONExtractRaw(events.properties, '$feature_flag_response'), ''), 'null'), '^"|"$', '')), 1), 0), '$multiple', any(replaceRegexpAll(nullIf(nullIf(JSONExtractRaw(events.properties, '$feature_flag_response'), ''), 'null'), '^"|"$', ''))) AS variant,
-               min(toTimeZone(events.timestamp, 'UTC')) AS first_exposure_time,
-               argMin(events.uuid, toTimeZone(events.timestamp, 'UTC')) AS exposure_event_uuid,
-               argMin(events.`$session_id`, toTimeZone(events.timestamp, 'UTC')) AS exposure_session_id
-        FROM events
-        LEFT OUTER JOIN
-          (SELECT argMax(person_distinct_id_overrides.person_id, person_distinct_id_overrides.version) AS person_id,
-                  person_distinct_id_overrides.distinct_id AS distinct_id
-           FROM person_distinct_id_overrides
-           WHERE equals(person_distinct_id_overrides.team_id, 99999)
-           GROUP BY person_distinct_id_overrides.distinct_id
-           HAVING ifNull(equals(argMax(person_distinct_id_overrides.is_deleted, person_distinct_id_overrides.version), 0), 0) SETTINGS optimize_aggregation_in_order=1) AS events__override ON equals(events.distinct_id, events__override.distinct_id)
-        WHERE and(equals(events.team_id, 99999), greaterOrEquals(toTimeZone(events.timestamp, 'UTC'), toDateTime64('explicit_redacted_timestamp', 6, 'UTC')), lessOrEquals(toTimeZone(events.timestamp, 'UTC'), toDateTime64('explicit_redacted_timestamp', 6, 'UTC')), in(replaceRegexpAll(nullIf(nullIf(JSONExtractRaw(events.properties, '$feature_flag_response'), ''), 'null'), '^"|"$', ''), ['control', 'test']), equals(events.event, '$feature_flag_called'), ifNull(equals(replaceRegexpAll(nullIf(nullIf(JSONExtractRaw(events.properties, '$feature_flag'), ''), 'null'), '^"|"$', ''), 'test-experiment'), 0), ifNull(notEquals(replaceRegexpAll(nullIf(nullIf(JSONExtractRaw(events.properties, 'plan'), ''), 'null'), '^"|"$', ''), 'free'), 1))
-        GROUP BY entity_id) AS exposures
-     LEFT JOIN
-       (SELECT toTimeZone(events.timestamp, 'UTC') AS timestamp,
-               if(not(empty(events__override.distinct_id)), events__override.person_id, events.person_id) AS entity_id,
-               events.event AS event,
-               1 AS value
-        FROM events
-        LEFT OUTER JOIN
-          (SELECT argMax(person_distinct_id_overrides.person_id, person_distinct_id_overrides.version) AS person_id,
-                  person_distinct_id_overrides.distinct_id AS distinct_id
-           FROM person_distinct_id_overrides
-           WHERE equals(person_distinct_id_overrides.team_id, 99999)
-           GROUP BY person_distinct_id_overrides.distinct_id
-           HAVING ifNull(equals(argMax(person_distinct_id_overrides.is_deleted, person_distinct_id_overrides.version), 0), 0) SETTINGS optimize_aggregation_in_order=1) AS events__override ON equals(events.distinct_id, events__override.distinct_id)
-        WHERE and(equals(events.team_id, 99999), greaterOrEquals(toTimeZone(events.timestamp, 'UTC'), toDateTime64('explicit_redacted_timestamp', 6, 'UTC')), less(toTimeZone(events.timestamp, 'UTC'), toDateTime64('explicit_redacted_timestamp', 6, 'UTC')), equals(events.event, 'purchase'))) AS metric_events ON and(equals(toString(exposures.entity_id), toString(metric_events.entity_id)), greaterOrEquals(metric_events.timestamp, exposures.first_exposure_time))
-     GROUP BY exposures.variant,
-              exposures.entity_id) AS metric_events
-  GROUP BY metric_events.variant
-  LIMIT 100 SETTINGS readonly=2,
-                     max_execution_time=600,
-                     allow_experimental_object_type=1,
-                     format_csv_allow_double_quotes=0,
-                     max_ast_elements=4000000,
-                     max_expanded_ast_elements=4000000,
-                     max_bytes_before_external_group_by=0,
-                     allow_experimental_analyzer=1,
-                     transform_null_in=1,
-                     optimize_min_equality_disjunction_chain_length=4294967295,
-                     allow_experimental_join_condition=1
-  '''
-# ---
->>>>>>> 1ed22064
-# name: TestExperimentQueryRunner.test_query_runner_with_custom_exposure_on_feature_flag_called_event_0_disable_new_query_builder
-  '''
-  SELECT metric_events.variant AS variant,
-         count(metric_events.entity_id) AS num_users,
-         sum(metric_events.value) AS total_sum,
-         sum(power(metric_events.value, 2)) AS total_sum_of_squares
-  FROM
-    (SELECT exposures.variant AS variant,
-            exposures.entity_id AS entity_id,
-            any(exposures.exposure_event_uuid) AS exposure_event_uuid,
-            any(exposures.exposure_session_id) AS exposure_session_id,
-            any(exposures.first_exposure_time) AS exposure_timestamp,
-            sum(coalesce(accurateCastOrNull(metric_events.value, 'Float64'), 0)) AS value
-     FROM
-       (SELECT if(not(empty(events__override.distinct_id)), events__override.person_id, events.person_id) AS entity_id,
-               if(ifNull(greater(count(DISTINCT replaceRegexpAll(nullIf(nullIf(JSONExtractRaw(events.properties, '$feature_flag_response'), ''), 'null'), '^"|"$', '')), 1), 0), '$multiple', any(replaceRegexpAll(nullIf(nullIf(JSONExtractRaw(events.properties, '$feature_flag_response'), ''), 'null'), '^"|"$', ''))) AS variant,
-               min(toTimeZone(events.timestamp, 'UTC')) AS first_exposure_time,
-               argMin(events.uuid, toTimeZone(events.timestamp, 'UTC')) AS exposure_event_uuid,
-               argMin(events.`$session_id`, toTimeZone(events.timestamp, 'UTC')) AS exposure_session_id
-        FROM events
-        LEFT OUTER JOIN
-          (SELECT argMax(person_distinct_id_overrides.person_id, person_distinct_id_overrides.version) AS person_id,
-                  person_distinct_id_overrides.distinct_id AS distinct_id
-           FROM person_distinct_id_overrides
-           WHERE equals(person_distinct_id_overrides.team_id, 99999)
-           GROUP BY person_distinct_id_overrides.distinct_id
-           HAVING ifNull(equals(argMax(person_distinct_id_overrides.is_deleted, person_distinct_id_overrides.version), 0), 0) SETTINGS optimize_aggregation_in_order=1) AS events__override ON equals(events.distinct_id, events__override.distinct_id)
-        WHERE and(equals(events.team_id, 99999), greaterOrEquals(toTimeZone(events.timestamp, 'UTC'), toDateTime64('explicit_redacted_timestamp', 6, 'UTC')), lessOrEquals(toTimeZone(events.timestamp, 'UTC'), toDateTime64('explicit_redacted_timestamp', 6, 'UTC')), in(replaceRegexpAll(nullIf(nullIf(JSONExtractRaw(events.properties, '$feature_flag_response'), ''), 'null'), '^"|"$', ''), ['control', 'test']), equals(events.event, '$feature_flag_called'), ifNull(equals(replaceRegexpAll(nullIf(nullIf(JSONExtractRaw(events.properties, '$feature_flag'), ''), 'null'), '^"|"$', ''), 'test-experiment'), 0), ifNull(notEquals(replaceRegexpAll(nullIf(nullIf(JSONExtractRaw(events.properties, 'plan'), ''), 'null'), '^"|"$', ''), 'free'), 1))
-        GROUP BY entity_id) AS exposures
-     LEFT JOIN
-       (SELECT toTimeZone(events.timestamp, 'UTC') AS timestamp,
-               if(not(empty(events__override.distinct_id)), events__override.person_id, events.person_id) AS entity_id,
-               events.event AS event,
-               1 AS value
-        FROM events
-        LEFT OUTER JOIN
-          (SELECT argMax(person_distinct_id_overrides.person_id, person_distinct_id_overrides.version) AS person_id,
-                  person_distinct_id_overrides.distinct_id AS distinct_id
-           FROM person_distinct_id_overrides
-           WHERE equals(person_distinct_id_overrides.team_id, 99999)
-           GROUP BY person_distinct_id_overrides.distinct_id
-           HAVING ifNull(equals(argMax(person_distinct_id_overrides.is_deleted, person_distinct_id_overrides.version), 0), 0) SETTINGS optimize_aggregation_in_order=1) AS events__override ON equals(events.distinct_id, events__override.distinct_id)
-        WHERE and(equals(events.team_id, 99999), greaterOrEquals(toTimeZone(events.timestamp, 'UTC'), toDateTime64('explicit_redacted_timestamp', 6, 'UTC')), less(toTimeZone(events.timestamp, 'UTC'), toDateTime64('explicit_redacted_timestamp', 6, 'UTC')), equals(events.event, 'purchase'))) AS metric_events ON and(equals(toString(exposures.entity_id), toString(metric_events.entity_id)), greaterOrEquals(metric_events.timestamp, exposures.first_exposure_time))
-     GROUP BY exposures.variant,
-              exposures.entity_id) AS metric_events
-  GROUP BY metric_events.variant
-  LIMIT 100 SETTINGS readonly=2,
-                     max_execution_time=600,
-                     allow_experimental_object_type=1,
-                     format_csv_allow_double_quotes=0,
-                     max_ast_elements=4000000,
-                     max_expanded_ast_elements=4000000,
-                     max_bytes_before_external_group_by=39728447488,
-                     allow_experimental_analyzer=1,
-                     transform_null_in=1,
-                     optimize_min_equality_disjunction_chain_length=4294967295,
-                     allow_experimental_join_condition=1
-  '''
-# ---
-# name: TestExperimentQueryRunner.test_query_runner_with_custom_exposure_on_feature_flag_called_event_1_enable_new_query_builder
-  '''
-  SELECT entity_metrics.variant AS variant,
-         count(entity_metrics.entity_id) AS num_users,
-         sum(entity_metrics.value) AS total_sum,
-         sum(power(entity_metrics.value, 2)) AS total_sum_of_squares
-  FROM
-    (SELECT exposures.entity_id AS entity_id,
-            exposures.variant AS variant,
-            sum(coalesce(accurateCastOrNull(metric_events.value, 'Float64'), 0)) AS value
-     FROM
-       (SELECT if(not(empty(events__override.distinct_id)), events__override.person_id, events.person_id) AS entity_id,
                if(ifNull(greater(uniqExact(replaceRegexpAll(nullIf(nullIf(JSONExtractRaw(events.properties, '$feature_flag_response'), ''), 'null'), '^"|"$', '')), 1), 0), '$multiple', any(replaceRegexpAll(nullIf(nullIf(JSONExtractRaw(events.properties, '$feature_flag_response'), ''), 'null'), '^"|"$', ''))) AS variant,
                min(toTimeZone(events.timestamp, 'UTC')) AS first_exposure_time,
                argMin(events.uuid, toTimeZone(events.timestamp, 'UTC')) AS exposure_event_uuid,
                argMin(events.`$session_id`, toTimeZone(events.timestamp, 'UTC')) AS exposure_session_id
-        FROM events
-        LEFT OUTER JOIN
-          (SELECT argMax(person_distinct_id_overrides.person_id, person_distinct_id_overrides.version) AS person_id,
-                  person_distinct_id_overrides.distinct_id AS distinct_id
-           FROM person_distinct_id_overrides
-           WHERE equals(person_distinct_id_overrides.team_id, 99999)
-           GROUP BY person_distinct_id_overrides.distinct_id
-           HAVING ifNull(equals(argMax(person_distinct_id_overrides.is_deleted, person_distinct_id_overrides.version), 0), 0) SETTINGS optimize_aggregation_in_order=1) AS events__override ON equals(events.distinct_id, events__override.distinct_id)
-        WHERE and(equals(events.team_id, 99999), greaterOrEquals(toTimeZone(events.timestamp, 'UTC'), assumeNotNull(toDateTime('2020-01-01 00:00:00', 'UTC'))), lessOrEquals(toTimeZone(events.timestamp, 'UTC'), assumeNotNull(toDateTime('2020-01-31 00:00:00', 'UTC'))), and(and(equals(events.event, '$feature_flag_called'), ifNull(notEquals(replaceRegexpAll(nullIf(nullIf(JSONExtractRaw(events.properties, 'plan'), ''), 'null'), '^"|"$', ''), 'free'), 1)), ifNull(equals(replaceRegexpAll(nullIf(nullIf(JSONExtractRaw(events.properties, '$feature_flag'), ''), 'null'), '^"|"$', ''), 'test-experiment'), 0)), in(replaceRegexpAll(nullIf(nullIf(JSONExtractRaw(events.properties, '$feature_flag_response'), ''), 'null'), '^"|"$', ''), ['control', 'test']))
-        GROUP BY entity_id) AS exposures
-     LEFT JOIN
-       (SELECT if(not(empty(events__override.distinct_id)), events__override.person_id, events.person_id) AS entity_id,
-               toTimeZone(events.timestamp, 'UTC') AS timestamp,
-               1 AS value
-        FROM events
-        LEFT OUTER JOIN
-          (SELECT argMax(person_distinct_id_overrides.person_id, person_distinct_id_overrides.version) AS person_id,
-                  person_distinct_id_overrides.distinct_id AS distinct_id
-           FROM person_distinct_id_overrides
-           WHERE equals(person_distinct_id_overrides.team_id, 99999)
-           GROUP BY person_distinct_id_overrides.distinct_id
-           HAVING ifNull(equals(argMax(person_distinct_id_overrides.is_deleted, person_distinct_id_overrides.version), 0), 0) SETTINGS optimize_aggregation_in_order=1) AS events__override ON equals(events.distinct_id, events__override.distinct_id)
-        WHERE and(equals(events.team_id, 99999), greaterOrEquals(toTimeZone(events.timestamp, 'UTC'), assumeNotNull(toDateTime('2020-01-01 00:00:00', 'UTC'))), less(toTimeZone(events.timestamp, 'UTC'), plus(assumeNotNull(toDateTime('2020-01-31 00:00:00', 'UTC')), toIntervalSecond(0))), equals(events.event, 'purchase'))) AS metric_events ON and(equals(exposures.entity_id, metric_events.entity_id), greaterOrEquals(metric_events.timestamp, exposures.first_exposure_time))
-     GROUP BY exposures.entity_id,
-              exposures.variant) AS entity_metrics
-  GROUP BY entity_metrics.variant
-  LIMIT 100 SETTINGS readonly=2,
-                     max_execution_time=600,
-                     allow_experimental_object_type=1,
-                     format_csv_allow_double_quotes=0,
-                     max_ast_elements=4000000,
-                     max_expanded_ast_elements=4000000,
-                     max_bytes_before_external_group_by=39728447488,
-                     allow_experimental_analyzer=1,
-                     transform_null_in=1,
-                     optimize_min_equality_disjunction_chain_length=4294967295,
-                     allow_experimental_join_condition=1
-  '''
-# ---
-# name: TestExperimentQueryRunner.test_query_runner_with_custom_exposure_without_properties_0_disable_new_query_builder
-  '''
-  SELECT metric_events.variant AS variant,
-         count(metric_events.entity_id) AS num_users,
-         sum(metric_events.value) AS total_sum,
-         sum(power(metric_events.value, 2)) AS total_sum_of_squares
-  FROM
-    (SELECT exposures.variant AS variant,
-            exposures.entity_id AS entity_id,
-            any(exposures.exposure_event_uuid) AS exposure_event_uuid,
-            any(exposures.exposure_session_id) AS exposure_session_id,
-            any(exposures.first_exposure_time) AS exposure_timestamp,
-            sum(coalesce(accurateCastOrNull(metric_events.value, 'Float64'), 0)) AS value
-     FROM
-       (SELECT if(not(empty(events__override.distinct_id)), events__override.person_id, events.person_id) AS entity_id,
-               if(ifNull(greater(count(DISTINCT replaceRegexpAll(nullIf(nullIf(JSONExtractRaw(events.properties, '$feature/test-experiment'), ''), 'null'), '^"|"$', '')), 1), 0), '$multiple', any(replaceRegexpAll(nullIf(nullIf(JSONExtractRaw(events.properties, '$feature/test-experiment'), ''), 'null'), '^"|"$', ''))) AS variant,
-               min(toTimeZone(events.timestamp, 'UTC')) AS first_exposure_time,
-               argMin(events.uuid, toTimeZone(events.timestamp, 'UTC')) AS exposure_event_uuid,
-               argMin(events.`$session_id`, toTimeZone(events.timestamp, 'UTC')) AS exposure_session_id
-        FROM events
-        LEFT OUTER JOIN
-          (SELECT argMax(person_distinct_id_overrides.person_id, person_distinct_id_overrides.version) AS person_id,
-                  person_distinct_id_overrides.distinct_id AS distinct_id
-           FROM person_distinct_id_overrides
-           WHERE equals(person_distinct_id_overrides.team_id, 99999)
-           GROUP BY person_distinct_id_overrides.distinct_id
-           HAVING ifNull(equals(argMax(person_distinct_id_overrides.is_deleted, person_distinct_id_overrides.version), 0), 0) SETTINGS optimize_aggregation_in_order=1) AS events__override ON equals(events.distinct_id, events__override.distinct_id)
-        WHERE and(equals(events.team_id, 99999), greaterOrEquals(toTimeZone(events.timestamp, 'UTC'), toDateTime64('explicit_redacted_timestamp', 6, 'UTC')), lessOrEquals(toTimeZone(events.timestamp, 'UTC'), toDateTime64('explicit_redacted_timestamp', 6, 'UTC')), in(replaceRegexpAll(nullIf(nullIf(JSONExtractRaw(events.properties, '$feature/test-experiment'), ''), 'null'), '^"|"$', ''), ['control', 'test']), equals(events.event, '$pageview'))
-        GROUP BY entity_id) AS exposures
-     LEFT JOIN
-       (SELECT toTimeZone(events.timestamp, 'UTC') AS timestamp,
-               if(not(empty(events__override.distinct_id)), events__override.person_id, events.person_id) AS entity_id,
-               events.event AS event,
-               1 AS value
-        FROM events
-        LEFT OUTER JOIN
-          (SELECT argMax(person_distinct_id_overrides.person_id, person_distinct_id_overrides.version) AS person_id,
-                  person_distinct_id_overrides.distinct_id AS distinct_id
-           FROM person_distinct_id_overrides
-           WHERE equals(person_distinct_id_overrides.team_id, 99999)
-           GROUP BY person_distinct_id_overrides.distinct_id
-           HAVING ifNull(equals(argMax(person_distinct_id_overrides.is_deleted, person_distinct_id_overrides.version), 0), 0) SETTINGS optimize_aggregation_in_order=1) AS events__override ON equals(events.distinct_id, events__override.distinct_id)
-        WHERE and(equals(events.team_id, 99999), greaterOrEquals(toTimeZone(events.timestamp, 'UTC'), toDateTime64('explicit_redacted_timestamp', 6, 'UTC')), less(toTimeZone(events.timestamp, 'UTC'), toDateTime64('explicit_redacted_timestamp', 6, 'UTC')), equals(events.event, 'purchase'))) AS metric_events ON and(equals(toString(exposures.entity_id), toString(metric_events.entity_id)), greaterOrEquals(metric_events.timestamp, exposures.first_exposure_time))
-     GROUP BY exposures.variant,
-              exposures.entity_id) AS metric_events
-  GROUP BY metric_events.variant
-  LIMIT 100 SETTINGS readonly=2,
-                     max_execution_time=600,
-                     allow_experimental_object_type=1,
-                     format_csv_allow_double_quotes=0,
-                     max_ast_elements=4000000,
-                     max_expanded_ast_elements=4000000,
-                     max_bytes_before_external_group_by=39728447488,
-                     allow_experimental_analyzer=1,
-                     transform_null_in=1,
-                     optimize_min_equality_disjunction_chain_length=4294967295,
-                     allow_experimental_join_condition=1
-  '''
-# ---
-# name: TestExperimentQueryRunner.test_query_runner_with_custom_exposure_without_properties_1_enable_new_query_builder
-  '''
-  SELECT entity_metrics.variant AS variant,
-         count(entity_metrics.entity_id) AS num_users,
-         sum(entity_metrics.value) AS total_sum,
-         sum(power(entity_metrics.value, 2)) AS total_sum_of_squares
-  FROM
-    (SELECT exposures.entity_id AS entity_id,
-            exposures.variant AS variant,
-            sum(coalesce(accurateCastOrNull(metric_events.value, 'Float64'), 0)) AS value
-     FROM
-       (SELECT if(not(empty(events__override.distinct_id)), events__override.person_id, events.person_id) AS entity_id,
-               if(ifNull(greater(uniqExact(replaceRegexpAll(nullIf(nullIf(JSONExtractRaw(events.properties, '$feature/test-experiment'), ''), 'null'), '^"|"$', '')), 1), 0), '$multiple', any(replaceRegexpAll(nullIf(nullIf(JSONExtractRaw(events.properties, '$feature/test-experiment'), ''), 'null'), '^"|"$', ''))) AS variant,
-               min(toTimeZone(events.timestamp, 'UTC')) AS first_exposure_time,
-               argMin(events.uuid, toTimeZone(events.timestamp, 'UTC')) AS exposure_event_uuid,
-               argMin(events.`$session_id`, toTimeZone(events.timestamp, 'UTC')) AS exposure_session_id
-        FROM events
-        LEFT OUTER JOIN
-          (SELECT argMax(person_distinct_id_overrides.person_id, person_distinct_id_overrides.version) AS person_id,
-                  person_distinct_id_overrides.distinct_id AS distinct_id
-           FROM person_distinct_id_overrides
-           WHERE equals(person_distinct_id_overrides.team_id, 99999)
-           GROUP BY person_distinct_id_overrides.distinct_id
-           HAVING ifNull(equals(argMax(person_distinct_id_overrides.is_deleted, person_distinct_id_overrides.version), 0), 0) SETTINGS optimize_aggregation_in_order=1) AS events__override ON equals(events.distinct_id, events__override.distinct_id)
-        WHERE and(equals(events.team_id, 99999), greaterOrEquals(toTimeZone(events.timestamp, 'UTC'), assumeNotNull(toDateTime('2020-01-01 00:00:00', 'UTC'))), lessOrEquals(toTimeZone(events.timestamp, 'UTC'), assumeNotNull(toDateTime('2020-01-31 00:00:00', 'UTC'))), equals(events.event, '$pageview'), in(replaceRegexpAll(nullIf(nullIf(JSONExtractRaw(events.properties, '$feature/test-experiment'), ''), 'null'), '^"|"$', ''), ['control', 'test']))
-        GROUP BY entity_id) AS exposures
-     LEFT JOIN
-       (SELECT if(not(empty(events__override.distinct_id)), events__override.person_id, events.person_id) AS entity_id,
-               toTimeZone(events.timestamp, 'UTC') AS timestamp,
-               1 AS value
-        FROM events
-        LEFT OUTER JOIN
-          (SELECT argMax(person_distinct_id_overrides.person_id, person_distinct_id_overrides.version) AS person_id,
-                  person_distinct_id_overrides.distinct_id AS distinct_id
-           FROM person_distinct_id_overrides
-           WHERE equals(person_distinct_id_overrides.team_id, 99999)
-           GROUP BY person_distinct_id_overrides.distinct_id
-           HAVING ifNull(equals(argMax(person_distinct_id_overrides.is_deleted, person_distinct_id_overrides.version), 0), 0) SETTINGS optimize_aggregation_in_order=1) AS events__override ON equals(events.distinct_id, events__override.distinct_id)
-        WHERE and(equals(events.team_id, 99999), greaterOrEquals(toTimeZone(events.timestamp, 'UTC'), assumeNotNull(toDateTime('2020-01-01 00:00:00', 'UTC'))), less(toTimeZone(events.timestamp, 'UTC'), plus(assumeNotNull(toDateTime('2020-01-31 00:00:00', 'UTC')), toIntervalSecond(0))), equals(events.event, 'purchase'))) AS metric_events ON and(equals(exposures.entity_id, metric_events.entity_id), greaterOrEquals(metric_events.timestamp, exposures.first_exposure_time))
-     GROUP BY exposures.entity_id,
-              exposures.variant) AS entity_metrics
-  GROUP BY entity_metrics.variant
-  LIMIT 100 SETTINGS readonly=2,
-                     max_execution_time=600,
-                     allow_experimental_object_type=1,
-                     format_csv_allow_double_quotes=0,
-                     max_ast_elements=4000000,
-                     max_expanded_ast_elements=4000000,
-                     max_bytes_before_external_group_by=39728447488,
-                     allow_experimental_analyzer=1,
-                     transform_null_in=1,
-                     optimize_min_equality_disjunction_chain_length=4294967295,
-                     allow_experimental_join_condition=1
-  '''
-# ---
-# name: TestExperimentQueryRunner.test_query_runner_with_hogql_aggregation_end_to_end_0_disable_new_query_builder
-  '''
-  SELECT metric_events.variant AS variant,
-         count(metric_events.entity_id) AS num_users,
-         sum(metric_events.value) AS total_sum,
-         sum(power(metric_events.value, 2)) AS total_sum_of_squares
-  FROM
-    (SELECT exposures.variant AS variant,
-            exposures.entity_id AS entity_id,
-            any(exposures.exposure_event_uuid) AS exposure_event_uuid,
-            any(exposures.exposure_session_id) AS exposure_session_id,
-            any(exposures.first_exposure_time) AS exposure_timestamp,
-            avg(coalesce(accurateCastOrNull(metric_events.value, 'Float64'), 0)) AS value
-     FROM
-       (SELECT if(not(empty(events__override.distinct_id)), events__override.person_id, events.person_id) AS entity_id,
-               if(ifNull(greater(count(DISTINCT replaceRegexpAll(nullIf(nullIf(JSONExtractRaw(events.properties, '$feature_flag_response'), ''), 'null'), '^"|"$', '')), 1), 0), '$multiple', any(replaceRegexpAll(nullIf(nullIf(JSONExtractRaw(events.properties, '$feature_flag_response'), ''), 'null'), '^"|"$', ''))) AS variant,
-               min(toTimeZone(events.timestamp, 'UTC')) AS first_exposure_time,
-               argMin(events.uuid, toTimeZone(events.timestamp, 'UTC')) AS exposure_event_uuid,
-               argMin(events.`$session_id`, toTimeZone(events.timestamp, 'UTC')) AS exposure_session_id
-        FROM events
-        LEFT OUTER JOIN
-          (SELECT argMax(person_distinct_id_overrides.person_id, person_distinct_id_overrides.version) AS person_id,
-                  person_distinct_id_overrides.distinct_id AS distinct_id
-           FROM person_distinct_id_overrides
-           WHERE equals(person_distinct_id_overrides.team_id, 99999)
-           GROUP BY person_distinct_id_overrides.distinct_id
-           HAVING ifNull(equals(argMax(person_distinct_id_overrides.is_deleted, person_distinct_id_overrides.version), 0), 0) SETTINGS optimize_aggregation_in_order=1) AS events__override ON equals(events.distinct_id, events__override.distinct_id)
-        WHERE and(equals(events.team_id, 99999), greaterOrEquals(toTimeZone(events.timestamp, 'UTC'), toDateTime64('today', 6, 'UTC')), lessOrEquals(toTimeZone(events.timestamp, 'UTC'), toDateTime64('explicit_redacted_timestamp', 6, 'UTC')), in(replaceRegexpAll(nullIf(nullIf(JSONExtractRaw(events.properties, '$feature_flag_response'), ''), 'null'), '^"|"$', ''), ['control', 'test']), equals(events.event, '$feature_flag_called'), ifNull(equals(replaceRegexpAll(nullIf(nullIf(JSONExtractRaw(events.properties, '$feature_flag'), ''), 'null'), '^"|"$', ''), 'test-experiment'), 0))
-        GROUP BY entity_id) AS exposures
-     LEFT JOIN
-       (SELECT toTimeZone(events.timestamp, 'UTC') AS timestamp,
-               if(not(empty(events__override.distinct_id)), events__override.person_id, events.person_id) AS entity_id,
-               events.event AS event,
-               replaceRegexpAll(nullIf(nullIf(JSONExtractRaw(events.properties, 'amount'), ''), 'null'), '^"|"$', '') AS value
-        FROM events
-        LEFT OUTER JOIN
-          (SELECT argMax(person_distinct_id_overrides.person_id, person_distinct_id_overrides.version) AS person_id,
-                  person_distinct_id_overrides.distinct_id AS distinct_id
-           FROM person_distinct_id_overrides
-           WHERE equals(person_distinct_id_overrides.team_id, 99999)
-           GROUP BY person_distinct_id_overrides.distinct_id
-           HAVING ifNull(equals(argMax(person_distinct_id_overrides.is_deleted, person_distinct_id_overrides.version), 0), 0) SETTINGS optimize_aggregation_in_order=1) AS events__override ON equals(events.distinct_id, events__override.distinct_id)
-        WHERE and(equals(events.team_id, 99999), greaterOrEquals(toTimeZone(events.timestamp, 'UTC'), toDateTime64('today', 6, 'UTC')), less(toTimeZone(events.timestamp, 'UTC'), toDateTime64('explicit_redacted_timestamp', 6, 'UTC')), equals(events.event, 'purchase'))) AS metric_events ON and(equals(toString(exposures.entity_id), toString(metric_events.entity_id)), greaterOrEquals(metric_events.timestamp, exposures.first_exposure_time))
-     GROUP BY exposures.variant,
-              exposures.entity_id) AS metric_events
-  GROUP BY metric_events.variant
-  LIMIT 100 SETTINGS readonly=2,
-                     max_execution_time=600,
-                     allow_experimental_object_type=1,
-                     format_csv_allow_double_quotes=0,
-                     max_ast_elements=4000000,
-                     max_expanded_ast_elements=4000000,
-                     max_bytes_before_external_group_by=39728447488,
-                     allow_experimental_analyzer=1,
-                     transform_null_in=1,
-                     optimize_min_equality_disjunction_chain_length=4294967295,
-                     allow_experimental_join_condition=1
-  '''
-# ---
-# name: TestExperimentQueryRunner.test_query_runner_with_hogql_aggregation_end_to_end_1_enable_new_query_builder
-  '''
-  SELECT entity_metrics.variant AS variant,
-         count(entity_metrics.entity_id) AS num_users,
-         sum(entity_metrics.value) AS total_sum,
-         sum(power(entity_metrics.value, 2)) AS total_sum_of_squares
-  FROM
-    (SELECT exposures.entity_id AS entity_id,
-            exposures.variant AS variant,
-            avg(coalesce(accurateCastOrNull(metric_events.value, 'Float64'), 0)) AS value
-     FROM
-       (SELECT if(not(empty(events__override.distinct_id)), events__override.person_id, events.person_id) AS entity_id,
-               if(ifNull(greater(uniqExact(replaceRegexpAll(nullIf(nullIf(JSONExtractRaw(events.properties, '$feature_flag_response'), ''), 'null'), '^"|"$', '')), 1), 0), '$multiple', any(replaceRegexpAll(nullIf(nullIf(JSONExtractRaw(events.properties, '$feature_flag_response'), ''), 'null'), '^"|"$', ''))) AS variant,
-               min(toTimeZone(events.timestamp, 'UTC')) AS first_exposure_time,
-               argMin(events.uuid, toTimeZone(events.timestamp, 'UTC')) AS exposure_event_uuid,
-               argMin(events.`$session_id`, toTimeZone(events.timestamp, 'UTC')) AS exposure_session_id
-        FROM events
-        LEFT OUTER JOIN
-          (SELECT argMax(person_distinct_id_overrides.person_id, person_distinct_id_overrides.version) AS person_id,
-                  person_distinct_id_overrides.distinct_id AS distinct_id
-           FROM person_distinct_id_overrides
-           WHERE equals(person_distinct_id_overrides.team_id, 99999)
-           GROUP BY person_distinct_id_overrides.distinct_id
-           HAVING ifNull(equals(argMax(person_distinct_id_overrides.is_deleted, person_distinct_id_overrides.version), 0), 0) SETTINGS optimize_aggregation_in_order=1) AS events__override ON equals(events.distinct_id, events__override.distinct_id)
-        WHERE and(equals(events.team_id, 99999), greaterOrEquals(toTimeZone(events.timestamp, 'UTC'), assumeNotNull(toDateTime('2020-01-01 12:00:00', 'UTC'))), lessOrEquals(toTimeZone(events.timestamp, 'UTC'), assumeNotNull(toDateTime('2020-01-15 12:00:00', 'UTC'))), and(equals(events.event, '$feature_flag_called'), ifNull(equals(replaceRegexpAll(nullIf(nullIf(JSONExtractRaw(events.properties, '$feature_flag'), ''), 'null'), '^"|"$', ''), 'test-experiment'), 0)), in(replaceRegexpAll(nullIf(nullIf(JSONExtractRaw(events.properties, '$feature_flag_response'), ''), 'null'), '^"|"$', ''), ['control', 'test']))
-        GROUP BY entity_id) AS exposures
-     LEFT JOIN
-       (SELECT if(not(empty(events__override.distinct_id)), events__override.person_id, events.person_id) AS entity_id,
-               toTimeZone(events.timestamp, 'UTC') AS timestamp,
-               replaceRegexpAll(nullIf(nullIf(JSONExtractRaw(events.properties, 'amount'), ''), 'null'), '^"|"$', '') AS value
-        FROM events
-        LEFT OUTER JOIN
-          (SELECT argMax(person_distinct_id_overrides.person_id, person_distinct_id_overrides.version) AS person_id,
-                  person_distinct_id_overrides.distinct_id AS distinct_id
-           FROM person_distinct_id_overrides
-           WHERE equals(person_distinct_id_overrides.team_id, 99999)
-           GROUP BY person_distinct_id_overrides.distinct_id
-           HAVING ifNull(equals(argMax(person_distinct_id_overrides.is_deleted, person_distinct_id_overrides.version), 0), 0) SETTINGS optimize_aggregation_in_order=1) AS events__override ON equals(events.distinct_id, events__override.distinct_id)
-        WHERE and(equals(events.team_id, 99999), greaterOrEquals(toTimeZone(events.timestamp, 'UTC'), assumeNotNull(toDateTime('2020-01-01 12:00:00', 'UTC'))), less(toTimeZone(events.timestamp, 'UTC'), plus(assumeNotNull(toDateTime('2020-01-15 12:00:00', 'UTC')), toIntervalSecond(0))), equals(events.event, 'purchase'))) AS metric_events ON and(equals(exposures.entity_id, metric_events.entity_id), greaterOrEquals(metric_events.timestamp, exposures.first_exposure_time))
-     GROUP BY exposures.entity_id,
-              exposures.variant) AS entity_metrics
-  GROUP BY entity_metrics.variant
-  LIMIT 100 SETTINGS readonly=2,
-                     max_execution_time=600,
-                     allow_experimental_object_type=1,
-                     format_csv_allow_double_quotes=0,
-                     max_ast_elements=4000000,
-                     max_expanded_ast_elements=4000000,
-                     max_bytes_before_external_group_by=39728447488,
-                     allow_experimental_analyzer=1,
-                     transform_null_in=1,
-                     optimize_min_equality_disjunction_chain_length=4294967295,
-                     allow_experimental_join_condition=1
-  '''
-# ---
-# name: TestExperimentQueryRunner.test_query_runner_with_hogql_aggregation_expressions_0_disable_new_query_builder
-  '''
-  SELECT metric_events.variant AS variant,
-         count(metric_events.entity_id) AS num_users,
-         sum(metric_events.value) AS total_sum,
-         sum(power(metric_events.value, 2)) AS total_sum_of_squares
-  FROM
-    (SELECT exposures.variant AS variant,
-            exposures.entity_id AS entity_id,
-            any(exposures.exposure_event_uuid) AS exposure_event_uuid,
-            any(exposures.exposure_session_id) AS exposure_session_id,
-            any(exposures.first_exposure_time) AS exposure_timestamp,
-            sum(coalesce(accurateCastOrNull(metric_events.value, 'Float64'), 0)) AS value
-     FROM
-       (SELECT if(not(empty(events__override.distinct_id)), events__override.person_id, events.person_id) AS entity_id,
-               if(ifNull(greater(count(DISTINCT replaceRegexpAll(nullIf(nullIf(JSONExtractRaw(events.properties, '$feature_flag_response'), ''), 'null'), '^"|"$', '')), 1), 0), '$multiple', any(replaceRegexpAll(nullIf(nullIf(JSONExtractRaw(events.properties, '$feature_flag_response'), ''), 'null'), '^"|"$', ''))) AS variant,
-               min(toTimeZone(events.timestamp, 'UTC')) AS first_exposure_time,
-               argMin(events.uuid, toTimeZone(events.timestamp, 'UTC')) AS exposure_event_uuid,
-               argMin(events.`$session_id`, toTimeZone(events.timestamp, 'UTC')) AS exposure_session_id
-        FROM events
-        LEFT OUTER JOIN
-          (SELECT argMax(person_distinct_id_overrides.person_id, person_distinct_id_overrides.version) AS person_id,
-                  person_distinct_id_overrides.distinct_id AS distinct_id
-           FROM person_distinct_id_overrides
-           WHERE equals(person_distinct_id_overrides.team_id, 99999)
-           GROUP BY person_distinct_id_overrides.distinct_id
-           HAVING ifNull(equals(argMax(person_distinct_id_overrides.is_deleted, person_distinct_id_overrides.version), 0), 0) SETTINGS optimize_aggregation_in_order=1) AS events__override ON equals(events.distinct_id, events__override.distinct_id)
-        WHERE and(equals(events.team_id, 99999), greaterOrEquals(toTimeZone(events.timestamp, 'UTC'), toDateTime64('today', 6, 'UTC')), lessOrEquals(toTimeZone(events.timestamp, 'UTC'), toDateTime64('explicit_redacted_timestamp', 6, 'UTC')), in(replaceRegexpAll(nullIf(nullIf(JSONExtractRaw(events.properties, '$feature_flag_response'), ''), 'null'), '^"|"$', ''), ['control', 'test']), equals(events.event, '$feature_flag_called'), ifNull(equals(replaceRegexpAll(nullIf(nullIf(JSONExtractRaw(events.properties, '$feature_flag'), ''), 'null'), '^"|"$', ''), 'test-experiment'), 0))
-        GROUP BY entity_id) AS exposures
-     LEFT JOIN
-       (SELECT toTimeZone(events.timestamp, 'UTC') AS timestamp,
-               if(not(empty(events__override.distinct_id)), events__override.person_id, events.person_id) AS entity_id,
-               events.event AS event,
-               minus(accurateCastOrNull(replaceRegexpAll(nullIf(nullIf(JSONExtractRaw(events.properties, 'revenue'), ''), 'null'), '^"|"$', ''), 'Float64'), accurateCastOrNull(replaceRegexpAll(nullIf(nullIf(JSONExtractRaw(events.properties, 'cost'), ''), 'null'), '^"|"$', ''), 'Float64')) AS value
-        FROM events
-        LEFT OUTER JOIN
-          (SELECT argMax(person_distinct_id_overrides.person_id, person_distinct_id_overrides.version) AS person_id,
-                  person_distinct_id_overrides.distinct_id AS distinct_id
-           FROM person_distinct_id_overrides
-           WHERE equals(person_distinct_id_overrides.team_id, 99999)
-           GROUP BY person_distinct_id_overrides.distinct_id
-           HAVING ifNull(equals(argMax(person_distinct_id_overrides.is_deleted, person_distinct_id_overrides.version), 0), 0) SETTINGS optimize_aggregation_in_order=1) AS events__override ON equals(events.distinct_id, events__override.distinct_id)
-        WHERE and(equals(events.team_id, 99999), greaterOrEquals(toTimeZone(events.timestamp, 'UTC'), toDateTime64('today', 6, 'UTC')), less(toTimeZone(events.timestamp, 'UTC'), toDateTime64('explicit_redacted_timestamp', 6, 'UTC')), equals(events.event, 'purchase'))) AS metric_events ON and(equals(toString(exposures.entity_id), toString(metric_events.entity_id)), greaterOrEquals(metric_events.timestamp, exposures.first_exposure_time))
-     GROUP BY exposures.variant,
-              exposures.entity_id) AS metric_events
-  GROUP BY metric_events.variant
-<<<<<<< HEAD
-=======
-  LIMIT 100 SETTINGS readonly=2,
-                     max_execution_time=600,
-                     allow_experimental_object_type=1,
-                     format_csv_allow_double_quotes=0,
-                     max_ast_elements=4000000,
-                     max_expanded_ast_elements=4000000,
-                     max_bytes_before_external_group_by=39728447488,
-                     allow_experimental_analyzer=1,
-                     transform_null_in=1,
-                     optimize_min_equality_disjunction_chain_length=4294967295,
-                     allow_experimental_join_condition=1
-  '''
-# ---
-# name: TestExperimentQueryRunner.test_query_runner_with_hogql_aggregation_expressions_1_enable_new_query_builder
-  '''
-  SELECT entity_metrics.variant AS variant,
-         count(entity_metrics.entity_id) AS num_users,
-         sum(entity_metrics.value) AS total_sum,
-         sum(power(entity_metrics.value, 2)) AS total_sum_of_squares
-  FROM
-    (SELECT exposures.entity_id AS entity_id,
-            exposures.variant AS variant,
-            sum(coalesce(accurateCastOrNull(metric_events.value, 'Float64'), 0)) AS value
-     FROM
-       (SELECT if(not(empty(events__override.distinct_id)), events__override.person_id, events.person_id) AS entity_id,
-               if(ifNull(greater(uniqExact(replaceRegexpAll(nullIf(nullIf(JSONExtractRaw(events.properties, '$feature_flag_response'), ''), 'null'), '^"|"$', '')), 1), 0), '$multiple', any(replaceRegexpAll(nullIf(nullIf(JSONExtractRaw(events.properties, '$feature_flag_response'), ''), 'null'), '^"|"$', ''))) AS variant,
-               min(toTimeZone(events.timestamp, 'UTC')) AS first_exposure_time,
-               argMin(events.uuid, toTimeZone(events.timestamp, 'UTC')) AS exposure_event_uuid,
-               argMin(events.`$session_id`, toTimeZone(events.timestamp, 'UTC')) AS exposure_session_id
-        FROM events
-        LEFT OUTER JOIN
-          (SELECT argMax(person_distinct_id_overrides.person_id, person_distinct_id_overrides.version) AS person_id,
-                  person_distinct_id_overrides.distinct_id AS distinct_id
-           FROM person_distinct_id_overrides
-           WHERE equals(person_distinct_id_overrides.team_id, 99999)
-           GROUP BY person_distinct_id_overrides.distinct_id
-           HAVING ifNull(equals(argMax(person_distinct_id_overrides.is_deleted, person_distinct_id_overrides.version), 0), 0) SETTINGS optimize_aggregation_in_order=1) AS events__override ON equals(events.distinct_id, events__override.distinct_id)
-        WHERE and(equals(events.team_id, 99999), greaterOrEquals(toTimeZone(events.timestamp, 'UTC'), assumeNotNull(toDateTime('2020-01-01 12:00:00', 'UTC'))), lessOrEquals(toTimeZone(events.timestamp, 'UTC'), assumeNotNull(toDateTime('2020-01-15 12:00:00', 'UTC'))), and(equals(events.event, '$feature_flag_called'), ifNull(equals(replaceRegexpAll(nullIf(nullIf(JSONExtractRaw(events.properties, '$feature_flag'), ''), 'null'), '^"|"$', ''), 'test-experiment'), 0)), in(replaceRegexpAll(nullIf(nullIf(JSONExtractRaw(events.properties, '$feature_flag_response'), ''), 'null'), '^"|"$', ''), ['control', 'test']))
-        GROUP BY entity_id) AS exposures
-     LEFT JOIN
-       (SELECT if(not(empty(events__override.distinct_id)), events__override.person_id, events.person_id) AS entity_id,
-               toTimeZone(events.timestamp, 'UTC') AS timestamp,
-               minus(accurateCastOrNull(replaceRegexpAll(nullIf(nullIf(JSONExtractRaw(events.properties, 'revenue'), ''), 'null'), '^"|"$', ''), 'Float64'), accurateCastOrNull(replaceRegexpAll(nullIf(nullIf(JSONExtractRaw(events.properties, 'cost'), ''), 'null'), '^"|"$', ''), 'Float64')) AS value
-        FROM events
-        LEFT OUTER JOIN
-          (SELECT argMax(person_distinct_id_overrides.person_id, person_distinct_id_overrides.version) AS person_id,
-                  person_distinct_id_overrides.distinct_id AS distinct_id
-           FROM person_distinct_id_overrides
-           WHERE equals(person_distinct_id_overrides.team_id, 99999)
-           GROUP BY person_distinct_id_overrides.distinct_id
-           HAVING ifNull(equals(argMax(person_distinct_id_overrides.is_deleted, person_distinct_id_overrides.version), 0), 0) SETTINGS optimize_aggregation_in_order=1) AS events__override ON equals(events.distinct_id, events__override.distinct_id)
-        WHERE and(equals(events.team_id, 99999), greaterOrEquals(toTimeZone(events.timestamp, 'UTC'), assumeNotNull(toDateTime('2020-01-01 12:00:00', 'UTC'))), less(toTimeZone(events.timestamp, 'UTC'), plus(assumeNotNull(toDateTime('2020-01-15 12:00:00', 'UTC')), toIntervalSecond(0))), equals(events.event, 'purchase'))) AS metric_events ON and(equals(exposures.entity_id, metric_events.entity_id), greaterOrEquals(metric_events.timestamp, exposures.first_exposure_time))
-     GROUP BY exposures.entity_id,
-              exposures.variant) AS entity_metrics
-  GROUP BY entity_metrics.variant
->>>>>>> 1ed22064
-  LIMIT 100 SETTINGS readonly=2,
-                     max_execution_time=600,
-                     allow_experimental_object_type=1,
-                     format_csv_allow_double_quotes=0,
-                     max_ast_elements=4000000,
-                     max_expanded_ast_elements=4000000,
-                     max_bytes_before_external_group_by=39728447488,
-                     allow_experimental_analyzer=1,
-                     transform_null_in=1,
-                     optimize_min_equality_disjunction_chain_length=4294967295,
-                     allow_experimental_join_condition=1
-  '''
-# ---
-# name: TestExperimentQueryRunner.test_query_runner_with_hogql_aggregation_expressions_1_enable_new_query_builder
-  '''
-  SELECT entity_metrics.variant AS variant,
-         count(entity_metrics.entity_id) AS num_users,
-         sum(entity_metrics.value) AS total_sum,
-         sum(power(entity_metrics.value, 2)) AS total_sum_of_squares
-  FROM
-    (SELECT exposures.entity_id AS entity_id,
-            exposures.variant AS variant,
-            sum(coalesce(accurateCastOrNull(metric_events.value, 'Float64'), 0)) AS value
-     FROM
-       (SELECT if(not(empty(events__override.distinct_id)), events__override.person_id, events.person_id) AS entity_id,
-               if(greater(uniqExactIf(replaceRegexpAll(nullIf(nullIf(JSONExtractRaw(events.properties, '$feature_flag_response'), ''), 'null'), '^"|"$', ''), and(greaterOrEquals(toTimeZone(events.timestamp, 'UTC'), assumeNotNull(toDateTime('2020-01-01 12:00:00', 'UTC'))), lessOrEquals(toTimeZone(events.timestamp, 'UTC'), assumeNotNull(toDateTime('2020-01-15 12:00:00', 'UTC'))), and(equals(events.event, '$feature_flag_called'), ifNull(equals(replaceRegexpAll(nullIf(nullIf(JSONExtractRaw(events.properties, '$feature_flag'), ''), 'null'), '^"|"$', ''), 'test-experiment'), 0)), in(replaceRegexpAll(nullIf(nullIf(JSONExtractRaw(events.properties, '$feature_flag_response'), ''), 'null'), '^"|"$', ''), ['control', 'test']))), 1), '$multiple', anyIf(replaceRegexpAll(nullIf(nullIf(JSONExtractRaw(events.properties, '$feature_flag_response'), ''), 'null'), '^"|"$', ''), and(greaterOrEquals(toTimeZone(events.timestamp, 'UTC'), assumeNotNull(toDateTime('2020-01-01 12:00:00', 'UTC'))), lessOrEquals(toTimeZone(events.timestamp, 'UTC'), assumeNotNull(toDateTime('2020-01-15 12:00:00', 'UTC'))), and(equals(events.event, '$feature_flag_called'), ifNull(equals(replaceRegexpAll(nullIf(nullIf(JSONExtractRaw(events.properties, '$feature_flag'), ''), 'null'), '^"|"$', ''), 'test-experiment'), 0)), in(replaceRegexpAll(nullIf(nullIf(JSONExtractRaw(events.properties, '$feature_flag_response'), ''), 'null'), '^"|"$', ''), ['control', 'test'])))) AS variant,
-               minIf(toTimeZone(events.timestamp, 'UTC'), and(greaterOrEquals(toTimeZone(events.timestamp, 'UTC'), assumeNotNull(toDateTime('2020-01-01 12:00:00', 'UTC'))), lessOrEquals(toTimeZone(events.timestamp, 'UTC'), assumeNotNull(toDateTime('2020-01-15 12:00:00', 'UTC'))), and(equals(events.event, '$feature_flag_called'), ifNull(equals(replaceRegexpAll(nullIf(nullIf(JSONExtractRaw(events.properties, '$feature_flag'), ''), 'null'), '^"|"$', ''), 'test-experiment'), 0)), in(replaceRegexpAll(nullIf(nullIf(JSONExtractRaw(events.properties, '$feature_flag_response'), ''), 'null'), '^"|"$', ''), ['control', 'test']))) AS first_exposure_time,
-               argMinIf(events.uuid, toTimeZone(events.timestamp, 'UTC'), and(greaterOrEquals(toTimeZone(events.timestamp, 'UTC'), assumeNotNull(toDateTime('2020-01-01 12:00:00', 'UTC'))), lessOrEquals(toTimeZone(events.timestamp, 'UTC'), assumeNotNull(toDateTime('2020-01-15 12:00:00', 'UTC'))), and(equals(events.event, '$feature_flag_called'), ifNull(equals(replaceRegexpAll(nullIf(nullIf(JSONExtractRaw(events.properties, '$feature_flag'), ''), 'null'), '^"|"$', ''), 'test-experiment'), 0)), in(replaceRegexpAll(nullIf(nullIf(JSONExtractRaw(events.properties, '$feature_flag_response'), ''), 'null'), '^"|"$', ''), ['control', 'test']))) AS exposure_event_uuid,
-               argMinIf(events.`$session_id`, toTimeZone(events.timestamp, 'UTC'), and(greaterOrEquals(toTimeZone(events.timestamp, 'UTC'), assumeNotNull(toDateTime('2020-01-01 12:00:00', 'UTC'))), lessOrEquals(toTimeZone(events.timestamp, 'UTC'), assumeNotNull(toDateTime('2020-01-15 12:00:00', 'UTC'))), and(equals(events.event, '$feature_flag_called'), ifNull(equals(replaceRegexpAll(nullIf(nullIf(JSONExtractRaw(events.properties, '$feature_flag'), ''), 'null'), '^"|"$', ''), 'test-experiment'), 0)), in(replaceRegexpAll(nullIf(nullIf(JSONExtractRaw(events.properties, '$feature_flag_response'), ''), 'null'), '^"|"$', ''), ['control', 'test']))) AS exposure_session_id
         FROM events
         LEFT OUTER JOIN
           (SELECT argMax(person_distinct_id_overrides.person_id, person_distinct_id_overrides.version) AS person_id,
