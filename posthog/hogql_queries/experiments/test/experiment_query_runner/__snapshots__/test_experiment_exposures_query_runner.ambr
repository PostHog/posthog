--- conflicted
+++ resolved
@@ -15,22 +15,13 @@
         FROM person_distinct_id_overrides
         WHERE equals(person_distinct_id_overrides.team_id, 99999)
         GROUP BY person_distinct_id_overrides.distinct_id
-<<<<<<< HEAD
-        HAVING ifNull(equals(tupleElement(argMax(tuple(person_distinct_id_overrides.is_deleted), person_distinct_id_overrides.version), 1), 0), 0) SETTINGS optimize_aggregation_in_order=1) AS events__override ON equals(events.distinct_id, events__override.distinct_id)
-     WHERE and(equals(events.team_id, 99999), greaterOrEquals(toTimeZone(events.timestamp, 'UTC'), toDateTime64('2024-01-01 00:00:00.000000', 6, 'UTC')), lessOrEquals(toTimeZone(events.timestamp, 'UTC'), toDateTime64('today', 6, 'UTC')), in(replaceRegexpAll(nullIf(nullIf(JSONExtractRaw(events.properties, '$feature_flag_response'), ''), 'null'), '^"|"$', ''), ['control', 'test']), equals(events.event, '$feature_flag_called'), ifNull(equals(replaceRegexpAll(nullIf(nullIf(JSONExtractRaw(events.properties, '$feature_flag'), ''), 'null'), '^"|"$', ''), 'test-experiment'), 0))
-     GROUP BY entity_id) AS subq
-  GROUP BY subq.day,
-           subq.variant
-  ORDER BY subq.day ASC
-=======
-        HAVING ifNull(equals(argMax(person_distinct_id_overrides.is_deleted, person_distinct_id_overrides.version), 0), 0) SETTINGS optimize_aggregation_in_order=1) AS events__override ON equals(events.distinct_id, events__override.distinct_id)
-     WHERE and(equals(events.team_id, 99999), greaterOrEquals(toTimeZone(events.timestamp, 'UTC'), assumeNotNull(toDateTime('2024-01-01 00:00:00', 'UTC'))), lessOrEquals(toTimeZone(events.timestamp, 'UTC'), assumeNotNull(toDateTime('2024-01-07 00:00:00', 'UTC'))), and(equals(events.event, '$feature_flag_called'), ifNull(equals(replaceRegexpAll(nullIf(nullIf(JSONExtractRaw(events.properties, '$feature_flag'), ''), 'null'), '^"|"$', ''), 'test-experiment'), 0)), in(replaceRegexpAll(nullIf(nullIf(JSONExtractRaw(events.properties, '$feature_flag_response'), ''), 'null'), '^"|"$', ''), ['control', 'test']))
-     GROUP BY entity_id) AS first_exposures
-  WHERE notEmpty(variant)
-  GROUP BY first_exposures.day,
-           first_exposures.variant
-  ORDER BY first_exposures.day ASC
->>>>>>> 90b6f1d4
+        HAVING ifNull(equals(argMax(person_distinct_id_overrides.is_deleted, person_distinct_id_overrides.version), 0), 0) SETTINGS optimize_aggregation_in_order=1) AS events__override ON equals(events.distinct_id, events__override.distinct_id)
+     WHERE and(equals(events.team_id, 99999), greaterOrEquals(toTimeZone(events.timestamp, 'UTC'), assumeNotNull(toDateTime('2024-01-01 00:00:00', 'UTC'))), lessOrEquals(toTimeZone(events.timestamp, 'UTC'), assumeNotNull(toDateTime('2024-01-07 00:00:00', 'UTC'))), and(equals(events.event, '$feature_flag_called'), ifNull(equals(replaceRegexpAll(nullIf(nullIf(JSONExtractRaw(events.properties, '$feature_flag'), ''), 'null'), '^"|"$', ''), 'test-experiment'), 0)), in(replaceRegexpAll(nullIf(nullIf(JSONExtractRaw(events.properties, '$feature_flag_response'), ''), 'null'), '^"|"$', ''), ['control', 'test']))
+     GROUP BY entity_id) AS first_exposures
+  WHERE notEmpty(variant)
+  GROUP BY first_exposures.day,
+           first_exposures.variant
+  ORDER BY first_exposures.day ASC
   LIMIT 5000 SETTINGS readonly=2,
                       max_execution_time=600,
                       allow_experimental_object_type=1,
@@ -71,20 +62,12 @@
                                                        WHERE equals(person.team_id, 99999)
                                                        GROUP BY person.id
                                                        HAVING and(ifNull(equals(argMax(person.is_deleted, person.version), 0), 0), ifNull(less(argMax(toTimeZone(person.created_at, 'UTC'), person.version), plus(now64(6, 'UTC'), toIntervalDay(1))), 0))))) SETTINGS optimize_aggregation_in_order=1) AS events__person ON equals(if(not(empty(events__override.distinct_id)), events__override.person_id, events.person_id), events__person.id)
-<<<<<<< HEAD
-     WHERE and(equals(events.team_id, 99999), greaterOrEquals(toTimeZone(events.timestamp, 'UTC'), toDateTime64('2024-01-01 00:00:00.000000', 6, 'UTC')), lessOrEquals(toTimeZone(events.timestamp, 'UTC'), toDateTime64('today', 6, 'UTC')), in(replaceRegexpAll(nullIf(nullIf(JSONExtractRaw(events.properties, '$feature_flag_response'), ''), 'null'), '^"|"$', ''), ['control', 'test']), ifNull(notILike(toString(events__person.properties___email), '%@posthog.com%'), 1), equals(events.event, '$feature_flag_called'), ifNull(equals(replaceRegexpAll(nullIf(nullIf(JSONExtractRaw(events.properties, '$feature_flag'), ''), 'null'), '^"|"$', ''), 'test-experiment'), 0))
-     GROUP BY entity_id) AS subq
-  GROUP BY subq.day,
-           subq.variant
-  ORDER BY subq.day ASC
-=======
      WHERE and(equals(events.team_id, 99999), greaterOrEquals(toTimeZone(events.timestamp, 'UTC'), assumeNotNull(toDateTime('2024-01-01 00:00:00', 'UTC'))), lessOrEquals(toTimeZone(events.timestamp, 'UTC'), assumeNotNull(toDateTime('2024-01-07 00:00:00', 'UTC'))), and(equals(events.event, '$feature_flag_called'), ifNull(equals(replaceRegexpAll(nullIf(nullIf(JSONExtractRaw(events.properties, '$feature_flag'), ''), 'null'), '^"|"$', ''), 'test-experiment'), 0)), ifNull(notILike(toString(events__person.properties___email), '%@posthog.com%'), 1), in(replaceRegexpAll(nullIf(nullIf(JSONExtractRaw(events.properties, '$feature_flag_response'), ''), 'null'), '^"|"$', ''), ['control', 'test']))
      GROUP BY entity_id) AS first_exposures
   WHERE notEmpty(variant)
   GROUP BY first_exposures.day,
            first_exposures.variant
   ORDER BY first_exposures.day ASC
->>>>>>> 90b6f1d4
   LIMIT 5000 SETTINGS readonly=2,
                       max_execution_time=600,
                       allow_experimental_object_type=1,
@@ -114,22 +97,13 @@
         FROM person_distinct_id_overrides
         WHERE equals(person_distinct_id_overrides.team_id, 99999)
         GROUP BY person_distinct_id_overrides.distinct_id
-<<<<<<< HEAD
-        HAVING ifNull(equals(tupleElement(argMax(tuple(person_distinct_id_overrides.is_deleted), person_distinct_id_overrides.version), 1), 0), 0) SETTINGS optimize_aggregation_in_order=1) AS events__override ON equals(events.distinct_id, events__override.distinct_id)
-     WHERE and(equals(events.team_id, 99999), greaterOrEquals(toTimeZone(events.timestamp, 'UTC'), toDateTime64('2024-01-01 00:00:00.000000', 6, 'UTC')), lessOrEquals(toTimeZone(events.timestamp, 'UTC'), toDateTime64('today', 6, 'UTC')), in(replaceRegexpAll(nullIf(nullIf(JSONExtractRaw(events.properties, '$feature_flag_response'), ''), 'null'), '^"|"$', ''), ['control', 'test']), equals(events.event, '$feature_flag_called'), ifNull(equals(replaceRegexpAll(nullIf(nullIf(JSONExtractRaw(events.properties, '$feature_flag'), ''), 'null'), '^"|"$', ''), 'test-experiment'), 0))
-     GROUP BY entity_id) AS subq
-  GROUP BY subq.day,
-           subq.variant
-  ORDER BY subq.day ASC
-=======
-        HAVING ifNull(equals(argMax(person_distinct_id_overrides.is_deleted, person_distinct_id_overrides.version), 0), 0) SETTINGS optimize_aggregation_in_order=1) AS events__override ON equals(events.distinct_id, events__override.distinct_id)
-     WHERE and(equals(events.team_id, 99999), greaterOrEquals(toTimeZone(events.timestamp, 'UTC'), assumeNotNull(toDateTime('2024-01-01 00:00:00', 'UTC'))), lessOrEquals(toTimeZone(events.timestamp, 'UTC'), assumeNotNull(toDateTime('2024-01-07 00:00:00', 'UTC'))), and(equals(events.event, '$feature_flag_called'), ifNull(equals(replaceRegexpAll(nullIf(nullIf(JSONExtractRaw(events.properties, '$feature_flag'), ''), 'null'), '^"|"$', ''), 'test-experiment'), 0)), in(replaceRegexpAll(nullIf(nullIf(JSONExtractRaw(events.properties, '$feature_flag_response'), ''), 'null'), '^"|"$', ''), ['control', 'test']))
-     GROUP BY entity_id) AS first_exposures
-  WHERE notEmpty(variant)
-  GROUP BY first_exposures.day,
-           first_exposures.variant
-  ORDER BY first_exposures.day ASC
->>>>>>> 90b6f1d4
+        HAVING ifNull(equals(argMax(person_distinct_id_overrides.is_deleted, person_distinct_id_overrides.version), 0), 0) SETTINGS optimize_aggregation_in_order=1) AS events__override ON equals(events.distinct_id, events__override.distinct_id)
+     WHERE and(equals(events.team_id, 99999), greaterOrEquals(toTimeZone(events.timestamp, 'UTC'), assumeNotNull(toDateTime('2024-01-01 00:00:00', 'UTC'))), lessOrEquals(toTimeZone(events.timestamp, 'UTC'), assumeNotNull(toDateTime('2024-01-07 00:00:00', 'UTC'))), and(equals(events.event, '$feature_flag_called'), ifNull(equals(replaceRegexpAll(nullIf(nullIf(JSONExtractRaw(events.properties, '$feature_flag'), ''), 'null'), '^"|"$', ''), 'test-experiment'), 0)), in(replaceRegexpAll(nullIf(nullIf(JSONExtractRaw(events.properties, '$feature_flag_response'), ''), 'null'), '^"|"$', ''), ['control', 'test']))
+     GROUP BY entity_id) AS first_exposures
+  WHERE notEmpty(variant)
+  GROUP BY first_exposures.day,
+           first_exposures.variant
+  ORDER BY first_exposures.day ASC
   LIMIT 5000 SETTINGS readonly=2,
                       max_execution_time=600,
                       allow_experimental_object_type=1,
@@ -159,22 +133,13 @@
         FROM person_distinct_id_overrides
         WHERE equals(person_distinct_id_overrides.team_id, 99999)
         GROUP BY person_distinct_id_overrides.distinct_id
-<<<<<<< HEAD
-        HAVING ifNull(equals(tupleElement(argMax(tuple(person_distinct_id_overrides.is_deleted), person_distinct_id_overrides.version), 1), 0), 0) SETTINGS optimize_aggregation_in_order=1) AS events__override ON equals(events.distinct_id, events__override.distinct_id)
-     WHERE and(equals(events.team_id, 99999), greaterOrEquals(toTimeZone(events.timestamp, 'UTC'), toDateTime64('2024-01-01 00:00:00.000000', 6, 'UTC')), lessOrEquals(toTimeZone(events.timestamp, 'UTC'), toDateTime64('today', 6, 'UTC')), in(replaceRegexpAll(nullIf(nullIf(JSONExtractRaw(events.properties, '$feature_flag_response'), ''), 'null'), '^"|"$', ''), ['control', 'test']), equals(events.event, '$feature_flag_called'), ifNull(equals(replaceRegexpAll(nullIf(nullIf(JSONExtractRaw(events.properties, '$feature_flag'), ''), 'null'), '^"|"$', ''), 'test-experiment'), 0))
-     GROUP BY entity_id) AS subq
-  GROUP BY subq.day,
-           subq.variant
-  ORDER BY subq.day ASC
-=======
-        HAVING ifNull(equals(argMax(person_distinct_id_overrides.is_deleted, person_distinct_id_overrides.version), 0), 0) SETTINGS optimize_aggregation_in_order=1) AS events__override ON equals(events.distinct_id, events__override.distinct_id)
-     WHERE and(equals(events.team_id, 99999), greaterOrEquals(toTimeZone(events.timestamp, 'UTC'), assumeNotNull(toDateTime('2024-01-01 00:00:00', 'UTC'))), lessOrEquals(toTimeZone(events.timestamp, 'UTC'), assumeNotNull(toDateTime('2024-01-07 00:00:00', 'UTC'))), and(equals(events.event, '$feature_flag_called'), ifNull(equals(replaceRegexpAll(nullIf(nullIf(JSONExtractRaw(events.properties, '$feature_flag'), ''), 'null'), '^"|"$', ''), 'test-experiment'), 0)), in(replaceRegexpAll(nullIf(nullIf(JSONExtractRaw(events.properties, '$feature_flag_response'), ''), 'null'), '^"|"$', ''), ['control', 'test']))
-     GROUP BY entity_id) AS first_exposures
-  WHERE notEmpty(variant)
-  GROUP BY first_exposures.day,
-           first_exposures.variant
-  ORDER BY first_exposures.day ASC
->>>>>>> 90b6f1d4
+        HAVING ifNull(equals(argMax(person_distinct_id_overrides.is_deleted, person_distinct_id_overrides.version), 0), 0) SETTINGS optimize_aggregation_in_order=1) AS events__override ON equals(events.distinct_id, events__override.distinct_id)
+     WHERE and(equals(events.team_id, 99999), greaterOrEquals(toTimeZone(events.timestamp, 'UTC'), assumeNotNull(toDateTime('2024-01-01 00:00:00', 'UTC'))), lessOrEquals(toTimeZone(events.timestamp, 'UTC'), assumeNotNull(toDateTime('2024-01-07 00:00:00', 'UTC'))), and(equals(events.event, '$feature_flag_called'), ifNull(equals(replaceRegexpAll(nullIf(nullIf(JSONExtractRaw(events.properties, '$feature_flag'), ''), 'null'), '^"|"$', ''), 'test-experiment'), 0)), in(replaceRegexpAll(nullIf(nullIf(JSONExtractRaw(events.properties, '$feature_flag_response'), ''), 'null'), '^"|"$', ''), ['control', 'test']))
+     GROUP BY entity_id) AS first_exposures
+  WHERE notEmpty(variant)
+  GROUP BY first_exposures.day,
+           first_exposures.variant
+  ORDER BY first_exposures.day ASC
   LIMIT 5000 SETTINGS readonly=2,
                       max_execution_time=600,
                       allow_experimental_object_type=1,
@@ -204,22 +169,13 @@
         FROM person_distinct_id_overrides
         WHERE equals(person_distinct_id_overrides.team_id, 99999)
         GROUP BY person_distinct_id_overrides.distinct_id
-<<<<<<< HEAD
-        HAVING ifNull(equals(tupleElement(argMax(tuple(person_distinct_id_overrides.is_deleted), person_distinct_id_overrides.version), 1), 0), 0) SETTINGS optimize_aggregation_in_order=1) AS events__override ON equals(events.distinct_id, events__override.distinct_id)
-     WHERE and(equals(events.team_id, 99999), greaterOrEquals(toTimeZone(events.timestamp, 'UTC'), toDateTime64('2024-01-01 00:00:00.000000', 6, 'UTC')), lessOrEquals(toTimeZone(events.timestamp, 'UTC'), toDateTime64('today', 6, 'UTC')), in(replaceRegexpAll(nullIf(nullIf(JSONExtractRaw(events.properties, '$feature_flag_response'), ''), 'null'), '^"|"$', ''), ['control', 'test']), equals(events.event, '$feature_flag_called'), ifNull(equals(replaceRegexpAll(nullIf(nullIf(JSONExtractRaw(events.properties, '$feature_flag'), ''), 'null'), '^"|"$', ''), 'test-experiment'), 0))
-     GROUP BY entity_id) AS subq
-  GROUP BY subq.day,
-           subq.variant
-  ORDER BY subq.day ASC
-=======
-        HAVING ifNull(equals(argMax(person_distinct_id_overrides.is_deleted, person_distinct_id_overrides.version), 0), 0) SETTINGS optimize_aggregation_in_order=1) AS events__override ON equals(events.distinct_id, events__override.distinct_id)
-     WHERE and(equals(events.team_id, 99999), greaterOrEquals(toTimeZone(events.timestamp, 'UTC'), assumeNotNull(toDateTime('2024-01-01 00:00:00', 'UTC'))), lessOrEquals(toTimeZone(events.timestamp, 'UTC'), assumeNotNull(toDateTime('2024-01-07 00:00:00', 'UTC'))), and(equals(events.event, '$feature_flag_called'), ifNull(equals(replaceRegexpAll(nullIf(nullIf(JSONExtractRaw(events.properties, '$feature_flag'), ''), 'null'), '^"|"$', ''), 'test-experiment'), 0)), in(replaceRegexpAll(nullIf(nullIf(JSONExtractRaw(events.properties, '$feature_flag_response'), ''), 'null'), '^"|"$', ''), ['control', 'test']))
-     GROUP BY entity_id) AS first_exposures
-  WHERE notEmpty(variant)
-  GROUP BY first_exposures.day,
-           first_exposures.variant
-  ORDER BY first_exposures.day ASC
->>>>>>> 90b6f1d4
+        HAVING ifNull(equals(argMax(person_distinct_id_overrides.is_deleted, person_distinct_id_overrides.version), 0), 0) SETTINGS optimize_aggregation_in_order=1) AS events__override ON equals(events.distinct_id, events__override.distinct_id)
+     WHERE and(equals(events.team_id, 99999), greaterOrEquals(toTimeZone(events.timestamp, 'UTC'), assumeNotNull(toDateTime('2024-01-01 00:00:00', 'UTC'))), lessOrEquals(toTimeZone(events.timestamp, 'UTC'), assumeNotNull(toDateTime('2024-01-07 00:00:00', 'UTC'))), and(equals(events.event, '$feature_flag_called'), ifNull(equals(replaceRegexpAll(nullIf(nullIf(JSONExtractRaw(events.properties, '$feature_flag'), ''), 'null'), '^"|"$', ''), 'test-experiment'), 0)), in(replaceRegexpAll(nullIf(nullIf(JSONExtractRaw(events.properties, '$feature_flag_response'), ''), 'null'), '^"|"$', ''), ['control', 'test']))
+     GROUP BY entity_id) AS first_exposures
+  WHERE notEmpty(variant)
+  GROUP BY first_exposures.day,
+           first_exposures.variant
+  ORDER BY first_exposures.day ASC
   LIMIT 5000 SETTINGS readonly=2,
                       max_execution_time=600,
                       allow_experimental_object_type=1,
@@ -278,14 +234,6 @@
         FROM person_distinct_id_overrides
         WHERE equals(person_distinct_id_overrides.team_id, 99999)
         GROUP BY person_distinct_id_overrides.distinct_id
-<<<<<<< HEAD
-        HAVING ifNull(equals(tupleElement(argMax(tuple(person_distinct_id_overrides.is_deleted), person_distinct_id_overrides.version), 1), 0), 0) SETTINGS optimize_aggregation_in_order=1) AS events__override ON equals(events.distinct_id, events__override.distinct_id)
-     WHERE and(equals(events.team_id, 99999), greaterOrEquals(toTimeZone(events.timestamp, 'UTC'), toDateTime64('2024-01-01 00:00:00.000000', 6, 'UTC')), lessOrEquals(toTimeZone(events.timestamp, 'UTC'), toDateTime64('today', 6, 'UTC')), in(replaceRegexpAll(nullIf(nullIf(JSONExtractRaw(events.properties, '$feature/test-experiment'), ''), 'null'), '^"|"$', ''), ['control', 'test']), and(equals(events.event, 'purchase'), ifNull(equals(replaceRegexpAll(nullIf(nullIf(JSONExtractRaw(events.properties, 'plan'), ''), 'null'), '^"|"$', ''), 'premium'), 0)))
-     GROUP BY entity_id) AS subq
-  GROUP BY subq.day,
-           subq.variant
-  ORDER BY subq.day ASC
-=======
         HAVING ifNull(equals(argMax(person_distinct_id_overrides.is_deleted, person_distinct_id_overrides.version), 0), 0) SETTINGS optimize_aggregation_in_order=1) AS events__override ON equals(events.distinct_id, events__override.distinct_id)
      WHERE and(equals(events.team_id, 99999), greaterOrEquals(toTimeZone(events.timestamp, 'UTC'), assumeNotNull(toDateTime('2024-01-01 00:00:00', 'UTC'))), lessOrEquals(toTimeZone(events.timestamp, 'UTC'), assumeNotNull(toDateTime('2024-01-07 00:00:00', 'UTC'))), and(equals(events.event, 'purchase'), ifNull(equals(replaceRegexpAll(nullIf(nullIf(JSONExtractRaw(events.properties, 'plan'), ''), 'null'), '^"|"$', ''), 'premium'), 0)), in(replaceRegexpAll(nullIf(nullIf(JSONExtractRaw(events.properties, '$feature/test-experiment'), ''), 'null'), '^"|"$', ''), ['control', 'test']))
      GROUP BY entity_id) AS first_exposures
@@ -293,7 +241,6 @@
   GROUP BY first_exposures.day,
            first_exposures.variant
   ORDER BY first_exposures.day ASC
->>>>>>> 90b6f1d4
   LIMIT 5000 SETTINGS readonly=2,
                       max_execution_time=600,
                       allow_experimental_object_type=1,
@@ -323,14 +270,6 @@
         FROM person_distinct_id_overrides
         WHERE equals(person_distinct_id_overrides.team_id, 99999)
         GROUP BY person_distinct_id_overrides.distinct_id
-<<<<<<< HEAD
-        HAVING ifNull(equals(tupleElement(argMax(tuple(person_distinct_id_overrides.is_deleted), person_distinct_id_overrides.version), 1), 0), 0) SETTINGS optimize_aggregation_in_order=1) AS events__override ON equals(events.distinct_id, events__override.distinct_id)
-     WHERE and(equals(events.team_id, 99999), greaterOrEquals(toTimeZone(events.timestamp, 'UTC'), toDateTime64('2024-01-01 00:00:00.000000', 6, 'UTC')), lessOrEquals(toTimeZone(events.timestamp, 'UTC'), toDateTime64('today', 6, 'UTC')), in(replaceRegexpAll(nullIf(nullIf(JSONExtractRaw(events.properties, '$feature/test-experiment'), ''), 'null'), '^"|"$', ''), ['control', 'test']), equals(events.event, '$pageview'), ifNull(notEquals(replaceRegexpAll(nullIf(nullIf(JSONExtractRaw(events.properties, 'plan'), ''), 'null'), '^"|"$', ''), 'free'), 1))
-     GROUP BY entity_id) AS subq
-  GROUP BY subq.day,
-           subq.variant
-  ORDER BY subq.day ASC
-=======
         HAVING ifNull(equals(argMax(person_distinct_id_overrides.is_deleted, person_distinct_id_overrides.version), 0), 0) SETTINGS optimize_aggregation_in_order=1) AS events__override ON equals(events.distinct_id, events__override.distinct_id)
      WHERE and(equals(events.team_id, 99999), greaterOrEquals(toTimeZone(events.timestamp, 'UTC'), assumeNotNull(toDateTime('2024-01-01 00:00:00', 'UTC'))), lessOrEquals(toTimeZone(events.timestamp, 'UTC'), assumeNotNull(toDateTime('2024-01-07 00:00:00', 'UTC'))), and(equals(events.event, '$pageview'), ifNull(notEquals(replaceRegexpAll(nullIf(nullIf(JSONExtractRaw(events.properties, 'plan'), ''), 'null'), '^"|"$', ''), 'free'), 1)), in(replaceRegexpAll(nullIf(nullIf(JSONExtractRaw(events.properties, '$feature/test-experiment'), ''), 'null'), '^"|"$', ''), ['control', 'test']))
      GROUP BY entity_id) AS first_exposures
@@ -338,7 +277,6 @@
   GROUP BY first_exposures.day,
            first_exposures.variant
   ORDER BY first_exposures.day ASC
->>>>>>> 90b6f1d4
   LIMIT 5000 SETTINGS readonly=2,
                       max_execution_time=600,
                       allow_experimental_object_type=1,
@@ -368,14 +306,6 @@
         FROM person_distinct_id_overrides
         WHERE equals(person_distinct_id_overrides.team_id, 99999)
         GROUP BY person_distinct_id_overrides.distinct_id
-<<<<<<< HEAD
-        HAVING ifNull(equals(tupleElement(argMax(tuple(person_distinct_id_overrides.is_deleted), person_distinct_id_overrides.version), 1), 0), 0) SETTINGS optimize_aggregation_in_order=1) AS events__override ON equals(events.distinct_id, events__override.distinct_id)
-     WHERE and(equals(events.team_id, 99999), greaterOrEquals(toTimeZone(events.timestamp, 'UTC'), toDateTime64('2024-01-01 00:00:00.000000', 6, 'UTC')), lessOrEquals(toTimeZone(events.timestamp, 'UTC'), toDateTime64('today', 6, 'UTC')), in(replaceRegexpAll(nullIf(nullIf(JSONExtractRaw(events.properties, '$feature_flag_response'), ''), 'null'), '^"|"$', ''), ['control', 'test']), equals(events.event, '$feature_flag_called'), ifNull(equals(replaceRegexpAll(nullIf(nullIf(JSONExtractRaw(events.properties, '$feature_flag'), ''), 'null'), '^"|"$', ''), 'test-experiment'), 0), ifNull(notEquals(replaceRegexpAll(nullIf(nullIf(JSONExtractRaw(events.properties, 'plan'), ''), 'null'), '^"|"$', ''), 'free'), 1))
-     GROUP BY entity_id) AS subq
-  GROUP BY subq.day,
-           subq.variant
-  ORDER BY subq.day ASC
-=======
         HAVING ifNull(equals(argMax(person_distinct_id_overrides.is_deleted, person_distinct_id_overrides.version), 0), 0) SETTINGS optimize_aggregation_in_order=1) AS events__override ON equals(events.distinct_id, events__override.distinct_id)
      WHERE and(equals(events.team_id, 99999), greaterOrEquals(toTimeZone(events.timestamp, 'UTC'), assumeNotNull(toDateTime('2024-01-01 00:00:00', 'UTC'))), lessOrEquals(toTimeZone(events.timestamp, 'UTC'), assumeNotNull(toDateTime('2024-01-07 00:00:00', 'UTC'))), and(and(equals(events.event, '$feature_flag_called'), ifNull(notEquals(replaceRegexpAll(nullIf(nullIf(JSONExtractRaw(events.properties, 'plan'), ''), 'null'), '^"|"$', ''), 'free'), 1)), ifNull(equals(replaceRegexpAll(nullIf(nullIf(JSONExtractRaw(events.properties, '$feature_flag'), ''), 'null'), '^"|"$', ''), 'test-experiment'), 0)), in(replaceRegexpAll(nullIf(nullIf(JSONExtractRaw(events.properties, '$feature_flag_response'), ''), 'null'), '^"|"$', ''), ['control', 'test']))
      GROUP BY entity_id) AS first_exposures
@@ -383,7 +313,6 @@
   GROUP BY first_exposures.day,
            first_exposures.variant
   ORDER BY first_exposures.day ASC
->>>>>>> 90b6f1d4
   LIMIT 5000 SETTINGS readonly=2,
                       max_execution_time=600,
                       allow_experimental_object_type=1,
@@ -413,22 +342,13 @@
         FROM person_distinct_id_overrides
         WHERE equals(person_distinct_id_overrides.team_id, 99999)
         GROUP BY person_distinct_id_overrides.distinct_id
-<<<<<<< HEAD
-        HAVING ifNull(equals(tupleElement(argMax(tuple(person_distinct_id_overrides.is_deleted), person_distinct_id_overrides.version), 1), 0), 0) SETTINGS optimize_aggregation_in_order=1) AS events__override ON equals(events.distinct_id, events__override.distinct_id)
-     WHERE and(equals(events.team_id, 99999), greaterOrEquals(toTimeZone(events.timestamp, 'UTC'), toDateTime64('2024-01-01 00:00:00.000000', 6, 'UTC')), lessOrEquals(toTimeZone(events.timestamp, 'UTC'), toDateTime64('today', 6, 'UTC')), in(replaceRegexpAll(nullIf(nullIf(JSONExtractRaw(events.properties, '$feature_flag_response'), ''), 'null'), '^"|"$', ''), ['control', 'test']), equals(events.event, '$feature_flag_called'), ifNull(equals(replaceRegexpAll(nullIf(nullIf(JSONExtractRaw(events.properties, '$feature_flag'), ''), 'null'), '^"|"$', ''), 'test-experiment'), 0))
-     GROUP BY entity_id) AS subq
-  GROUP BY subq.day,
-           subq.variant
-  ORDER BY subq.day ASC
-=======
-        HAVING ifNull(equals(argMax(person_distinct_id_overrides.is_deleted, person_distinct_id_overrides.version), 0), 0) SETTINGS optimize_aggregation_in_order=1) AS events__override ON equals(events.distinct_id, events__override.distinct_id)
-     WHERE and(equals(events.team_id, 99999), greaterOrEquals(toTimeZone(events.timestamp, 'UTC'), assumeNotNull(toDateTime('2024-01-01 00:00:00', 'UTC'))), lessOrEquals(toTimeZone(events.timestamp, 'UTC'), assumeNotNull(toDateTime('2024-01-07 00:00:00', 'UTC'))), and(equals(events.event, '$feature_flag_called'), ifNull(equals(replaceRegexpAll(nullIf(nullIf(JSONExtractRaw(events.properties, '$feature_flag'), ''), 'null'), '^"|"$', ''), 'test-experiment'), 0)), in(replaceRegexpAll(nullIf(nullIf(JSONExtractRaw(events.properties, '$feature_flag_response'), ''), 'null'), '^"|"$', ''), ['control', 'test']))
-     GROUP BY entity_id) AS first_exposures
-  WHERE notEmpty(variant)
-  GROUP BY first_exposures.day,
-           first_exposures.variant
-  ORDER BY first_exposures.day ASC
->>>>>>> 90b6f1d4
+        HAVING ifNull(equals(argMax(person_distinct_id_overrides.is_deleted, person_distinct_id_overrides.version), 0), 0) SETTINGS optimize_aggregation_in_order=1) AS events__override ON equals(events.distinct_id, events__override.distinct_id)
+     WHERE and(equals(events.team_id, 99999), greaterOrEquals(toTimeZone(events.timestamp, 'UTC'), assumeNotNull(toDateTime('2024-01-01 00:00:00', 'UTC'))), lessOrEquals(toTimeZone(events.timestamp, 'UTC'), assumeNotNull(toDateTime('2024-01-07 00:00:00', 'UTC'))), and(equals(events.event, '$feature_flag_called'), ifNull(equals(replaceRegexpAll(nullIf(nullIf(JSONExtractRaw(events.properties, '$feature_flag'), ''), 'null'), '^"|"$', ''), 'test-experiment'), 0)), in(replaceRegexpAll(nullIf(nullIf(JSONExtractRaw(events.properties, '$feature_flag_response'), ''), 'null'), '^"|"$', ''), ['control', 'test']))
+     GROUP BY entity_id) AS first_exposures
+  WHERE notEmpty(variant)
+  GROUP BY first_exposures.day,
+           first_exposures.variant
+  ORDER BY first_exposures.day ASC
   LIMIT 5000 SETTINGS readonly=2,
                       max_execution_time=600,
                       allow_experimental_object_type=1,
@@ -458,22 +378,13 @@
         FROM person_distinct_id_overrides
         WHERE equals(person_distinct_id_overrides.team_id, 99999)
         GROUP BY person_distinct_id_overrides.distinct_id
-<<<<<<< HEAD
-        HAVING ifNull(equals(tupleElement(argMax(tuple(person_distinct_id_overrides.is_deleted), person_distinct_id_overrides.version), 1), 0), 0) SETTINGS optimize_aggregation_in_order=1) AS events__override ON equals(events.distinct_id, events__override.distinct_id)
-     WHERE and(equals(events.team_id, 99999), greaterOrEquals(toTimeZone(events.timestamp, 'UTC'), toDateTime64('2024-01-01 00:00:00.000000', 6, 'UTC')), lessOrEquals(toTimeZone(events.timestamp, 'UTC'), toDateTime64('today', 6, 'UTC')), in(replaceRegexpAll(nullIf(nullIf(JSONExtractRaw(events.properties, '$feature_flag_response'), ''), 'null'), '^"|"$', ''), ['control', 'test']), equals(events.event, '$feature_flag_called'), ifNull(equals(replaceRegexpAll(nullIf(nullIf(JSONExtractRaw(events.properties, '$feature_flag'), ''), 'null'), '^"|"$', ''), 'test-experiment'), 0))
-     GROUP BY entity_id) AS subq
-  GROUP BY subq.day,
-           subq.variant
-  ORDER BY subq.day ASC
-=======
-        HAVING ifNull(equals(argMax(person_distinct_id_overrides.is_deleted, person_distinct_id_overrides.version), 0), 0) SETTINGS optimize_aggregation_in_order=1) AS events__override ON equals(events.distinct_id, events__override.distinct_id)
-     WHERE and(equals(events.team_id, 99999), greaterOrEquals(toTimeZone(events.timestamp, 'UTC'), assumeNotNull(toDateTime('2024-01-01 00:00:00', 'UTC'))), lessOrEquals(toTimeZone(events.timestamp, 'UTC'), assumeNotNull(toDateTime('2024-01-07 00:00:00', 'UTC'))), and(equals(events.event, '$feature_flag_called'), ifNull(equals(replaceRegexpAll(nullIf(nullIf(JSONExtractRaw(events.properties, '$feature_flag'), ''), 'null'), '^"|"$', ''), 'test-experiment'), 0)), in(replaceRegexpAll(nullIf(nullIf(JSONExtractRaw(events.properties, '$feature_flag_response'), ''), 'null'), '^"|"$', ''), ['control', 'test']))
-     GROUP BY entity_id) AS first_exposures
-  WHERE notEmpty(variant)
-  GROUP BY first_exposures.day,
-           first_exposures.variant
-  ORDER BY first_exposures.day ASC
->>>>>>> 90b6f1d4
+        HAVING ifNull(equals(argMax(person_distinct_id_overrides.is_deleted, person_distinct_id_overrides.version), 0), 0) SETTINGS optimize_aggregation_in_order=1) AS events__override ON equals(events.distinct_id, events__override.distinct_id)
+     WHERE and(equals(events.team_id, 99999), greaterOrEquals(toTimeZone(events.timestamp, 'UTC'), assumeNotNull(toDateTime('2024-01-01 00:00:00', 'UTC'))), lessOrEquals(toTimeZone(events.timestamp, 'UTC'), assumeNotNull(toDateTime('2024-01-07 00:00:00', 'UTC'))), and(equals(events.event, '$feature_flag_called'), ifNull(equals(replaceRegexpAll(nullIf(nullIf(JSONExtractRaw(events.properties, '$feature_flag'), ''), 'null'), '^"|"$', ''), 'test-experiment'), 0)), in(replaceRegexpAll(nullIf(nullIf(JSONExtractRaw(events.properties, '$feature_flag_response'), ''), 'null'), '^"|"$', ''), ['control', 'test']))
+     GROUP BY entity_id) AS first_exposures
+  WHERE notEmpty(variant)
+  GROUP BY first_exposures.day,
+           first_exposures.variant
+  ORDER BY first_exposures.day ASC
   LIMIT 5000 SETTINGS readonly=2,
                       max_execution_time=600,
                       allow_experimental_object_type=1,
