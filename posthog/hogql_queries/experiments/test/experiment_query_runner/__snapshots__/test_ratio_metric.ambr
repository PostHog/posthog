# serializer version: 1
# name: TestExperimentRatioMetric.test_basic_ratio_metric
  '''
  SELECT metric_events.variant AS variant,
         count(metric_events.entity_id) AS num_users,
         sum(metric_events.value) AS total_sum,
         sum(power(metric_events.value, 2)) AS total_sum_of_squares,
         sum(metric_events.denominator_value) AS denominator_sum,
         sum(power(metric_events.denominator_value, 2)) AS denominator_sum_squares,
         sum(multiply(metric_events.value, metric_events.denominator_value)) AS numerator_denominator_sum_product
  FROM
    (SELECT num_agg.variant AS variant,
            num_agg.entity_id AS entity_id,
            coalesce(num_agg.numerator_value, 0) AS value,
            coalesce(denom_agg.denominator_value, 0) AS denominator_value
     FROM
       (SELECT exposures.variant AS variant,
               exposures.entity_id AS entity_id,
               sum(coalesce(accurateCastOrNull(metric_events.value, 'Float64'), 0)) AS numerator_value
        FROM
          (SELECT if(not(empty(events__override.distinct_id)), events__override.person_id, events.person_id) AS entity_id,
                  if(ifNull(greater(count(DISTINCT replaceRegexpAll(nullIf(nullIf(JSONExtractRaw(events.properties, '$feature_flag_response'), ''), 'null'), '^"|"$', '')), 1), 0), '$multiple', any(replaceRegexpAll(nullIf(nullIf(JSONExtractRaw(events.properties, '$feature_flag_response'), ''), 'null'), '^"|"$', ''))) AS variant,
                  min(toTimeZone(events.timestamp, 'UTC')) AS first_exposure_time,
                  argMin(events.uuid, toTimeZone(events.timestamp, 'UTC')) AS exposure_event_uuid,
                  argMin(events.`$session_id`, toTimeZone(events.timestamp, 'UTC')) AS exposure_session_id
           FROM events
           LEFT OUTER JOIN
             (SELECT tupleElement(argMax(tuple(person_distinct_id_overrides.person_id), person_distinct_id_overrides.version), 1) AS person_id,
                     person_distinct_id_overrides.distinct_id AS distinct_id
              FROM person_distinct_id_overrides
              WHERE equals(person_distinct_id_overrides.team_id, 99999)
              GROUP BY person_distinct_id_overrides.distinct_id
              HAVING ifNull(equals(tupleElement(argMax(tuple(person_distinct_id_overrides.is_deleted), person_distinct_id_overrides.version), 1), 0), 0) SETTINGS optimize_aggregation_in_order=1) AS events__override ON equals(events.distinct_id, events__override.distinct_id)
           WHERE and(equals(events.team_id, 99999), greaterOrEquals(toTimeZone(events.timestamp, 'UTC'), toDateTime64('today', 6, 'UTC')), lessOrEquals(toTimeZone(events.timestamp, 'UTC'), toDateTime64('2020-01-15 12:00:00.000000', 6, 'UTC')), equals(events.event, '$feature_flag_called'), in(replaceRegexpAll(nullIf(nullIf(JSONExtractRaw(events.properties, '$feature_flag_response'), ''), 'null'), '^"|"$', ''), ['control', 'test']), ifNull(equals(replaceRegexpAll(nullIf(nullIf(JSONExtractRaw(events.properties, '$feature_flag'), ''), 'null'), '^"|"$', ''), 'test-experiment'), 0))
           GROUP BY entity_id) AS exposures
        LEFT JOIN
          (SELECT toTimeZone(events.timestamp, 'UTC') AS timestamp,
                  if(not(empty(events__override.distinct_id)), events__override.person_id, events.person_id) AS entity_id,
                  events.event AS event,
                  accurateCastOrNull(replaceRegexpAll(nullIf(nullIf(JSONExtractRaw(events.properties, 'amount'), ''), 'null'), '^"|"$', ''), 'Float64') AS value
           FROM events
           LEFT OUTER JOIN
             (SELECT tupleElement(argMax(tuple(person_distinct_id_overrides.person_id), person_distinct_id_overrides.version), 1) AS person_id,
                     person_distinct_id_overrides.distinct_id AS distinct_id
              FROM person_distinct_id_overrides
              WHERE equals(person_distinct_id_overrides.team_id, 99999)
              GROUP BY person_distinct_id_overrides.distinct_id
<<<<<<< HEAD
              HAVING ifNull(equals(tupleElement(argMax(tuple(person_distinct_id_overrides.is_deleted), person_distinct_id_overrides.version), 1), 0), 0) SETTINGS optimize_aggregation_in_order=1) AS events__override ON equals(events.distinct_id, events__override.distinct_id)
           INNER JOIN
             (SELECT if(not(empty(events__override.distinct_id)), events__override.person_id, events.person_id) AS entity_id,
                     if(ifNull(greater(count(DISTINCT replaceRegexpAll(nullIf(nullIf(JSONExtractRaw(events.properties, '$feature_flag_response'), ''), 'null'), '^"|"$', '')), 1), 0), '$multiple', any(replaceRegexpAll(nullIf(nullIf(JSONExtractRaw(events.properties, '$feature_flag_response'), ''), 'null'), '^"|"$', ''))) AS variant,
                     min(toTimeZone(events.timestamp, 'UTC')) AS first_exposure_time
              FROM events
              LEFT OUTER JOIN
                (SELECT tupleElement(argMax(tuple(person_distinct_id_overrides.person_id), person_distinct_id_overrides.version), 1) AS person_id,
                        person_distinct_id_overrides.distinct_id AS distinct_id
                 FROM person_distinct_id_overrides
                 WHERE equals(person_distinct_id_overrides.team_id, 99999)
                 GROUP BY person_distinct_id_overrides.distinct_id
                 HAVING ifNull(equals(tupleElement(argMax(tuple(person_distinct_id_overrides.is_deleted), person_distinct_id_overrides.version), 1), 0), 0) SETTINGS optimize_aggregation_in_order=1) AS events__override ON equals(events.distinct_id, events__override.distinct_id)
              WHERE and(equals(events.team_id, 99999), greaterOrEquals(toTimeZone(events.timestamp, 'UTC'), toDateTime64('today', 6, 'UTC')), lessOrEquals(toTimeZone(events.timestamp, 'UTC'), toDateTime64('2020-01-15 12:00:00.000000', 6, 'UTC')), equals(events.event, '$feature_flag_called'), in(replaceRegexpAll(nullIf(nullIf(JSONExtractRaw(events.properties, '$feature_flag_response'), ''), 'null'), '^"|"$', ''), ['control', 'test']), ifNull(equals(replaceRegexpAll(nullIf(nullIf(JSONExtractRaw(events.properties, '$feature_flag'), ''), 'null'), '^"|"$', ''), 'test-experiment'), 0))
              GROUP BY entity_id) AS exposure_data ON equals(if(not(empty(events__override.distinct_id)), events__override.person_id, events.person_id), exposure_data.entity_id)
           WHERE and(equals(events.team_id, 99999), greaterOrEquals(toTimeZone(events.timestamp, 'UTC'), toDateTime64('today', 6, 'UTC')), greaterOrEquals(toTimeZone(events.timestamp, 'UTC'), exposure_data.first_exposure_time), lessOrEquals(toTimeZone(events.timestamp, 'UTC'), toDateTime64('2020-01-15 12:00:00.000000', 6, 'UTC')), equals(events.event, 'purchase'))) AS metric_events ON equals(toString(exposures.entity_id), toString(metric_events.entity_id))
=======
              HAVING ifNull(equals(argMax(person_distinct_id_overrides.is_deleted, person_distinct_id_overrides.version), 0), 0) SETTINGS optimize_aggregation_in_order=1) AS events__override ON equals(events.distinct_id, events__override.distinct_id)
           WHERE and(equals(events.team_id, 99999), greaterOrEquals(toTimeZone(events.timestamp, 'UTC'), toDateTime64('today', 6, 'UTC')), less(toTimeZone(events.timestamp, 'UTC'), toDateTime64('explicit_redacted_timestamp', 6, 'UTC')), equals(events.event, 'purchase'))) AS metric_events ON and(equals(toString(exposures.entity_id), toString(metric_events.entity_id)), greaterOrEquals(metric_events.timestamp, exposures.first_exposure_time))
>>>>>>> 349d6926
        GROUP BY exposures.variant,
                 exposures.entity_id) AS num_agg
     LEFT JOIN
       (SELECT exposures.variant AS variant,
               exposures.entity_id AS entity_id,
               sum(coalesce(accurateCastOrNull(denominator_events.value, 'Float64'), 0)) AS denominator_value
        FROM
          (SELECT if(not(empty(events__override.distinct_id)), events__override.person_id, events.person_id) AS entity_id,
                  if(ifNull(greater(count(DISTINCT replaceRegexpAll(nullIf(nullIf(JSONExtractRaw(events.properties, '$feature_flag_response'), ''), 'null'), '^"|"$', '')), 1), 0), '$multiple', any(replaceRegexpAll(nullIf(nullIf(JSONExtractRaw(events.properties, '$feature_flag_response'), ''), 'null'), '^"|"$', ''))) AS variant,
                  min(toTimeZone(events.timestamp, 'UTC')) AS first_exposure_time,
                  argMin(events.uuid, toTimeZone(events.timestamp, 'UTC')) AS exposure_event_uuid,
                  argMin(events.`$session_id`, toTimeZone(events.timestamp, 'UTC')) AS exposure_session_id
           FROM events
           LEFT OUTER JOIN
             (SELECT tupleElement(argMax(tuple(person_distinct_id_overrides.person_id), person_distinct_id_overrides.version), 1) AS person_id,
                     person_distinct_id_overrides.distinct_id AS distinct_id
              FROM person_distinct_id_overrides
              WHERE equals(person_distinct_id_overrides.team_id, 99999)
              GROUP BY person_distinct_id_overrides.distinct_id
              HAVING ifNull(equals(tupleElement(argMax(tuple(person_distinct_id_overrides.is_deleted), person_distinct_id_overrides.version), 1), 0), 0) SETTINGS optimize_aggregation_in_order=1) AS events__override ON equals(events.distinct_id, events__override.distinct_id)
           WHERE and(equals(events.team_id, 99999), greaterOrEquals(toTimeZone(events.timestamp, 'UTC'), toDateTime64('today', 6, 'UTC')), lessOrEquals(toTimeZone(events.timestamp, 'UTC'), toDateTime64('2020-01-15 12:00:00.000000', 6, 'UTC')), equals(events.event, '$feature_flag_called'), in(replaceRegexpAll(nullIf(nullIf(JSONExtractRaw(events.properties, '$feature_flag_response'), ''), 'null'), '^"|"$', ''), ['control', 'test']), ifNull(equals(replaceRegexpAll(nullIf(nullIf(JSONExtractRaw(events.properties, '$feature_flag'), ''), 'null'), '^"|"$', ''), 'test-experiment'), 0))
           GROUP BY entity_id) AS exposures
        LEFT JOIN
          (SELECT toTimeZone(events.timestamp, 'UTC') AS timestamp,
                  if(not(empty(events__override.distinct_id)), events__override.person_id, events.person_id) AS entity_id,
                  events.event AS event,
                  1 AS value
           FROM events
           LEFT OUTER JOIN
             (SELECT tupleElement(argMax(tuple(person_distinct_id_overrides.person_id), person_distinct_id_overrides.version), 1) AS person_id,
                     person_distinct_id_overrides.distinct_id AS distinct_id
              FROM person_distinct_id_overrides
              WHERE equals(person_distinct_id_overrides.team_id, 99999)
              GROUP BY person_distinct_id_overrides.distinct_id
<<<<<<< HEAD
              HAVING ifNull(equals(tupleElement(argMax(tuple(person_distinct_id_overrides.is_deleted), person_distinct_id_overrides.version), 1), 0), 0) SETTINGS optimize_aggregation_in_order=1) AS events__override ON equals(events.distinct_id, events__override.distinct_id)
           INNER JOIN
             (SELECT if(not(empty(events__override.distinct_id)), events__override.person_id, events.person_id) AS entity_id,
                     if(ifNull(greater(count(DISTINCT replaceRegexpAll(nullIf(nullIf(JSONExtractRaw(events.properties, '$feature_flag_response'), ''), 'null'), '^"|"$', '')), 1), 0), '$multiple', any(replaceRegexpAll(nullIf(nullIf(JSONExtractRaw(events.properties, '$feature_flag_response'), ''), 'null'), '^"|"$', ''))) AS variant,
                     min(toTimeZone(events.timestamp, 'UTC')) AS first_exposure_time
              FROM events
              LEFT OUTER JOIN
                (SELECT tupleElement(argMax(tuple(person_distinct_id_overrides.person_id), person_distinct_id_overrides.version), 1) AS person_id,
                        person_distinct_id_overrides.distinct_id AS distinct_id
                 FROM person_distinct_id_overrides
                 WHERE equals(person_distinct_id_overrides.team_id, 99999)
                 GROUP BY person_distinct_id_overrides.distinct_id
                 HAVING ifNull(equals(tupleElement(argMax(tuple(person_distinct_id_overrides.is_deleted), person_distinct_id_overrides.version), 1), 0), 0) SETTINGS optimize_aggregation_in_order=1) AS events__override ON equals(events.distinct_id, events__override.distinct_id)
              WHERE and(equals(events.team_id, 99999), greaterOrEquals(toTimeZone(events.timestamp, 'UTC'), toDateTime64('today', 6, 'UTC')), lessOrEquals(toTimeZone(events.timestamp, 'UTC'), toDateTime64('2020-01-15 12:00:00.000000', 6, 'UTC')), equals(events.event, '$feature_flag_called'), in(replaceRegexpAll(nullIf(nullIf(JSONExtractRaw(events.properties, '$feature_flag_response'), ''), 'null'), '^"|"$', ''), ['control', 'test']), ifNull(equals(replaceRegexpAll(nullIf(nullIf(JSONExtractRaw(events.properties, '$feature_flag'), ''), 'null'), '^"|"$', ''), 'test-experiment'), 0))
              GROUP BY entity_id) AS exposure_data ON equals(if(not(empty(events__override.distinct_id)), events__override.person_id, events.person_id), exposure_data.entity_id)
           WHERE and(equals(events.team_id, 99999), greaterOrEquals(toTimeZone(events.timestamp, 'UTC'), toDateTime64('today', 6, 'UTC')), greaterOrEquals(toTimeZone(events.timestamp, 'UTC'), exposure_data.first_exposure_time), lessOrEquals(toTimeZone(events.timestamp, 'UTC'), toDateTime64('2020-01-15 12:00:00.000000', 6, 'UTC')), equals(events.event, 'purchase'))) AS denominator_events ON equals(toString(exposures.entity_id), toString(denominator_events.entity_id))
=======
              HAVING ifNull(equals(argMax(person_distinct_id_overrides.is_deleted, person_distinct_id_overrides.version), 0), 0) SETTINGS optimize_aggregation_in_order=1) AS events__override ON equals(events.distinct_id, events__override.distinct_id)
           WHERE and(equals(events.team_id, 99999), greaterOrEquals(toTimeZone(events.timestamp, 'UTC'), toDateTime64('today', 6, 'UTC')), less(toTimeZone(events.timestamp, 'UTC'), toDateTime64('explicit_redacted_timestamp', 6, 'UTC')), equals(events.event, 'purchase'))) AS denominator_events ON and(equals(toString(exposures.entity_id), toString(denominator_events.entity_id)), greaterOrEquals(denominator_events.timestamp, exposures.first_exposure_time))
>>>>>>> 349d6926
        GROUP BY exposures.variant,
                 exposures.entity_id) AS denom_agg ON and(equals(num_agg.variant, denom_agg.variant), equals(toString(num_agg.entity_id), toString(denom_agg.entity_id)))) AS metric_events
  GROUP BY metric_events.variant
  LIMIT 100 SETTINGS readonly=2,
                     max_execution_time=600,
                     allow_experimental_object_type=1,
                     format_csv_allow_double_quotes=0,
                     max_ast_elements=4000000,
                     max_expanded_ast_elements=4000000,
                     max_bytes_before_external_group_by=0,
                     allow_experimental_analyzer=1,
                     transform_null_in=1,
                     optimize_min_equality_disjunction_chain_length=4294967295,
                     allow_experimental_join_condition=1
  '''
# ---
# name: TestExperimentRatioMetric.test_ratio_metric_action_and_event_sources
  '''
  SELECT metric_events.variant AS variant,
         count(metric_events.entity_id) AS num_users,
         sum(metric_events.value) AS total_sum,
         sum(power(metric_events.value, 2)) AS total_sum_of_squares,
         sum(metric_events.denominator_value) AS denominator_sum,
         sum(power(metric_events.denominator_value, 2)) AS denominator_sum_squares,
         sum(multiply(metric_events.value, metric_events.denominator_value)) AS numerator_denominator_sum_product
  FROM
    (SELECT num_agg.variant AS variant,
            num_agg.entity_id AS entity_id,
            coalesce(num_agg.numerator_value, 0) AS value,
            coalesce(denom_agg.denominator_value, 0) AS denominator_value
     FROM
       (SELECT exposures.variant AS variant,
               exposures.entity_id AS entity_id,
               sum(coalesce(accurateCastOrNull(metric_events.value, 'Float64'), 0)) AS numerator_value
        FROM
          (SELECT if(not(empty(events__override.distinct_id)), events__override.person_id, events.person_id) AS entity_id,
                  if(ifNull(greater(count(DISTINCT replaceRegexpAll(nullIf(nullIf(JSONExtractRaw(events.properties, '$feature_flag_response'), ''), 'null'), '^"|"$', '')), 1), 0), '$multiple', any(replaceRegexpAll(nullIf(nullIf(JSONExtractRaw(events.properties, '$feature_flag_response'), ''), 'null'), '^"|"$', ''))) AS variant,
                  min(toTimeZone(events.timestamp, 'UTC')) AS first_exposure_time,
                  argMin(events.uuid, toTimeZone(events.timestamp, 'UTC')) AS exposure_event_uuid,
                  argMin(events.`$session_id`, toTimeZone(events.timestamp, 'UTC')) AS exposure_session_id
           FROM events
           LEFT OUTER JOIN
             (SELECT tupleElement(argMax(tuple(person_distinct_id_overrides.person_id), person_distinct_id_overrides.version), 1) AS person_id,
                     person_distinct_id_overrides.distinct_id AS distinct_id
              FROM person_distinct_id_overrides
              WHERE equals(person_distinct_id_overrides.team_id, 99999)
              GROUP BY person_distinct_id_overrides.distinct_id
              HAVING ifNull(equals(tupleElement(argMax(tuple(person_distinct_id_overrides.is_deleted), person_distinct_id_overrides.version), 1), 0), 0) SETTINGS optimize_aggregation_in_order=1) AS events__override ON equals(events.distinct_id, events__override.distinct_id)
           WHERE and(equals(events.team_id, 99999), greaterOrEquals(toTimeZone(events.timestamp, 'UTC'), toDateTime64('today', 6, 'UTC')), lessOrEquals(toTimeZone(events.timestamp, 'UTC'), toDateTime64('2024-01-15 12:00:00.000000', 6, 'UTC')), equals(events.event, '$feature_flag_called'), in(replaceRegexpAll(nullIf(nullIf(JSONExtractRaw(events.properties, '$feature_flag_response'), ''), 'null'), '^"|"$', ''), ['control', 'test']), ifNull(equals(replaceRegexpAll(nullIf(nullIf(JSONExtractRaw(events.properties, '$feature_flag'), ''), 'null'), '^"|"$', ''), 'test-experiment'), 0))
           GROUP BY entity_id) AS exposures
        LEFT JOIN
          (SELECT toTimeZone(events.timestamp, 'UTC') AS timestamp,
                  if(not(empty(events__override.distinct_id)), events__override.person_id, events.person_id) AS entity_id,
                  events.event AS event,
                  accurateCastOrNull(replaceRegexpAll(nullIf(nullIf(JSONExtractRaw(events.properties, 'amount'), ''), 'null'), '^"|"$', ''), 'Float64') AS value
           FROM events
           LEFT OUTER JOIN
             (SELECT tupleElement(argMax(tuple(person_distinct_id_overrides.person_id), person_distinct_id_overrides.version), 1) AS person_id,
                     person_distinct_id_overrides.distinct_id AS distinct_id
              FROM person_distinct_id_overrides
              WHERE equals(person_distinct_id_overrides.team_id, 99999)
              GROUP BY person_distinct_id_overrides.distinct_id
<<<<<<< HEAD
              HAVING ifNull(equals(tupleElement(argMax(tuple(person_distinct_id_overrides.is_deleted), person_distinct_id_overrides.version), 1), 0), 0) SETTINGS optimize_aggregation_in_order=1) AS events__override ON equals(events.distinct_id, events__override.distinct_id)
           INNER JOIN
             (SELECT if(not(empty(events__override.distinct_id)), events__override.person_id, events.person_id) AS entity_id,
                     if(ifNull(greater(count(DISTINCT replaceRegexpAll(nullIf(nullIf(JSONExtractRaw(events.properties, '$feature_flag_response'), ''), 'null'), '^"|"$', '')), 1), 0), '$multiple', any(replaceRegexpAll(nullIf(nullIf(JSONExtractRaw(events.properties, '$feature_flag_response'), ''), 'null'), '^"|"$', ''))) AS variant,
                     min(toTimeZone(events.timestamp, 'UTC')) AS first_exposure_time
              FROM events
              LEFT OUTER JOIN
                (SELECT tupleElement(argMax(tuple(person_distinct_id_overrides.person_id), person_distinct_id_overrides.version), 1) AS person_id,
                        person_distinct_id_overrides.distinct_id AS distinct_id
                 FROM person_distinct_id_overrides
                 WHERE equals(person_distinct_id_overrides.team_id, 99999)
                 GROUP BY person_distinct_id_overrides.distinct_id
                 HAVING ifNull(equals(tupleElement(argMax(tuple(person_distinct_id_overrides.is_deleted), person_distinct_id_overrides.version), 1), 0), 0) SETTINGS optimize_aggregation_in_order=1) AS events__override ON equals(events.distinct_id, events__override.distinct_id)
              WHERE and(equals(events.team_id, 99999), greaterOrEquals(toTimeZone(events.timestamp, 'UTC'), toDateTime64('today', 6, 'UTC')), lessOrEquals(toTimeZone(events.timestamp, 'UTC'), toDateTime64('2024-01-15 12:00:00.000000', 6, 'UTC')), equals(events.event, '$feature_flag_called'), in(replaceRegexpAll(nullIf(nullIf(JSONExtractRaw(events.properties, '$feature_flag_response'), ''), 'null'), '^"|"$', ''), ['control', 'test']), ifNull(equals(replaceRegexpAll(nullIf(nullIf(JSONExtractRaw(events.properties, '$feature_flag'), ''), 'null'), '^"|"$', ''), 'test-experiment'), 0))
              GROUP BY entity_id) AS exposure_data ON equals(if(not(empty(events__override.distinct_id)), events__override.person_id, events.person_id), exposure_data.entity_id)
           WHERE and(equals(events.team_id, 99999), greaterOrEquals(toTimeZone(events.timestamp, 'UTC'), toDateTime64('today', 6, 'UTC')), greaterOrEquals(toTimeZone(events.timestamp, 'UTC'), exposure_data.first_exposure_time), lessOrEquals(toTimeZone(events.timestamp, 'UTC'), toDateTime64('2024-01-15 12:00:00.000000', 6, 'UTC')), equals(events.event, 'purchase'))) AS metric_events ON equals(toString(exposures.entity_id), toString(metric_events.entity_id))
=======
              HAVING ifNull(equals(argMax(person_distinct_id_overrides.is_deleted, person_distinct_id_overrides.version), 0), 0) SETTINGS optimize_aggregation_in_order=1) AS events__override ON equals(events.distinct_id, events__override.distinct_id)
           WHERE and(equals(events.team_id, 99999), greaterOrEquals(toTimeZone(events.timestamp, 'UTC'), toDateTime64('today', 6, 'UTC')), less(toTimeZone(events.timestamp, 'UTC'), toDateTime64('explicit_redacted_timestamp', 6, 'UTC')), equals(events.event, 'purchase'))) AS metric_events ON and(equals(toString(exposures.entity_id), toString(metric_events.entity_id)), greaterOrEquals(metric_events.timestamp, exposures.first_exposure_time))
>>>>>>> 349d6926
        GROUP BY exposures.variant,
                 exposures.entity_id) AS num_agg
     LEFT JOIN
       (SELECT exposures.variant AS variant,
               exposures.entity_id AS entity_id,
               sum(coalesce(accurateCastOrNull(denominator_events.value, 'Float64'), 0)) AS denominator_value
        FROM
          (SELECT if(not(empty(events__override.distinct_id)), events__override.person_id, events.person_id) AS entity_id,
                  if(ifNull(greater(count(DISTINCT replaceRegexpAll(nullIf(nullIf(JSONExtractRaw(events.properties, '$feature_flag_response'), ''), 'null'), '^"|"$', '')), 1), 0), '$multiple', any(replaceRegexpAll(nullIf(nullIf(JSONExtractRaw(events.properties, '$feature_flag_response'), ''), 'null'), '^"|"$', ''))) AS variant,
                  min(toTimeZone(events.timestamp, 'UTC')) AS first_exposure_time,
                  argMin(events.uuid, toTimeZone(events.timestamp, 'UTC')) AS exposure_event_uuid,
                  argMin(events.`$session_id`, toTimeZone(events.timestamp, 'UTC')) AS exposure_session_id
           FROM events
           LEFT OUTER JOIN
             (SELECT tupleElement(argMax(tuple(person_distinct_id_overrides.person_id), person_distinct_id_overrides.version), 1) AS person_id,
                     person_distinct_id_overrides.distinct_id AS distinct_id
              FROM person_distinct_id_overrides
              WHERE equals(person_distinct_id_overrides.team_id, 99999)
              GROUP BY person_distinct_id_overrides.distinct_id
              HAVING ifNull(equals(tupleElement(argMax(tuple(person_distinct_id_overrides.is_deleted), person_distinct_id_overrides.version), 1), 0), 0) SETTINGS optimize_aggregation_in_order=1) AS events__override ON equals(events.distinct_id, events__override.distinct_id)
           WHERE and(equals(events.team_id, 99999), greaterOrEquals(toTimeZone(events.timestamp, 'UTC'), toDateTime64('today', 6, 'UTC')), lessOrEquals(toTimeZone(events.timestamp, 'UTC'), toDateTime64('2024-01-15 12:00:00.000000', 6, 'UTC')), equals(events.event, '$feature_flag_called'), in(replaceRegexpAll(nullIf(nullIf(JSONExtractRaw(events.properties, '$feature_flag_response'), ''), 'null'), '^"|"$', ''), ['control', 'test']), ifNull(equals(replaceRegexpAll(nullIf(nullIf(JSONExtractRaw(events.properties, '$feature_flag'), ''), 'null'), '^"|"$', ''), 'test-experiment'), 0))
           GROUP BY entity_id) AS exposures
        LEFT JOIN
          (SELECT toTimeZone(events.timestamp, 'UTC') AS timestamp,
                  if(not(empty(events__override.distinct_id)), events__override.person_id, events.person_id) AS entity_id,
                  events.event AS event,
                  1 AS value
           FROM events
           LEFT OUTER JOIN
             (SELECT tupleElement(argMax(tuple(person_distinct_id_overrides.person_id), person_distinct_id_overrides.version), 1) AS person_id,
                     person_distinct_id_overrides.distinct_id AS distinct_id
              FROM person_distinct_id_overrides
              WHERE equals(person_distinct_id_overrides.team_id, 99999)
              GROUP BY person_distinct_id_overrides.distinct_id
<<<<<<< HEAD
              HAVING ifNull(equals(tupleElement(argMax(tuple(person_distinct_id_overrides.is_deleted), person_distinct_id_overrides.version), 1), 0), 0) SETTINGS optimize_aggregation_in_order=1) AS events__override ON equals(events.distinct_id, events__override.distinct_id)
           INNER JOIN
             (SELECT if(not(empty(events__override.distinct_id)), events__override.person_id, events.person_id) AS entity_id,
                     if(ifNull(greater(count(DISTINCT replaceRegexpAll(nullIf(nullIf(JSONExtractRaw(events.properties, '$feature_flag_response'), ''), 'null'), '^"|"$', '')), 1), 0), '$multiple', any(replaceRegexpAll(nullIf(nullIf(JSONExtractRaw(events.properties, '$feature_flag_response'), ''), 'null'), '^"|"$', ''))) AS variant,
                     min(toTimeZone(events.timestamp, 'UTC')) AS first_exposure_time
              FROM events
              LEFT OUTER JOIN
                (SELECT tupleElement(argMax(tuple(person_distinct_id_overrides.person_id), person_distinct_id_overrides.version), 1) AS person_id,
                        person_distinct_id_overrides.distinct_id AS distinct_id
                 FROM person_distinct_id_overrides
                 WHERE equals(person_distinct_id_overrides.team_id, 99999)
                 GROUP BY person_distinct_id_overrides.distinct_id
                 HAVING ifNull(equals(tupleElement(argMax(tuple(person_distinct_id_overrides.is_deleted), person_distinct_id_overrides.version), 1), 0), 0) SETTINGS optimize_aggregation_in_order=1) AS events__override ON equals(events.distinct_id, events__override.distinct_id)
              WHERE and(equals(events.team_id, 99999), greaterOrEquals(toTimeZone(events.timestamp, 'UTC'), toDateTime64('today', 6, 'UTC')), lessOrEquals(toTimeZone(events.timestamp, 'UTC'), toDateTime64('2024-01-15 12:00:00.000000', 6, 'UTC')), equals(events.event, '$feature_flag_called'), in(replaceRegexpAll(nullIf(nullIf(JSONExtractRaw(events.properties, '$feature_flag_response'), ''), 'null'), '^"|"$', ''), ['control', 'test']), ifNull(equals(replaceRegexpAll(nullIf(nullIf(JSONExtractRaw(events.properties, '$feature_flag'), ''), 'null'), '^"|"$', ''), 'test-experiment'), 0))
              GROUP BY entity_id) AS exposure_data ON equals(if(not(empty(events__override.distinct_id)), events__override.person_id, events.person_id), exposure_data.entity_id)
           WHERE and(equals(events.team_id, 99999), greaterOrEquals(toTimeZone(events.timestamp, 'UTC'), toDateTime64('today', 6, 'UTC')), greaterOrEquals(toTimeZone(events.timestamp, 'UTC'), exposure_data.first_exposure_time), lessOrEquals(toTimeZone(events.timestamp, 'UTC'), toDateTime64('2024-01-15 12:00:00.000000', 6, 'UTC')), equals(events.event, 'pageview'))) AS denominator_events ON equals(toString(exposures.entity_id), toString(denominator_events.entity_id))
=======
              HAVING ifNull(equals(argMax(person_distinct_id_overrides.is_deleted, person_distinct_id_overrides.version), 0), 0) SETTINGS optimize_aggregation_in_order=1) AS events__override ON equals(events.distinct_id, events__override.distinct_id)
           WHERE and(equals(events.team_id, 99999), greaterOrEquals(toTimeZone(events.timestamp, 'UTC'), toDateTime64('today', 6, 'UTC')), less(toTimeZone(events.timestamp, 'UTC'), toDateTime64('explicit_redacted_timestamp', 6, 'UTC')), equals(events.event, 'pageview'))) AS denominator_events ON and(equals(toString(exposures.entity_id), toString(denominator_events.entity_id)), greaterOrEquals(denominator_events.timestamp, exposures.first_exposure_time))
>>>>>>> 349d6926
        GROUP BY exposures.variant,
                 exposures.entity_id) AS denom_agg ON and(equals(num_agg.variant, denom_agg.variant), equals(toString(num_agg.entity_id), toString(denom_agg.entity_id)))) AS metric_events
  GROUP BY metric_events.variant
  LIMIT 100 SETTINGS readonly=2,
                     max_execution_time=600,
                     allow_experimental_object_type=1,
                     format_csv_allow_double_quotes=0,
                     max_ast_elements=4000000,
                     max_expanded_ast_elements=4000000,
                     max_bytes_before_external_group_by=0,
                     allow_experimental_analyzer=1,
                     transform_null_in=1,
                     optimize_min_equality_disjunction_chain_length=4294967295,
                     allow_experimental_join_condition=1
  '''
# ---
# name: TestExperimentRatioMetric.test_ratio_metric_different_math_types
  '''
  SELECT metric_events.variant AS variant,
         count(metric_events.entity_id) AS num_users,
         sum(metric_events.value) AS total_sum,
         sum(power(metric_events.value, 2)) AS total_sum_of_squares,
         sum(metric_events.denominator_value) AS denominator_sum,
         sum(power(metric_events.denominator_value, 2)) AS denominator_sum_squares,
         sum(multiply(metric_events.value, metric_events.denominator_value)) AS numerator_denominator_sum_product
  FROM
    (SELECT num_agg.variant AS variant,
            num_agg.entity_id AS entity_id,
            coalesce(num_agg.numerator_value, 0) AS value,
            coalesce(denom_agg.denominator_value, 0) AS denominator_value
     FROM
       (SELECT exposures.variant AS variant,
               exposures.entity_id AS entity_id,
               avg(coalesce(accurateCastOrNull(metric_events.value, 'Float64'), 0)) AS numerator_value
        FROM
          (SELECT if(not(empty(events__override.distinct_id)), events__override.person_id, events.person_id) AS entity_id,
                  if(ifNull(greater(count(DISTINCT replaceRegexpAll(nullIf(nullIf(JSONExtractRaw(events.properties, '$feature_flag_response'), ''), 'null'), '^"|"$', '')), 1), 0), '$multiple', any(replaceRegexpAll(nullIf(nullIf(JSONExtractRaw(events.properties, '$feature_flag_response'), ''), 'null'), '^"|"$', ''))) AS variant,
                  min(toTimeZone(events.timestamp, 'UTC')) AS first_exposure_time,
                  argMin(events.uuid, toTimeZone(events.timestamp, 'UTC')) AS exposure_event_uuid,
                  argMin(events.`$session_id`, toTimeZone(events.timestamp, 'UTC')) AS exposure_session_id
           FROM events
           LEFT OUTER JOIN
             (SELECT tupleElement(argMax(tuple(person_distinct_id_overrides.person_id), person_distinct_id_overrides.version), 1) AS person_id,
                     person_distinct_id_overrides.distinct_id AS distinct_id
              FROM person_distinct_id_overrides
              WHERE equals(person_distinct_id_overrides.team_id, 99999)
              GROUP BY person_distinct_id_overrides.distinct_id
              HAVING ifNull(equals(tupleElement(argMax(tuple(person_distinct_id_overrides.is_deleted), person_distinct_id_overrides.version), 1), 0), 0) SETTINGS optimize_aggregation_in_order=1) AS events__override ON equals(events.distinct_id, events__override.distinct_id)
           WHERE and(equals(events.team_id, 99999), greaterOrEquals(toTimeZone(events.timestamp, 'UTC'), toDateTime64('today', 6, 'UTC')), lessOrEquals(toTimeZone(events.timestamp, 'UTC'), toDateTime64('2024-01-15 12:00:00.000000', 6, 'UTC')), equals(events.event, '$feature_flag_called'), in(replaceRegexpAll(nullIf(nullIf(JSONExtractRaw(events.properties, '$feature_flag_response'), ''), 'null'), '^"|"$', ''), ['control', 'test']), ifNull(equals(replaceRegexpAll(nullIf(nullIf(JSONExtractRaw(events.properties, '$feature_flag'), ''), 'null'), '^"|"$', ''), 'test-experiment'), 0))
           GROUP BY entity_id) AS exposures
        LEFT JOIN
          (SELECT toTimeZone(events.timestamp, 'UTC') AS timestamp,
                  if(not(empty(events__override.distinct_id)), events__override.person_id, events.person_id) AS entity_id,
                  events.event AS event,
                  accurateCastOrNull(replaceRegexpAll(nullIf(nullIf(JSONExtractRaw(events.properties, 'amount'), ''), 'null'), '^"|"$', ''), 'Float64') AS value
           FROM events
           LEFT OUTER JOIN
             (SELECT tupleElement(argMax(tuple(person_distinct_id_overrides.person_id), person_distinct_id_overrides.version), 1) AS person_id,
                     person_distinct_id_overrides.distinct_id AS distinct_id
              FROM person_distinct_id_overrides
              WHERE equals(person_distinct_id_overrides.team_id, 99999)
              GROUP BY person_distinct_id_overrides.distinct_id
<<<<<<< HEAD
              HAVING ifNull(equals(tupleElement(argMax(tuple(person_distinct_id_overrides.is_deleted), person_distinct_id_overrides.version), 1), 0), 0) SETTINGS optimize_aggregation_in_order=1) AS events__override ON equals(events.distinct_id, events__override.distinct_id)
           INNER JOIN
             (SELECT if(not(empty(events__override.distinct_id)), events__override.person_id, events.person_id) AS entity_id,
                     if(ifNull(greater(count(DISTINCT replaceRegexpAll(nullIf(nullIf(JSONExtractRaw(events.properties, '$feature_flag_response'), ''), 'null'), '^"|"$', '')), 1), 0), '$multiple', any(replaceRegexpAll(nullIf(nullIf(JSONExtractRaw(events.properties, '$feature_flag_response'), ''), 'null'), '^"|"$', ''))) AS variant,
                     min(toTimeZone(events.timestamp, 'UTC')) AS first_exposure_time
              FROM events
              LEFT OUTER JOIN
                (SELECT tupleElement(argMax(tuple(person_distinct_id_overrides.person_id), person_distinct_id_overrides.version), 1) AS person_id,
                        person_distinct_id_overrides.distinct_id AS distinct_id
                 FROM person_distinct_id_overrides
                 WHERE equals(person_distinct_id_overrides.team_id, 99999)
                 GROUP BY person_distinct_id_overrides.distinct_id
                 HAVING ifNull(equals(tupleElement(argMax(tuple(person_distinct_id_overrides.is_deleted), person_distinct_id_overrides.version), 1), 0), 0) SETTINGS optimize_aggregation_in_order=1) AS events__override ON equals(events.distinct_id, events__override.distinct_id)
              WHERE and(equals(events.team_id, 99999), greaterOrEquals(toTimeZone(events.timestamp, 'UTC'), toDateTime64('today', 6, 'UTC')), lessOrEquals(toTimeZone(events.timestamp, 'UTC'), toDateTime64('2024-01-15 12:00:00.000000', 6, 'UTC')), equals(events.event, '$feature_flag_called'), in(replaceRegexpAll(nullIf(nullIf(JSONExtractRaw(events.properties, '$feature_flag_response'), ''), 'null'), '^"|"$', ''), ['control', 'test']), ifNull(equals(replaceRegexpAll(nullIf(nullIf(JSONExtractRaw(events.properties, '$feature_flag'), ''), 'null'), '^"|"$', ''), 'test-experiment'), 0))
              GROUP BY entity_id) AS exposure_data ON equals(if(not(empty(events__override.distinct_id)), events__override.person_id, events.person_id), exposure_data.entity_id)
           WHERE and(equals(events.team_id, 99999), greaterOrEquals(toTimeZone(events.timestamp, 'UTC'), toDateTime64('today', 6, 'UTC')), greaterOrEquals(toTimeZone(events.timestamp, 'UTC'), exposure_data.first_exposure_time), lessOrEquals(toTimeZone(events.timestamp, 'UTC'), toDateTime64('2024-01-15 12:00:00.000000', 6, 'UTC')), equals(events.event, 'purchase'))) AS metric_events ON equals(toString(exposures.entity_id), toString(metric_events.entity_id))
=======
              HAVING ifNull(equals(argMax(person_distinct_id_overrides.is_deleted, person_distinct_id_overrides.version), 0), 0) SETTINGS optimize_aggregation_in_order=1) AS events__override ON equals(events.distinct_id, events__override.distinct_id)
           WHERE and(equals(events.team_id, 99999), greaterOrEquals(toTimeZone(events.timestamp, 'UTC'), toDateTime64('today', 6, 'UTC')), less(toTimeZone(events.timestamp, 'UTC'), toDateTime64('explicit_redacted_timestamp', 6, 'UTC')), equals(events.event, 'purchase'))) AS metric_events ON and(equals(toString(exposures.entity_id), toString(metric_events.entity_id)), greaterOrEquals(metric_events.timestamp, exposures.first_exposure_time))
>>>>>>> 349d6926
        GROUP BY exposures.variant,
                 exposures.entity_id) AS num_agg
     LEFT JOIN
       (SELECT exposures.variant AS variant,
               exposures.entity_id AS entity_id,
               accurateCastOrNull(count(DISTINCT multiIf(and(ifNull(equals(toTypeName(denominator_events.value), 'UUID'), 0), ifNull(equals(reinterpretAsUInt128(denominator_events.value), 0), 0)), NULL, equals(toString(denominator_events.value), ''), NULL, denominator_events.value)), 'Float64') AS denominator_value
        FROM
          (SELECT if(not(empty(events__override.distinct_id)), events__override.person_id, events.person_id) AS entity_id,
                  if(ifNull(greater(count(DISTINCT replaceRegexpAll(nullIf(nullIf(JSONExtractRaw(events.properties, '$feature_flag_response'), ''), 'null'), '^"|"$', '')), 1), 0), '$multiple', any(replaceRegexpAll(nullIf(nullIf(JSONExtractRaw(events.properties, '$feature_flag_response'), ''), 'null'), '^"|"$', ''))) AS variant,
                  min(toTimeZone(events.timestamp, 'UTC')) AS first_exposure_time,
                  argMin(events.uuid, toTimeZone(events.timestamp, 'UTC')) AS exposure_event_uuid,
                  argMin(events.`$session_id`, toTimeZone(events.timestamp, 'UTC')) AS exposure_session_id
           FROM events
           LEFT OUTER JOIN
             (SELECT tupleElement(argMax(tuple(person_distinct_id_overrides.person_id), person_distinct_id_overrides.version), 1) AS person_id,
                     person_distinct_id_overrides.distinct_id AS distinct_id
              FROM person_distinct_id_overrides
              WHERE equals(person_distinct_id_overrides.team_id, 99999)
              GROUP BY person_distinct_id_overrides.distinct_id
              HAVING ifNull(equals(tupleElement(argMax(tuple(person_distinct_id_overrides.is_deleted), person_distinct_id_overrides.version), 1), 0), 0) SETTINGS optimize_aggregation_in_order=1) AS events__override ON equals(events.distinct_id, events__override.distinct_id)
           WHERE and(equals(events.team_id, 99999), greaterOrEquals(toTimeZone(events.timestamp, 'UTC'), toDateTime64('today', 6, 'UTC')), lessOrEquals(toTimeZone(events.timestamp, 'UTC'), toDateTime64('2024-01-15 12:00:00.000000', 6, 'UTC')), equals(events.event, '$feature_flag_called'), in(replaceRegexpAll(nullIf(nullIf(JSONExtractRaw(events.properties, '$feature_flag_response'), ''), 'null'), '^"|"$', ''), ['control', 'test']), ifNull(equals(replaceRegexpAll(nullIf(nullIf(JSONExtractRaw(events.properties, '$feature_flag'), ''), 'null'), '^"|"$', ''), 'test-experiment'), 0))
           GROUP BY entity_id) AS exposures
        LEFT JOIN
          (SELECT toTimeZone(events.timestamp, 'UTC') AS timestamp,
                  if(not(empty(events__override.distinct_id)), events__override.person_id, events.person_id) AS entity_id,
                  events.event AS event,
                  events.`$session_id` AS value
           FROM events
           LEFT OUTER JOIN
             (SELECT tupleElement(argMax(tuple(person_distinct_id_overrides.person_id), person_distinct_id_overrides.version), 1) AS person_id,
                     person_distinct_id_overrides.distinct_id AS distinct_id
              FROM person_distinct_id_overrides
              WHERE equals(person_distinct_id_overrides.team_id, 99999)
              GROUP BY person_distinct_id_overrides.distinct_id
<<<<<<< HEAD
              HAVING ifNull(equals(tupleElement(argMax(tuple(person_distinct_id_overrides.is_deleted), person_distinct_id_overrides.version), 1), 0), 0) SETTINGS optimize_aggregation_in_order=1) AS events__override ON equals(events.distinct_id, events__override.distinct_id)
           INNER JOIN
             (SELECT if(not(empty(events__override.distinct_id)), events__override.person_id, events.person_id) AS entity_id,
                     if(ifNull(greater(count(DISTINCT replaceRegexpAll(nullIf(nullIf(JSONExtractRaw(events.properties, '$feature_flag_response'), ''), 'null'), '^"|"$', '')), 1), 0), '$multiple', any(replaceRegexpAll(nullIf(nullIf(JSONExtractRaw(events.properties, '$feature_flag_response'), ''), 'null'), '^"|"$', ''))) AS variant,
                     min(toTimeZone(events.timestamp, 'UTC')) AS first_exposure_time
              FROM events
              LEFT OUTER JOIN
                (SELECT tupleElement(argMax(tuple(person_distinct_id_overrides.person_id), person_distinct_id_overrides.version), 1) AS person_id,
                        person_distinct_id_overrides.distinct_id AS distinct_id
                 FROM person_distinct_id_overrides
                 WHERE equals(person_distinct_id_overrides.team_id, 99999)
                 GROUP BY person_distinct_id_overrides.distinct_id
                 HAVING ifNull(equals(tupleElement(argMax(tuple(person_distinct_id_overrides.is_deleted), person_distinct_id_overrides.version), 1), 0), 0) SETTINGS optimize_aggregation_in_order=1) AS events__override ON equals(events.distinct_id, events__override.distinct_id)
              WHERE and(equals(events.team_id, 99999), greaterOrEquals(toTimeZone(events.timestamp, 'UTC'), toDateTime64('today', 6, 'UTC')), lessOrEquals(toTimeZone(events.timestamp, 'UTC'), toDateTime64('2024-01-15 12:00:00.000000', 6, 'UTC')), equals(events.event, '$feature_flag_called'), in(replaceRegexpAll(nullIf(nullIf(JSONExtractRaw(events.properties, '$feature_flag_response'), ''), 'null'), '^"|"$', ''), ['control', 'test']), ifNull(equals(replaceRegexpAll(nullIf(nullIf(JSONExtractRaw(events.properties, '$feature_flag'), ''), 'null'), '^"|"$', ''), 'test-experiment'), 0))
              GROUP BY entity_id) AS exposure_data ON equals(if(not(empty(events__override.distinct_id)), events__override.person_id, events.person_id), exposure_data.entity_id)
           WHERE and(equals(events.team_id, 99999), greaterOrEquals(toTimeZone(events.timestamp, 'UTC'), toDateTime64('today', 6, 'UTC')), greaterOrEquals(toTimeZone(events.timestamp, 'UTC'), exposure_data.first_exposure_time), lessOrEquals(toTimeZone(events.timestamp, 'UTC'), toDateTime64('2024-01-15 12:00:00.000000', 6, 'UTC')), equals(events.event, 'pageview'))) AS denominator_events ON equals(toString(exposures.entity_id), toString(denominator_events.entity_id))
=======
              HAVING ifNull(equals(argMax(person_distinct_id_overrides.is_deleted, person_distinct_id_overrides.version), 0), 0) SETTINGS optimize_aggregation_in_order=1) AS events__override ON equals(events.distinct_id, events__override.distinct_id)
           WHERE and(equals(events.team_id, 99999), greaterOrEquals(toTimeZone(events.timestamp, 'UTC'), toDateTime64('today', 6, 'UTC')), less(toTimeZone(events.timestamp, 'UTC'), toDateTime64('explicit_redacted_timestamp', 6, 'UTC')), equals(events.event, 'pageview'))) AS denominator_events ON and(equals(toString(exposures.entity_id), toString(denominator_events.entity_id)), greaterOrEquals(denominator_events.timestamp, exposures.first_exposure_time))
>>>>>>> 349d6926
        GROUP BY exposures.variant,
                 exposures.entity_id) AS denom_agg ON and(equals(num_agg.variant, denom_agg.variant), equals(toString(num_agg.entity_id), toString(denom_agg.entity_id)))) AS metric_events
  GROUP BY metric_events.variant
  LIMIT 100 SETTINGS readonly=2,
                     max_execution_time=600,
                     allow_experimental_object_type=1,
                     format_csv_allow_double_quotes=0,
                     max_ast_elements=4000000,
                     max_expanded_ast_elements=4000000,
                     max_bytes_before_external_group_by=0,
                     allow_experimental_analyzer=1,
                     transform_null_in=1,
                     optimize_min_equality_disjunction_chain_length=4294967295,
                     allow_experimental_join_condition=1
  '''
# ---
# name: TestExperimentRatioMetric.test_ratio_metric_same_event_different_properties
  '''
  SELECT metric_events.variant AS variant,
         count(metric_events.entity_id) AS num_users,
         sum(metric_events.value) AS total_sum,
         sum(power(metric_events.value, 2)) AS total_sum_of_squares,
         sum(metric_events.denominator_value) AS denominator_sum,
         sum(power(metric_events.denominator_value, 2)) AS denominator_sum_squares,
         sum(multiply(metric_events.value, metric_events.denominator_value)) AS numerator_denominator_sum_product
  FROM
    (SELECT num_agg.variant AS variant,
            num_agg.entity_id AS entity_id,
            coalesce(num_agg.numerator_value, 0) AS value,
            coalesce(denom_agg.denominator_value, 0) AS denominator_value
     FROM
       (SELECT exposures.variant AS variant,
               exposures.entity_id AS entity_id,
               sum(coalesce(accurateCastOrNull(metric_events.value, 'Float64'), 0)) AS numerator_value
        FROM
          (SELECT if(not(empty(events__override.distinct_id)), events__override.person_id, events.person_id) AS entity_id,
                  if(ifNull(greater(count(DISTINCT replaceRegexpAll(nullIf(nullIf(JSONExtractRaw(events.properties, '$feature_flag_response'), ''), 'null'), '^"|"$', '')), 1), 0), '$multiple', any(replaceRegexpAll(nullIf(nullIf(JSONExtractRaw(events.properties, '$feature_flag_response'), ''), 'null'), '^"|"$', ''))) AS variant,
                  min(toTimeZone(events.timestamp, 'UTC')) AS first_exposure_time,
                  argMin(events.uuid, toTimeZone(events.timestamp, 'UTC')) AS exposure_event_uuid,
                  argMin(events.`$session_id`, toTimeZone(events.timestamp, 'UTC')) AS exposure_session_id
           FROM events
           LEFT OUTER JOIN
             (SELECT tupleElement(argMax(tuple(person_distinct_id_overrides.person_id), person_distinct_id_overrides.version), 1) AS person_id,
                     person_distinct_id_overrides.distinct_id AS distinct_id
              FROM person_distinct_id_overrides
              WHERE equals(person_distinct_id_overrides.team_id, 99999)
              GROUP BY person_distinct_id_overrides.distinct_id
              HAVING ifNull(equals(tupleElement(argMax(tuple(person_distinct_id_overrides.is_deleted), person_distinct_id_overrides.version), 1), 0), 0) SETTINGS optimize_aggregation_in_order=1) AS events__override ON equals(events.distinct_id, events__override.distinct_id)
           WHERE and(equals(events.team_id, 99999), greaterOrEquals(toTimeZone(events.timestamp, 'UTC'), toDateTime64('today', 6, 'UTC')), lessOrEquals(toTimeZone(events.timestamp, 'UTC'), toDateTime64('2024-01-15 12:00:00.000000', 6, 'UTC')), equals(events.event, '$feature_flag_called'), in(replaceRegexpAll(nullIf(nullIf(JSONExtractRaw(events.properties, '$feature_flag_response'), ''), 'null'), '^"|"$', ''), ['control', 'test']), ifNull(equals(replaceRegexpAll(nullIf(nullIf(JSONExtractRaw(events.properties, '$feature_flag'), ''), 'null'), '^"|"$', ''), 'test-experiment'), 0))
           GROUP BY entity_id) AS exposures
        LEFT JOIN
          (SELECT toTimeZone(events.timestamp, 'UTC') AS timestamp,
                  if(not(empty(events__override.distinct_id)), events__override.person_id, events.person_id) AS entity_id,
                  events.event AS event,
                  accurateCastOrNull(replaceRegexpAll(nullIf(nullIf(JSONExtractRaw(events.properties, 'revenue'), ''), 'null'), '^"|"$', ''), 'Float64') AS value
           FROM events
           LEFT OUTER JOIN
             (SELECT tupleElement(argMax(tuple(person_distinct_id_overrides.person_id), person_distinct_id_overrides.version), 1) AS person_id,
                     person_distinct_id_overrides.distinct_id AS distinct_id
              FROM person_distinct_id_overrides
              WHERE equals(person_distinct_id_overrides.team_id, 99999)
              GROUP BY person_distinct_id_overrides.distinct_id
<<<<<<< HEAD
              HAVING ifNull(equals(tupleElement(argMax(tuple(person_distinct_id_overrides.is_deleted), person_distinct_id_overrides.version), 1), 0), 0) SETTINGS optimize_aggregation_in_order=1) AS events__override ON equals(events.distinct_id, events__override.distinct_id)
           INNER JOIN
             (SELECT if(not(empty(events__override.distinct_id)), events__override.person_id, events.person_id) AS entity_id,
                     if(ifNull(greater(count(DISTINCT replaceRegexpAll(nullIf(nullIf(JSONExtractRaw(events.properties, '$feature_flag_response'), ''), 'null'), '^"|"$', '')), 1), 0), '$multiple', any(replaceRegexpAll(nullIf(nullIf(JSONExtractRaw(events.properties, '$feature_flag_response'), ''), 'null'), '^"|"$', ''))) AS variant,
                     min(toTimeZone(events.timestamp, 'UTC')) AS first_exposure_time
              FROM events
              LEFT OUTER JOIN
                (SELECT tupleElement(argMax(tuple(person_distinct_id_overrides.person_id), person_distinct_id_overrides.version), 1) AS person_id,
                        person_distinct_id_overrides.distinct_id AS distinct_id
                 FROM person_distinct_id_overrides
                 WHERE equals(person_distinct_id_overrides.team_id, 99999)
                 GROUP BY person_distinct_id_overrides.distinct_id
                 HAVING ifNull(equals(tupleElement(argMax(tuple(person_distinct_id_overrides.is_deleted), person_distinct_id_overrides.version), 1), 0), 0) SETTINGS optimize_aggregation_in_order=1) AS events__override ON equals(events.distinct_id, events__override.distinct_id)
              WHERE and(equals(events.team_id, 99999), greaterOrEquals(toTimeZone(events.timestamp, 'UTC'), toDateTime64('today', 6, 'UTC')), lessOrEquals(toTimeZone(events.timestamp, 'UTC'), toDateTime64('2024-01-15 12:00:00.000000', 6, 'UTC')), equals(events.event, '$feature_flag_called'), in(replaceRegexpAll(nullIf(nullIf(JSONExtractRaw(events.properties, '$feature_flag_response'), ''), 'null'), '^"|"$', ''), ['control', 'test']), ifNull(equals(replaceRegexpAll(nullIf(nullIf(JSONExtractRaw(events.properties, '$feature_flag'), ''), 'null'), '^"|"$', ''), 'test-experiment'), 0))
              GROUP BY entity_id) AS exposure_data ON equals(if(not(empty(events__override.distinct_id)), events__override.person_id, events.person_id), exposure_data.entity_id)
           WHERE and(equals(events.team_id, 99999), greaterOrEquals(toTimeZone(events.timestamp, 'UTC'), toDateTime64('today', 6, 'UTC')), greaterOrEquals(toTimeZone(events.timestamp, 'UTC'), exposure_data.first_exposure_time), lessOrEquals(toTimeZone(events.timestamp, 'UTC'), toDateTime64('2024-01-15 12:00:00.000000', 6, 'UTC')), equals(events.event, 'purchase'))) AS metric_events ON equals(toString(exposures.entity_id), toString(metric_events.entity_id))
=======
              HAVING ifNull(equals(argMax(person_distinct_id_overrides.is_deleted, person_distinct_id_overrides.version), 0), 0) SETTINGS optimize_aggregation_in_order=1) AS events__override ON equals(events.distinct_id, events__override.distinct_id)
           WHERE and(equals(events.team_id, 99999), greaterOrEquals(toTimeZone(events.timestamp, 'UTC'), toDateTime64('today', 6, 'UTC')), less(toTimeZone(events.timestamp, 'UTC'), toDateTime64('explicit_redacted_timestamp', 6, 'UTC')), equals(events.event, 'purchase'))) AS metric_events ON and(equals(toString(exposures.entity_id), toString(metric_events.entity_id)), greaterOrEquals(metric_events.timestamp, exposures.first_exposure_time))
>>>>>>> 349d6926
        GROUP BY exposures.variant,
                 exposures.entity_id) AS num_agg
     LEFT JOIN
       (SELECT exposures.variant AS variant,
               exposures.entity_id AS entity_id,
               sum(coalesce(accurateCastOrNull(denominator_events.value, 'Float64'), 0)) AS denominator_value
        FROM
          (SELECT if(not(empty(events__override.distinct_id)), events__override.person_id, events.person_id) AS entity_id,
                  if(ifNull(greater(count(DISTINCT replaceRegexpAll(nullIf(nullIf(JSONExtractRaw(events.properties, '$feature_flag_response'), ''), 'null'), '^"|"$', '')), 1), 0), '$multiple', any(replaceRegexpAll(nullIf(nullIf(JSONExtractRaw(events.properties, '$feature_flag_response'), ''), 'null'), '^"|"$', ''))) AS variant,
                  min(toTimeZone(events.timestamp, 'UTC')) AS first_exposure_time,
                  argMin(events.uuid, toTimeZone(events.timestamp, 'UTC')) AS exposure_event_uuid,
                  argMin(events.`$session_id`, toTimeZone(events.timestamp, 'UTC')) AS exposure_session_id
           FROM events
           LEFT OUTER JOIN
             (SELECT tupleElement(argMax(tuple(person_distinct_id_overrides.person_id), person_distinct_id_overrides.version), 1) AS person_id,
                     person_distinct_id_overrides.distinct_id AS distinct_id
              FROM person_distinct_id_overrides
              WHERE equals(person_distinct_id_overrides.team_id, 99999)
              GROUP BY person_distinct_id_overrides.distinct_id
              HAVING ifNull(equals(tupleElement(argMax(tuple(person_distinct_id_overrides.is_deleted), person_distinct_id_overrides.version), 1), 0), 0) SETTINGS optimize_aggregation_in_order=1) AS events__override ON equals(events.distinct_id, events__override.distinct_id)
           WHERE and(equals(events.team_id, 99999), greaterOrEquals(toTimeZone(events.timestamp, 'UTC'), toDateTime64('today', 6, 'UTC')), lessOrEquals(toTimeZone(events.timestamp, 'UTC'), toDateTime64('2024-01-15 12:00:00.000000', 6, 'UTC')), equals(events.event, '$feature_flag_called'), in(replaceRegexpAll(nullIf(nullIf(JSONExtractRaw(events.properties, '$feature_flag_response'), ''), 'null'), '^"|"$', ''), ['control', 'test']), ifNull(equals(replaceRegexpAll(nullIf(nullIf(JSONExtractRaw(events.properties, '$feature_flag'), ''), 'null'), '^"|"$', ''), 'test-experiment'), 0))
           GROUP BY entity_id) AS exposures
        LEFT JOIN
          (SELECT toTimeZone(events.timestamp, 'UTC') AS timestamp,
                  if(not(empty(events__override.distinct_id)), events__override.person_id, events.person_id) AS entity_id,
                  events.event AS event,
                  accurateCastOrNull(replaceRegexpAll(nullIf(nullIf(JSONExtractRaw(events.properties, 'quantity'), ''), 'null'), '^"|"$', ''), 'Float64') AS value
           FROM events
           LEFT OUTER JOIN
             (SELECT tupleElement(argMax(tuple(person_distinct_id_overrides.person_id), person_distinct_id_overrides.version), 1) AS person_id,
                     person_distinct_id_overrides.distinct_id AS distinct_id
              FROM person_distinct_id_overrides
              WHERE equals(person_distinct_id_overrides.team_id, 99999)
              GROUP BY person_distinct_id_overrides.distinct_id
<<<<<<< HEAD
              HAVING ifNull(equals(tupleElement(argMax(tuple(person_distinct_id_overrides.is_deleted), person_distinct_id_overrides.version), 1), 0), 0) SETTINGS optimize_aggregation_in_order=1) AS events__override ON equals(events.distinct_id, events__override.distinct_id)
           INNER JOIN
             (SELECT if(not(empty(events__override.distinct_id)), events__override.person_id, events.person_id) AS entity_id,
                     if(ifNull(greater(count(DISTINCT replaceRegexpAll(nullIf(nullIf(JSONExtractRaw(events.properties, '$feature_flag_response'), ''), 'null'), '^"|"$', '')), 1), 0), '$multiple', any(replaceRegexpAll(nullIf(nullIf(JSONExtractRaw(events.properties, '$feature_flag_response'), ''), 'null'), '^"|"$', ''))) AS variant,
                     min(toTimeZone(events.timestamp, 'UTC')) AS first_exposure_time
              FROM events
              LEFT OUTER JOIN
                (SELECT tupleElement(argMax(tuple(person_distinct_id_overrides.person_id), person_distinct_id_overrides.version), 1) AS person_id,
                        person_distinct_id_overrides.distinct_id AS distinct_id
                 FROM person_distinct_id_overrides
                 WHERE equals(person_distinct_id_overrides.team_id, 99999)
                 GROUP BY person_distinct_id_overrides.distinct_id
                 HAVING ifNull(equals(tupleElement(argMax(tuple(person_distinct_id_overrides.is_deleted), person_distinct_id_overrides.version), 1), 0), 0) SETTINGS optimize_aggregation_in_order=1) AS events__override ON equals(events.distinct_id, events__override.distinct_id)
              WHERE and(equals(events.team_id, 99999), greaterOrEquals(toTimeZone(events.timestamp, 'UTC'), toDateTime64('today', 6, 'UTC')), lessOrEquals(toTimeZone(events.timestamp, 'UTC'), toDateTime64('2024-01-15 12:00:00.000000', 6, 'UTC')), equals(events.event, '$feature_flag_called'), in(replaceRegexpAll(nullIf(nullIf(JSONExtractRaw(events.properties, '$feature_flag_response'), ''), 'null'), '^"|"$', ''), ['control', 'test']), ifNull(equals(replaceRegexpAll(nullIf(nullIf(JSONExtractRaw(events.properties, '$feature_flag'), ''), 'null'), '^"|"$', ''), 'test-experiment'), 0))
              GROUP BY entity_id) AS exposure_data ON equals(if(not(empty(events__override.distinct_id)), events__override.person_id, events.person_id), exposure_data.entity_id)
           WHERE and(equals(events.team_id, 99999), greaterOrEquals(toTimeZone(events.timestamp, 'UTC'), toDateTime64('today', 6, 'UTC')), greaterOrEquals(toTimeZone(events.timestamp, 'UTC'), exposure_data.first_exposure_time), lessOrEquals(toTimeZone(events.timestamp, 'UTC'), toDateTime64('2024-01-15 12:00:00.000000', 6, 'UTC')), equals(events.event, 'purchase'))) AS denominator_events ON equals(toString(exposures.entity_id), toString(denominator_events.entity_id))
=======
              HAVING ifNull(equals(argMax(person_distinct_id_overrides.is_deleted, person_distinct_id_overrides.version), 0), 0) SETTINGS optimize_aggregation_in_order=1) AS events__override ON equals(events.distinct_id, events__override.distinct_id)
           WHERE and(equals(events.team_id, 99999), greaterOrEquals(toTimeZone(events.timestamp, 'UTC'), toDateTime64('today', 6, 'UTC')), less(toTimeZone(events.timestamp, 'UTC'), toDateTime64('explicit_redacted_timestamp', 6, 'UTC')), equals(events.event, 'purchase'))) AS denominator_events ON and(equals(toString(exposures.entity_id), toString(denominator_events.entity_id)), greaterOrEquals(denominator_events.timestamp, exposures.first_exposure_time))
>>>>>>> 349d6926
        GROUP BY exposures.variant,
                 exposures.entity_id) AS denom_agg ON and(equals(num_agg.variant, denom_agg.variant), equals(toString(num_agg.entity_id), toString(denom_agg.entity_id)))) AS metric_events
  GROUP BY metric_events.variant
  LIMIT 100 SETTINGS readonly=2,
                     max_execution_time=600,
                     allow_experimental_object_type=1,
                     format_csv_allow_double_quotes=0,
                     max_ast_elements=4000000,
                     max_expanded_ast_elements=4000000,
                     max_bytes_before_external_group_by=0,
                     allow_experimental_analyzer=1,
                     transform_null_in=1,
                     optimize_min_equality_disjunction_chain_length=4294967295,
                     allow_experimental_join_condition=1
  '''
# ---
# name: TestExperimentRatioMetric.test_ratio_metric_with_conversion_window
  '''
  SELECT metric_events.variant AS variant,
         count(metric_events.entity_id) AS num_users,
         sum(metric_events.value) AS total_sum,
         sum(power(metric_events.value, 2)) AS total_sum_of_squares,
         sum(metric_events.denominator_value) AS denominator_sum,
         sum(power(metric_events.denominator_value, 2)) AS denominator_sum_squares,
         sum(multiply(metric_events.value, metric_events.denominator_value)) AS numerator_denominator_sum_product
  FROM
    (SELECT num_agg.variant AS variant,
            num_agg.entity_id AS entity_id,
            coalesce(num_agg.numerator_value, 0) AS value,
            coalesce(denom_agg.denominator_value, 0) AS denominator_value
     FROM
       (SELECT exposures.variant AS variant,
               exposures.entity_id AS entity_id,
               sum(coalesce(accurateCastOrNull(metric_events.value, 'Float64'), 0)) AS numerator_value
        FROM
          (SELECT if(not(empty(events__override.distinct_id)), events__override.person_id, events.person_id) AS entity_id,
                  if(ifNull(greater(count(DISTINCT replaceRegexpAll(nullIf(nullIf(JSONExtractRaw(events.properties, '$feature_flag_response'), ''), 'null'), '^"|"$', '')), 1), 0), '$multiple', any(replaceRegexpAll(nullIf(nullIf(JSONExtractRaw(events.properties, '$feature_flag_response'), ''), 'null'), '^"|"$', ''))) AS variant,
                  min(toTimeZone(events.timestamp, 'UTC')) AS first_exposure_time,
                  argMin(events.uuid, toTimeZone(events.timestamp, 'UTC')) AS exposure_event_uuid,
                  argMin(events.`$session_id`, toTimeZone(events.timestamp, 'UTC')) AS exposure_session_id
           FROM events
           LEFT OUTER JOIN
             (SELECT tupleElement(argMax(tuple(person_distinct_id_overrides.person_id), person_distinct_id_overrides.version), 1) AS person_id,
                     person_distinct_id_overrides.distinct_id AS distinct_id
              FROM person_distinct_id_overrides
              WHERE equals(person_distinct_id_overrides.team_id, 99999)
              GROUP BY person_distinct_id_overrides.distinct_id
              HAVING ifNull(equals(tupleElement(argMax(tuple(person_distinct_id_overrides.is_deleted), person_distinct_id_overrides.version), 1), 0), 0) SETTINGS optimize_aggregation_in_order=1) AS events__override ON equals(events.distinct_id, events__override.distinct_id)
           WHERE and(equals(events.team_id, 99999), greaterOrEquals(toTimeZone(events.timestamp, 'UTC'), toDateTime64('today', 6, 'UTC')), lessOrEquals(toTimeZone(events.timestamp, 'UTC'), toDateTime64('2024-01-15 12:00:00.000000', 6, 'UTC')), equals(events.event, '$feature_flag_called'), in(replaceRegexpAll(nullIf(nullIf(JSONExtractRaw(events.properties, '$feature_flag_response'), ''), 'null'), '^"|"$', ''), ['control', 'test']), ifNull(equals(replaceRegexpAll(nullIf(nullIf(JSONExtractRaw(events.properties, '$feature_flag'), ''), 'null'), '^"|"$', ''), 'test-experiment'), 0))
           GROUP BY entity_id) AS exposures
        LEFT JOIN
          (SELECT toTimeZone(events.timestamp, 'UTC') AS timestamp,
                  if(not(empty(events__override.distinct_id)), events__override.person_id, events.person_id) AS entity_id,
                  events.event AS event,
                  accurateCastOrNull(replaceRegexpAll(nullIf(nullIf(JSONExtractRaw(events.properties, 'amount'), ''), 'null'), '^"|"$', ''), 'Float64') AS value
           FROM events
           LEFT OUTER JOIN
             (SELECT tupleElement(argMax(tuple(person_distinct_id_overrides.person_id), person_distinct_id_overrides.version), 1) AS person_id,
                     person_distinct_id_overrides.distinct_id AS distinct_id
              FROM person_distinct_id_overrides
              WHERE equals(person_distinct_id_overrides.team_id, 99999)
              GROUP BY person_distinct_id_overrides.distinct_id
<<<<<<< HEAD
              HAVING ifNull(equals(tupleElement(argMax(tuple(person_distinct_id_overrides.is_deleted), person_distinct_id_overrides.version), 1), 0), 0) SETTINGS optimize_aggregation_in_order=1) AS events__override ON equals(events.distinct_id, events__override.distinct_id)
           INNER JOIN
             (SELECT if(not(empty(events__override.distinct_id)), events__override.person_id, events.person_id) AS entity_id,
                     if(ifNull(greater(count(DISTINCT replaceRegexpAll(nullIf(nullIf(JSONExtractRaw(events.properties, '$feature_flag_response'), ''), 'null'), '^"|"$', '')), 1), 0), '$multiple', any(replaceRegexpAll(nullIf(nullIf(JSONExtractRaw(events.properties, '$feature_flag_response'), ''), 'null'), '^"|"$', ''))) AS variant,
                     min(toTimeZone(events.timestamp, 'UTC')) AS first_exposure_time
              FROM events
              LEFT OUTER JOIN
                (SELECT tupleElement(argMax(tuple(person_distinct_id_overrides.person_id), person_distinct_id_overrides.version), 1) AS person_id,
                        person_distinct_id_overrides.distinct_id AS distinct_id
                 FROM person_distinct_id_overrides
                 WHERE equals(person_distinct_id_overrides.team_id, 99999)
                 GROUP BY person_distinct_id_overrides.distinct_id
                 HAVING ifNull(equals(tupleElement(argMax(tuple(person_distinct_id_overrides.is_deleted), person_distinct_id_overrides.version), 1), 0), 0) SETTINGS optimize_aggregation_in_order=1) AS events__override ON equals(events.distinct_id, events__override.distinct_id)
              WHERE and(equals(events.team_id, 99999), greaterOrEquals(toTimeZone(events.timestamp, 'UTC'), toDateTime64('today', 6, 'UTC')), lessOrEquals(toTimeZone(events.timestamp, 'UTC'), toDateTime64('2024-01-15 12:00:00.000000', 6, 'UTC')), equals(events.event, '$feature_flag_called'), in(replaceRegexpAll(nullIf(nullIf(JSONExtractRaw(events.properties, '$feature_flag_response'), ''), 'null'), '^"|"$', ''), ['control', 'test']), ifNull(equals(replaceRegexpAll(nullIf(nullIf(JSONExtractRaw(events.properties, '$feature_flag'), ''), 'null'), '^"|"$', ''), 'test-experiment'), 0))
              GROUP BY entity_id) AS exposure_data ON equals(if(not(empty(events__override.distinct_id)), events__override.person_id, events.person_id), exposure_data.entity_id)
           WHERE and(equals(events.team_id, 99999), greaterOrEquals(toTimeZone(events.timestamp, 'UTC'), toDateTime64('today', 6, 'UTC')), greaterOrEquals(toTimeZone(events.timestamp, 'UTC'), exposure_data.first_exposure_time), less(toTimeZone(events.timestamp, 'UTC'), plus(exposure_data.first_exposure_time, toIntervalSecond(3600))), equals(events.event, 'purchase'))) AS metric_events ON equals(toString(exposures.entity_id), toString(metric_events.entity_id))
=======
              HAVING ifNull(equals(argMax(person_distinct_id_overrides.is_deleted, person_distinct_id_overrides.version), 0), 0) SETTINGS optimize_aggregation_in_order=1) AS events__override ON equals(events.distinct_id, events__override.distinct_id)
           WHERE and(equals(events.team_id, 99999), greaterOrEquals(toTimeZone(events.timestamp, 'UTC'), toDateTime64('today', 6, 'UTC')), less(toTimeZone(events.timestamp, 'UTC'), plus(toDateTime64('explicit_redacted_timestamp', 6, 'UTC'), toIntervalSecond(3600))), equals(events.event, 'purchase'))) AS metric_events ON and(equals(toString(exposures.entity_id), toString(metric_events.entity_id)), greaterOrEquals(metric_events.timestamp, exposures.first_exposure_time), less(metric_events.timestamp, plus(exposures.first_exposure_time, toIntervalSecond(3600))))
>>>>>>> 349d6926
        GROUP BY exposures.variant,
                 exposures.entity_id) AS num_agg
     LEFT JOIN
       (SELECT exposures.variant AS variant,
               exposures.entity_id AS entity_id,
               sum(coalesce(accurateCastOrNull(denominator_events.value, 'Float64'), 0)) AS denominator_value
        FROM
          (SELECT if(not(empty(events__override.distinct_id)), events__override.person_id, events.person_id) AS entity_id,
                  if(ifNull(greater(count(DISTINCT replaceRegexpAll(nullIf(nullIf(JSONExtractRaw(events.properties, '$feature_flag_response'), ''), 'null'), '^"|"$', '')), 1), 0), '$multiple', any(replaceRegexpAll(nullIf(nullIf(JSONExtractRaw(events.properties, '$feature_flag_response'), ''), 'null'), '^"|"$', ''))) AS variant,
                  min(toTimeZone(events.timestamp, 'UTC')) AS first_exposure_time,
                  argMin(events.uuid, toTimeZone(events.timestamp, 'UTC')) AS exposure_event_uuid,
                  argMin(events.`$session_id`, toTimeZone(events.timestamp, 'UTC')) AS exposure_session_id
           FROM events
           LEFT OUTER JOIN
             (SELECT tupleElement(argMax(tuple(person_distinct_id_overrides.person_id), person_distinct_id_overrides.version), 1) AS person_id,
                     person_distinct_id_overrides.distinct_id AS distinct_id
              FROM person_distinct_id_overrides
              WHERE equals(person_distinct_id_overrides.team_id, 99999)
              GROUP BY person_distinct_id_overrides.distinct_id
              HAVING ifNull(equals(tupleElement(argMax(tuple(person_distinct_id_overrides.is_deleted), person_distinct_id_overrides.version), 1), 0), 0) SETTINGS optimize_aggregation_in_order=1) AS events__override ON equals(events.distinct_id, events__override.distinct_id)
           WHERE and(equals(events.team_id, 99999), greaterOrEquals(toTimeZone(events.timestamp, 'UTC'), toDateTime64('today', 6, 'UTC')), lessOrEquals(toTimeZone(events.timestamp, 'UTC'), toDateTime64('2024-01-15 12:00:00.000000', 6, 'UTC')), equals(events.event, '$feature_flag_called'), in(replaceRegexpAll(nullIf(nullIf(JSONExtractRaw(events.properties, '$feature_flag_response'), ''), 'null'), '^"|"$', ''), ['control', 'test']), ifNull(equals(replaceRegexpAll(nullIf(nullIf(JSONExtractRaw(events.properties, '$feature_flag'), ''), 'null'), '^"|"$', ''), 'test-experiment'), 0))
           GROUP BY entity_id) AS exposures
        LEFT JOIN
          (SELECT toTimeZone(events.timestamp, 'UTC') AS timestamp,
                  if(not(empty(events__override.distinct_id)), events__override.person_id, events.person_id) AS entity_id,
                  events.event AS event,
                  1 AS value
           FROM events
           LEFT OUTER JOIN
             (SELECT tupleElement(argMax(tuple(person_distinct_id_overrides.person_id), person_distinct_id_overrides.version), 1) AS person_id,
                     person_distinct_id_overrides.distinct_id AS distinct_id
              FROM person_distinct_id_overrides
              WHERE equals(person_distinct_id_overrides.team_id, 99999)
              GROUP BY person_distinct_id_overrides.distinct_id
<<<<<<< HEAD
              HAVING ifNull(equals(tupleElement(argMax(tuple(person_distinct_id_overrides.is_deleted), person_distinct_id_overrides.version), 1), 0), 0) SETTINGS optimize_aggregation_in_order=1) AS events__override ON equals(events.distinct_id, events__override.distinct_id)
           INNER JOIN
             (SELECT if(not(empty(events__override.distinct_id)), events__override.person_id, events.person_id) AS entity_id,
                     if(ifNull(greater(count(DISTINCT replaceRegexpAll(nullIf(nullIf(JSONExtractRaw(events.properties, '$feature_flag_response'), ''), 'null'), '^"|"$', '')), 1), 0), '$multiple', any(replaceRegexpAll(nullIf(nullIf(JSONExtractRaw(events.properties, '$feature_flag_response'), ''), 'null'), '^"|"$', ''))) AS variant,
                     min(toTimeZone(events.timestamp, 'UTC')) AS first_exposure_time
              FROM events
              LEFT OUTER JOIN
                (SELECT tupleElement(argMax(tuple(person_distinct_id_overrides.person_id), person_distinct_id_overrides.version), 1) AS person_id,
                        person_distinct_id_overrides.distinct_id AS distinct_id
                 FROM person_distinct_id_overrides
                 WHERE equals(person_distinct_id_overrides.team_id, 99999)
                 GROUP BY person_distinct_id_overrides.distinct_id
                 HAVING ifNull(equals(tupleElement(argMax(tuple(person_distinct_id_overrides.is_deleted), person_distinct_id_overrides.version), 1), 0), 0) SETTINGS optimize_aggregation_in_order=1) AS events__override ON equals(events.distinct_id, events__override.distinct_id)
              WHERE and(equals(events.team_id, 99999), greaterOrEquals(toTimeZone(events.timestamp, 'UTC'), toDateTime64('today', 6, 'UTC')), lessOrEquals(toTimeZone(events.timestamp, 'UTC'), toDateTime64('2024-01-15 12:00:00.000000', 6, 'UTC')), equals(events.event, '$feature_flag_called'), in(replaceRegexpAll(nullIf(nullIf(JSONExtractRaw(events.properties, '$feature_flag_response'), ''), 'null'), '^"|"$', ''), ['control', 'test']), ifNull(equals(replaceRegexpAll(nullIf(nullIf(JSONExtractRaw(events.properties, '$feature_flag'), ''), 'null'), '^"|"$', ''), 'test-experiment'), 0))
              GROUP BY entity_id) AS exposure_data ON equals(if(not(empty(events__override.distinct_id)), events__override.person_id, events.person_id), exposure_data.entity_id)
           WHERE and(equals(events.team_id, 99999), greaterOrEquals(toTimeZone(events.timestamp, 'UTC'), toDateTime64('today', 6, 'UTC')), greaterOrEquals(toTimeZone(events.timestamp, 'UTC'), exposure_data.first_exposure_time), less(toTimeZone(events.timestamp, 'UTC'), plus(exposure_data.first_exposure_time, toIntervalSecond(3600))), equals(events.event, 'pageview'))) AS denominator_events ON equals(toString(exposures.entity_id), toString(denominator_events.entity_id))
=======
              HAVING ifNull(equals(argMax(person_distinct_id_overrides.is_deleted, person_distinct_id_overrides.version), 0), 0) SETTINGS optimize_aggregation_in_order=1) AS events__override ON equals(events.distinct_id, events__override.distinct_id)
           WHERE and(equals(events.team_id, 99999), greaterOrEquals(toTimeZone(events.timestamp, 'UTC'), toDateTime64('today', 6, 'UTC')), less(toTimeZone(events.timestamp, 'UTC'), plus(toDateTime64('explicit_redacted_timestamp', 6, 'UTC'), toIntervalSecond(3600))), equals(events.event, 'pageview'))) AS denominator_events ON and(equals(toString(exposures.entity_id), toString(denominator_events.entity_id)), greaterOrEquals(denominator_events.timestamp, exposures.first_exposure_time), less(denominator_events.timestamp, plus(exposures.first_exposure_time, toIntervalSecond(3600))))
>>>>>>> 349d6926
        GROUP BY exposures.variant,
                 exposures.entity_id) AS denom_agg ON and(equals(num_agg.variant, denom_agg.variant), equals(toString(num_agg.entity_id), toString(denom_agg.entity_id)))) AS metric_events
  GROUP BY metric_events.variant
  LIMIT 100 SETTINGS readonly=2,
                     max_execution_time=600,
                     allow_experimental_object_type=1,
                     format_csv_allow_double_quotes=0,
                     max_ast_elements=4000000,
                     max_expanded_ast_elements=4000000,
                     max_bytes_before_external_group_by=0,
                     allow_experimental_analyzer=1,
                     transform_null_in=1,
                     optimize_min_equality_disjunction_chain_length=4294967295,
                     allow_experimental_join_condition=1
  '''
# ---
# name: TestExperimentRatioMetric.test_ratio_metric_with_data_warehouse_sources
  '''
  SELECT metric_events.variant AS variant,
         count(metric_events.entity_id) AS num_users,
         sum(metric_events.value) AS total_sum,
         sum(power(metric_events.value, 2)) AS total_sum_of_squares,
         sum(metric_events.denominator_value) AS denominator_sum,
         sum(power(metric_events.denominator_value, 2)) AS denominator_sum_squares,
         sum(multiply(metric_events.value, metric_events.denominator_value)) AS numerator_denominator_sum_product
  FROM
    (SELECT num_agg.variant AS variant,
            num_agg.entity_id AS entity_id,
            coalesce(num_agg.numerator_value, 0) AS value,
            coalesce(denom_agg.denominator_value, 0) AS denominator_value
     FROM
       (SELECT exposures.variant AS variant,
               exposures.entity_id AS entity_id,
               sum(coalesce(accurateCastOrNull(metric_events.value, 'Float64'), 0)) AS numerator_value
        FROM
          (SELECT if(not(empty(events__override.distinct_id)), events__override.person_id, events.person_id) AS entity_id,
                  if(ifNull(greater(count(DISTINCT replaceRegexpAll(nullIf(nullIf(JSONExtractRaw(events.properties, '$feature_flag_response'), ''), 'null'), '^"|"$', '')), 1), 0), '$multiple', any(replaceRegexpAll(nullIf(nullIf(JSONExtractRaw(events.properties, '$feature_flag_response'), ''), 'null'), '^"|"$', ''))) AS variant,
                  min(toTimeZone(events.timestamp, 'UTC')) AS first_exposure_time,
                  argMin(events.uuid, toTimeZone(events.timestamp, 'UTC')) AS exposure_event_uuid,
                  argMin(events.`$session_id`, toTimeZone(events.timestamp, 'UTC')) AS exposure_session_id,
                  replaceRegexpAll(nullIf(nullIf(JSONExtractRaw(events.properties, '$user_id'), ''), 'null'), '^"|"$', '') AS exposure_identifier
           FROM events
           LEFT OUTER JOIN
             (SELECT tupleElement(argMax(tuple(person_distinct_id_overrides.person_id), person_distinct_id_overrides.version), 1) AS person_id,
                     person_distinct_id_overrides.distinct_id AS distinct_id
              FROM person_distinct_id_overrides
              WHERE equals(person_distinct_id_overrides.team_id, 99999)
              GROUP BY person_distinct_id_overrides.distinct_id
              HAVING ifNull(equals(tupleElement(argMax(tuple(person_distinct_id_overrides.is_deleted), person_distinct_id_overrides.version), 1), 0), 0) SETTINGS optimize_aggregation_in_order=1) AS events__override ON equals(events.distinct_id, events__override.distinct_id)
           WHERE and(equals(events.team_id, 99999), greaterOrEquals(toTimeZone(events.timestamp, 'UTC'), toDateTime64('2023-01-01 00:00:00.000000', 6, 'UTC')), lessOrEquals(toTimeZone(events.timestamp, 'UTC'), toDateTime64('2023-01-31 00:00:00.000000', 6, 'UTC')), equals(events.event, '$feature_flag_called'), in(replaceRegexpAll(nullIf(nullIf(JSONExtractRaw(events.properties, '$feature_flag_response'), ''), 'null'), '^"|"$', ''), ['control', 'test']), ifNull(equals(replaceRegexpAll(nullIf(nullIf(JSONExtractRaw(events.properties, '$feature_flag'), ''), 'null'), '^"|"$', ''), 'test-experiment'), 0))
           GROUP BY entity_id,
                    replaceRegexpAll(nullIf(nullIf(JSONExtractRaw(events.properties, '$user_id'), ''), 'null'), '^"|"$', '')) AS exposures
        LEFT JOIN
          (SELECT posthog_test_usage.ds AS timestamp,
                  posthog_test_usage.userid AS entity_identifier,
                  posthog_test_usage.usage AS value
<<<<<<< HEAD
           FROM
             (SELECT *
              FROM s3('http://host.docker.internal:19000/posthog/test_storage_bucket-posthog.hogql.experiments.queryrunner/posthog_test_usage/*.csv', 'object_storage_root_user', 'object_storage_root_password', 'CSVWithNames', '`ds` Date, `id` String, `plan` String, `usage` Float64, `region` String, `userid` String')) AS posthog_test_usage
           INNER JOIN
             (SELECT if(not(empty(events__override.distinct_id)), events__override.person_id, events.person_id) AS entity_id,
                     if(ifNull(greater(count(DISTINCT replaceRegexpAll(nullIf(nullIf(JSONExtractRaw(events.properties, '$feature_flag_response'), ''), 'null'), '^"|"$', '')), 1), 0), '$multiple', any(replaceRegexpAll(nullIf(nullIf(JSONExtractRaw(events.properties, '$feature_flag_response'), ''), 'null'), '^"|"$', ''))) AS variant,
                     min(toTimeZone(events.timestamp, 'UTC')) AS first_exposure_time,
                     replaceRegexpAll(nullIf(nullIf(JSONExtractRaw(events.properties, '$user_id'), ''), 'null'), '^"|"$', '') AS exposure_identifier
              FROM events
              LEFT OUTER JOIN
                (SELECT tupleElement(argMax(tuple(person_distinct_id_overrides.person_id), person_distinct_id_overrides.version), 1) AS person_id,
                        person_distinct_id_overrides.distinct_id AS distinct_id
                 FROM person_distinct_id_overrides
                 WHERE equals(person_distinct_id_overrides.team_id, 99999)
                 GROUP BY person_distinct_id_overrides.distinct_id
                 HAVING ifNull(equals(tupleElement(argMax(tuple(person_distinct_id_overrides.is_deleted), person_distinct_id_overrides.version), 1), 0), 0) SETTINGS optimize_aggregation_in_order=1) AS events__override ON equals(events.distinct_id, events__override.distinct_id)
              WHERE and(equals(events.team_id, 99999), greaterOrEquals(toTimeZone(events.timestamp, 'UTC'), toDateTime64('2023-01-01 00:00:00.000000', 6, 'UTC')), lessOrEquals(toTimeZone(events.timestamp, 'UTC'), toDateTime64('2023-01-31 00:00:00.000000', 6, 'UTC')), equals(events.event, '$feature_flag_called'), in(replaceRegexpAll(nullIf(nullIf(JSONExtractRaw(events.properties, '$feature_flag_response'), ''), 'null'), '^"|"$', ''), ['control', 'test']), ifNull(equals(replaceRegexpAll(nullIf(nullIf(JSONExtractRaw(events.properties, '$feature_flag'), ''), 'null'), '^"|"$', ''), 'test-experiment'), 0))
              GROUP BY entity_id,
                       replaceRegexpAll(nullIf(nullIf(JSONExtractRaw(events.properties, '$user_id'), ''), 'null'), '^"|"$', '')) AS exposure_data ON equals(posthog_test_usage.userid, toString(exposure_data.exposure_identifier))
           WHERE and(greaterOrEquals(posthog_test_usage.ds, toDateTime64('2023-01-01 00:00:00.000000', 6, 'UTC')), ifNull(greaterOrEquals(posthog_test_usage.ds, exposure_data.first_exposure_time), 0), lessOrEquals(posthog_test_usage.ds, toDateTime64('2023-01-31 00:00:00.000000', 6, 'UTC')), 1)) AS metric_events ON equals(toString(exposures.exposure_identifier), toString(metric_events.entity_identifier))
=======
           FROM s3('http://host.docker.internal:19000/posthog/test_storage_bucket-posthog.hogql.experiments.queryrunner/posthog_test_usage/*.csv', 'object_storage_root_user', 'object_storage_root_password', 'CSVWithNames', '`ds` Date, `id` String, `plan` String, `usage` Float64, `region` String, `userid` String') AS posthog_test_usage
           WHERE and(greaterOrEquals(posthog_test_usage.ds, toDateTime64('explicit_redacted_timestamp', 6, 'UTC')), less(posthog_test_usage.ds, toDateTime64('explicit_redacted_timestamp', 6, 'UTC')), 1)) AS metric_events ON and(equals(toString(exposures.exposure_identifier), toString(metric_events.entity_identifier)), greaterOrEquals(metric_events.timestamp, exposures.first_exposure_time))
>>>>>>> 349d6926
        GROUP BY exposures.variant,
                 exposures.entity_id) AS num_agg
     LEFT JOIN
       (SELECT exposures.variant AS variant,
               exposures.entity_id AS entity_id,
               sum(coalesce(accurateCastOrNull(denominator_events.value, 'Float64'), 0)) AS denominator_value
        FROM
          (SELECT if(not(empty(events__override.distinct_id)), events__override.person_id, events.person_id) AS entity_id,
                  if(ifNull(greater(count(DISTINCT replaceRegexpAll(nullIf(nullIf(JSONExtractRaw(events.properties, '$feature_flag_response'), ''), 'null'), '^"|"$', '')), 1), 0), '$multiple', any(replaceRegexpAll(nullIf(nullIf(JSONExtractRaw(events.properties, '$feature_flag_response'), ''), 'null'), '^"|"$', ''))) AS variant,
                  min(toTimeZone(events.timestamp, 'UTC')) AS first_exposure_time,
                  argMin(events.uuid, toTimeZone(events.timestamp, 'UTC')) AS exposure_event_uuid,
                  argMin(events.`$session_id`, toTimeZone(events.timestamp, 'UTC')) AS exposure_session_id,
                  replaceRegexpAll(nullIf(nullIf(JSONExtractRaw(events.properties, '$user_id'), ''), 'null'), '^"|"$', '') AS exposure_identifier
           FROM events
           LEFT OUTER JOIN
             (SELECT tupleElement(argMax(tuple(person_distinct_id_overrides.person_id), person_distinct_id_overrides.version), 1) AS person_id,
                     person_distinct_id_overrides.distinct_id AS distinct_id
              FROM person_distinct_id_overrides
              WHERE equals(person_distinct_id_overrides.team_id, 99999)
              GROUP BY person_distinct_id_overrides.distinct_id
              HAVING ifNull(equals(tupleElement(argMax(tuple(person_distinct_id_overrides.is_deleted), person_distinct_id_overrides.version), 1), 0), 0) SETTINGS optimize_aggregation_in_order=1) AS events__override ON equals(events.distinct_id, events__override.distinct_id)
           WHERE and(equals(events.team_id, 99999), greaterOrEquals(toTimeZone(events.timestamp, 'UTC'), toDateTime64('2023-01-01 00:00:00.000000', 6, 'UTC')), lessOrEquals(toTimeZone(events.timestamp, 'UTC'), toDateTime64('2023-01-31 00:00:00.000000', 6, 'UTC')), equals(events.event, '$feature_flag_called'), in(replaceRegexpAll(nullIf(nullIf(JSONExtractRaw(events.properties, '$feature_flag_response'), ''), 'null'), '^"|"$', ''), ['control', 'test']), ifNull(equals(replaceRegexpAll(nullIf(nullIf(JSONExtractRaw(events.properties, '$feature_flag'), ''), 'null'), '^"|"$', ''), 'test-experiment'), 0))
           GROUP BY entity_id,
                    replaceRegexpAll(nullIf(nullIf(JSONExtractRaw(events.properties, '$user_id'), ''), 'null'), '^"|"$', '')) AS exposures
        LEFT JOIN
          (SELECT posthog_test_usage.ds AS timestamp,
                  posthog_test_usage.userid AS entity_identifier,
                  1 AS value
<<<<<<< HEAD
           FROM
             (SELECT *
              FROM s3('http://host.docker.internal:19000/posthog/test_storage_bucket-posthog.hogql.experiments.queryrunner/posthog_test_usage/*.csv', 'object_storage_root_user', 'object_storage_root_password', 'CSVWithNames', '`ds` Date, `id` String, `plan` String, `usage` Float64, `region` String, `userid` String')) AS posthog_test_usage
           INNER JOIN
             (SELECT if(not(empty(events__override.distinct_id)), events__override.person_id, events.person_id) AS entity_id,
                     if(ifNull(greater(count(DISTINCT replaceRegexpAll(nullIf(nullIf(JSONExtractRaw(events.properties, '$feature_flag_response'), ''), 'null'), '^"|"$', '')), 1), 0), '$multiple', any(replaceRegexpAll(nullIf(nullIf(JSONExtractRaw(events.properties, '$feature_flag_response'), ''), 'null'), '^"|"$', ''))) AS variant,
                     min(toTimeZone(events.timestamp, 'UTC')) AS first_exposure_time,
                     replaceRegexpAll(nullIf(nullIf(JSONExtractRaw(events.properties, '$user_id'), ''), 'null'), '^"|"$', '') AS exposure_identifier
              FROM events
              LEFT OUTER JOIN
                (SELECT tupleElement(argMax(tuple(person_distinct_id_overrides.person_id), person_distinct_id_overrides.version), 1) AS person_id,
                        person_distinct_id_overrides.distinct_id AS distinct_id
                 FROM person_distinct_id_overrides
                 WHERE equals(person_distinct_id_overrides.team_id, 99999)
                 GROUP BY person_distinct_id_overrides.distinct_id
                 HAVING ifNull(equals(tupleElement(argMax(tuple(person_distinct_id_overrides.is_deleted), person_distinct_id_overrides.version), 1), 0), 0) SETTINGS optimize_aggregation_in_order=1) AS events__override ON equals(events.distinct_id, events__override.distinct_id)
              WHERE and(equals(events.team_id, 99999), greaterOrEquals(toTimeZone(events.timestamp, 'UTC'), toDateTime64('2023-01-01 00:00:00.000000', 6, 'UTC')), lessOrEquals(toTimeZone(events.timestamp, 'UTC'), toDateTime64('2023-01-31 00:00:00.000000', 6, 'UTC')), equals(events.event, '$feature_flag_called'), in(replaceRegexpAll(nullIf(nullIf(JSONExtractRaw(events.properties, '$feature_flag_response'), ''), 'null'), '^"|"$', ''), ['control', 'test']), ifNull(equals(replaceRegexpAll(nullIf(nullIf(JSONExtractRaw(events.properties, '$feature_flag'), ''), 'null'), '^"|"$', ''), 'test-experiment'), 0))
              GROUP BY entity_id,
                       replaceRegexpAll(nullIf(nullIf(JSONExtractRaw(events.properties, '$user_id'), ''), 'null'), '^"|"$', '')) AS exposure_data ON equals(posthog_test_usage.userid, toString(exposure_data.exposure_identifier))
           WHERE and(greaterOrEquals(posthog_test_usage.ds, toDateTime64('2023-01-01 00:00:00.000000', 6, 'UTC')), ifNull(greaterOrEquals(posthog_test_usage.ds, exposure_data.first_exposure_time), 0), lessOrEquals(posthog_test_usage.ds, toDateTime64('2023-01-31 00:00:00.000000', 6, 'UTC')), 1)) AS denominator_events ON equals(toString(exposures.exposure_identifier), toString(denominator_events.entity_identifier))
=======
           FROM s3('http://host.docker.internal:19000/posthog/test_storage_bucket-posthog.hogql.experiments.queryrunner/posthog_test_usage/*.csv', 'object_storage_root_user', 'object_storage_root_password', 'CSVWithNames', '`ds` Date, `id` String, `plan` String, `usage` Float64, `region` String, `userid` String') AS posthog_test_usage
           WHERE and(greaterOrEquals(posthog_test_usage.ds, toDateTime64('explicit_redacted_timestamp', 6, 'UTC')), less(posthog_test_usage.ds, toDateTime64('explicit_redacted_timestamp', 6, 'UTC')), 1)) AS denominator_events ON and(equals(toString(exposures.exposure_identifier), toString(denominator_events.entity_identifier)), greaterOrEquals(denominator_events.timestamp, exposures.first_exposure_time))
>>>>>>> 349d6926
        GROUP BY exposures.variant,
                 exposures.entity_id) AS denom_agg ON and(equals(num_agg.variant, denom_agg.variant), equals(toString(num_agg.entity_id), toString(denom_agg.entity_id)))) AS metric_events
  GROUP BY metric_events.variant
  LIMIT 100 SETTINGS readonly=2,
                     max_execution_time=600,
                     allow_experimental_object_type=1,
                     format_csv_allow_double_quotes=0,
                     max_ast_elements=4000000,
                     max_expanded_ast_elements=4000000,
                     max_bytes_before_external_group_by=0,
                     allow_experimental_analyzer=1,
                     transform_null_in=1,
                     optimize_min_equality_disjunction_chain_length=4294967295,
                     allow_experimental_join_condition=1
  '''
# ---
# name: TestExperimentRatioMetric.test_ratio_metric_zero_denominator
  '''
  SELECT metric_events.variant AS variant,
         count(metric_events.entity_id) AS num_users,
         sum(metric_events.value) AS total_sum,
         sum(power(metric_events.value, 2)) AS total_sum_of_squares,
         sum(metric_events.denominator_value) AS denominator_sum,
         sum(power(metric_events.denominator_value, 2)) AS denominator_sum_squares,
         sum(multiply(metric_events.value, metric_events.denominator_value)) AS numerator_denominator_sum_product
  FROM
    (SELECT num_agg.variant AS variant,
            num_agg.entity_id AS entity_id,
            coalesce(num_agg.numerator_value, 0) AS value,
            coalesce(denom_agg.denominator_value, 0) AS denominator_value
     FROM
       (SELECT exposures.variant AS variant,
               exposures.entity_id AS entity_id,
               sum(coalesce(accurateCastOrNull(metric_events.value, 'Float64'), 0)) AS numerator_value
        FROM
          (SELECT if(not(empty(events__override.distinct_id)), events__override.person_id, events.person_id) AS entity_id,
                  if(ifNull(greater(count(DISTINCT replaceRegexpAll(nullIf(nullIf(JSONExtractRaw(events.properties, '$feature_flag_response'), ''), 'null'), '^"|"$', '')), 1), 0), '$multiple', any(replaceRegexpAll(nullIf(nullIf(JSONExtractRaw(events.properties, '$feature_flag_response'), ''), 'null'), '^"|"$', ''))) AS variant,
                  min(toTimeZone(events.timestamp, 'UTC')) AS first_exposure_time,
                  argMin(events.uuid, toTimeZone(events.timestamp, 'UTC')) AS exposure_event_uuid,
                  argMin(events.`$session_id`, toTimeZone(events.timestamp, 'UTC')) AS exposure_session_id
           FROM events
           LEFT OUTER JOIN
             (SELECT tupleElement(argMax(tuple(person_distinct_id_overrides.person_id), person_distinct_id_overrides.version), 1) AS person_id,
                     person_distinct_id_overrides.distinct_id AS distinct_id
              FROM person_distinct_id_overrides
              WHERE equals(person_distinct_id_overrides.team_id, 99999)
              GROUP BY person_distinct_id_overrides.distinct_id
              HAVING ifNull(equals(tupleElement(argMax(tuple(person_distinct_id_overrides.is_deleted), person_distinct_id_overrides.version), 1), 0), 0) SETTINGS optimize_aggregation_in_order=1) AS events__override ON equals(events.distinct_id, events__override.distinct_id)
           WHERE and(equals(events.team_id, 99999), greaterOrEquals(toTimeZone(events.timestamp, 'UTC'), toDateTime64('today', 6, 'UTC')), lessOrEquals(toTimeZone(events.timestamp, 'UTC'), toDateTime64('2024-01-15 12:00:00.000000', 6, 'UTC')), equals(events.event, '$feature_flag_called'), in(replaceRegexpAll(nullIf(nullIf(JSONExtractRaw(events.properties, '$feature_flag_response'), ''), 'null'), '^"|"$', ''), ['control', 'test']), ifNull(equals(replaceRegexpAll(nullIf(nullIf(JSONExtractRaw(events.properties, '$feature_flag'), ''), 'null'), '^"|"$', ''), 'test-experiment'), 0))
           GROUP BY entity_id) AS exposures
        LEFT JOIN
          (SELECT toTimeZone(events.timestamp, 'UTC') AS timestamp,
                  if(not(empty(events__override.distinct_id)), events__override.person_id, events.person_id) AS entity_id,
                  events.event AS event,
                  accurateCastOrNull(replaceRegexpAll(nullIf(nullIf(JSONExtractRaw(events.properties, 'amount'), ''), 'null'), '^"|"$', ''), 'Float64') AS value
           FROM events
           LEFT OUTER JOIN
             (SELECT tupleElement(argMax(tuple(person_distinct_id_overrides.person_id), person_distinct_id_overrides.version), 1) AS person_id,
                     person_distinct_id_overrides.distinct_id AS distinct_id
              FROM person_distinct_id_overrides
              WHERE equals(person_distinct_id_overrides.team_id, 99999)
              GROUP BY person_distinct_id_overrides.distinct_id
<<<<<<< HEAD
              HAVING ifNull(equals(tupleElement(argMax(tuple(person_distinct_id_overrides.is_deleted), person_distinct_id_overrides.version), 1), 0), 0) SETTINGS optimize_aggregation_in_order=1) AS events__override ON equals(events.distinct_id, events__override.distinct_id)
           INNER JOIN
             (SELECT if(not(empty(events__override.distinct_id)), events__override.person_id, events.person_id) AS entity_id,
                     if(ifNull(greater(count(DISTINCT replaceRegexpAll(nullIf(nullIf(JSONExtractRaw(events.properties, '$feature_flag_response'), ''), 'null'), '^"|"$', '')), 1), 0), '$multiple', any(replaceRegexpAll(nullIf(nullIf(JSONExtractRaw(events.properties, '$feature_flag_response'), ''), 'null'), '^"|"$', ''))) AS variant,
                     min(toTimeZone(events.timestamp, 'UTC')) AS first_exposure_time
              FROM events
              LEFT OUTER JOIN
                (SELECT tupleElement(argMax(tuple(person_distinct_id_overrides.person_id), person_distinct_id_overrides.version), 1) AS person_id,
                        person_distinct_id_overrides.distinct_id AS distinct_id
                 FROM person_distinct_id_overrides
                 WHERE equals(person_distinct_id_overrides.team_id, 99999)
                 GROUP BY person_distinct_id_overrides.distinct_id
                 HAVING ifNull(equals(tupleElement(argMax(tuple(person_distinct_id_overrides.is_deleted), person_distinct_id_overrides.version), 1), 0), 0) SETTINGS optimize_aggregation_in_order=1) AS events__override ON equals(events.distinct_id, events__override.distinct_id)
              WHERE and(equals(events.team_id, 99999), greaterOrEquals(toTimeZone(events.timestamp, 'UTC'), toDateTime64('today', 6, 'UTC')), lessOrEquals(toTimeZone(events.timestamp, 'UTC'), toDateTime64('2024-01-15 12:00:00.000000', 6, 'UTC')), equals(events.event, '$feature_flag_called'), in(replaceRegexpAll(nullIf(nullIf(JSONExtractRaw(events.properties, '$feature_flag_response'), ''), 'null'), '^"|"$', ''), ['control', 'test']), ifNull(equals(replaceRegexpAll(nullIf(nullIf(JSONExtractRaw(events.properties, '$feature_flag'), ''), 'null'), '^"|"$', ''), 'test-experiment'), 0))
              GROUP BY entity_id) AS exposure_data ON equals(if(not(empty(events__override.distinct_id)), events__override.person_id, events.person_id), exposure_data.entity_id)
           WHERE and(equals(events.team_id, 99999), greaterOrEquals(toTimeZone(events.timestamp, 'UTC'), toDateTime64('today', 6, 'UTC')), greaterOrEquals(toTimeZone(events.timestamp, 'UTC'), exposure_data.first_exposure_time), lessOrEquals(toTimeZone(events.timestamp, 'UTC'), toDateTime64('2024-01-15 12:00:00.000000', 6, 'UTC')), equals(events.event, 'purchase'))) AS metric_events ON equals(toString(exposures.entity_id), toString(metric_events.entity_id))
=======
              HAVING ifNull(equals(argMax(person_distinct_id_overrides.is_deleted, person_distinct_id_overrides.version), 0), 0) SETTINGS optimize_aggregation_in_order=1) AS events__override ON equals(events.distinct_id, events__override.distinct_id)
           WHERE and(equals(events.team_id, 99999), greaterOrEquals(toTimeZone(events.timestamp, 'UTC'), toDateTime64('today', 6, 'UTC')), less(toTimeZone(events.timestamp, 'UTC'), toDateTime64('explicit_redacted_timestamp', 6, 'UTC')), equals(events.event, 'purchase'))) AS metric_events ON and(equals(toString(exposures.entity_id), toString(metric_events.entity_id)), greaterOrEquals(metric_events.timestamp, exposures.first_exposure_time))
>>>>>>> 349d6926
        GROUP BY exposures.variant,
                 exposures.entity_id) AS num_agg
     LEFT JOIN
       (SELECT exposures.variant AS variant,
               exposures.entity_id AS entity_id,
               sum(coalesce(accurateCastOrNull(denominator_events.value, 'Float64'), 0)) AS denominator_value
        FROM
          (SELECT if(not(empty(events__override.distinct_id)), events__override.person_id, events.person_id) AS entity_id,
                  if(ifNull(greater(count(DISTINCT replaceRegexpAll(nullIf(nullIf(JSONExtractRaw(events.properties, '$feature_flag_response'), ''), 'null'), '^"|"$', '')), 1), 0), '$multiple', any(replaceRegexpAll(nullIf(nullIf(JSONExtractRaw(events.properties, '$feature_flag_response'), ''), 'null'), '^"|"$', ''))) AS variant,
                  min(toTimeZone(events.timestamp, 'UTC')) AS first_exposure_time,
                  argMin(events.uuid, toTimeZone(events.timestamp, 'UTC')) AS exposure_event_uuid,
                  argMin(events.`$session_id`, toTimeZone(events.timestamp, 'UTC')) AS exposure_session_id
           FROM events
           LEFT OUTER JOIN
             (SELECT tupleElement(argMax(tuple(person_distinct_id_overrides.person_id), person_distinct_id_overrides.version), 1) AS person_id,
                     person_distinct_id_overrides.distinct_id AS distinct_id
              FROM person_distinct_id_overrides
              WHERE equals(person_distinct_id_overrides.team_id, 99999)
              GROUP BY person_distinct_id_overrides.distinct_id
              HAVING ifNull(equals(tupleElement(argMax(tuple(person_distinct_id_overrides.is_deleted), person_distinct_id_overrides.version), 1), 0), 0) SETTINGS optimize_aggregation_in_order=1) AS events__override ON equals(events.distinct_id, events__override.distinct_id)
           WHERE and(equals(events.team_id, 99999), greaterOrEquals(toTimeZone(events.timestamp, 'UTC'), toDateTime64('today', 6, 'UTC')), lessOrEquals(toTimeZone(events.timestamp, 'UTC'), toDateTime64('2024-01-15 12:00:00.000000', 6, 'UTC')), equals(events.event, '$feature_flag_called'), in(replaceRegexpAll(nullIf(nullIf(JSONExtractRaw(events.properties, '$feature_flag_response'), ''), 'null'), '^"|"$', ''), ['control', 'test']), ifNull(equals(replaceRegexpAll(nullIf(nullIf(JSONExtractRaw(events.properties, '$feature_flag'), ''), 'null'), '^"|"$', ''), 'test-experiment'), 0))
           GROUP BY entity_id) AS exposures
        LEFT JOIN
          (SELECT toTimeZone(events.timestamp, 'UTC') AS timestamp,
                  if(not(empty(events__override.distinct_id)), events__override.person_id, events.person_id) AS entity_id,
                  events.event AS event,
                  1 AS value
           FROM events
           LEFT OUTER JOIN
             (SELECT tupleElement(argMax(tuple(person_distinct_id_overrides.person_id), person_distinct_id_overrides.version), 1) AS person_id,
                     person_distinct_id_overrides.distinct_id AS distinct_id
              FROM person_distinct_id_overrides
              WHERE equals(person_distinct_id_overrides.team_id, 99999)
              GROUP BY person_distinct_id_overrides.distinct_id
<<<<<<< HEAD
              HAVING ifNull(equals(tupleElement(argMax(tuple(person_distinct_id_overrides.is_deleted), person_distinct_id_overrides.version), 1), 0), 0) SETTINGS optimize_aggregation_in_order=1) AS events__override ON equals(events.distinct_id, events__override.distinct_id)
           INNER JOIN
             (SELECT if(not(empty(events__override.distinct_id)), events__override.person_id, events.person_id) AS entity_id,
                     if(ifNull(greater(count(DISTINCT replaceRegexpAll(nullIf(nullIf(JSONExtractRaw(events.properties, '$feature_flag_response'), ''), 'null'), '^"|"$', '')), 1), 0), '$multiple', any(replaceRegexpAll(nullIf(nullIf(JSONExtractRaw(events.properties, '$feature_flag_response'), ''), 'null'), '^"|"$', ''))) AS variant,
                     min(toTimeZone(events.timestamp, 'UTC')) AS first_exposure_time
              FROM events
              LEFT OUTER JOIN
                (SELECT tupleElement(argMax(tuple(person_distinct_id_overrides.person_id), person_distinct_id_overrides.version), 1) AS person_id,
                        person_distinct_id_overrides.distinct_id AS distinct_id
                 FROM person_distinct_id_overrides
                 WHERE equals(person_distinct_id_overrides.team_id, 99999)
                 GROUP BY person_distinct_id_overrides.distinct_id
                 HAVING ifNull(equals(tupleElement(argMax(tuple(person_distinct_id_overrides.is_deleted), person_distinct_id_overrides.version), 1), 0), 0) SETTINGS optimize_aggregation_in_order=1) AS events__override ON equals(events.distinct_id, events__override.distinct_id)
              WHERE and(equals(events.team_id, 99999), greaterOrEquals(toTimeZone(events.timestamp, 'UTC'), toDateTime64('today', 6, 'UTC')), lessOrEquals(toTimeZone(events.timestamp, 'UTC'), toDateTime64('2024-01-15 12:00:00.000000', 6, 'UTC')), equals(events.event, '$feature_flag_called'), in(replaceRegexpAll(nullIf(nullIf(JSONExtractRaw(events.properties, '$feature_flag_response'), ''), 'null'), '^"|"$', ''), ['control', 'test']), ifNull(equals(replaceRegexpAll(nullIf(nullIf(JSONExtractRaw(events.properties, '$feature_flag'), ''), 'null'), '^"|"$', ''), 'test-experiment'), 0))
              GROUP BY entity_id) AS exposure_data ON equals(if(not(empty(events__override.distinct_id)), events__override.person_id, events.person_id), exposure_data.entity_id)
           WHERE and(equals(events.team_id, 99999), greaterOrEquals(toTimeZone(events.timestamp, 'UTC'), toDateTime64('today', 6, 'UTC')), greaterOrEquals(toTimeZone(events.timestamp, 'UTC'), exposure_data.first_exposure_time), lessOrEquals(toTimeZone(events.timestamp, 'UTC'), toDateTime64('2024-01-15 12:00:00.000000', 6, 'UTC')), equals(events.event, 'special_event'))) AS denominator_events ON equals(toString(exposures.entity_id), toString(denominator_events.entity_id))
=======
              HAVING ifNull(equals(argMax(person_distinct_id_overrides.is_deleted, person_distinct_id_overrides.version), 0), 0) SETTINGS optimize_aggregation_in_order=1) AS events__override ON equals(events.distinct_id, events__override.distinct_id)
           WHERE and(equals(events.team_id, 99999), greaterOrEquals(toTimeZone(events.timestamp, 'UTC'), toDateTime64('today', 6, 'UTC')), less(toTimeZone(events.timestamp, 'UTC'), toDateTime64('explicit_redacted_timestamp', 6, 'UTC')), equals(events.event, 'special_event'))) AS denominator_events ON and(equals(toString(exposures.entity_id), toString(denominator_events.entity_id)), greaterOrEquals(denominator_events.timestamp, exposures.first_exposure_time))
>>>>>>> 349d6926
        GROUP BY exposures.variant,
                 exposures.entity_id) AS denom_agg ON and(equals(num_agg.variant, denom_agg.variant), equals(toString(num_agg.entity_id), toString(denom_agg.entity_id)))) AS metric_events
  GROUP BY metric_events.variant
  LIMIT 100 SETTINGS readonly=2,
                     max_execution_time=600,
                     allow_experimental_object_type=1,
                     format_csv_allow_double_quotes=0,
                     max_ast_elements=4000000,
                     max_expanded_ast_elements=4000000,
                     max_bytes_before_external_group_by=0,
                     allow_experimental_analyzer=1,
                     transform_null_in=1,
                     optimize_min_equality_disjunction_chain_length=4294967295,
                     allow_experimental_join_condition=1
  '''
# ---<|MERGE_RESOLUTION|>--- conflicted
+++ resolved
@@ -25,13 +25,13 @@
                   argMin(events.`$session_id`, toTimeZone(events.timestamp, 'UTC')) AS exposure_session_id
            FROM events
            LEFT OUTER JOIN
-             (SELECT tupleElement(argMax(tuple(person_distinct_id_overrides.person_id), person_distinct_id_overrides.version), 1) AS person_id,
-                     person_distinct_id_overrides.distinct_id AS distinct_id
-              FROM person_distinct_id_overrides
-              WHERE equals(person_distinct_id_overrides.team_id, 99999)
-              GROUP BY person_distinct_id_overrides.distinct_id
-              HAVING ifNull(equals(tupleElement(argMax(tuple(person_distinct_id_overrides.is_deleted), person_distinct_id_overrides.version), 1), 0), 0) SETTINGS optimize_aggregation_in_order=1) AS events__override ON equals(events.distinct_id, events__override.distinct_id)
-           WHERE and(equals(events.team_id, 99999), greaterOrEquals(toTimeZone(events.timestamp, 'UTC'), toDateTime64('today', 6, 'UTC')), lessOrEquals(toTimeZone(events.timestamp, 'UTC'), toDateTime64('2020-01-15 12:00:00.000000', 6, 'UTC')), equals(events.event, '$feature_flag_called'), in(replaceRegexpAll(nullIf(nullIf(JSONExtractRaw(events.properties, '$feature_flag_response'), ''), 'null'), '^"|"$', ''), ['control', 'test']), ifNull(equals(replaceRegexpAll(nullIf(nullIf(JSONExtractRaw(events.properties, '$feature_flag'), ''), 'null'), '^"|"$', ''), 'test-experiment'), 0))
+             (SELECT argMax(person_distinct_id_overrides.person_id, person_distinct_id_overrides.version) AS person_id,
+                     person_distinct_id_overrides.distinct_id AS distinct_id
+              FROM person_distinct_id_overrides
+              WHERE equals(person_distinct_id_overrides.team_id, 99999)
+              GROUP BY person_distinct_id_overrides.distinct_id
+              HAVING ifNull(equals(argMax(person_distinct_id_overrides.is_deleted, person_distinct_id_overrides.version), 0), 0) SETTINGS optimize_aggregation_in_order=1) AS events__override ON equals(events.distinct_id, events__override.distinct_id)
+           WHERE and(equals(events.team_id, 99999), greaterOrEquals(toTimeZone(events.timestamp, 'UTC'), toDateTime64('today', 6, 'UTC')), lessOrEquals(toTimeZone(events.timestamp, 'UTC'), toDateTime64('explicit_redacted_timestamp', 6, 'UTC')), equals(events.event, '$feature_flag_called'), in(replaceRegexpAll(nullIf(nullIf(JSONExtractRaw(events.properties, '$feature_flag_response'), ''), 'null'), '^"|"$', ''), ['control', 'test']), ifNull(equals(replaceRegexpAll(nullIf(nullIf(JSONExtractRaw(events.properties, '$feature_flag'), ''), 'null'), '^"|"$', ''), 'test-experiment'), 0))
            GROUP BY entity_id) AS exposures
         LEFT JOIN
           (SELECT toTimeZone(events.timestamp, 'UTC') AS timestamp,
@@ -40,32 +40,13 @@
                   accurateCastOrNull(replaceRegexpAll(nullIf(nullIf(JSONExtractRaw(events.properties, 'amount'), ''), 'null'), '^"|"$', ''), 'Float64') AS value
            FROM events
            LEFT OUTER JOIN
-             (SELECT tupleElement(argMax(tuple(person_distinct_id_overrides.person_id), person_distinct_id_overrides.version), 1) AS person_id,
-                     person_distinct_id_overrides.distinct_id AS distinct_id
-              FROM person_distinct_id_overrides
-              WHERE equals(person_distinct_id_overrides.team_id, 99999)
-              GROUP BY person_distinct_id_overrides.distinct_id
-<<<<<<< HEAD
-              HAVING ifNull(equals(tupleElement(argMax(tuple(person_distinct_id_overrides.is_deleted), person_distinct_id_overrides.version), 1), 0), 0) SETTINGS optimize_aggregation_in_order=1) AS events__override ON equals(events.distinct_id, events__override.distinct_id)
-           INNER JOIN
-             (SELECT if(not(empty(events__override.distinct_id)), events__override.person_id, events.person_id) AS entity_id,
-                     if(ifNull(greater(count(DISTINCT replaceRegexpAll(nullIf(nullIf(JSONExtractRaw(events.properties, '$feature_flag_response'), ''), 'null'), '^"|"$', '')), 1), 0), '$multiple', any(replaceRegexpAll(nullIf(nullIf(JSONExtractRaw(events.properties, '$feature_flag_response'), ''), 'null'), '^"|"$', ''))) AS variant,
-                     min(toTimeZone(events.timestamp, 'UTC')) AS first_exposure_time
-              FROM events
-              LEFT OUTER JOIN
-                (SELECT tupleElement(argMax(tuple(person_distinct_id_overrides.person_id), person_distinct_id_overrides.version), 1) AS person_id,
-                        person_distinct_id_overrides.distinct_id AS distinct_id
-                 FROM person_distinct_id_overrides
-                 WHERE equals(person_distinct_id_overrides.team_id, 99999)
-                 GROUP BY person_distinct_id_overrides.distinct_id
-                 HAVING ifNull(equals(tupleElement(argMax(tuple(person_distinct_id_overrides.is_deleted), person_distinct_id_overrides.version), 1), 0), 0) SETTINGS optimize_aggregation_in_order=1) AS events__override ON equals(events.distinct_id, events__override.distinct_id)
-              WHERE and(equals(events.team_id, 99999), greaterOrEquals(toTimeZone(events.timestamp, 'UTC'), toDateTime64('today', 6, 'UTC')), lessOrEquals(toTimeZone(events.timestamp, 'UTC'), toDateTime64('2020-01-15 12:00:00.000000', 6, 'UTC')), equals(events.event, '$feature_flag_called'), in(replaceRegexpAll(nullIf(nullIf(JSONExtractRaw(events.properties, '$feature_flag_response'), ''), 'null'), '^"|"$', ''), ['control', 'test']), ifNull(equals(replaceRegexpAll(nullIf(nullIf(JSONExtractRaw(events.properties, '$feature_flag'), ''), 'null'), '^"|"$', ''), 'test-experiment'), 0))
-              GROUP BY entity_id) AS exposure_data ON equals(if(not(empty(events__override.distinct_id)), events__override.person_id, events.person_id), exposure_data.entity_id)
-           WHERE and(equals(events.team_id, 99999), greaterOrEquals(toTimeZone(events.timestamp, 'UTC'), toDateTime64('today', 6, 'UTC')), greaterOrEquals(toTimeZone(events.timestamp, 'UTC'), exposure_data.first_exposure_time), lessOrEquals(toTimeZone(events.timestamp, 'UTC'), toDateTime64('2020-01-15 12:00:00.000000', 6, 'UTC')), equals(events.event, 'purchase'))) AS metric_events ON equals(toString(exposures.entity_id), toString(metric_events.entity_id))
-=======
+             (SELECT argMax(person_distinct_id_overrides.person_id, person_distinct_id_overrides.version) AS person_id,
+                     person_distinct_id_overrides.distinct_id AS distinct_id
+              FROM person_distinct_id_overrides
+              WHERE equals(person_distinct_id_overrides.team_id, 99999)
+              GROUP BY person_distinct_id_overrides.distinct_id
               HAVING ifNull(equals(argMax(person_distinct_id_overrides.is_deleted, person_distinct_id_overrides.version), 0), 0) SETTINGS optimize_aggregation_in_order=1) AS events__override ON equals(events.distinct_id, events__override.distinct_id)
            WHERE and(equals(events.team_id, 99999), greaterOrEquals(toTimeZone(events.timestamp, 'UTC'), toDateTime64('today', 6, 'UTC')), less(toTimeZone(events.timestamp, 'UTC'), toDateTime64('explicit_redacted_timestamp', 6, 'UTC')), equals(events.event, 'purchase'))) AS metric_events ON and(equals(toString(exposures.entity_id), toString(metric_events.entity_id)), greaterOrEquals(metric_events.timestamp, exposures.first_exposure_time))
->>>>>>> 349d6926
         GROUP BY exposures.variant,
                  exposures.entity_id) AS num_agg
      LEFT JOIN
@@ -80,13 +61,13 @@
                   argMin(events.`$session_id`, toTimeZone(events.timestamp, 'UTC')) AS exposure_session_id
            FROM events
            LEFT OUTER JOIN
-             (SELECT tupleElement(argMax(tuple(person_distinct_id_overrides.person_id), person_distinct_id_overrides.version), 1) AS person_id,
-                     person_distinct_id_overrides.distinct_id AS distinct_id
-              FROM person_distinct_id_overrides
-              WHERE equals(person_distinct_id_overrides.team_id, 99999)
-              GROUP BY person_distinct_id_overrides.distinct_id
-              HAVING ifNull(equals(tupleElement(argMax(tuple(person_distinct_id_overrides.is_deleted), person_distinct_id_overrides.version), 1), 0), 0) SETTINGS optimize_aggregation_in_order=1) AS events__override ON equals(events.distinct_id, events__override.distinct_id)
-           WHERE and(equals(events.team_id, 99999), greaterOrEquals(toTimeZone(events.timestamp, 'UTC'), toDateTime64('today', 6, 'UTC')), lessOrEquals(toTimeZone(events.timestamp, 'UTC'), toDateTime64('2020-01-15 12:00:00.000000', 6, 'UTC')), equals(events.event, '$feature_flag_called'), in(replaceRegexpAll(nullIf(nullIf(JSONExtractRaw(events.properties, '$feature_flag_response'), ''), 'null'), '^"|"$', ''), ['control', 'test']), ifNull(equals(replaceRegexpAll(nullIf(nullIf(JSONExtractRaw(events.properties, '$feature_flag'), ''), 'null'), '^"|"$', ''), 'test-experiment'), 0))
+             (SELECT argMax(person_distinct_id_overrides.person_id, person_distinct_id_overrides.version) AS person_id,
+                     person_distinct_id_overrides.distinct_id AS distinct_id
+              FROM person_distinct_id_overrides
+              WHERE equals(person_distinct_id_overrides.team_id, 99999)
+              GROUP BY person_distinct_id_overrides.distinct_id
+              HAVING ifNull(equals(argMax(person_distinct_id_overrides.is_deleted, person_distinct_id_overrides.version), 0), 0) SETTINGS optimize_aggregation_in_order=1) AS events__override ON equals(events.distinct_id, events__override.distinct_id)
+           WHERE and(equals(events.team_id, 99999), greaterOrEquals(toTimeZone(events.timestamp, 'UTC'), toDateTime64('today', 6, 'UTC')), lessOrEquals(toTimeZone(events.timestamp, 'UTC'), toDateTime64('explicit_redacted_timestamp', 6, 'UTC')), equals(events.event, '$feature_flag_called'), in(replaceRegexpAll(nullIf(nullIf(JSONExtractRaw(events.properties, '$feature_flag_response'), ''), 'null'), '^"|"$', ''), ['control', 'test']), ifNull(equals(replaceRegexpAll(nullIf(nullIf(JSONExtractRaw(events.properties, '$feature_flag'), ''), 'null'), '^"|"$', ''), 'test-experiment'), 0))
            GROUP BY entity_id) AS exposures
         LEFT JOIN
           (SELECT toTimeZone(events.timestamp, 'UTC') AS timestamp,
@@ -95,32 +76,13 @@
                   1 AS value
            FROM events
            LEFT OUTER JOIN
-             (SELECT tupleElement(argMax(tuple(person_distinct_id_overrides.person_id), person_distinct_id_overrides.version), 1) AS person_id,
-                     person_distinct_id_overrides.distinct_id AS distinct_id
-              FROM person_distinct_id_overrides
-              WHERE equals(person_distinct_id_overrides.team_id, 99999)
-              GROUP BY person_distinct_id_overrides.distinct_id
-<<<<<<< HEAD
-              HAVING ifNull(equals(tupleElement(argMax(tuple(person_distinct_id_overrides.is_deleted), person_distinct_id_overrides.version), 1), 0), 0) SETTINGS optimize_aggregation_in_order=1) AS events__override ON equals(events.distinct_id, events__override.distinct_id)
-           INNER JOIN
-             (SELECT if(not(empty(events__override.distinct_id)), events__override.person_id, events.person_id) AS entity_id,
-                     if(ifNull(greater(count(DISTINCT replaceRegexpAll(nullIf(nullIf(JSONExtractRaw(events.properties, '$feature_flag_response'), ''), 'null'), '^"|"$', '')), 1), 0), '$multiple', any(replaceRegexpAll(nullIf(nullIf(JSONExtractRaw(events.properties, '$feature_flag_response'), ''), 'null'), '^"|"$', ''))) AS variant,
-                     min(toTimeZone(events.timestamp, 'UTC')) AS first_exposure_time
-              FROM events
-              LEFT OUTER JOIN
-                (SELECT tupleElement(argMax(tuple(person_distinct_id_overrides.person_id), person_distinct_id_overrides.version), 1) AS person_id,
-                        person_distinct_id_overrides.distinct_id AS distinct_id
-                 FROM person_distinct_id_overrides
-                 WHERE equals(person_distinct_id_overrides.team_id, 99999)
-                 GROUP BY person_distinct_id_overrides.distinct_id
-                 HAVING ifNull(equals(tupleElement(argMax(tuple(person_distinct_id_overrides.is_deleted), person_distinct_id_overrides.version), 1), 0), 0) SETTINGS optimize_aggregation_in_order=1) AS events__override ON equals(events.distinct_id, events__override.distinct_id)
-              WHERE and(equals(events.team_id, 99999), greaterOrEquals(toTimeZone(events.timestamp, 'UTC'), toDateTime64('today', 6, 'UTC')), lessOrEquals(toTimeZone(events.timestamp, 'UTC'), toDateTime64('2020-01-15 12:00:00.000000', 6, 'UTC')), equals(events.event, '$feature_flag_called'), in(replaceRegexpAll(nullIf(nullIf(JSONExtractRaw(events.properties, '$feature_flag_response'), ''), 'null'), '^"|"$', ''), ['control', 'test']), ifNull(equals(replaceRegexpAll(nullIf(nullIf(JSONExtractRaw(events.properties, '$feature_flag'), ''), 'null'), '^"|"$', ''), 'test-experiment'), 0))
-              GROUP BY entity_id) AS exposure_data ON equals(if(not(empty(events__override.distinct_id)), events__override.person_id, events.person_id), exposure_data.entity_id)
-           WHERE and(equals(events.team_id, 99999), greaterOrEquals(toTimeZone(events.timestamp, 'UTC'), toDateTime64('today', 6, 'UTC')), greaterOrEquals(toTimeZone(events.timestamp, 'UTC'), exposure_data.first_exposure_time), lessOrEquals(toTimeZone(events.timestamp, 'UTC'), toDateTime64('2020-01-15 12:00:00.000000', 6, 'UTC')), equals(events.event, 'purchase'))) AS denominator_events ON equals(toString(exposures.entity_id), toString(denominator_events.entity_id))
-=======
+             (SELECT argMax(person_distinct_id_overrides.person_id, person_distinct_id_overrides.version) AS person_id,
+                     person_distinct_id_overrides.distinct_id AS distinct_id
+              FROM person_distinct_id_overrides
+              WHERE equals(person_distinct_id_overrides.team_id, 99999)
+              GROUP BY person_distinct_id_overrides.distinct_id
               HAVING ifNull(equals(argMax(person_distinct_id_overrides.is_deleted, person_distinct_id_overrides.version), 0), 0) SETTINGS optimize_aggregation_in_order=1) AS events__override ON equals(events.distinct_id, events__override.distinct_id)
            WHERE and(equals(events.team_id, 99999), greaterOrEquals(toTimeZone(events.timestamp, 'UTC'), toDateTime64('today', 6, 'UTC')), less(toTimeZone(events.timestamp, 'UTC'), toDateTime64('explicit_redacted_timestamp', 6, 'UTC')), equals(events.event, 'purchase'))) AS denominator_events ON and(equals(toString(exposures.entity_id), toString(denominator_events.entity_id)), greaterOrEquals(denominator_events.timestamp, exposures.first_exposure_time))
->>>>>>> 349d6926
         GROUP BY exposures.variant,
                  exposures.entity_id) AS denom_agg ON and(equals(num_agg.variant, denom_agg.variant), equals(toString(num_agg.entity_id), toString(denom_agg.entity_id)))) AS metric_events
   GROUP BY metric_events.variant
@@ -163,13 +125,13 @@
                   argMin(events.`$session_id`, toTimeZone(events.timestamp, 'UTC')) AS exposure_session_id
            FROM events
            LEFT OUTER JOIN
-             (SELECT tupleElement(argMax(tuple(person_distinct_id_overrides.person_id), person_distinct_id_overrides.version), 1) AS person_id,
-                     person_distinct_id_overrides.distinct_id AS distinct_id
-              FROM person_distinct_id_overrides
-              WHERE equals(person_distinct_id_overrides.team_id, 99999)
-              GROUP BY person_distinct_id_overrides.distinct_id
-              HAVING ifNull(equals(tupleElement(argMax(tuple(person_distinct_id_overrides.is_deleted), person_distinct_id_overrides.version), 1), 0), 0) SETTINGS optimize_aggregation_in_order=1) AS events__override ON equals(events.distinct_id, events__override.distinct_id)
-           WHERE and(equals(events.team_id, 99999), greaterOrEquals(toTimeZone(events.timestamp, 'UTC'), toDateTime64('today', 6, 'UTC')), lessOrEquals(toTimeZone(events.timestamp, 'UTC'), toDateTime64('2024-01-15 12:00:00.000000', 6, 'UTC')), equals(events.event, '$feature_flag_called'), in(replaceRegexpAll(nullIf(nullIf(JSONExtractRaw(events.properties, '$feature_flag_response'), ''), 'null'), '^"|"$', ''), ['control', 'test']), ifNull(equals(replaceRegexpAll(nullIf(nullIf(JSONExtractRaw(events.properties, '$feature_flag'), ''), 'null'), '^"|"$', ''), 'test-experiment'), 0))
+             (SELECT argMax(person_distinct_id_overrides.person_id, person_distinct_id_overrides.version) AS person_id,
+                     person_distinct_id_overrides.distinct_id AS distinct_id
+              FROM person_distinct_id_overrides
+              WHERE equals(person_distinct_id_overrides.team_id, 99999)
+              GROUP BY person_distinct_id_overrides.distinct_id
+              HAVING ifNull(equals(argMax(person_distinct_id_overrides.is_deleted, person_distinct_id_overrides.version), 0), 0) SETTINGS optimize_aggregation_in_order=1) AS events__override ON equals(events.distinct_id, events__override.distinct_id)
+           WHERE and(equals(events.team_id, 99999), greaterOrEquals(toTimeZone(events.timestamp, 'UTC'), toDateTime64('today', 6, 'UTC')), lessOrEquals(toTimeZone(events.timestamp, 'UTC'), toDateTime64('explicit_redacted_timestamp', 6, 'UTC')), equals(events.event, '$feature_flag_called'), in(replaceRegexpAll(nullIf(nullIf(JSONExtractRaw(events.properties, '$feature_flag_response'), ''), 'null'), '^"|"$', ''), ['control', 'test']), ifNull(equals(replaceRegexpAll(nullIf(nullIf(JSONExtractRaw(events.properties, '$feature_flag'), ''), 'null'), '^"|"$', ''), 'test-experiment'), 0))
            GROUP BY entity_id) AS exposures
         LEFT JOIN
           (SELECT toTimeZone(events.timestamp, 'UTC') AS timestamp,
@@ -178,32 +140,13 @@
                   accurateCastOrNull(replaceRegexpAll(nullIf(nullIf(JSONExtractRaw(events.properties, 'amount'), ''), 'null'), '^"|"$', ''), 'Float64') AS value
            FROM events
            LEFT OUTER JOIN
-             (SELECT tupleElement(argMax(tuple(person_distinct_id_overrides.person_id), person_distinct_id_overrides.version), 1) AS person_id,
-                     person_distinct_id_overrides.distinct_id AS distinct_id
-              FROM person_distinct_id_overrides
-              WHERE equals(person_distinct_id_overrides.team_id, 99999)
-              GROUP BY person_distinct_id_overrides.distinct_id
-<<<<<<< HEAD
-              HAVING ifNull(equals(tupleElement(argMax(tuple(person_distinct_id_overrides.is_deleted), person_distinct_id_overrides.version), 1), 0), 0) SETTINGS optimize_aggregation_in_order=1) AS events__override ON equals(events.distinct_id, events__override.distinct_id)
-           INNER JOIN
-             (SELECT if(not(empty(events__override.distinct_id)), events__override.person_id, events.person_id) AS entity_id,
-                     if(ifNull(greater(count(DISTINCT replaceRegexpAll(nullIf(nullIf(JSONExtractRaw(events.properties, '$feature_flag_response'), ''), 'null'), '^"|"$', '')), 1), 0), '$multiple', any(replaceRegexpAll(nullIf(nullIf(JSONExtractRaw(events.properties, '$feature_flag_response'), ''), 'null'), '^"|"$', ''))) AS variant,
-                     min(toTimeZone(events.timestamp, 'UTC')) AS first_exposure_time
-              FROM events
-              LEFT OUTER JOIN
-                (SELECT tupleElement(argMax(tuple(person_distinct_id_overrides.person_id), person_distinct_id_overrides.version), 1) AS person_id,
-                        person_distinct_id_overrides.distinct_id AS distinct_id
-                 FROM person_distinct_id_overrides
-                 WHERE equals(person_distinct_id_overrides.team_id, 99999)
-                 GROUP BY person_distinct_id_overrides.distinct_id
-                 HAVING ifNull(equals(tupleElement(argMax(tuple(person_distinct_id_overrides.is_deleted), person_distinct_id_overrides.version), 1), 0), 0) SETTINGS optimize_aggregation_in_order=1) AS events__override ON equals(events.distinct_id, events__override.distinct_id)
-              WHERE and(equals(events.team_id, 99999), greaterOrEquals(toTimeZone(events.timestamp, 'UTC'), toDateTime64('today', 6, 'UTC')), lessOrEquals(toTimeZone(events.timestamp, 'UTC'), toDateTime64('2024-01-15 12:00:00.000000', 6, 'UTC')), equals(events.event, '$feature_flag_called'), in(replaceRegexpAll(nullIf(nullIf(JSONExtractRaw(events.properties, '$feature_flag_response'), ''), 'null'), '^"|"$', ''), ['control', 'test']), ifNull(equals(replaceRegexpAll(nullIf(nullIf(JSONExtractRaw(events.properties, '$feature_flag'), ''), 'null'), '^"|"$', ''), 'test-experiment'), 0))
-              GROUP BY entity_id) AS exposure_data ON equals(if(not(empty(events__override.distinct_id)), events__override.person_id, events.person_id), exposure_data.entity_id)
-           WHERE and(equals(events.team_id, 99999), greaterOrEquals(toTimeZone(events.timestamp, 'UTC'), toDateTime64('today', 6, 'UTC')), greaterOrEquals(toTimeZone(events.timestamp, 'UTC'), exposure_data.first_exposure_time), lessOrEquals(toTimeZone(events.timestamp, 'UTC'), toDateTime64('2024-01-15 12:00:00.000000', 6, 'UTC')), equals(events.event, 'purchase'))) AS metric_events ON equals(toString(exposures.entity_id), toString(metric_events.entity_id))
-=======
+             (SELECT argMax(person_distinct_id_overrides.person_id, person_distinct_id_overrides.version) AS person_id,
+                     person_distinct_id_overrides.distinct_id AS distinct_id
+              FROM person_distinct_id_overrides
+              WHERE equals(person_distinct_id_overrides.team_id, 99999)
+              GROUP BY person_distinct_id_overrides.distinct_id
               HAVING ifNull(equals(argMax(person_distinct_id_overrides.is_deleted, person_distinct_id_overrides.version), 0), 0) SETTINGS optimize_aggregation_in_order=1) AS events__override ON equals(events.distinct_id, events__override.distinct_id)
            WHERE and(equals(events.team_id, 99999), greaterOrEquals(toTimeZone(events.timestamp, 'UTC'), toDateTime64('today', 6, 'UTC')), less(toTimeZone(events.timestamp, 'UTC'), toDateTime64('explicit_redacted_timestamp', 6, 'UTC')), equals(events.event, 'purchase'))) AS metric_events ON and(equals(toString(exposures.entity_id), toString(metric_events.entity_id)), greaterOrEquals(metric_events.timestamp, exposures.first_exposure_time))
->>>>>>> 349d6926
         GROUP BY exposures.variant,
                  exposures.entity_id) AS num_agg
      LEFT JOIN
@@ -218,13 +161,13 @@
                   argMin(events.`$session_id`, toTimeZone(events.timestamp, 'UTC')) AS exposure_session_id
            FROM events
            LEFT OUTER JOIN
-             (SELECT tupleElement(argMax(tuple(person_distinct_id_overrides.person_id), person_distinct_id_overrides.version), 1) AS person_id,
-                     person_distinct_id_overrides.distinct_id AS distinct_id
-              FROM person_distinct_id_overrides
-              WHERE equals(person_distinct_id_overrides.team_id, 99999)
-              GROUP BY person_distinct_id_overrides.distinct_id
-              HAVING ifNull(equals(tupleElement(argMax(tuple(person_distinct_id_overrides.is_deleted), person_distinct_id_overrides.version), 1), 0), 0) SETTINGS optimize_aggregation_in_order=1) AS events__override ON equals(events.distinct_id, events__override.distinct_id)
-           WHERE and(equals(events.team_id, 99999), greaterOrEquals(toTimeZone(events.timestamp, 'UTC'), toDateTime64('today', 6, 'UTC')), lessOrEquals(toTimeZone(events.timestamp, 'UTC'), toDateTime64('2024-01-15 12:00:00.000000', 6, 'UTC')), equals(events.event, '$feature_flag_called'), in(replaceRegexpAll(nullIf(nullIf(JSONExtractRaw(events.properties, '$feature_flag_response'), ''), 'null'), '^"|"$', ''), ['control', 'test']), ifNull(equals(replaceRegexpAll(nullIf(nullIf(JSONExtractRaw(events.properties, '$feature_flag'), ''), 'null'), '^"|"$', ''), 'test-experiment'), 0))
+             (SELECT argMax(person_distinct_id_overrides.person_id, person_distinct_id_overrides.version) AS person_id,
+                     person_distinct_id_overrides.distinct_id AS distinct_id
+              FROM person_distinct_id_overrides
+              WHERE equals(person_distinct_id_overrides.team_id, 99999)
+              GROUP BY person_distinct_id_overrides.distinct_id
+              HAVING ifNull(equals(argMax(person_distinct_id_overrides.is_deleted, person_distinct_id_overrides.version), 0), 0) SETTINGS optimize_aggregation_in_order=1) AS events__override ON equals(events.distinct_id, events__override.distinct_id)
+           WHERE and(equals(events.team_id, 99999), greaterOrEquals(toTimeZone(events.timestamp, 'UTC'), toDateTime64('today', 6, 'UTC')), lessOrEquals(toTimeZone(events.timestamp, 'UTC'), toDateTime64('explicit_redacted_timestamp', 6, 'UTC')), equals(events.event, '$feature_flag_called'), in(replaceRegexpAll(nullIf(nullIf(JSONExtractRaw(events.properties, '$feature_flag_response'), ''), 'null'), '^"|"$', ''), ['control', 'test']), ifNull(equals(replaceRegexpAll(nullIf(nullIf(JSONExtractRaw(events.properties, '$feature_flag'), ''), 'null'), '^"|"$', ''), 'test-experiment'), 0))
            GROUP BY entity_id) AS exposures
         LEFT JOIN
           (SELECT toTimeZone(events.timestamp, 'UTC') AS timestamp,
@@ -233,32 +176,13 @@
                   1 AS value
            FROM events
            LEFT OUTER JOIN
-             (SELECT tupleElement(argMax(tuple(person_distinct_id_overrides.person_id), person_distinct_id_overrides.version), 1) AS person_id,
-                     person_distinct_id_overrides.distinct_id AS distinct_id
-              FROM person_distinct_id_overrides
-              WHERE equals(person_distinct_id_overrides.team_id, 99999)
-              GROUP BY person_distinct_id_overrides.distinct_id
-<<<<<<< HEAD
-              HAVING ifNull(equals(tupleElement(argMax(tuple(person_distinct_id_overrides.is_deleted), person_distinct_id_overrides.version), 1), 0), 0) SETTINGS optimize_aggregation_in_order=1) AS events__override ON equals(events.distinct_id, events__override.distinct_id)
-           INNER JOIN
-             (SELECT if(not(empty(events__override.distinct_id)), events__override.person_id, events.person_id) AS entity_id,
-                     if(ifNull(greater(count(DISTINCT replaceRegexpAll(nullIf(nullIf(JSONExtractRaw(events.properties, '$feature_flag_response'), ''), 'null'), '^"|"$', '')), 1), 0), '$multiple', any(replaceRegexpAll(nullIf(nullIf(JSONExtractRaw(events.properties, '$feature_flag_response'), ''), 'null'), '^"|"$', ''))) AS variant,
-                     min(toTimeZone(events.timestamp, 'UTC')) AS first_exposure_time
-              FROM events
-              LEFT OUTER JOIN
-                (SELECT tupleElement(argMax(tuple(person_distinct_id_overrides.person_id), person_distinct_id_overrides.version), 1) AS person_id,
-                        person_distinct_id_overrides.distinct_id AS distinct_id
-                 FROM person_distinct_id_overrides
-                 WHERE equals(person_distinct_id_overrides.team_id, 99999)
-                 GROUP BY person_distinct_id_overrides.distinct_id
-                 HAVING ifNull(equals(tupleElement(argMax(tuple(person_distinct_id_overrides.is_deleted), person_distinct_id_overrides.version), 1), 0), 0) SETTINGS optimize_aggregation_in_order=1) AS events__override ON equals(events.distinct_id, events__override.distinct_id)
-              WHERE and(equals(events.team_id, 99999), greaterOrEquals(toTimeZone(events.timestamp, 'UTC'), toDateTime64('today', 6, 'UTC')), lessOrEquals(toTimeZone(events.timestamp, 'UTC'), toDateTime64('2024-01-15 12:00:00.000000', 6, 'UTC')), equals(events.event, '$feature_flag_called'), in(replaceRegexpAll(nullIf(nullIf(JSONExtractRaw(events.properties, '$feature_flag_response'), ''), 'null'), '^"|"$', ''), ['control', 'test']), ifNull(equals(replaceRegexpAll(nullIf(nullIf(JSONExtractRaw(events.properties, '$feature_flag'), ''), 'null'), '^"|"$', ''), 'test-experiment'), 0))
-              GROUP BY entity_id) AS exposure_data ON equals(if(not(empty(events__override.distinct_id)), events__override.person_id, events.person_id), exposure_data.entity_id)
-           WHERE and(equals(events.team_id, 99999), greaterOrEquals(toTimeZone(events.timestamp, 'UTC'), toDateTime64('today', 6, 'UTC')), greaterOrEquals(toTimeZone(events.timestamp, 'UTC'), exposure_data.first_exposure_time), lessOrEquals(toTimeZone(events.timestamp, 'UTC'), toDateTime64('2024-01-15 12:00:00.000000', 6, 'UTC')), equals(events.event, 'pageview'))) AS denominator_events ON equals(toString(exposures.entity_id), toString(denominator_events.entity_id))
-=======
+             (SELECT argMax(person_distinct_id_overrides.person_id, person_distinct_id_overrides.version) AS person_id,
+                     person_distinct_id_overrides.distinct_id AS distinct_id
+              FROM person_distinct_id_overrides
+              WHERE equals(person_distinct_id_overrides.team_id, 99999)
+              GROUP BY person_distinct_id_overrides.distinct_id
               HAVING ifNull(equals(argMax(person_distinct_id_overrides.is_deleted, person_distinct_id_overrides.version), 0), 0) SETTINGS optimize_aggregation_in_order=1) AS events__override ON equals(events.distinct_id, events__override.distinct_id)
            WHERE and(equals(events.team_id, 99999), greaterOrEquals(toTimeZone(events.timestamp, 'UTC'), toDateTime64('today', 6, 'UTC')), less(toTimeZone(events.timestamp, 'UTC'), toDateTime64('explicit_redacted_timestamp', 6, 'UTC')), equals(events.event, 'pageview'))) AS denominator_events ON and(equals(toString(exposures.entity_id), toString(denominator_events.entity_id)), greaterOrEquals(denominator_events.timestamp, exposures.first_exposure_time))
->>>>>>> 349d6926
         GROUP BY exposures.variant,
                  exposures.entity_id) AS denom_agg ON and(equals(num_agg.variant, denom_agg.variant), equals(toString(num_agg.entity_id), toString(denom_agg.entity_id)))) AS metric_events
   GROUP BY metric_events.variant
@@ -301,13 +225,13 @@
                   argMin(events.`$session_id`, toTimeZone(events.timestamp, 'UTC')) AS exposure_session_id
            FROM events
            LEFT OUTER JOIN
-             (SELECT tupleElement(argMax(tuple(person_distinct_id_overrides.person_id), person_distinct_id_overrides.version), 1) AS person_id,
-                     person_distinct_id_overrides.distinct_id AS distinct_id
-              FROM person_distinct_id_overrides
-              WHERE equals(person_distinct_id_overrides.team_id, 99999)
-              GROUP BY person_distinct_id_overrides.distinct_id
-              HAVING ifNull(equals(tupleElement(argMax(tuple(person_distinct_id_overrides.is_deleted), person_distinct_id_overrides.version), 1), 0), 0) SETTINGS optimize_aggregation_in_order=1) AS events__override ON equals(events.distinct_id, events__override.distinct_id)
-           WHERE and(equals(events.team_id, 99999), greaterOrEquals(toTimeZone(events.timestamp, 'UTC'), toDateTime64('today', 6, 'UTC')), lessOrEquals(toTimeZone(events.timestamp, 'UTC'), toDateTime64('2024-01-15 12:00:00.000000', 6, 'UTC')), equals(events.event, '$feature_flag_called'), in(replaceRegexpAll(nullIf(nullIf(JSONExtractRaw(events.properties, '$feature_flag_response'), ''), 'null'), '^"|"$', ''), ['control', 'test']), ifNull(equals(replaceRegexpAll(nullIf(nullIf(JSONExtractRaw(events.properties, '$feature_flag'), ''), 'null'), '^"|"$', ''), 'test-experiment'), 0))
+             (SELECT argMax(person_distinct_id_overrides.person_id, person_distinct_id_overrides.version) AS person_id,
+                     person_distinct_id_overrides.distinct_id AS distinct_id
+              FROM person_distinct_id_overrides
+              WHERE equals(person_distinct_id_overrides.team_id, 99999)
+              GROUP BY person_distinct_id_overrides.distinct_id
+              HAVING ifNull(equals(argMax(person_distinct_id_overrides.is_deleted, person_distinct_id_overrides.version), 0), 0) SETTINGS optimize_aggregation_in_order=1) AS events__override ON equals(events.distinct_id, events__override.distinct_id)
+           WHERE and(equals(events.team_id, 99999), greaterOrEquals(toTimeZone(events.timestamp, 'UTC'), toDateTime64('today', 6, 'UTC')), lessOrEquals(toTimeZone(events.timestamp, 'UTC'), toDateTime64('explicit_redacted_timestamp', 6, 'UTC')), equals(events.event, '$feature_flag_called'), in(replaceRegexpAll(nullIf(nullIf(JSONExtractRaw(events.properties, '$feature_flag_response'), ''), 'null'), '^"|"$', ''), ['control', 'test']), ifNull(equals(replaceRegexpAll(nullIf(nullIf(JSONExtractRaw(events.properties, '$feature_flag'), ''), 'null'), '^"|"$', ''), 'test-experiment'), 0))
            GROUP BY entity_id) AS exposures
         LEFT JOIN
           (SELECT toTimeZone(events.timestamp, 'UTC') AS timestamp,
@@ -316,32 +240,13 @@
                   accurateCastOrNull(replaceRegexpAll(nullIf(nullIf(JSONExtractRaw(events.properties, 'amount'), ''), 'null'), '^"|"$', ''), 'Float64') AS value
            FROM events
            LEFT OUTER JOIN
-             (SELECT tupleElement(argMax(tuple(person_distinct_id_overrides.person_id), person_distinct_id_overrides.version), 1) AS person_id,
-                     person_distinct_id_overrides.distinct_id AS distinct_id
-              FROM person_distinct_id_overrides
-              WHERE equals(person_distinct_id_overrides.team_id, 99999)
-              GROUP BY person_distinct_id_overrides.distinct_id
-<<<<<<< HEAD
-              HAVING ifNull(equals(tupleElement(argMax(tuple(person_distinct_id_overrides.is_deleted), person_distinct_id_overrides.version), 1), 0), 0) SETTINGS optimize_aggregation_in_order=1) AS events__override ON equals(events.distinct_id, events__override.distinct_id)
-           INNER JOIN
-             (SELECT if(not(empty(events__override.distinct_id)), events__override.person_id, events.person_id) AS entity_id,
-                     if(ifNull(greater(count(DISTINCT replaceRegexpAll(nullIf(nullIf(JSONExtractRaw(events.properties, '$feature_flag_response'), ''), 'null'), '^"|"$', '')), 1), 0), '$multiple', any(replaceRegexpAll(nullIf(nullIf(JSONExtractRaw(events.properties, '$feature_flag_response'), ''), 'null'), '^"|"$', ''))) AS variant,
-                     min(toTimeZone(events.timestamp, 'UTC')) AS first_exposure_time
-              FROM events
-              LEFT OUTER JOIN
-                (SELECT tupleElement(argMax(tuple(person_distinct_id_overrides.person_id), person_distinct_id_overrides.version), 1) AS person_id,
-                        person_distinct_id_overrides.distinct_id AS distinct_id
-                 FROM person_distinct_id_overrides
-                 WHERE equals(person_distinct_id_overrides.team_id, 99999)
-                 GROUP BY person_distinct_id_overrides.distinct_id
-                 HAVING ifNull(equals(tupleElement(argMax(tuple(person_distinct_id_overrides.is_deleted), person_distinct_id_overrides.version), 1), 0), 0) SETTINGS optimize_aggregation_in_order=1) AS events__override ON equals(events.distinct_id, events__override.distinct_id)
-              WHERE and(equals(events.team_id, 99999), greaterOrEquals(toTimeZone(events.timestamp, 'UTC'), toDateTime64('today', 6, 'UTC')), lessOrEquals(toTimeZone(events.timestamp, 'UTC'), toDateTime64('2024-01-15 12:00:00.000000', 6, 'UTC')), equals(events.event, '$feature_flag_called'), in(replaceRegexpAll(nullIf(nullIf(JSONExtractRaw(events.properties, '$feature_flag_response'), ''), 'null'), '^"|"$', ''), ['control', 'test']), ifNull(equals(replaceRegexpAll(nullIf(nullIf(JSONExtractRaw(events.properties, '$feature_flag'), ''), 'null'), '^"|"$', ''), 'test-experiment'), 0))
-              GROUP BY entity_id) AS exposure_data ON equals(if(not(empty(events__override.distinct_id)), events__override.person_id, events.person_id), exposure_data.entity_id)
-           WHERE and(equals(events.team_id, 99999), greaterOrEquals(toTimeZone(events.timestamp, 'UTC'), toDateTime64('today', 6, 'UTC')), greaterOrEquals(toTimeZone(events.timestamp, 'UTC'), exposure_data.first_exposure_time), lessOrEquals(toTimeZone(events.timestamp, 'UTC'), toDateTime64('2024-01-15 12:00:00.000000', 6, 'UTC')), equals(events.event, 'purchase'))) AS metric_events ON equals(toString(exposures.entity_id), toString(metric_events.entity_id))
-=======
+             (SELECT argMax(person_distinct_id_overrides.person_id, person_distinct_id_overrides.version) AS person_id,
+                     person_distinct_id_overrides.distinct_id AS distinct_id
+              FROM person_distinct_id_overrides
+              WHERE equals(person_distinct_id_overrides.team_id, 99999)
+              GROUP BY person_distinct_id_overrides.distinct_id
               HAVING ifNull(equals(argMax(person_distinct_id_overrides.is_deleted, person_distinct_id_overrides.version), 0), 0) SETTINGS optimize_aggregation_in_order=1) AS events__override ON equals(events.distinct_id, events__override.distinct_id)
            WHERE and(equals(events.team_id, 99999), greaterOrEquals(toTimeZone(events.timestamp, 'UTC'), toDateTime64('today', 6, 'UTC')), less(toTimeZone(events.timestamp, 'UTC'), toDateTime64('explicit_redacted_timestamp', 6, 'UTC')), equals(events.event, 'purchase'))) AS metric_events ON and(equals(toString(exposures.entity_id), toString(metric_events.entity_id)), greaterOrEquals(metric_events.timestamp, exposures.first_exposure_time))
->>>>>>> 349d6926
         GROUP BY exposures.variant,
                  exposures.entity_id) AS num_agg
      LEFT JOIN
@@ -356,13 +261,13 @@
                   argMin(events.`$session_id`, toTimeZone(events.timestamp, 'UTC')) AS exposure_session_id
            FROM events
            LEFT OUTER JOIN
-             (SELECT tupleElement(argMax(tuple(person_distinct_id_overrides.person_id), person_distinct_id_overrides.version), 1) AS person_id,
-                     person_distinct_id_overrides.distinct_id AS distinct_id
-              FROM person_distinct_id_overrides
-              WHERE equals(person_distinct_id_overrides.team_id, 99999)
-              GROUP BY person_distinct_id_overrides.distinct_id
-              HAVING ifNull(equals(tupleElement(argMax(tuple(person_distinct_id_overrides.is_deleted), person_distinct_id_overrides.version), 1), 0), 0) SETTINGS optimize_aggregation_in_order=1) AS events__override ON equals(events.distinct_id, events__override.distinct_id)
-           WHERE and(equals(events.team_id, 99999), greaterOrEquals(toTimeZone(events.timestamp, 'UTC'), toDateTime64('today', 6, 'UTC')), lessOrEquals(toTimeZone(events.timestamp, 'UTC'), toDateTime64('2024-01-15 12:00:00.000000', 6, 'UTC')), equals(events.event, '$feature_flag_called'), in(replaceRegexpAll(nullIf(nullIf(JSONExtractRaw(events.properties, '$feature_flag_response'), ''), 'null'), '^"|"$', ''), ['control', 'test']), ifNull(equals(replaceRegexpAll(nullIf(nullIf(JSONExtractRaw(events.properties, '$feature_flag'), ''), 'null'), '^"|"$', ''), 'test-experiment'), 0))
+             (SELECT argMax(person_distinct_id_overrides.person_id, person_distinct_id_overrides.version) AS person_id,
+                     person_distinct_id_overrides.distinct_id AS distinct_id
+              FROM person_distinct_id_overrides
+              WHERE equals(person_distinct_id_overrides.team_id, 99999)
+              GROUP BY person_distinct_id_overrides.distinct_id
+              HAVING ifNull(equals(argMax(person_distinct_id_overrides.is_deleted, person_distinct_id_overrides.version), 0), 0) SETTINGS optimize_aggregation_in_order=1) AS events__override ON equals(events.distinct_id, events__override.distinct_id)
+           WHERE and(equals(events.team_id, 99999), greaterOrEquals(toTimeZone(events.timestamp, 'UTC'), toDateTime64('today', 6, 'UTC')), lessOrEquals(toTimeZone(events.timestamp, 'UTC'), toDateTime64('explicit_redacted_timestamp', 6, 'UTC')), equals(events.event, '$feature_flag_called'), in(replaceRegexpAll(nullIf(nullIf(JSONExtractRaw(events.properties, '$feature_flag_response'), ''), 'null'), '^"|"$', ''), ['control', 'test']), ifNull(equals(replaceRegexpAll(nullIf(nullIf(JSONExtractRaw(events.properties, '$feature_flag'), ''), 'null'), '^"|"$', ''), 'test-experiment'), 0))
            GROUP BY entity_id) AS exposures
         LEFT JOIN
           (SELECT toTimeZone(events.timestamp, 'UTC') AS timestamp,
@@ -371,32 +276,13 @@
                   events.`$session_id` AS value
            FROM events
            LEFT OUTER JOIN
-             (SELECT tupleElement(argMax(tuple(person_distinct_id_overrides.person_id), person_distinct_id_overrides.version), 1) AS person_id,
-                     person_distinct_id_overrides.distinct_id AS distinct_id
-              FROM person_distinct_id_overrides
-              WHERE equals(person_distinct_id_overrides.team_id, 99999)
-              GROUP BY person_distinct_id_overrides.distinct_id
-<<<<<<< HEAD
-              HAVING ifNull(equals(tupleElement(argMax(tuple(person_distinct_id_overrides.is_deleted), person_distinct_id_overrides.version), 1), 0), 0) SETTINGS optimize_aggregation_in_order=1) AS events__override ON equals(events.distinct_id, events__override.distinct_id)
-           INNER JOIN
-             (SELECT if(not(empty(events__override.distinct_id)), events__override.person_id, events.person_id) AS entity_id,
-                     if(ifNull(greater(count(DISTINCT replaceRegexpAll(nullIf(nullIf(JSONExtractRaw(events.properties, '$feature_flag_response'), ''), 'null'), '^"|"$', '')), 1), 0), '$multiple', any(replaceRegexpAll(nullIf(nullIf(JSONExtractRaw(events.properties, '$feature_flag_response'), ''), 'null'), '^"|"$', ''))) AS variant,
-                     min(toTimeZone(events.timestamp, 'UTC')) AS first_exposure_time
-              FROM events
-              LEFT OUTER JOIN
-                (SELECT tupleElement(argMax(tuple(person_distinct_id_overrides.person_id), person_distinct_id_overrides.version), 1) AS person_id,
-                        person_distinct_id_overrides.distinct_id AS distinct_id
-                 FROM person_distinct_id_overrides
-                 WHERE equals(person_distinct_id_overrides.team_id, 99999)
-                 GROUP BY person_distinct_id_overrides.distinct_id
-                 HAVING ifNull(equals(tupleElement(argMax(tuple(person_distinct_id_overrides.is_deleted), person_distinct_id_overrides.version), 1), 0), 0) SETTINGS optimize_aggregation_in_order=1) AS events__override ON equals(events.distinct_id, events__override.distinct_id)
-              WHERE and(equals(events.team_id, 99999), greaterOrEquals(toTimeZone(events.timestamp, 'UTC'), toDateTime64('today', 6, 'UTC')), lessOrEquals(toTimeZone(events.timestamp, 'UTC'), toDateTime64('2024-01-15 12:00:00.000000', 6, 'UTC')), equals(events.event, '$feature_flag_called'), in(replaceRegexpAll(nullIf(nullIf(JSONExtractRaw(events.properties, '$feature_flag_response'), ''), 'null'), '^"|"$', ''), ['control', 'test']), ifNull(equals(replaceRegexpAll(nullIf(nullIf(JSONExtractRaw(events.properties, '$feature_flag'), ''), 'null'), '^"|"$', ''), 'test-experiment'), 0))
-              GROUP BY entity_id) AS exposure_data ON equals(if(not(empty(events__override.distinct_id)), events__override.person_id, events.person_id), exposure_data.entity_id)
-           WHERE and(equals(events.team_id, 99999), greaterOrEquals(toTimeZone(events.timestamp, 'UTC'), toDateTime64('today', 6, 'UTC')), greaterOrEquals(toTimeZone(events.timestamp, 'UTC'), exposure_data.first_exposure_time), lessOrEquals(toTimeZone(events.timestamp, 'UTC'), toDateTime64('2024-01-15 12:00:00.000000', 6, 'UTC')), equals(events.event, 'pageview'))) AS denominator_events ON equals(toString(exposures.entity_id), toString(denominator_events.entity_id))
-=======
+             (SELECT argMax(person_distinct_id_overrides.person_id, person_distinct_id_overrides.version) AS person_id,
+                     person_distinct_id_overrides.distinct_id AS distinct_id
+              FROM person_distinct_id_overrides
+              WHERE equals(person_distinct_id_overrides.team_id, 99999)
+              GROUP BY person_distinct_id_overrides.distinct_id
               HAVING ifNull(equals(argMax(person_distinct_id_overrides.is_deleted, person_distinct_id_overrides.version), 0), 0) SETTINGS optimize_aggregation_in_order=1) AS events__override ON equals(events.distinct_id, events__override.distinct_id)
            WHERE and(equals(events.team_id, 99999), greaterOrEquals(toTimeZone(events.timestamp, 'UTC'), toDateTime64('today', 6, 'UTC')), less(toTimeZone(events.timestamp, 'UTC'), toDateTime64('explicit_redacted_timestamp', 6, 'UTC')), equals(events.event, 'pageview'))) AS denominator_events ON and(equals(toString(exposures.entity_id), toString(denominator_events.entity_id)), greaterOrEquals(denominator_events.timestamp, exposures.first_exposure_time))
->>>>>>> 349d6926
         GROUP BY exposures.variant,
                  exposures.entity_id) AS denom_agg ON and(equals(num_agg.variant, denom_agg.variant), equals(toString(num_agg.entity_id), toString(denom_agg.entity_id)))) AS metric_events
   GROUP BY metric_events.variant
@@ -439,13 +325,13 @@
                   argMin(events.`$session_id`, toTimeZone(events.timestamp, 'UTC')) AS exposure_session_id
            FROM events
            LEFT OUTER JOIN
-             (SELECT tupleElement(argMax(tuple(person_distinct_id_overrides.person_id), person_distinct_id_overrides.version), 1) AS person_id,
-                     person_distinct_id_overrides.distinct_id AS distinct_id
-              FROM person_distinct_id_overrides
-              WHERE equals(person_distinct_id_overrides.team_id, 99999)
-              GROUP BY person_distinct_id_overrides.distinct_id
-              HAVING ifNull(equals(tupleElement(argMax(tuple(person_distinct_id_overrides.is_deleted), person_distinct_id_overrides.version), 1), 0), 0) SETTINGS optimize_aggregation_in_order=1) AS events__override ON equals(events.distinct_id, events__override.distinct_id)
-           WHERE and(equals(events.team_id, 99999), greaterOrEquals(toTimeZone(events.timestamp, 'UTC'), toDateTime64('today', 6, 'UTC')), lessOrEquals(toTimeZone(events.timestamp, 'UTC'), toDateTime64('2024-01-15 12:00:00.000000', 6, 'UTC')), equals(events.event, '$feature_flag_called'), in(replaceRegexpAll(nullIf(nullIf(JSONExtractRaw(events.properties, '$feature_flag_response'), ''), 'null'), '^"|"$', ''), ['control', 'test']), ifNull(equals(replaceRegexpAll(nullIf(nullIf(JSONExtractRaw(events.properties, '$feature_flag'), ''), 'null'), '^"|"$', ''), 'test-experiment'), 0))
+             (SELECT argMax(person_distinct_id_overrides.person_id, person_distinct_id_overrides.version) AS person_id,
+                     person_distinct_id_overrides.distinct_id AS distinct_id
+              FROM person_distinct_id_overrides
+              WHERE equals(person_distinct_id_overrides.team_id, 99999)
+              GROUP BY person_distinct_id_overrides.distinct_id
+              HAVING ifNull(equals(argMax(person_distinct_id_overrides.is_deleted, person_distinct_id_overrides.version), 0), 0) SETTINGS optimize_aggregation_in_order=1) AS events__override ON equals(events.distinct_id, events__override.distinct_id)
+           WHERE and(equals(events.team_id, 99999), greaterOrEquals(toTimeZone(events.timestamp, 'UTC'), toDateTime64('today', 6, 'UTC')), lessOrEquals(toTimeZone(events.timestamp, 'UTC'), toDateTime64('explicit_redacted_timestamp', 6, 'UTC')), equals(events.event, '$feature_flag_called'), in(replaceRegexpAll(nullIf(nullIf(JSONExtractRaw(events.properties, '$feature_flag_response'), ''), 'null'), '^"|"$', ''), ['control', 'test']), ifNull(equals(replaceRegexpAll(nullIf(nullIf(JSONExtractRaw(events.properties, '$feature_flag'), ''), 'null'), '^"|"$', ''), 'test-experiment'), 0))
            GROUP BY entity_id) AS exposures
         LEFT JOIN
           (SELECT toTimeZone(events.timestamp, 'UTC') AS timestamp,
@@ -454,32 +340,13 @@
                   accurateCastOrNull(replaceRegexpAll(nullIf(nullIf(JSONExtractRaw(events.properties, 'revenue'), ''), 'null'), '^"|"$', ''), 'Float64') AS value
            FROM events
            LEFT OUTER JOIN
-             (SELECT tupleElement(argMax(tuple(person_distinct_id_overrides.person_id), person_distinct_id_overrides.version), 1) AS person_id,
-                     person_distinct_id_overrides.distinct_id AS distinct_id
-              FROM person_distinct_id_overrides
-              WHERE equals(person_distinct_id_overrides.team_id, 99999)
-              GROUP BY person_distinct_id_overrides.distinct_id
-<<<<<<< HEAD
-              HAVING ifNull(equals(tupleElement(argMax(tuple(person_distinct_id_overrides.is_deleted), person_distinct_id_overrides.version), 1), 0), 0) SETTINGS optimize_aggregation_in_order=1) AS events__override ON equals(events.distinct_id, events__override.distinct_id)
-           INNER JOIN
-             (SELECT if(not(empty(events__override.distinct_id)), events__override.person_id, events.person_id) AS entity_id,
-                     if(ifNull(greater(count(DISTINCT replaceRegexpAll(nullIf(nullIf(JSONExtractRaw(events.properties, '$feature_flag_response'), ''), 'null'), '^"|"$', '')), 1), 0), '$multiple', any(replaceRegexpAll(nullIf(nullIf(JSONExtractRaw(events.properties, '$feature_flag_response'), ''), 'null'), '^"|"$', ''))) AS variant,
-                     min(toTimeZone(events.timestamp, 'UTC')) AS first_exposure_time
-              FROM events
-              LEFT OUTER JOIN
-                (SELECT tupleElement(argMax(tuple(person_distinct_id_overrides.person_id), person_distinct_id_overrides.version), 1) AS person_id,
-                        person_distinct_id_overrides.distinct_id AS distinct_id
-                 FROM person_distinct_id_overrides
-                 WHERE equals(person_distinct_id_overrides.team_id, 99999)
-                 GROUP BY person_distinct_id_overrides.distinct_id
-                 HAVING ifNull(equals(tupleElement(argMax(tuple(person_distinct_id_overrides.is_deleted), person_distinct_id_overrides.version), 1), 0), 0) SETTINGS optimize_aggregation_in_order=1) AS events__override ON equals(events.distinct_id, events__override.distinct_id)
-              WHERE and(equals(events.team_id, 99999), greaterOrEquals(toTimeZone(events.timestamp, 'UTC'), toDateTime64('today', 6, 'UTC')), lessOrEquals(toTimeZone(events.timestamp, 'UTC'), toDateTime64('2024-01-15 12:00:00.000000', 6, 'UTC')), equals(events.event, '$feature_flag_called'), in(replaceRegexpAll(nullIf(nullIf(JSONExtractRaw(events.properties, '$feature_flag_response'), ''), 'null'), '^"|"$', ''), ['control', 'test']), ifNull(equals(replaceRegexpAll(nullIf(nullIf(JSONExtractRaw(events.properties, '$feature_flag'), ''), 'null'), '^"|"$', ''), 'test-experiment'), 0))
-              GROUP BY entity_id) AS exposure_data ON equals(if(not(empty(events__override.distinct_id)), events__override.person_id, events.person_id), exposure_data.entity_id)
-           WHERE and(equals(events.team_id, 99999), greaterOrEquals(toTimeZone(events.timestamp, 'UTC'), toDateTime64('today', 6, 'UTC')), greaterOrEquals(toTimeZone(events.timestamp, 'UTC'), exposure_data.first_exposure_time), lessOrEquals(toTimeZone(events.timestamp, 'UTC'), toDateTime64('2024-01-15 12:00:00.000000', 6, 'UTC')), equals(events.event, 'purchase'))) AS metric_events ON equals(toString(exposures.entity_id), toString(metric_events.entity_id))
-=======
+             (SELECT argMax(person_distinct_id_overrides.person_id, person_distinct_id_overrides.version) AS person_id,
+                     person_distinct_id_overrides.distinct_id AS distinct_id
+              FROM person_distinct_id_overrides
+              WHERE equals(person_distinct_id_overrides.team_id, 99999)
+              GROUP BY person_distinct_id_overrides.distinct_id
               HAVING ifNull(equals(argMax(person_distinct_id_overrides.is_deleted, person_distinct_id_overrides.version), 0), 0) SETTINGS optimize_aggregation_in_order=1) AS events__override ON equals(events.distinct_id, events__override.distinct_id)
            WHERE and(equals(events.team_id, 99999), greaterOrEquals(toTimeZone(events.timestamp, 'UTC'), toDateTime64('today', 6, 'UTC')), less(toTimeZone(events.timestamp, 'UTC'), toDateTime64('explicit_redacted_timestamp', 6, 'UTC')), equals(events.event, 'purchase'))) AS metric_events ON and(equals(toString(exposures.entity_id), toString(metric_events.entity_id)), greaterOrEquals(metric_events.timestamp, exposures.first_exposure_time))
->>>>>>> 349d6926
         GROUP BY exposures.variant,
                  exposures.entity_id) AS num_agg
      LEFT JOIN
@@ -494,13 +361,13 @@
                   argMin(events.`$session_id`, toTimeZone(events.timestamp, 'UTC')) AS exposure_session_id
            FROM events
            LEFT OUTER JOIN
-             (SELECT tupleElement(argMax(tuple(person_distinct_id_overrides.person_id), person_distinct_id_overrides.version), 1) AS person_id,
-                     person_distinct_id_overrides.distinct_id AS distinct_id
-              FROM person_distinct_id_overrides
-              WHERE equals(person_distinct_id_overrides.team_id, 99999)
-              GROUP BY person_distinct_id_overrides.distinct_id
-              HAVING ifNull(equals(tupleElement(argMax(tuple(person_distinct_id_overrides.is_deleted), person_distinct_id_overrides.version), 1), 0), 0) SETTINGS optimize_aggregation_in_order=1) AS events__override ON equals(events.distinct_id, events__override.distinct_id)
-           WHERE and(equals(events.team_id, 99999), greaterOrEquals(toTimeZone(events.timestamp, 'UTC'), toDateTime64('today', 6, 'UTC')), lessOrEquals(toTimeZone(events.timestamp, 'UTC'), toDateTime64('2024-01-15 12:00:00.000000', 6, 'UTC')), equals(events.event, '$feature_flag_called'), in(replaceRegexpAll(nullIf(nullIf(JSONExtractRaw(events.properties, '$feature_flag_response'), ''), 'null'), '^"|"$', ''), ['control', 'test']), ifNull(equals(replaceRegexpAll(nullIf(nullIf(JSONExtractRaw(events.properties, '$feature_flag'), ''), 'null'), '^"|"$', ''), 'test-experiment'), 0))
+             (SELECT argMax(person_distinct_id_overrides.person_id, person_distinct_id_overrides.version) AS person_id,
+                     person_distinct_id_overrides.distinct_id AS distinct_id
+              FROM person_distinct_id_overrides
+              WHERE equals(person_distinct_id_overrides.team_id, 99999)
+              GROUP BY person_distinct_id_overrides.distinct_id
+              HAVING ifNull(equals(argMax(person_distinct_id_overrides.is_deleted, person_distinct_id_overrides.version), 0), 0) SETTINGS optimize_aggregation_in_order=1) AS events__override ON equals(events.distinct_id, events__override.distinct_id)
+           WHERE and(equals(events.team_id, 99999), greaterOrEquals(toTimeZone(events.timestamp, 'UTC'), toDateTime64('today', 6, 'UTC')), lessOrEquals(toTimeZone(events.timestamp, 'UTC'), toDateTime64('explicit_redacted_timestamp', 6, 'UTC')), equals(events.event, '$feature_flag_called'), in(replaceRegexpAll(nullIf(nullIf(JSONExtractRaw(events.properties, '$feature_flag_response'), ''), 'null'), '^"|"$', ''), ['control', 'test']), ifNull(equals(replaceRegexpAll(nullIf(nullIf(JSONExtractRaw(events.properties, '$feature_flag'), ''), 'null'), '^"|"$', ''), 'test-experiment'), 0))
            GROUP BY entity_id) AS exposures
         LEFT JOIN
           (SELECT toTimeZone(events.timestamp, 'UTC') AS timestamp,
@@ -509,32 +376,13 @@
                   accurateCastOrNull(replaceRegexpAll(nullIf(nullIf(JSONExtractRaw(events.properties, 'quantity'), ''), 'null'), '^"|"$', ''), 'Float64') AS value
            FROM events
            LEFT OUTER JOIN
-             (SELECT tupleElement(argMax(tuple(person_distinct_id_overrides.person_id), person_distinct_id_overrides.version), 1) AS person_id,
-                     person_distinct_id_overrides.distinct_id AS distinct_id
-              FROM person_distinct_id_overrides
-              WHERE equals(person_distinct_id_overrides.team_id, 99999)
-              GROUP BY person_distinct_id_overrides.distinct_id
-<<<<<<< HEAD
-              HAVING ifNull(equals(tupleElement(argMax(tuple(person_distinct_id_overrides.is_deleted), person_distinct_id_overrides.version), 1), 0), 0) SETTINGS optimize_aggregation_in_order=1) AS events__override ON equals(events.distinct_id, events__override.distinct_id)
-           INNER JOIN
-             (SELECT if(not(empty(events__override.distinct_id)), events__override.person_id, events.person_id) AS entity_id,
-                     if(ifNull(greater(count(DISTINCT replaceRegexpAll(nullIf(nullIf(JSONExtractRaw(events.properties, '$feature_flag_response'), ''), 'null'), '^"|"$', '')), 1), 0), '$multiple', any(replaceRegexpAll(nullIf(nullIf(JSONExtractRaw(events.properties, '$feature_flag_response'), ''), 'null'), '^"|"$', ''))) AS variant,
-                     min(toTimeZone(events.timestamp, 'UTC')) AS first_exposure_time
-              FROM events
-              LEFT OUTER JOIN
-                (SELECT tupleElement(argMax(tuple(person_distinct_id_overrides.person_id), person_distinct_id_overrides.version), 1) AS person_id,
-                        person_distinct_id_overrides.distinct_id AS distinct_id
-                 FROM person_distinct_id_overrides
-                 WHERE equals(person_distinct_id_overrides.team_id, 99999)
-                 GROUP BY person_distinct_id_overrides.distinct_id
-                 HAVING ifNull(equals(tupleElement(argMax(tuple(person_distinct_id_overrides.is_deleted), person_distinct_id_overrides.version), 1), 0), 0) SETTINGS optimize_aggregation_in_order=1) AS events__override ON equals(events.distinct_id, events__override.distinct_id)
-              WHERE and(equals(events.team_id, 99999), greaterOrEquals(toTimeZone(events.timestamp, 'UTC'), toDateTime64('today', 6, 'UTC')), lessOrEquals(toTimeZone(events.timestamp, 'UTC'), toDateTime64('2024-01-15 12:00:00.000000', 6, 'UTC')), equals(events.event, '$feature_flag_called'), in(replaceRegexpAll(nullIf(nullIf(JSONExtractRaw(events.properties, '$feature_flag_response'), ''), 'null'), '^"|"$', ''), ['control', 'test']), ifNull(equals(replaceRegexpAll(nullIf(nullIf(JSONExtractRaw(events.properties, '$feature_flag'), ''), 'null'), '^"|"$', ''), 'test-experiment'), 0))
-              GROUP BY entity_id) AS exposure_data ON equals(if(not(empty(events__override.distinct_id)), events__override.person_id, events.person_id), exposure_data.entity_id)
-           WHERE and(equals(events.team_id, 99999), greaterOrEquals(toTimeZone(events.timestamp, 'UTC'), toDateTime64('today', 6, 'UTC')), greaterOrEquals(toTimeZone(events.timestamp, 'UTC'), exposure_data.first_exposure_time), lessOrEquals(toTimeZone(events.timestamp, 'UTC'), toDateTime64('2024-01-15 12:00:00.000000', 6, 'UTC')), equals(events.event, 'purchase'))) AS denominator_events ON equals(toString(exposures.entity_id), toString(denominator_events.entity_id))
-=======
+             (SELECT argMax(person_distinct_id_overrides.person_id, person_distinct_id_overrides.version) AS person_id,
+                     person_distinct_id_overrides.distinct_id AS distinct_id
+              FROM person_distinct_id_overrides
+              WHERE equals(person_distinct_id_overrides.team_id, 99999)
+              GROUP BY person_distinct_id_overrides.distinct_id
               HAVING ifNull(equals(argMax(person_distinct_id_overrides.is_deleted, person_distinct_id_overrides.version), 0), 0) SETTINGS optimize_aggregation_in_order=1) AS events__override ON equals(events.distinct_id, events__override.distinct_id)
            WHERE and(equals(events.team_id, 99999), greaterOrEquals(toTimeZone(events.timestamp, 'UTC'), toDateTime64('today', 6, 'UTC')), less(toTimeZone(events.timestamp, 'UTC'), toDateTime64('explicit_redacted_timestamp', 6, 'UTC')), equals(events.event, 'purchase'))) AS denominator_events ON and(equals(toString(exposures.entity_id), toString(denominator_events.entity_id)), greaterOrEquals(denominator_events.timestamp, exposures.first_exposure_time))
->>>>>>> 349d6926
         GROUP BY exposures.variant,
                  exposures.entity_id) AS denom_agg ON and(equals(num_agg.variant, denom_agg.variant), equals(toString(num_agg.entity_id), toString(denom_agg.entity_id)))) AS metric_events
   GROUP BY metric_events.variant
@@ -577,13 +425,13 @@
                   argMin(events.`$session_id`, toTimeZone(events.timestamp, 'UTC')) AS exposure_session_id
            FROM events
            LEFT OUTER JOIN
-             (SELECT tupleElement(argMax(tuple(person_distinct_id_overrides.person_id), person_distinct_id_overrides.version), 1) AS person_id,
-                     person_distinct_id_overrides.distinct_id AS distinct_id
-              FROM person_distinct_id_overrides
-              WHERE equals(person_distinct_id_overrides.team_id, 99999)
-              GROUP BY person_distinct_id_overrides.distinct_id
-              HAVING ifNull(equals(tupleElement(argMax(tuple(person_distinct_id_overrides.is_deleted), person_distinct_id_overrides.version), 1), 0), 0) SETTINGS optimize_aggregation_in_order=1) AS events__override ON equals(events.distinct_id, events__override.distinct_id)
-           WHERE and(equals(events.team_id, 99999), greaterOrEquals(toTimeZone(events.timestamp, 'UTC'), toDateTime64('today', 6, 'UTC')), lessOrEquals(toTimeZone(events.timestamp, 'UTC'), toDateTime64('2024-01-15 12:00:00.000000', 6, 'UTC')), equals(events.event, '$feature_flag_called'), in(replaceRegexpAll(nullIf(nullIf(JSONExtractRaw(events.properties, '$feature_flag_response'), ''), 'null'), '^"|"$', ''), ['control', 'test']), ifNull(equals(replaceRegexpAll(nullIf(nullIf(JSONExtractRaw(events.properties, '$feature_flag'), ''), 'null'), '^"|"$', ''), 'test-experiment'), 0))
+             (SELECT argMax(person_distinct_id_overrides.person_id, person_distinct_id_overrides.version) AS person_id,
+                     person_distinct_id_overrides.distinct_id AS distinct_id
+              FROM person_distinct_id_overrides
+              WHERE equals(person_distinct_id_overrides.team_id, 99999)
+              GROUP BY person_distinct_id_overrides.distinct_id
+              HAVING ifNull(equals(argMax(person_distinct_id_overrides.is_deleted, person_distinct_id_overrides.version), 0), 0) SETTINGS optimize_aggregation_in_order=1) AS events__override ON equals(events.distinct_id, events__override.distinct_id)
+           WHERE and(equals(events.team_id, 99999), greaterOrEquals(toTimeZone(events.timestamp, 'UTC'), toDateTime64('today', 6, 'UTC')), lessOrEquals(toTimeZone(events.timestamp, 'UTC'), toDateTime64('explicit_redacted_timestamp', 6, 'UTC')), equals(events.event, '$feature_flag_called'), in(replaceRegexpAll(nullIf(nullIf(JSONExtractRaw(events.properties, '$feature_flag_response'), ''), 'null'), '^"|"$', ''), ['control', 'test']), ifNull(equals(replaceRegexpAll(nullIf(nullIf(JSONExtractRaw(events.properties, '$feature_flag'), ''), 'null'), '^"|"$', ''), 'test-experiment'), 0))
            GROUP BY entity_id) AS exposures
         LEFT JOIN
           (SELECT toTimeZone(events.timestamp, 'UTC') AS timestamp,
@@ -592,32 +440,13 @@
                   accurateCastOrNull(replaceRegexpAll(nullIf(nullIf(JSONExtractRaw(events.properties, 'amount'), ''), 'null'), '^"|"$', ''), 'Float64') AS value
            FROM events
            LEFT OUTER JOIN
-             (SELECT tupleElement(argMax(tuple(person_distinct_id_overrides.person_id), person_distinct_id_overrides.version), 1) AS person_id,
-                     person_distinct_id_overrides.distinct_id AS distinct_id
-              FROM person_distinct_id_overrides
-              WHERE equals(person_distinct_id_overrides.team_id, 99999)
-              GROUP BY person_distinct_id_overrides.distinct_id
-<<<<<<< HEAD
-              HAVING ifNull(equals(tupleElement(argMax(tuple(person_distinct_id_overrides.is_deleted), person_distinct_id_overrides.version), 1), 0), 0) SETTINGS optimize_aggregation_in_order=1) AS events__override ON equals(events.distinct_id, events__override.distinct_id)
-           INNER JOIN
-             (SELECT if(not(empty(events__override.distinct_id)), events__override.person_id, events.person_id) AS entity_id,
-                     if(ifNull(greater(count(DISTINCT replaceRegexpAll(nullIf(nullIf(JSONExtractRaw(events.properties, '$feature_flag_response'), ''), 'null'), '^"|"$', '')), 1), 0), '$multiple', any(replaceRegexpAll(nullIf(nullIf(JSONExtractRaw(events.properties, '$feature_flag_response'), ''), 'null'), '^"|"$', ''))) AS variant,
-                     min(toTimeZone(events.timestamp, 'UTC')) AS first_exposure_time
-              FROM events
-              LEFT OUTER JOIN
-                (SELECT tupleElement(argMax(tuple(person_distinct_id_overrides.person_id), person_distinct_id_overrides.version), 1) AS person_id,
-                        person_distinct_id_overrides.distinct_id AS distinct_id
-                 FROM person_distinct_id_overrides
-                 WHERE equals(person_distinct_id_overrides.team_id, 99999)
-                 GROUP BY person_distinct_id_overrides.distinct_id
-                 HAVING ifNull(equals(tupleElement(argMax(tuple(person_distinct_id_overrides.is_deleted), person_distinct_id_overrides.version), 1), 0), 0) SETTINGS optimize_aggregation_in_order=1) AS events__override ON equals(events.distinct_id, events__override.distinct_id)
-              WHERE and(equals(events.team_id, 99999), greaterOrEquals(toTimeZone(events.timestamp, 'UTC'), toDateTime64('today', 6, 'UTC')), lessOrEquals(toTimeZone(events.timestamp, 'UTC'), toDateTime64('2024-01-15 12:00:00.000000', 6, 'UTC')), equals(events.event, '$feature_flag_called'), in(replaceRegexpAll(nullIf(nullIf(JSONExtractRaw(events.properties, '$feature_flag_response'), ''), 'null'), '^"|"$', ''), ['control', 'test']), ifNull(equals(replaceRegexpAll(nullIf(nullIf(JSONExtractRaw(events.properties, '$feature_flag'), ''), 'null'), '^"|"$', ''), 'test-experiment'), 0))
-              GROUP BY entity_id) AS exposure_data ON equals(if(not(empty(events__override.distinct_id)), events__override.person_id, events.person_id), exposure_data.entity_id)
-           WHERE and(equals(events.team_id, 99999), greaterOrEquals(toTimeZone(events.timestamp, 'UTC'), toDateTime64('today', 6, 'UTC')), greaterOrEquals(toTimeZone(events.timestamp, 'UTC'), exposure_data.first_exposure_time), less(toTimeZone(events.timestamp, 'UTC'), plus(exposure_data.first_exposure_time, toIntervalSecond(3600))), equals(events.event, 'purchase'))) AS metric_events ON equals(toString(exposures.entity_id), toString(metric_events.entity_id))
-=======
+             (SELECT argMax(person_distinct_id_overrides.person_id, person_distinct_id_overrides.version) AS person_id,
+                     person_distinct_id_overrides.distinct_id AS distinct_id
+              FROM person_distinct_id_overrides
+              WHERE equals(person_distinct_id_overrides.team_id, 99999)
+              GROUP BY person_distinct_id_overrides.distinct_id
               HAVING ifNull(equals(argMax(person_distinct_id_overrides.is_deleted, person_distinct_id_overrides.version), 0), 0) SETTINGS optimize_aggregation_in_order=1) AS events__override ON equals(events.distinct_id, events__override.distinct_id)
            WHERE and(equals(events.team_id, 99999), greaterOrEquals(toTimeZone(events.timestamp, 'UTC'), toDateTime64('today', 6, 'UTC')), less(toTimeZone(events.timestamp, 'UTC'), plus(toDateTime64('explicit_redacted_timestamp', 6, 'UTC'), toIntervalSecond(3600))), equals(events.event, 'purchase'))) AS metric_events ON and(equals(toString(exposures.entity_id), toString(metric_events.entity_id)), greaterOrEquals(metric_events.timestamp, exposures.first_exposure_time), less(metric_events.timestamp, plus(exposures.first_exposure_time, toIntervalSecond(3600))))
->>>>>>> 349d6926
         GROUP BY exposures.variant,
                  exposures.entity_id) AS num_agg
      LEFT JOIN
@@ -632,13 +461,13 @@
                   argMin(events.`$session_id`, toTimeZone(events.timestamp, 'UTC')) AS exposure_session_id
            FROM events
            LEFT OUTER JOIN
-             (SELECT tupleElement(argMax(tuple(person_distinct_id_overrides.person_id), person_distinct_id_overrides.version), 1) AS person_id,
-                     person_distinct_id_overrides.distinct_id AS distinct_id
-              FROM person_distinct_id_overrides
-              WHERE equals(person_distinct_id_overrides.team_id, 99999)
-              GROUP BY person_distinct_id_overrides.distinct_id
-              HAVING ifNull(equals(tupleElement(argMax(tuple(person_distinct_id_overrides.is_deleted), person_distinct_id_overrides.version), 1), 0), 0) SETTINGS optimize_aggregation_in_order=1) AS events__override ON equals(events.distinct_id, events__override.distinct_id)
-           WHERE and(equals(events.team_id, 99999), greaterOrEquals(toTimeZone(events.timestamp, 'UTC'), toDateTime64('today', 6, 'UTC')), lessOrEquals(toTimeZone(events.timestamp, 'UTC'), toDateTime64('2024-01-15 12:00:00.000000', 6, 'UTC')), equals(events.event, '$feature_flag_called'), in(replaceRegexpAll(nullIf(nullIf(JSONExtractRaw(events.properties, '$feature_flag_response'), ''), 'null'), '^"|"$', ''), ['control', 'test']), ifNull(equals(replaceRegexpAll(nullIf(nullIf(JSONExtractRaw(events.properties, '$feature_flag'), ''), 'null'), '^"|"$', ''), 'test-experiment'), 0))
+             (SELECT argMax(person_distinct_id_overrides.person_id, person_distinct_id_overrides.version) AS person_id,
+                     person_distinct_id_overrides.distinct_id AS distinct_id
+              FROM person_distinct_id_overrides
+              WHERE equals(person_distinct_id_overrides.team_id, 99999)
+              GROUP BY person_distinct_id_overrides.distinct_id
+              HAVING ifNull(equals(argMax(person_distinct_id_overrides.is_deleted, person_distinct_id_overrides.version), 0), 0) SETTINGS optimize_aggregation_in_order=1) AS events__override ON equals(events.distinct_id, events__override.distinct_id)
+           WHERE and(equals(events.team_id, 99999), greaterOrEquals(toTimeZone(events.timestamp, 'UTC'), toDateTime64('today', 6, 'UTC')), lessOrEquals(toTimeZone(events.timestamp, 'UTC'), toDateTime64('explicit_redacted_timestamp', 6, 'UTC')), equals(events.event, '$feature_flag_called'), in(replaceRegexpAll(nullIf(nullIf(JSONExtractRaw(events.properties, '$feature_flag_response'), ''), 'null'), '^"|"$', ''), ['control', 'test']), ifNull(equals(replaceRegexpAll(nullIf(nullIf(JSONExtractRaw(events.properties, '$feature_flag'), ''), 'null'), '^"|"$', ''), 'test-experiment'), 0))
            GROUP BY entity_id) AS exposures
         LEFT JOIN
           (SELECT toTimeZone(events.timestamp, 'UTC') AS timestamp,
@@ -647,32 +476,13 @@
                   1 AS value
            FROM events
            LEFT OUTER JOIN
-             (SELECT tupleElement(argMax(tuple(person_distinct_id_overrides.person_id), person_distinct_id_overrides.version), 1) AS person_id,
-                     person_distinct_id_overrides.distinct_id AS distinct_id
-              FROM person_distinct_id_overrides
-              WHERE equals(person_distinct_id_overrides.team_id, 99999)
-              GROUP BY person_distinct_id_overrides.distinct_id
-<<<<<<< HEAD
-              HAVING ifNull(equals(tupleElement(argMax(tuple(person_distinct_id_overrides.is_deleted), person_distinct_id_overrides.version), 1), 0), 0) SETTINGS optimize_aggregation_in_order=1) AS events__override ON equals(events.distinct_id, events__override.distinct_id)
-           INNER JOIN
-             (SELECT if(not(empty(events__override.distinct_id)), events__override.person_id, events.person_id) AS entity_id,
-                     if(ifNull(greater(count(DISTINCT replaceRegexpAll(nullIf(nullIf(JSONExtractRaw(events.properties, '$feature_flag_response'), ''), 'null'), '^"|"$', '')), 1), 0), '$multiple', any(replaceRegexpAll(nullIf(nullIf(JSONExtractRaw(events.properties, '$feature_flag_response'), ''), 'null'), '^"|"$', ''))) AS variant,
-                     min(toTimeZone(events.timestamp, 'UTC')) AS first_exposure_time
-              FROM events
-              LEFT OUTER JOIN
-                (SELECT tupleElement(argMax(tuple(person_distinct_id_overrides.person_id), person_distinct_id_overrides.version), 1) AS person_id,
-                        person_distinct_id_overrides.distinct_id AS distinct_id
-                 FROM person_distinct_id_overrides
-                 WHERE equals(person_distinct_id_overrides.team_id, 99999)
-                 GROUP BY person_distinct_id_overrides.distinct_id
-                 HAVING ifNull(equals(tupleElement(argMax(tuple(person_distinct_id_overrides.is_deleted), person_distinct_id_overrides.version), 1), 0), 0) SETTINGS optimize_aggregation_in_order=1) AS events__override ON equals(events.distinct_id, events__override.distinct_id)
-              WHERE and(equals(events.team_id, 99999), greaterOrEquals(toTimeZone(events.timestamp, 'UTC'), toDateTime64('today', 6, 'UTC')), lessOrEquals(toTimeZone(events.timestamp, 'UTC'), toDateTime64('2024-01-15 12:00:00.000000', 6, 'UTC')), equals(events.event, '$feature_flag_called'), in(replaceRegexpAll(nullIf(nullIf(JSONExtractRaw(events.properties, '$feature_flag_response'), ''), 'null'), '^"|"$', ''), ['control', 'test']), ifNull(equals(replaceRegexpAll(nullIf(nullIf(JSONExtractRaw(events.properties, '$feature_flag'), ''), 'null'), '^"|"$', ''), 'test-experiment'), 0))
-              GROUP BY entity_id) AS exposure_data ON equals(if(not(empty(events__override.distinct_id)), events__override.person_id, events.person_id), exposure_data.entity_id)
-           WHERE and(equals(events.team_id, 99999), greaterOrEquals(toTimeZone(events.timestamp, 'UTC'), toDateTime64('today', 6, 'UTC')), greaterOrEquals(toTimeZone(events.timestamp, 'UTC'), exposure_data.first_exposure_time), less(toTimeZone(events.timestamp, 'UTC'), plus(exposure_data.first_exposure_time, toIntervalSecond(3600))), equals(events.event, 'pageview'))) AS denominator_events ON equals(toString(exposures.entity_id), toString(denominator_events.entity_id))
-=======
+             (SELECT argMax(person_distinct_id_overrides.person_id, person_distinct_id_overrides.version) AS person_id,
+                     person_distinct_id_overrides.distinct_id AS distinct_id
+              FROM person_distinct_id_overrides
+              WHERE equals(person_distinct_id_overrides.team_id, 99999)
+              GROUP BY person_distinct_id_overrides.distinct_id
               HAVING ifNull(equals(argMax(person_distinct_id_overrides.is_deleted, person_distinct_id_overrides.version), 0), 0) SETTINGS optimize_aggregation_in_order=1) AS events__override ON equals(events.distinct_id, events__override.distinct_id)
            WHERE and(equals(events.team_id, 99999), greaterOrEquals(toTimeZone(events.timestamp, 'UTC'), toDateTime64('today', 6, 'UTC')), less(toTimeZone(events.timestamp, 'UTC'), plus(toDateTime64('explicit_redacted_timestamp', 6, 'UTC'), toIntervalSecond(3600))), equals(events.event, 'pageview'))) AS denominator_events ON and(equals(toString(exposures.entity_id), toString(denominator_events.entity_id)), greaterOrEquals(denominator_events.timestamp, exposures.first_exposure_time), less(denominator_events.timestamp, plus(exposures.first_exposure_time, toIntervalSecond(3600))))
->>>>>>> 349d6926
         GROUP BY exposures.variant,
                  exposures.entity_id) AS denom_agg ON and(equals(num_agg.variant, denom_agg.variant), equals(toString(num_agg.entity_id), toString(denom_agg.entity_id)))) AS metric_events
   GROUP BY metric_events.variant
@@ -716,44 +526,21 @@
                   replaceRegexpAll(nullIf(nullIf(JSONExtractRaw(events.properties, '$user_id'), ''), 'null'), '^"|"$', '') AS exposure_identifier
            FROM events
            LEFT OUTER JOIN
-             (SELECT tupleElement(argMax(tuple(person_distinct_id_overrides.person_id), person_distinct_id_overrides.version), 1) AS person_id,
-                     person_distinct_id_overrides.distinct_id AS distinct_id
-              FROM person_distinct_id_overrides
-              WHERE equals(person_distinct_id_overrides.team_id, 99999)
-              GROUP BY person_distinct_id_overrides.distinct_id
-              HAVING ifNull(equals(tupleElement(argMax(tuple(person_distinct_id_overrides.is_deleted), person_distinct_id_overrides.version), 1), 0), 0) SETTINGS optimize_aggregation_in_order=1) AS events__override ON equals(events.distinct_id, events__override.distinct_id)
-           WHERE and(equals(events.team_id, 99999), greaterOrEquals(toTimeZone(events.timestamp, 'UTC'), toDateTime64('2023-01-01 00:00:00.000000', 6, 'UTC')), lessOrEquals(toTimeZone(events.timestamp, 'UTC'), toDateTime64('2023-01-31 00:00:00.000000', 6, 'UTC')), equals(events.event, '$feature_flag_called'), in(replaceRegexpAll(nullIf(nullIf(JSONExtractRaw(events.properties, '$feature_flag_response'), ''), 'null'), '^"|"$', ''), ['control', 'test']), ifNull(equals(replaceRegexpAll(nullIf(nullIf(JSONExtractRaw(events.properties, '$feature_flag'), ''), 'null'), '^"|"$', ''), 'test-experiment'), 0))
+             (SELECT argMax(person_distinct_id_overrides.person_id, person_distinct_id_overrides.version) AS person_id,
+                     person_distinct_id_overrides.distinct_id AS distinct_id
+              FROM person_distinct_id_overrides
+              WHERE equals(person_distinct_id_overrides.team_id, 99999)
+              GROUP BY person_distinct_id_overrides.distinct_id
+              HAVING ifNull(equals(argMax(person_distinct_id_overrides.is_deleted, person_distinct_id_overrides.version), 0), 0) SETTINGS optimize_aggregation_in_order=1) AS events__override ON equals(events.distinct_id, events__override.distinct_id)
+           WHERE and(equals(events.team_id, 99999), greaterOrEquals(toTimeZone(events.timestamp, 'UTC'), toDateTime64('explicit_redacted_timestamp', 6, 'UTC')), lessOrEquals(toTimeZone(events.timestamp, 'UTC'), toDateTime64('explicit_redacted_timestamp', 6, 'UTC')), equals(events.event, '$feature_flag_called'), in(replaceRegexpAll(nullIf(nullIf(JSONExtractRaw(events.properties, '$feature_flag_response'), ''), 'null'), '^"|"$', ''), ['control', 'test']), ifNull(equals(replaceRegexpAll(nullIf(nullIf(JSONExtractRaw(events.properties, '$feature_flag'), ''), 'null'), '^"|"$', ''), 'test-experiment'), 0))
            GROUP BY entity_id,
                     replaceRegexpAll(nullIf(nullIf(JSONExtractRaw(events.properties, '$user_id'), ''), 'null'), '^"|"$', '')) AS exposures
         LEFT JOIN
           (SELECT posthog_test_usage.ds AS timestamp,
                   posthog_test_usage.userid AS entity_identifier,
                   posthog_test_usage.usage AS value
-<<<<<<< HEAD
-           FROM
-             (SELECT *
-              FROM s3('http://host.docker.internal:19000/posthog/test_storage_bucket-posthog.hogql.experiments.queryrunner/posthog_test_usage/*.csv', 'object_storage_root_user', 'object_storage_root_password', 'CSVWithNames', '`ds` Date, `id` String, `plan` String, `usage` Float64, `region` String, `userid` String')) AS posthog_test_usage
-           INNER JOIN
-             (SELECT if(not(empty(events__override.distinct_id)), events__override.person_id, events.person_id) AS entity_id,
-                     if(ifNull(greater(count(DISTINCT replaceRegexpAll(nullIf(nullIf(JSONExtractRaw(events.properties, '$feature_flag_response'), ''), 'null'), '^"|"$', '')), 1), 0), '$multiple', any(replaceRegexpAll(nullIf(nullIf(JSONExtractRaw(events.properties, '$feature_flag_response'), ''), 'null'), '^"|"$', ''))) AS variant,
-                     min(toTimeZone(events.timestamp, 'UTC')) AS first_exposure_time,
-                     replaceRegexpAll(nullIf(nullIf(JSONExtractRaw(events.properties, '$user_id'), ''), 'null'), '^"|"$', '') AS exposure_identifier
-              FROM events
-              LEFT OUTER JOIN
-                (SELECT tupleElement(argMax(tuple(person_distinct_id_overrides.person_id), person_distinct_id_overrides.version), 1) AS person_id,
-                        person_distinct_id_overrides.distinct_id AS distinct_id
-                 FROM person_distinct_id_overrides
-                 WHERE equals(person_distinct_id_overrides.team_id, 99999)
-                 GROUP BY person_distinct_id_overrides.distinct_id
-                 HAVING ifNull(equals(tupleElement(argMax(tuple(person_distinct_id_overrides.is_deleted), person_distinct_id_overrides.version), 1), 0), 0) SETTINGS optimize_aggregation_in_order=1) AS events__override ON equals(events.distinct_id, events__override.distinct_id)
-              WHERE and(equals(events.team_id, 99999), greaterOrEquals(toTimeZone(events.timestamp, 'UTC'), toDateTime64('2023-01-01 00:00:00.000000', 6, 'UTC')), lessOrEquals(toTimeZone(events.timestamp, 'UTC'), toDateTime64('2023-01-31 00:00:00.000000', 6, 'UTC')), equals(events.event, '$feature_flag_called'), in(replaceRegexpAll(nullIf(nullIf(JSONExtractRaw(events.properties, '$feature_flag_response'), ''), 'null'), '^"|"$', ''), ['control', 'test']), ifNull(equals(replaceRegexpAll(nullIf(nullIf(JSONExtractRaw(events.properties, '$feature_flag'), ''), 'null'), '^"|"$', ''), 'test-experiment'), 0))
-              GROUP BY entity_id,
-                       replaceRegexpAll(nullIf(nullIf(JSONExtractRaw(events.properties, '$user_id'), ''), 'null'), '^"|"$', '')) AS exposure_data ON equals(posthog_test_usage.userid, toString(exposure_data.exposure_identifier))
-           WHERE and(greaterOrEquals(posthog_test_usage.ds, toDateTime64('2023-01-01 00:00:00.000000', 6, 'UTC')), ifNull(greaterOrEquals(posthog_test_usage.ds, exposure_data.first_exposure_time), 0), lessOrEquals(posthog_test_usage.ds, toDateTime64('2023-01-31 00:00:00.000000', 6, 'UTC')), 1)) AS metric_events ON equals(toString(exposures.exposure_identifier), toString(metric_events.entity_identifier))
-=======
            FROM s3('http://host.docker.internal:19000/posthog/test_storage_bucket-posthog.hogql.experiments.queryrunner/posthog_test_usage/*.csv', 'object_storage_root_user', 'object_storage_root_password', 'CSVWithNames', '`ds` Date, `id` String, `plan` String, `usage` Float64, `region` String, `userid` String') AS posthog_test_usage
            WHERE and(greaterOrEquals(posthog_test_usage.ds, toDateTime64('explicit_redacted_timestamp', 6, 'UTC')), less(posthog_test_usage.ds, toDateTime64('explicit_redacted_timestamp', 6, 'UTC')), 1)) AS metric_events ON and(equals(toString(exposures.exposure_identifier), toString(metric_events.entity_identifier)), greaterOrEquals(metric_events.timestamp, exposures.first_exposure_time))
->>>>>>> 349d6926
         GROUP BY exposures.variant,
                  exposures.entity_id) AS num_agg
      LEFT JOIN
@@ -769,44 +556,21 @@
                   replaceRegexpAll(nullIf(nullIf(JSONExtractRaw(events.properties, '$user_id'), ''), 'null'), '^"|"$', '') AS exposure_identifier
            FROM events
            LEFT OUTER JOIN
-             (SELECT tupleElement(argMax(tuple(person_distinct_id_overrides.person_id), person_distinct_id_overrides.version), 1) AS person_id,
-                     person_distinct_id_overrides.distinct_id AS distinct_id
-              FROM person_distinct_id_overrides
-              WHERE equals(person_distinct_id_overrides.team_id, 99999)
-              GROUP BY person_distinct_id_overrides.distinct_id
-              HAVING ifNull(equals(tupleElement(argMax(tuple(person_distinct_id_overrides.is_deleted), person_distinct_id_overrides.version), 1), 0), 0) SETTINGS optimize_aggregation_in_order=1) AS events__override ON equals(events.distinct_id, events__override.distinct_id)
-           WHERE and(equals(events.team_id, 99999), greaterOrEquals(toTimeZone(events.timestamp, 'UTC'), toDateTime64('2023-01-01 00:00:00.000000', 6, 'UTC')), lessOrEquals(toTimeZone(events.timestamp, 'UTC'), toDateTime64('2023-01-31 00:00:00.000000', 6, 'UTC')), equals(events.event, '$feature_flag_called'), in(replaceRegexpAll(nullIf(nullIf(JSONExtractRaw(events.properties, '$feature_flag_response'), ''), 'null'), '^"|"$', ''), ['control', 'test']), ifNull(equals(replaceRegexpAll(nullIf(nullIf(JSONExtractRaw(events.properties, '$feature_flag'), ''), 'null'), '^"|"$', ''), 'test-experiment'), 0))
+             (SELECT argMax(person_distinct_id_overrides.person_id, person_distinct_id_overrides.version) AS person_id,
+                     person_distinct_id_overrides.distinct_id AS distinct_id
+              FROM person_distinct_id_overrides
+              WHERE equals(person_distinct_id_overrides.team_id, 99999)
+              GROUP BY person_distinct_id_overrides.distinct_id
+              HAVING ifNull(equals(argMax(person_distinct_id_overrides.is_deleted, person_distinct_id_overrides.version), 0), 0) SETTINGS optimize_aggregation_in_order=1) AS events__override ON equals(events.distinct_id, events__override.distinct_id)
+           WHERE and(equals(events.team_id, 99999), greaterOrEquals(toTimeZone(events.timestamp, 'UTC'), toDateTime64('explicit_redacted_timestamp', 6, 'UTC')), lessOrEquals(toTimeZone(events.timestamp, 'UTC'), toDateTime64('explicit_redacted_timestamp', 6, 'UTC')), equals(events.event, '$feature_flag_called'), in(replaceRegexpAll(nullIf(nullIf(JSONExtractRaw(events.properties, '$feature_flag_response'), ''), 'null'), '^"|"$', ''), ['control', 'test']), ifNull(equals(replaceRegexpAll(nullIf(nullIf(JSONExtractRaw(events.properties, '$feature_flag'), ''), 'null'), '^"|"$', ''), 'test-experiment'), 0))
            GROUP BY entity_id,
                     replaceRegexpAll(nullIf(nullIf(JSONExtractRaw(events.properties, '$user_id'), ''), 'null'), '^"|"$', '')) AS exposures
         LEFT JOIN
           (SELECT posthog_test_usage.ds AS timestamp,
                   posthog_test_usage.userid AS entity_identifier,
                   1 AS value
-<<<<<<< HEAD
-           FROM
-             (SELECT *
-              FROM s3('http://host.docker.internal:19000/posthog/test_storage_bucket-posthog.hogql.experiments.queryrunner/posthog_test_usage/*.csv', 'object_storage_root_user', 'object_storage_root_password', 'CSVWithNames', '`ds` Date, `id` String, `plan` String, `usage` Float64, `region` String, `userid` String')) AS posthog_test_usage
-           INNER JOIN
-             (SELECT if(not(empty(events__override.distinct_id)), events__override.person_id, events.person_id) AS entity_id,
-                     if(ifNull(greater(count(DISTINCT replaceRegexpAll(nullIf(nullIf(JSONExtractRaw(events.properties, '$feature_flag_response'), ''), 'null'), '^"|"$', '')), 1), 0), '$multiple', any(replaceRegexpAll(nullIf(nullIf(JSONExtractRaw(events.properties, '$feature_flag_response'), ''), 'null'), '^"|"$', ''))) AS variant,
-                     min(toTimeZone(events.timestamp, 'UTC')) AS first_exposure_time,
-                     replaceRegexpAll(nullIf(nullIf(JSONExtractRaw(events.properties, '$user_id'), ''), 'null'), '^"|"$', '') AS exposure_identifier
-              FROM events
-              LEFT OUTER JOIN
-                (SELECT tupleElement(argMax(tuple(person_distinct_id_overrides.person_id), person_distinct_id_overrides.version), 1) AS person_id,
-                        person_distinct_id_overrides.distinct_id AS distinct_id
-                 FROM person_distinct_id_overrides
-                 WHERE equals(person_distinct_id_overrides.team_id, 99999)
-                 GROUP BY person_distinct_id_overrides.distinct_id
-                 HAVING ifNull(equals(tupleElement(argMax(tuple(person_distinct_id_overrides.is_deleted), person_distinct_id_overrides.version), 1), 0), 0) SETTINGS optimize_aggregation_in_order=1) AS events__override ON equals(events.distinct_id, events__override.distinct_id)
-              WHERE and(equals(events.team_id, 99999), greaterOrEquals(toTimeZone(events.timestamp, 'UTC'), toDateTime64('2023-01-01 00:00:00.000000', 6, 'UTC')), lessOrEquals(toTimeZone(events.timestamp, 'UTC'), toDateTime64('2023-01-31 00:00:00.000000', 6, 'UTC')), equals(events.event, '$feature_flag_called'), in(replaceRegexpAll(nullIf(nullIf(JSONExtractRaw(events.properties, '$feature_flag_response'), ''), 'null'), '^"|"$', ''), ['control', 'test']), ifNull(equals(replaceRegexpAll(nullIf(nullIf(JSONExtractRaw(events.properties, '$feature_flag'), ''), 'null'), '^"|"$', ''), 'test-experiment'), 0))
-              GROUP BY entity_id,
-                       replaceRegexpAll(nullIf(nullIf(JSONExtractRaw(events.properties, '$user_id'), ''), 'null'), '^"|"$', '')) AS exposure_data ON equals(posthog_test_usage.userid, toString(exposure_data.exposure_identifier))
-           WHERE and(greaterOrEquals(posthog_test_usage.ds, toDateTime64('2023-01-01 00:00:00.000000', 6, 'UTC')), ifNull(greaterOrEquals(posthog_test_usage.ds, exposure_data.first_exposure_time), 0), lessOrEquals(posthog_test_usage.ds, toDateTime64('2023-01-31 00:00:00.000000', 6, 'UTC')), 1)) AS denominator_events ON equals(toString(exposures.exposure_identifier), toString(denominator_events.entity_identifier))
-=======
            FROM s3('http://host.docker.internal:19000/posthog/test_storage_bucket-posthog.hogql.experiments.queryrunner/posthog_test_usage/*.csv', 'object_storage_root_user', 'object_storage_root_password', 'CSVWithNames', '`ds` Date, `id` String, `plan` String, `usage` Float64, `region` String, `userid` String') AS posthog_test_usage
            WHERE and(greaterOrEquals(posthog_test_usage.ds, toDateTime64('explicit_redacted_timestamp', 6, 'UTC')), less(posthog_test_usage.ds, toDateTime64('explicit_redacted_timestamp', 6, 'UTC')), 1)) AS denominator_events ON and(equals(toString(exposures.exposure_identifier), toString(denominator_events.entity_identifier)), greaterOrEquals(denominator_events.timestamp, exposures.first_exposure_time))
->>>>>>> 349d6926
         GROUP BY exposures.variant,
                  exposures.entity_id) AS denom_agg ON and(equals(num_agg.variant, denom_agg.variant), equals(toString(num_agg.entity_id), toString(denom_agg.entity_id)))) AS metric_events
   GROUP BY metric_events.variant
@@ -849,13 +613,13 @@
                   argMin(events.`$session_id`, toTimeZone(events.timestamp, 'UTC')) AS exposure_session_id
            FROM events
            LEFT OUTER JOIN
-             (SELECT tupleElement(argMax(tuple(person_distinct_id_overrides.person_id), person_distinct_id_overrides.version), 1) AS person_id,
-                     person_distinct_id_overrides.distinct_id AS distinct_id
-              FROM person_distinct_id_overrides
-              WHERE equals(person_distinct_id_overrides.team_id, 99999)
-              GROUP BY person_distinct_id_overrides.distinct_id
-              HAVING ifNull(equals(tupleElement(argMax(tuple(person_distinct_id_overrides.is_deleted), person_distinct_id_overrides.version), 1), 0), 0) SETTINGS optimize_aggregation_in_order=1) AS events__override ON equals(events.distinct_id, events__override.distinct_id)
-           WHERE and(equals(events.team_id, 99999), greaterOrEquals(toTimeZone(events.timestamp, 'UTC'), toDateTime64('today', 6, 'UTC')), lessOrEquals(toTimeZone(events.timestamp, 'UTC'), toDateTime64('2024-01-15 12:00:00.000000', 6, 'UTC')), equals(events.event, '$feature_flag_called'), in(replaceRegexpAll(nullIf(nullIf(JSONExtractRaw(events.properties, '$feature_flag_response'), ''), 'null'), '^"|"$', ''), ['control', 'test']), ifNull(equals(replaceRegexpAll(nullIf(nullIf(JSONExtractRaw(events.properties, '$feature_flag'), ''), 'null'), '^"|"$', ''), 'test-experiment'), 0))
+             (SELECT argMax(person_distinct_id_overrides.person_id, person_distinct_id_overrides.version) AS person_id,
+                     person_distinct_id_overrides.distinct_id AS distinct_id
+              FROM person_distinct_id_overrides
+              WHERE equals(person_distinct_id_overrides.team_id, 99999)
+              GROUP BY person_distinct_id_overrides.distinct_id
+              HAVING ifNull(equals(argMax(person_distinct_id_overrides.is_deleted, person_distinct_id_overrides.version), 0), 0) SETTINGS optimize_aggregation_in_order=1) AS events__override ON equals(events.distinct_id, events__override.distinct_id)
+           WHERE and(equals(events.team_id, 99999), greaterOrEquals(toTimeZone(events.timestamp, 'UTC'), toDateTime64('today', 6, 'UTC')), lessOrEquals(toTimeZone(events.timestamp, 'UTC'), toDateTime64('explicit_redacted_timestamp', 6, 'UTC')), equals(events.event, '$feature_flag_called'), in(replaceRegexpAll(nullIf(nullIf(JSONExtractRaw(events.properties, '$feature_flag_response'), ''), 'null'), '^"|"$', ''), ['control', 'test']), ifNull(equals(replaceRegexpAll(nullIf(nullIf(JSONExtractRaw(events.properties, '$feature_flag'), ''), 'null'), '^"|"$', ''), 'test-experiment'), 0))
            GROUP BY entity_id) AS exposures
         LEFT JOIN
           (SELECT toTimeZone(events.timestamp, 'UTC') AS timestamp,
@@ -864,32 +628,13 @@
                   accurateCastOrNull(replaceRegexpAll(nullIf(nullIf(JSONExtractRaw(events.properties, 'amount'), ''), 'null'), '^"|"$', ''), 'Float64') AS value
            FROM events
            LEFT OUTER JOIN
-             (SELECT tupleElement(argMax(tuple(person_distinct_id_overrides.person_id), person_distinct_id_overrides.version), 1) AS person_id,
-                     person_distinct_id_overrides.distinct_id AS distinct_id
-              FROM person_distinct_id_overrides
-              WHERE equals(person_distinct_id_overrides.team_id, 99999)
-              GROUP BY person_distinct_id_overrides.distinct_id
-<<<<<<< HEAD
-              HAVING ifNull(equals(tupleElement(argMax(tuple(person_distinct_id_overrides.is_deleted), person_distinct_id_overrides.version), 1), 0), 0) SETTINGS optimize_aggregation_in_order=1) AS events__override ON equals(events.distinct_id, events__override.distinct_id)
-           INNER JOIN
-             (SELECT if(not(empty(events__override.distinct_id)), events__override.person_id, events.person_id) AS entity_id,
-                     if(ifNull(greater(count(DISTINCT replaceRegexpAll(nullIf(nullIf(JSONExtractRaw(events.properties, '$feature_flag_response'), ''), 'null'), '^"|"$', '')), 1), 0), '$multiple', any(replaceRegexpAll(nullIf(nullIf(JSONExtractRaw(events.properties, '$feature_flag_response'), ''), 'null'), '^"|"$', ''))) AS variant,
-                     min(toTimeZone(events.timestamp, 'UTC')) AS first_exposure_time
-              FROM events
-              LEFT OUTER JOIN
-                (SELECT tupleElement(argMax(tuple(person_distinct_id_overrides.person_id), person_distinct_id_overrides.version), 1) AS person_id,
-                        person_distinct_id_overrides.distinct_id AS distinct_id
-                 FROM person_distinct_id_overrides
-                 WHERE equals(person_distinct_id_overrides.team_id, 99999)
-                 GROUP BY person_distinct_id_overrides.distinct_id
-                 HAVING ifNull(equals(tupleElement(argMax(tuple(person_distinct_id_overrides.is_deleted), person_distinct_id_overrides.version), 1), 0), 0) SETTINGS optimize_aggregation_in_order=1) AS events__override ON equals(events.distinct_id, events__override.distinct_id)
-              WHERE and(equals(events.team_id, 99999), greaterOrEquals(toTimeZone(events.timestamp, 'UTC'), toDateTime64('today', 6, 'UTC')), lessOrEquals(toTimeZone(events.timestamp, 'UTC'), toDateTime64('2024-01-15 12:00:00.000000', 6, 'UTC')), equals(events.event, '$feature_flag_called'), in(replaceRegexpAll(nullIf(nullIf(JSONExtractRaw(events.properties, '$feature_flag_response'), ''), 'null'), '^"|"$', ''), ['control', 'test']), ifNull(equals(replaceRegexpAll(nullIf(nullIf(JSONExtractRaw(events.properties, '$feature_flag'), ''), 'null'), '^"|"$', ''), 'test-experiment'), 0))
-              GROUP BY entity_id) AS exposure_data ON equals(if(not(empty(events__override.distinct_id)), events__override.person_id, events.person_id), exposure_data.entity_id)
-           WHERE and(equals(events.team_id, 99999), greaterOrEquals(toTimeZone(events.timestamp, 'UTC'), toDateTime64('today', 6, 'UTC')), greaterOrEquals(toTimeZone(events.timestamp, 'UTC'), exposure_data.first_exposure_time), lessOrEquals(toTimeZone(events.timestamp, 'UTC'), toDateTime64('2024-01-15 12:00:00.000000', 6, 'UTC')), equals(events.event, 'purchase'))) AS metric_events ON equals(toString(exposures.entity_id), toString(metric_events.entity_id))
-=======
+             (SELECT argMax(person_distinct_id_overrides.person_id, person_distinct_id_overrides.version) AS person_id,
+                     person_distinct_id_overrides.distinct_id AS distinct_id
+              FROM person_distinct_id_overrides
+              WHERE equals(person_distinct_id_overrides.team_id, 99999)
+              GROUP BY person_distinct_id_overrides.distinct_id
               HAVING ifNull(equals(argMax(person_distinct_id_overrides.is_deleted, person_distinct_id_overrides.version), 0), 0) SETTINGS optimize_aggregation_in_order=1) AS events__override ON equals(events.distinct_id, events__override.distinct_id)
            WHERE and(equals(events.team_id, 99999), greaterOrEquals(toTimeZone(events.timestamp, 'UTC'), toDateTime64('today', 6, 'UTC')), less(toTimeZone(events.timestamp, 'UTC'), toDateTime64('explicit_redacted_timestamp', 6, 'UTC')), equals(events.event, 'purchase'))) AS metric_events ON and(equals(toString(exposures.entity_id), toString(metric_events.entity_id)), greaterOrEquals(metric_events.timestamp, exposures.first_exposure_time))
->>>>>>> 349d6926
         GROUP BY exposures.variant,
                  exposures.entity_id) AS num_agg
      LEFT JOIN
@@ -904,13 +649,13 @@
                   argMin(events.`$session_id`, toTimeZone(events.timestamp, 'UTC')) AS exposure_session_id
            FROM events
            LEFT OUTER JOIN
-             (SELECT tupleElement(argMax(tuple(person_distinct_id_overrides.person_id), person_distinct_id_overrides.version), 1) AS person_id,
-                     person_distinct_id_overrides.distinct_id AS distinct_id
-              FROM person_distinct_id_overrides
-              WHERE equals(person_distinct_id_overrides.team_id, 99999)
-              GROUP BY person_distinct_id_overrides.distinct_id
-              HAVING ifNull(equals(tupleElement(argMax(tuple(person_distinct_id_overrides.is_deleted), person_distinct_id_overrides.version), 1), 0), 0) SETTINGS optimize_aggregation_in_order=1) AS events__override ON equals(events.distinct_id, events__override.distinct_id)
-           WHERE and(equals(events.team_id, 99999), greaterOrEquals(toTimeZone(events.timestamp, 'UTC'), toDateTime64('today', 6, 'UTC')), lessOrEquals(toTimeZone(events.timestamp, 'UTC'), toDateTime64('2024-01-15 12:00:00.000000', 6, 'UTC')), equals(events.event, '$feature_flag_called'), in(replaceRegexpAll(nullIf(nullIf(JSONExtractRaw(events.properties, '$feature_flag_response'), ''), 'null'), '^"|"$', ''), ['control', 'test']), ifNull(equals(replaceRegexpAll(nullIf(nullIf(JSONExtractRaw(events.properties, '$feature_flag'), ''), 'null'), '^"|"$', ''), 'test-experiment'), 0))
+             (SELECT argMax(person_distinct_id_overrides.person_id, person_distinct_id_overrides.version) AS person_id,
+                     person_distinct_id_overrides.distinct_id AS distinct_id
+              FROM person_distinct_id_overrides
+              WHERE equals(person_distinct_id_overrides.team_id, 99999)
+              GROUP BY person_distinct_id_overrides.distinct_id
+              HAVING ifNull(equals(argMax(person_distinct_id_overrides.is_deleted, person_distinct_id_overrides.version), 0), 0) SETTINGS optimize_aggregation_in_order=1) AS events__override ON equals(events.distinct_id, events__override.distinct_id)
+           WHERE and(equals(events.team_id, 99999), greaterOrEquals(toTimeZone(events.timestamp, 'UTC'), toDateTime64('today', 6, 'UTC')), lessOrEquals(toTimeZone(events.timestamp, 'UTC'), toDateTime64('explicit_redacted_timestamp', 6, 'UTC')), equals(events.event, '$feature_flag_called'), in(replaceRegexpAll(nullIf(nullIf(JSONExtractRaw(events.properties, '$feature_flag_response'), ''), 'null'), '^"|"$', ''), ['control', 'test']), ifNull(equals(replaceRegexpAll(nullIf(nullIf(JSONExtractRaw(events.properties, '$feature_flag'), ''), 'null'), '^"|"$', ''), 'test-experiment'), 0))
            GROUP BY entity_id) AS exposures
         LEFT JOIN
           (SELECT toTimeZone(events.timestamp, 'UTC') AS timestamp,
@@ -919,32 +664,13 @@
                   1 AS value
            FROM events
            LEFT OUTER JOIN
-             (SELECT tupleElement(argMax(tuple(person_distinct_id_overrides.person_id), person_distinct_id_overrides.version), 1) AS person_id,
-                     person_distinct_id_overrides.distinct_id AS distinct_id
-              FROM person_distinct_id_overrides
-              WHERE equals(person_distinct_id_overrides.team_id, 99999)
-              GROUP BY person_distinct_id_overrides.distinct_id
-<<<<<<< HEAD
-              HAVING ifNull(equals(tupleElement(argMax(tuple(person_distinct_id_overrides.is_deleted), person_distinct_id_overrides.version), 1), 0), 0) SETTINGS optimize_aggregation_in_order=1) AS events__override ON equals(events.distinct_id, events__override.distinct_id)
-           INNER JOIN
-             (SELECT if(not(empty(events__override.distinct_id)), events__override.person_id, events.person_id) AS entity_id,
-                     if(ifNull(greater(count(DISTINCT replaceRegexpAll(nullIf(nullIf(JSONExtractRaw(events.properties, '$feature_flag_response'), ''), 'null'), '^"|"$', '')), 1), 0), '$multiple', any(replaceRegexpAll(nullIf(nullIf(JSONExtractRaw(events.properties, '$feature_flag_response'), ''), 'null'), '^"|"$', ''))) AS variant,
-                     min(toTimeZone(events.timestamp, 'UTC')) AS first_exposure_time
-              FROM events
-              LEFT OUTER JOIN
-                (SELECT tupleElement(argMax(tuple(person_distinct_id_overrides.person_id), person_distinct_id_overrides.version), 1) AS person_id,
-                        person_distinct_id_overrides.distinct_id AS distinct_id
-                 FROM person_distinct_id_overrides
-                 WHERE equals(person_distinct_id_overrides.team_id, 99999)
-                 GROUP BY person_distinct_id_overrides.distinct_id
-                 HAVING ifNull(equals(tupleElement(argMax(tuple(person_distinct_id_overrides.is_deleted), person_distinct_id_overrides.version), 1), 0), 0) SETTINGS optimize_aggregation_in_order=1) AS events__override ON equals(events.distinct_id, events__override.distinct_id)
-              WHERE and(equals(events.team_id, 99999), greaterOrEquals(toTimeZone(events.timestamp, 'UTC'), toDateTime64('today', 6, 'UTC')), lessOrEquals(toTimeZone(events.timestamp, 'UTC'), toDateTime64('2024-01-15 12:00:00.000000', 6, 'UTC')), equals(events.event, '$feature_flag_called'), in(replaceRegexpAll(nullIf(nullIf(JSONExtractRaw(events.properties, '$feature_flag_response'), ''), 'null'), '^"|"$', ''), ['control', 'test']), ifNull(equals(replaceRegexpAll(nullIf(nullIf(JSONExtractRaw(events.properties, '$feature_flag'), ''), 'null'), '^"|"$', ''), 'test-experiment'), 0))
-              GROUP BY entity_id) AS exposure_data ON equals(if(not(empty(events__override.distinct_id)), events__override.person_id, events.person_id), exposure_data.entity_id)
-           WHERE and(equals(events.team_id, 99999), greaterOrEquals(toTimeZone(events.timestamp, 'UTC'), toDateTime64('today', 6, 'UTC')), greaterOrEquals(toTimeZone(events.timestamp, 'UTC'), exposure_data.first_exposure_time), lessOrEquals(toTimeZone(events.timestamp, 'UTC'), toDateTime64('2024-01-15 12:00:00.000000', 6, 'UTC')), equals(events.event, 'special_event'))) AS denominator_events ON equals(toString(exposures.entity_id), toString(denominator_events.entity_id))
-=======
+             (SELECT argMax(person_distinct_id_overrides.person_id, person_distinct_id_overrides.version) AS person_id,
+                     person_distinct_id_overrides.distinct_id AS distinct_id
+              FROM person_distinct_id_overrides
+              WHERE equals(person_distinct_id_overrides.team_id, 99999)
+              GROUP BY person_distinct_id_overrides.distinct_id
               HAVING ifNull(equals(argMax(person_distinct_id_overrides.is_deleted, person_distinct_id_overrides.version), 0), 0) SETTINGS optimize_aggregation_in_order=1) AS events__override ON equals(events.distinct_id, events__override.distinct_id)
            WHERE and(equals(events.team_id, 99999), greaterOrEquals(toTimeZone(events.timestamp, 'UTC'), toDateTime64('today', 6, 'UTC')), less(toTimeZone(events.timestamp, 'UTC'), toDateTime64('explicit_redacted_timestamp', 6, 'UTC')), equals(events.event, 'special_event'))) AS denominator_events ON and(equals(toString(exposures.entity_id), toString(denominator_events.entity_id)), greaterOrEquals(denominator_events.timestamp, exposures.first_exposure_time))
->>>>>>> 349d6926
         GROUP BY exposures.variant,
                  exposures.entity_id) AS denom_agg ON and(equals(num_agg.variant, denom_agg.variant), equals(toString(num_agg.entity_id), toString(denom_agg.entity_id)))) AS metric_events
   GROUP BY metric_events.variant
