# serializer version: 1
# name: TestExperimentFunnelMetric.test_funnel_metric_duplicate_events
  '''
  SELECT metric_events.variant AS variant,
         count(metric_events.entity_id) AS num_users,
         countIf(ifNull(equals((metric_events.value).1, 1), 0)) AS total_sum,
         countIf(ifNull(equals((metric_events.value).1, 1), 0)) AS total_sum_of_squares,
         tuple(countIf(ifNull(greaterOrEquals((metric_events.value).1, 0), 0)), countIf(ifNull(greaterOrEquals((metric_events.value).1, 1), 0))) AS step_counts,
         tuple(groupArraySampleIf(100)(if(ifNull(notEquals((metric_events.value).2, ''), 1), tuple(toString(metric_events.entity_id), metric_events.uuid_to_session[(metric_events.value).2], (metric_events.value).2), tuple(toString(metric_events.entity_id), toString(metric_events.exposure_session_id), toString(metric_events.exposure_event_uuid))), ifNull(equals((metric_events.value).1, minus(0, 1)), isNull((metric_events.value).1)
                                                                                                                                                                                                                                                                                                                                                                    and isNull(minus(0, 1)))), groupArraySampleIf(100)(if(ifNull(notEquals((metric_events.value).2, ''), 1), tuple(toString(metric_events.entity_id), metric_events.uuid_to_session[(metric_events.value).2], (metric_events.value).2), tuple(toString(metric_events.entity_id), toString(metric_events.exposure_session_id), toString(metric_events.exposure_event_uuid))), ifNull(equals((metric_events.value).1, minus(1, 1)), isNull((metric_events.value).1)
                                                                                                                                                                                                                                                                                                                                                                                                                                                                                                                                                                                                                                                                                                                                                    and isNull(minus(1, 1)))), groupArraySampleIf(100)(if(ifNull(notEquals((metric_events.value).2, ''), 1), tuple(toString(metric_events.entity_id), metric_events.uuid_to_session[(metric_events.value).2], (metric_events.value).2), tuple(toString(metric_events.entity_id), toString(metric_events.exposure_session_id), toString(metric_events.exposure_event_uuid))), ifNull(equals((metric_events.value).1, minus(2, 1)), isNull((metric_events.value).1)
                                                                                                                                                                                                                                                                                                                                                                                                                                                                                                                                                                                                                                                                                                                                                                                                                                                                                                                                                                                                                                                                                                                                    and isNull(minus(2, 1))))) AS steps_event_data
  FROM
    (SELECT exposures.variant AS variant,
            exposures.entity_id AS entity_id,
            any(exposures.exposure_event_uuid) AS exposure_event_uuid,
            any(exposures.exposure_session_id) AS exposure_session_id,
            arraySort(x -> minus(0, x.1), arrayMap(result -> tuple(result.1, if(and(ifNull(greaterOrEquals(result.1, 0), 0), ifNull(greater(length(result.4), result.1), 0)), if(ifNull(greater(length(arrayElement(result.4, plus(result.1, 1))), 0), 0), toString(arrayElement(result.4, plus(result.1, 1))[1]), ''), '')), aggregate_funnel_array_v8(2, 94608000, 'first_touch', 'ordered', array(array('')), [], arraySort(t -> t.1, groupArray(tuple(accurateCastOrNull(metric_events.timestamp, 'Float64'), metric_events.uuid, array(''), arrayFilter(x -> ifNull(notEquals(x, 0), 1), [multiply(1, metric_events.step_0), multiply(2, metric_events.step_1)])))))))[1] AS value,
            mapFromArrays(groupArray(coalesce(toString(metric_events.uuid), '')), groupArray(coalesce(toString(metric_events.session_id), ''))) AS uuid_to_session
     FROM
       (SELECT if(not(empty(events__override.distinct_id)), events__override.person_id, events.person_id) AS entity_id,
               if(ifNull(greater(count(DISTINCT replaceRegexpAll(nullIf(nullIf(JSONExtractRaw(events.properties, '$feature_flag_response'), ''), 'null'), '^"|"$', '')), 1), 0), '$multiple', any(replaceRegexpAll(nullIf(nullIf(JSONExtractRaw(events.properties, '$feature_flag_response'), ''), 'null'), '^"|"$', ''))) AS variant,
               min(toTimeZone(events.timestamp, 'UTC')) AS first_exposure_time,
               argMin(events.uuid, toTimeZone(events.timestamp, 'UTC')) AS exposure_event_uuid,
               argMin(events.`$session_id`, toTimeZone(events.timestamp, 'UTC')) AS exposure_session_id
        FROM events
        LEFT OUTER JOIN
          (SELECT tupleElement(argMax(tuple(person_distinct_id_overrides.person_id), person_distinct_id_overrides.version), 1) AS person_id,
                  person_distinct_id_overrides.distinct_id AS distinct_id
           FROM person_distinct_id_overrides
           WHERE equals(person_distinct_id_overrides.team_id, 99999)
           GROUP BY person_distinct_id_overrides.distinct_id
           HAVING ifNull(equals(tupleElement(argMax(tuple(person_distinct_id_overrides.is_deleted), person_distinct_id_overrides.version), 1), 0), 0) SETTINGS optimize_aggregation_in_order=1) AS events__override ON equals(events.distinct_id, events__override.distinct_id)
        WHERE and(equals(events.team_id, 99999), greaterOrEquals(toTimeZone(events.timestamp, 'UTC'), toDateTime64('today', 6, 'UTC')), lessOrEquals(toTimeZone(events.timestamp, 'UTC'), toDateTime64('2024-01-15 12:00:00.000000', 6, 'UTC')), equals(events.event, '$feature_flag_called'), in(replaceRegexpAll(nullIf(nullIf(JSONExtractRaw(events.properties, '$feature_flag_response'), ''), 'null'), '^"|"$', ''), ['control', 'test']), ifNull(equals(replaceRegexpAll(nullIf(nullIf(JSONExtractRaw(events.properties, '$feature_flag'), ''), 'null'), '^"|"$', ''), 'test-experiment'), 0))
        GROUP BY entity_id) AS exposures
     LEFT JOIN
       (SELECT toTimeZone(events.timestamp, 'UTC') AS timestamp,
               if(not(empty(events__override.distinct_id)), events__override.person_id, events.person_id) AS entity_id,
               events.event AS event,
               events.uuid AS uuid,
               events.properties AS properties,
               nullIf(nullIf(events.`$session_id`, ''), 'null') AS session_id,
               if(equals(events.event, '$pageview'), 1, 0) AS step_0,
               if(equals(events.event, 'purchase'), 1, 0) AS step_1
        FROM events
        LEFT OUTER JOIN
          (SELECT tupleElement(argMax(tuple(person_distinct_id_overrides.person_id), person_distinct_id_overrides.version), 1) AS person_id,
                  person_distinct_id_overrides.distinct_id AS distinct_id
           FROM person_distinct_id_overrides
           WHERE equals(person_distinct_id_overrides.team_id, 99999)
           GROUP BY person_distinct_id_overrides.distinct_id
<<<<<<< HEAD
           HAVING ifNull(equals(tupleElement(argMax(tuple(person_distinct_id_overrides.is_deleted), person_distinct_id_overrides.version), 1), 0), 0) SETTINGS optimize_aggregation_in_order=1) AS events__override ON equals(events.distinct_id, events__override.distinct_id)
        INNER JOIN
          (SELECT if(not(empty(events__override.distinct_id)), events__override.person_id, events.person_id) AS entity_id,
                  if(ifNull(greater(count(DISTINCT replaceRegexpAll(nullIf(nullIf(JSONExtractRaw(events.properties, '$feature_flag_response'), ''), 'null'), '^"|"$', '')), 1), 0), '$multiple', any(replaceRegexpAll(nullIf(nullIf(JSONExtractRaw(events.properties, '$feature_flag_response'), ''), 'null'), '^"|"$', ''))) AS variant,
                  min(toTimeZone(events.timestamp, 'UTC')) AS first_exposure_time
           FROM events
           LEFT OUTER JOIN
             (SELECT tupleElement(argMax(tuple(person_distinct_id_overrides.person_id), person_distinct_id_overrides.version), 1) AS person_id,
                     person_distinct_id_overrides.distinct_id AS distinct_id
              FROM person_distinct_id_overrides
              WHERE equals(person_distinct_id_overrides.team_id, 99999)
              GROUP BY person_distinct_id_overrides.distinct_id
              HAVING ifNull(equals(tupleElement(argMax(tuple(person_distinct_id_overrides.is_deleted), person_distinct_id_overrides.version), 1), 0), 0) SETTINGS optimize_aggregation_in_order=1) AS events__override ON equals(events.distinct_id, events__override.distinct_id)
           WHERE and(equals(events.team_id, 99999), greaterOrEquals(toTimeZone(events.timestamp, 'UTC'), toDateTime64('today', 6, 'UTC')), lessOrEquals(toTimeZone(events.timestamp, 'UTC'), toDateTime64('2024-01-15 12:00:00.000000', 6, 'UTC')), equals(events.event, '$feature_flag_called'), in(replaceRegexpAll(nullIf(nullIf(JSONExtractRaw(events.properties, '$feature_flag_response'), ''), 'null'), '^"|"$', ''), ['control', 'test']), ifNull(equals(replaceRegexpAll(nullIf(nullIf(JSONExtractRaw(events.properties, '$feature_flag'), ''), 'null'), '^"|"$', ''), 'test-experiment'), 0))
           GROUP BY entity_id) AS exposure_data ON equals(if(not(empty(events__override.distinct_id)), events__override.person_id, events.person_id), exposure_data.entity_id)
        WHERE and(equals(events.team_id, 99999), greaterOrEquals(toTimeZone(events.timestamp, 'UTC'), toDateTime64('today', 6, 'UTC')), greaterOrEquals(toTimeZone(events.timestamp, 'UTC'), exposure_data.first_exposure_time), lessOrEquals(toTimeZone(events.timestamp, 'UTC'), toDateTime64('2024-01-15 12:00:00.000000', 6, 'UTC')), or(equals(events.event, '$pageview'), equals(events.event, 'purchase')))) AS metric_events ON equals(toString(exposures.entity_id), toString(metric_events.entity_id))
=======
           HAVING ifNull(equals(argMax(person_distinct_id_overrides.is_deleted, person_distinct_id_overrides.version), 0), 0) SETTINGS optimize_aggregation_in_order=1) AS events__override ON equals(events.distinct_id, events__override.distinct_id)
        WHERE and(equals(events.team_id, 99999), greaterOrEquals(toTimeZone(events.timestamp, 'UTC'), toDateTime64('today', 6, 'UTC')), less(toTimeZone(events.timestamp, 'UTC'), toDateTime64('explicit_redacted_timestamp', 6, 'UTC')), or(equals(events.event, '$pageview'), equals(events.event, 'purchase')))) AS metric_events ON and(equals(toString(exposures.entity_id), toString(metric_events.entity_id)), greaterOrEquals(metric_events.timestamp, exposures.first_exposure_time))
>>>>>>> 349d6926
     GROUP BY exposures.variant,
              exposures.entity_id) AS metric_events
  GROUP BY metric_events.variant
  LIMIT 100 SETTINGS readonly=2,
                     max_execution_time=600,
                     allow_experimental_object_type=1,
                     format_csv_allow_double_quotes=0,
                     max_ast_elements=4000000,
                     max_expanded_ast_elements=4000000,
                     max_bytes_before_external_group_by=0,
                     allow_experimental_analyzer=1,
                     transform_null_in=1,
                     optimize_min_equality_disjunction_chain_length=4294967295,
                     allow_experimental_join_condition=1
  '''
# ---
# name: TestExperimentFunnelMetric.test_funnel_metric_events_out_of_order
  '''
  SELECT metric_events.variant AS variant,
         count(metric_events.entity_id) AS num_users,
         countIf(ifNull(equals((metric_events.value).1, 1), 0)) AS total_sum,
         countIf(ifNull(equals((metric_events.value).1, 1), 0)) AS total_sum_of_squares,
         tuple(countIf(ifNull(greaterOrEquals((metric_events.value).1, 0), 0)), countIf(ifNull(greaterOrEquals((metric_events.value).1, 1), 0))) AS step_counts,
         tuple(groupArraySampleIf(100)(if(ifNull(notEquals((metric_events.value).2, ''), 1), tuple(toString(metric_events.entity_id), metric_events.uuid_to_session[(metric_events.value).2], (metric_events.value).2), tuple(toString(metric_events.entity_id), toString(metric_events.exposure_session_id), toString(metric_events.exposure_event_uuid))), ifNull(equals((metric_events.value).1, minus(0, 1)), isNull((metric_events.value).1)
                                                                                                                                                                                                                                                                                                                                                                    and isNull(minus(0, 1)))), groupArraySampleIf(100)(if(ifNull(notEquals((metric_events.value).2, ''), 1), tuple(toString(metric_events.entity_id), metric_events.uuid_to_session[(metric_events.value).2], (metric_events.value).2), tuple(toString(metric_events.entity_id), toString(metric_events.exposure_session_id), toString(metric_events.exposure_event_uuid))), ifNull(equals((metric_events.value).1, minus(1, 1)), isNull((metric_events.value).1)
                                                                                                                                                                                                                                                                                                                                                                                                                                                                                                                                                                                                                                                                                                                                                    and isNull(minus(1, 1)))), groupArraySampleIf(100)(if(ifNull(notEquals((metric_events.value).2, ''), 1), tuple(toString(metric_events.entity_id), metric_events.uuid_to_session[(metric_events.value).2], (metric_events.value).2), tuple(toString(metric_events.entity_id), toString(metric_events.exposure_session_id), toString(metric_events.exposure_event_uuid))), ifNull(equals((metric_events.value).1, minus(2, 1)), isNull((metric_events.value).1)
                                                                                                                                                                                                                                                                                                                                                                                                                                                                                                                                                                                                                                                                                                                                                                                                                                                                                                                                                                                                                                                                                                                                    and isNull(minus(2, 1))))) AS steps_event_data
  FROM
    (SELECT exposures.variant AS variant,
            exposures.entity_id AS entity_id,
            any(exposures.exposure_event_uuid) AS exposure_event_uuid,
            any(exposures.exposure_session_id) AS exposure_session_id,
            arraySort(x -> minus(0, x.1), arrayMap(result -> tuple(result.1, if(and(ifNull(greaterOrEquals(result.1, 0), 0), ifNull(greater(length(result.4), result.1), 0)), if(ifNull(greater(length(arrayElement(result.4, plus(result.1, 1))), 0), 0), toString(arrayElement(result.4, plus(result.1, 1))[1]), ''), '')), aggregate_funnel_array_v8(2, 94608000, 'first_touch', 'ordered', array(array('')), [], arraySort(t -> t.1, groupArray(tuple(accurateCastOrNull(metric_events.timestamp, 'Float64'), metric_events.uuid, array(''), arrayFilter(x -> ifNull(notEquals(x, 0), 1), [multiply(1, metric_events.step_0), multiply(2, metric_events.step_1)])))))))[1] AS value,
            mapFromArrays(groupArray(coalesce(toString(metric_events.uuid), '')), groupArray(coalesce(toString(metric_events.session_id), ''))) AS uuid_to_session
     FROM
       (SELECT if(not(empty(events__override.distinct_id)), events__override.person_id, events.person_id) AS entity_id,
               if(ifNull(greater(count(DISTINCT replaceRegexpAll(nullIf(nullIf(JSONExtractRaw(events.properties, '$feature_flag_response'), ''), 'null'), '^"|"$', '')), 1), 0), '$multiple', any(replaceRegexpAll(nullIf(nullIf(JSONExtractRaw(events.properties, '$feature_flag_response'), ''), 'null'), '^"|"$', ''))) AS variant,
               min(toTimeZone(events.timestamp, 'UTC')) AS first_exposure_time,
               argMin(events.uuid, toTimeZone(events.timestamp, 'UTC')) AS exposure_event_uuid,
               argMin(events.`$session_id`, toTimeZone(events.timestamp, 'UTC')) AS exposure_session_id
        FROM events
        LEFT OUTER JOIN
          (SELECT tupleElement(argMax(tuple(person_distinct_id_overrides.person_id), person_distinct_id_overrides.version), 1) AS person_id,
                  person_distinct_id_overrides.distinct_id AS distinct_id
           FROM person_distinct_id_overrides
           WHERE equals(person_distinct_id_overrides.team_id, 99999)
           GROUP BY person_distinct_id_overrides.distinct_id
           HAVING ifNull(equals(tupleElement(argMax(tuple(person_distinct_id_overrides.is_deleted), person_distinct_id_overrides.version), 1), 0), 0) SETTINGS optimize_aggregation_in_order=1) AS events__override ON equals(events.distinct_id, events__override.distinct_id)
        WHERE and(equals(events.team_id, 99999), greaterOrEquals(toTimeZone(events.timestamp, 'UTC'), toDateTime64('today', 6, 'UTC')), lessOrEquals(toTimeZone(events.timestamp, 'UTC'), toDateTime64('2024-01-15 12:00:00.000000', 6, 'UTC')), equals(events.event, '$feature_flag_called'), in(replaceRegexpAll(nullIf(nullIf(JSONExtractRaw(events.properties, '$feature_flag_response'), ''), 'null'), '^"|"$', ''), ['control', 'test']), ifNull(equals(replaceRegexpAll(nullIf(nullIf(JSONExtractRaw(events.properties, '$feature_flag'), ''), 'null'), '^"|"$', ''), 'test-experiment'), 0))
        GROUP BY entity_id) AS exposures
     LEFT JOIN
       (SELECT toTimeZone(events.timestamp, 'UTC') AS timestamp,
               if(not(empty(events__override.distinct_id)), events__override.person_id, events.person_id) AS entity_id,
               events.event AS event,
               events.uuid AS uuid,
               events.properties AS properties,
               nullIf(nullIf(events.`$session_id`, ''), 'null') AS session_id,
               if(equals(events.event, '$pageview'), 1, 0) AS step_0,
               if(equals(events.event, 'purchase'), 1, 0) AS step_1
        FROM events
        LEFT OUTER JOIN
          (SELECT tupleElement(argMax(tuple(person_distinct_id_overrides.person_id), person_distinct_id_overrides.version), 1) AS person_id,
                  person_distinct_id_overrides.distinct_id AS distinct_id
           FROM person_distinct_id_overrides
           WHERE equals(person_distinct_id_overrides.team_id, 99999)
           GROUP BY person_distinct_id_overrides.distinct_id
<<<<<<< HEAD
           HAVING ifNull(equals(tupleElement(argMax(tuple(person_distinct_id_overrides.is_deleted), person_distinct_id_overrides.version), 1), 0), 0) SETTINGS optimize_aggregation_in_order=1) AS events__override ON equals(events.distinct_id, events__override.distinct_id)
        INNER JOIN
          (SELECT if(not(empty(events__override.distinct_id)), events__override.person_id, events.person_id) AS entity_id,
                  if(ifNull(greater(count(DISTINCT replaceRegexpAll(nullIf(nullIf(JSONExtractRaw(events.properties, '$feature_flag_response'), ''), 'null'), '^"|"$', '')), 1), 0), '$multiple', any(replaceRegexpAll(nullIf(nullIf(JSONExtractRaw(events.properties, '$feature_flag_response'), ''), 'null'), '^"|"$', ''))) AS variant,
                  min(toTimeZone(events.timestamp, 'UTC')) AS first_exposure_time
           FROM events
           LEFT OUTER JOIN
             (SELECT tupleElement(argMax(tuple(person_distinct_id_overrides.person_id), person_distinct_id_overrides.version), 1) AS person_id,
                     person_distinct_id_overrides.distinct_id AS distinct_id
              FROM person_distinct_id_overrides
              WHERE equals(person_distinct_id_overrides.team_id, 99999)
              GROUP BY person_distinct_id_overrides.distinct_id
              HAVING ifNull(equals(tupleElement(argMax(tuple(person_distinct_id_overrides.is_deleted), person_distinct_id_overrides.version), 1), 0), 0) SETTINGS optimize_aggregation_in_order=1) AS events__override ON equals(events.distinct_id, events__override.distinct_id)
           WHERE and(equals(events.team_id, 99999), greaterOrEquals(toTimeZone(events.timestamp, 'UTC'), toDateTime64('today', 6, 'UTC')), lessOrEquals(toTimeZone(events.timestamp, 'UTC'), toDateTime64('2024-01-15 12:00:00.000000', 6, 'UTC')), equals(events.event, '$feature_flag_called'), in(replaceRegexpAll(nullIf(nullIf(JSONExtractRaw(events.properties, '$feature_flag_response'), ''), 'null'), '^"|"$', ''), ['control', 'test']), ifNull(equals(replaceRegexpAll(nullIf(nullIf(JSONExtractRaw(events.properties, '$feature_flag'), ''), 'null'), '^"|"$', ''), 'test-experiment'), 0))
           GROUP BY entity_id) AS exposure_data ON equals(if(not(empty(events__override.distinct_id)), events__override.person_id, events.person_id), exposure_data.entity_id)
        WHERE and(equals(events.team_id, 99999), greaterOrEquals(toTimeZone(events.timestamp, 'UTC'), toDateTime64('today', 6, 'UTC')), greaterOrEquals(toTimeZone(events.timestamp, 'UTC'), exposure_data.first_exposure_time), lessOrEquals(toTimeZone(events.timestamp, 'UTC'), toDateTime64('2024-01-15 12:00:00.000000', 6, 'UTC')), or(equals(events.event, '$pageview'), equals(events.event, 'purchase')))) AS metric_events ON equals(toString(exposures.entity_id), toString(metric_events.entity_id))
=======
           HAVING ifNull(equals(argMax(person_distinct_id_overrides.is_deleted, person_distinct_id_overrides.version), 0), 0) SETTINGS optimize_aggregation_in_order=1) AS events__override ON equals(events.distinct_id, events__override.distinct_id)
        WHERE and(equals(events.team_id, 99999), greaterOrEquals(toTimeZone(events.timestamp, 'UTC'), toDateTime64('today', 6, 'UTC')), less(toTimeZone(events.timestamp, 'UTC'), toDateTime64('explicit_redacted_timestamp', 6, 'UTC')), or(equals(events.event, '$pageview'), equals(events.event, 'purchase')))) AS metric_events ON and(equals(toString(exposures.entity_id), toString(metric_events.entity_id)), greaterOrEquals(metric_events.timestamp, exposures.first_exposure_time))
>>>>>>> 349d6926
     GROUP BY exposures.variant,
              exposures.entity_id) AS metric_events
  GROUP BY metric_events.variant
  LIMIT 100 SETTINGS readonly=2,
                     max_execution_time=600,
                     allow_experimental_object_type=1,
                     format_csv_allow_double_quotes=0,
                     max_ast_elements=4000000,
                     max_expanded_ast_elements=4000000,
                     max_bytes_before_external_group_by=0,
                     allow_experimental_analyzer=1,
                     transform_null_in=1,
                     optimize_min_equality_disjunction_chain_length=4294967295,
                     allow_experimental_join_condition=1
  '''
# ---
# name: TestExperimentFunnelMetric.test_funnel_metric_ordered_vs_unordered_comparison
  '''
  SELECT metric_events.variant AS variant,
         count(metric_events.entity_id) AS num_users,
         countIf(ifNull(equals((metric_events.value).1, 1), 0)) AS total_sum,
         countIf(ifNull(equals((metric_events.value).1, 1), 0)) AS total_sum_of_squares,
         tuple(countIf(ifNull(greaterOrEquals((metric_events.value).1, 0), 0)), countIf(ifNull(greaterOrEquals((metric_events.value).1, 1), 0))) AS step_counts,
         tuple(groupArraySampleIf(100)(if(ifNull(notEquals((metric_events.value).2, ''), 1), tuple(toString(metric_events.entity_id), metric_events.uuid_to_session[(metric_events.value).2], (metric_events.value).2), tuple(toString(metric_events.entity_id), toString(metric_events.exposure_session_id), toString(metric_events.exposure_event_uuid))), ifNull(equals((metric_events.value).1, minus(0, 1)), isNull((metric_events.value).1)
                                                                                                                                                                                                                                                                                                                                                                    and isNull(minus(0, 1)))), groupArraySampleIf(100)(if(ifNull(notEquals((metric_events.value).2, ''), 1), tuple(toString(metric_events.entity_id), metric_events.uuid_to_session[(metric_events.value).2], (metric_events.value).2), tuple(toString(metric_events.entity_id), toString(metric_events.exposure_session_id), toString(metric_events.exposure_event_uuid))), ifNull(equals((metric_events.value).1, minus(1, 1)), isNull((metric_events.value).1)
                                                                                                                                                                                                                                                                                                                                                                                                                                                                                                                                                                                                                                                                                                                                                    and isNull(minus(1, 1)))), groupArraySampleIf(100)(if(ifNull(notEquals((metric_events.value).2, ''), 1), tuple(toString(metric_events.entity_id), metric_events.uuid_to_session[(metric_events.value).2], (metric_events.value).2), tuple(toString(metric_events.entity_id), toString(metric_events.exposure_session_id), toString(metric_events.exposure_event_uuid))), ifNull(equals((metric_events.value).1, minus(2, 1)), isNull((metric_events.value).1)
                                                                                                                                                                                                                                                                                                                                                                                                                                                                                                                                                                                                                                                                                                                                                                                                                                                                                                                                                                                                                                                                                                                                    and isNull(minus(2, 1))))) AS steps_event_data
  FROM
    (SELECT exposures.variant AS variant,
            exposures.entity_id AS entity_id,
            any(exposures.exposure_event_uuid) AS exposure_event_uuid,
            any(exposures.exposure_session_id) AS exposure_session_id,
            arraySort(x -> minus(0, x.1), arrayMap(result -> tuple(result.1, if(and(ifNull(greaterOrEquals(result.1, 0), 0), ifNull(greater(length(result.4), result.1), 0)), if(ifNull(greater(length(arrayElement(result.4, plus(result.1, 1))), 0), 0), toString(arrayElement(result.4, plus(result.1, 1))[1]), ''), '')), aggregate_funnel_array_v8(2, 94608000, 'first_touch', 'ordered', array(array('')), [], arraySort(t -> t.1, groupArray(tuple(accurateCastOrNull(metric_events.timestamp, 'Float64'), metric_events.uuid, array(''), arrayFilter(x -> ifNull(notEquals(x, 0), 1), [multiply(1, metric_events.step_0), multiply(2, metric_events.step_1)])))))))[1] AS value,
            mapFromArrays(groupArray(coalesce(toString(metric_events.uuid), '')), groupArray(coalesce(toString(metric_events.session_id), ''))) AS uuid_to_session
     FROM
       (SELECT if(not(empty(events__override.distinct_id)), events__override.person_id, events.person_id) AS entity_id,
               if(ifNull(greater(count(DISTINCT replaceRegexpAll(nullIf(nullIf(JSONExtractRaw(events.properties, '$feature_flag_response'), ''), 'null'), '^"|"$', '')), 1), 0), '$multiple', any(replaceRegexpAll(nullIf(nullIf(JSONExtractRaw(events.properties, '$feature_flag_response'), ''), 'null'), '^"|"$', ''))) AS variant,
               min(toTimeZone(events.timestamp, 'UTC')) AS first_exposure_time,
               argMin(events.uuid, toTimeZone(events.timestamp, 'UTC')) AS exposure_event_uuid,
               argMin(events.`$session_id`, toTimeZone(events.timestamp, 'UTC')) AS exposure_session_id
        FROM events
        LEFT OUTER JOIN
          (SELECT tupleElement(argMax(tuple(person_distinct_id_overrides.person_id), person_distinct_id_overrides.version), 1) AS person_id,
                  person_distinct_id_overrides.distinct_id AS distinct_id
           FROM person_distinct_id_overrides
           WHERE equals(person_distinct_id_overrides.team_id, 99999)
           GROUP BY person_distinct_id_overrides.distinct_id
           HAVING ifNull(equals(tupleElement(argMax(tuple(person_distinct_id_overrides.is_deleted), person_distinct_id_overrides.version), 1), 0), 0) SETTINGS optimize_aggregation_in_order=1) AS events__override ON equals(events.distinct_id, events__override.distinct_id)
        WHERE and(equals(events.team_id, 99999), greaterOrEquals(toTimeZone(events.timestamp, 'UTC'), toDateTime64('today', 6, 'UTC')), lessOrEquals(toTimeZone(events.timestamp, 'UTC'), toDateTime64('2024-01-15 12:00:00.000000', 6, 'UTC')), equals(events.event, '$feature_flag_called'), in(replaceRegexpAll(nullIf(nullIf(JSONExtractRaw(events.properties, '$feature_flag_response'), ''), 'null'), '^"|"$', ''), ['control', 'test']), ifNull(equals(replaceRegexpAll(nullIf(nullIf(JSONExtractRaw(events.properties, '$feature_flag'), ''), 'null'), '^"|"$', ''), 'test-experiment'), 0))
        GROUP BY entity_id) AS exposures
     LEFT JOIN
       (SELECT toTimeZone(events.timestamp, 'UTC') AS timestamp,
               if(not(empty(events__override.distinct_id)), events__override.person_id, events.person_id) AS entity_id,
               events.event AS event,
               events.uuid AS uuid,
               events.properties AS properties,
               nullIf(nullIf(events.`$session_id`, ''), 'null') AS session_id,
               if(equals(events.event, '$pageview'), 1, 0) AS step_0,
               if(equals(events.event, 'purchase'), 1, 0) AS step_1
        FROM events
        LEFT OUTER JOIN
          (SELECT tupleElement(argMax(tuple(person_distinct_id_overrides.person_id), person_distinct_id_overrides.version), 1) AS person_id,
                  person_distinct_id_overrides.distinct_id AS distinct_id
           FROM person_distinct_id_overrides
           WHERE equals(person_distinct_id_overrides.team_id, 99999)
           GROUP BY person_distinct_id_overrides.distinct_id
<<<<<<< HEAD
           HAVING ifNull(equals(tupleElement(argMax(tuple(person_distinct_id_overrides.is_deleted), person_distinct_id_overrides.version), 1), 0), 0) SETTINGS optimize_aggregation_in_order=1) AS events__override ON equals(events.distinct_id, events__override.distinct_id)
        INNER JOIN
          (SELECT if(not(empty(events__override.distinct_id)), events__override.person_id, events.person_id) AS entity_id,
                  if(ifNull(greater(count(DISTINCT replaceRegexpAll(nullIf(nullIf(JSONExtractRaw(events.properties, '$feature_flag_response'), ''), 'null'), '^"|"$', '')), 1), 0), '$multiple', any(replaceRegexpAll(nullIf(nullIf(JSONExtractRaw(events.properties, '$feature_flag_response'), ''), 'null'), '^"|"$', ''))) AS variant,
                  min(toTimeZone(events.timestamp, 'UTC')) AS first_exposure_time
           FROM events
           LEFT OUTER JOIN
             (SELECT tupleElement(argMax(tuple(person_distinct_id_overrides.person_id), person_distinct_id_overrides.version), 1) AS person_id,
                     person_distinct_id_overrides.distinct_id AS distinct_id
              FROM person_distinct_id_overrides
              WHERE equals(person_distinct_id_overrides.team_id, 99999)
              GROUP BY person_distinct_id_overrides.distinct_id
              HAVING ifNull(equals(tupleElement(argMax(tuple(person_distinct_id_overrides.is_deleted), person_distinct_id_overrides.version), 1), 0), 0) SETTINGS optimize_aggregation_in_order=1) AS events__override ON equals(events.distinct_id, events__override.distinct_id)
           WHERE and(equals(events.team_id, 99999), greaterOrEquals(toTimeZone(events.timestamp, 'UTC'), toDateTime64('today', 6, 'UTC')), lessOrEquals(toTimeZone(events.timestamp, 'UTC'), toDateTime64('2024-01-15 12:00:00.000000', 6, 'UTC')), equals(events.event, '$feature_flag_called'), in(replaceRegexpAll(nullIf(nullIf(JSONExtractRaw(events.properties, '$feature_flag_response'), ''), 'null'), '^"|"$', ''), ['control', 'test']), ifNull(equals(replaceRegexpAll(nullIf(nullIf(JSONExtractRaw(events.properties, '$feature_flag'), ''), 'null'), '^"|"$', ''), 'test-experiment'), 0))
           GROUP BY entity_id) AS exposure_data ON equals(if(not(empty(events__override.distinct_id)), events__override.person_id, events.person_id), exposure_data.entity_id)
        WHERE and(equals(events.team_id, 99999), greaterOrEquals(toTimeZone(events.timestamp, 'UTC'), toDateTime64('today', 6, 'UTC')), greaterOrEquals(toTimeZone(events.timestamp, 'UTC'), exposure_data.first_exposure_time), lessOrEquals(toTimeZone(events.timestamp, 'UTC'), toDateTime64('2024-01-15 12:00:00.000000', 6, 'UTC')), or(equals(events.event, '$pageview'), equals(events.event, 'purchase')))) AS metric_events ON equals(toString(exposures.entity_id), toString(metric_events.entity_id))
=======
           HAVING ifNull(equals(argMax(person_distinct_id_overrides.is_deleted, person_distinct_id_overrides.version), 0), 0) SETTINGS optimize_aggregation_in_order=1) AS events__override ON equals(events.distinct_id, events__override.distinct_id)
        WHERE and(equals(events.team_id, 99999), greaterOrEquals(toTimeZone(events.timestamp, 'UTC'), toDateTime64('today', 6, 'UTC')), less(toTimeZone(events.timestamp, 'UTC'), toDateTime64('explicit_redacted_timestamp', 6, 'UTC')), or(equals(events.event, '$pageview'), equals(events.event, 'purchase')))) AS metric_events ON and(equals(toString(exposures.entity_id), toString(metric_events.entity_id)), greaterOrEquals(metric_events.timestamp, exposures.first_exposure_time))
>>>>>>> 349d6926
     GROUP BY exposures.variant,
              exposures.entity_id) AS metric_events
  GROUP BY metric_events.variant
  LIMIT 100 SETTINGS readonly=2,
                     max_execution_time=600,
                     allow_experimental_object_type=1,
                     format_csv_allow_double_quotes=0,
                     max_ast_elements=4000000,
                     max_expanded_ast_elements=4000000,
                     max_bytes_before_external_group_by=0,
                     allow_experimental_analyzer=1,
                     transform_null_in=1,
                     optimize_min_equality_disjunction_chain_length=4294967295,
                     allow_experimental_join_condition=1
  '''
# ---
# name: TestExperimentFunnelMetric.test_funnel_metric_ordered_vs_unordered_comparison.1
  '''
  SELECT metric_events.variant AS variant,
         count(metric_events.entity_id) AS num_users,
         countIf(ifNull(equals((metric_events.value).1, 1), 0)) AS total_sum,
         countIf(ifNull(equals((metric_events.value).1, 1), 0)) AS total_sum_of_squares,
         tuple(countIf(ifNull(greaterOrEquals((metric_events.value).1, 0), 0)), countIf(ifNull(greaterOrEquals((metric_events.value).1, 1), 0))) AS step_counts,
         tuple(groupArraySampleIf(100)(if(ifNull(notEquals((metric_events.value).2, ''), 1), tuple(toString(metric_events.entity_id), metric_events.uuid_to_session[(metric_events.value).2], (metric_events.value).2), tuple(toString(metric_events.entity_id), toString(metric_events.exposure_session_id), toString(metric_events.exposure_event_uuid))), ifNull(equals((metric_events.value).1, minus(0, 1)), isNull((metric_events.value).1)
                                                                                                                                                                                                                                                                                                                                                                    and isNull(minus(0, 1)))), groupArraySampleIf(100)(if(ifNull(notEquals((metric_events.value).2, ''), 1), tuple(toString(metric_events.entity_id), metric_events.uuid_to_session[(metric_events.value).2], (metric_events.value).2), tuple(toString(metric_events.entity_id), toString(metric_events.exposure_session_id), toString(metric_events.exposure_event_uuid))), ifNull(equals((metric_events.value).1, minus(1, 1)), isNull((metric_events.value).1)
                                                                                                                                                                                                                                                                                                                                                                                                                                                                                                                                                                                                                                                                                                                                                    and isNull(minus(1, 1)))), groupArraySampleIf(100)(if(ifNull(notEquals((metric_events.value).2, ''), 1), tuple(toString(metric_events.entity_id), metric_events.uuid_to_session[(metric_events.value).2], (metric_events.value).2), tuple(toString(metric_events.entity_id), toString(metric_events.exposure_session_id), toString(metric_events.exposure_event_uuid))), ifNull(equals((metric_events.value).1, minus(2, 1)), isNull((metric_events.value).1)
                                                                                                                                                                                                                                                                                                                                                                                                                                                                                                                                                                                                                                                                                                                                                                                                                                                                                                                                                                                                                                                                                                                                    and isNull(minus(2, 1))))) AS steps_event_data
  FROM
    (SELECT exposures.variant AS variant,
            exposures.entity_id AS entity_id,
            any(exposures.exposure_event_uuid) AS exposure_event_uuid,
            any(exposures.exposure_session_id) AS exposure_session_id,
            arraySort(x -> minus(0, x.1), arrayMap(result -> tuple(result.1, if(and(ifNull(greaterOrEquals(result.1, 0), 0), ifNull(greater(length(result.4), result.1), 0)), if(ifNull(greater(length(arrayElement(result.4, plus(result.1, 1))), 0), 0), toString(arrayElement(result.4, plus(result.1, 1))[1]), ''), '')), aggregate_funnel_array_v8(2, 94608000, 'first_touch', 'unordered', array(array('')), [], arraySort(t -> t.1, groupArray(tuple(accurateCastOrNull(metric_events.timestamp, 'Float64'), metric_events.uuid, array(''), arrayFilter(x -> ifNull(notEquals(x, 0), 1), [multiply(1, metric_events.step_0), multiply(2, metric_events.step_1)])))))))[1] AS value,
            mapFromArrays(groupArray(coalesce(toString(metric_events.uuid), '')), groupArray(coalesce(toString(metric_events.session_id), ''))) AS uuid_to_session
     FROM
       (SELECT if(not(empty(events__override.distinct_id)), events__override.person_id, events.person_id) AS entity_id,
               if(ifNull(greater(count(DISTINCT replaceRegexpAll(nullIf(nullIf(JSONExtractRaw(events.properties, '$feature_flag_response'), ''), 'null'), '^"|"$', '')), 1), 0), '$multiple', any(replaceRegexpAll(nullIf(nullIf(JSONExtractRaw(events.properties, '$feature_flag_response'), ''), 'null'), '^"|"$', ''))) AS variant,
               min(toTimeZone(events.timestamp, 'UTC')) AS first_exposure_time,
               argMin(events.uuid, toTimeZone(events.timestamp, 'UTC')) AS exposure_event_uuid,
               argMin(events.`$session_id`, toTimeZone(events.timestamp, 'UTC')) AS exposure_session_id
        FROM events
        LEFT OUTER JOIN
          (SELECT tupleElement(argMax(tuple(person_distinct_id_overrides.person_id), person_distinct_id_overrides.version), 1) AS person_id,
                  person_distinct_id_overrides.distinct_id AS distinct_id
           FROM person_distinct_id_overrides
           WHERE equals(person_distinct_id_overrides.team_id, 99999)
           GROUP BY person_distinct_id_overrides.distinct_id
           HAVING ifNull(equals(tupleElement(argMax(tuple(person_distinct_id_overrides.is_deleted), person_distinct_id_overrides.version), 1), 0), 0) SETTINGS optimize_aggregation_in_order=1) AS events__override ON equals(events.distinct_id, events__override.distinct_id)
        WHERE and(equals(events.team_id, 99999), greaterOrEquals(toTimeZone(events.timestamp, 'UTC'), toDateTime64('today', 6, 'UTC')), lessOrEquals(toTimeZone(events.timestamp, 'UTC'), toDateTime64('2024-01-15 12:00:00.000000', 6, 'UTC')), equals(events.event, '$feature_flag_called'), in(replaceRegexpAll(nullIf(nullIf(JSONExtractRaw(events.properties, '$feature_flag_response'), ''), 'null'), '^"|"$', ''), ['control', 'test']), ifNull(equals(replaceRegexpAll(nullIf(nullIf(JSONExtractRaw(events.properties, '$feature_flag'), ''), 'null'), '^"|"$', ''), 'test-experiment'), 0))
        GROUP BY entity_id) AS exposures
     LEFT JOIN
       (SELECT toTimeZone(events.timestamp, 'UTC') AS timestamp,
               if(not(empty(events__override.distinct_id)), events__override.person_id, events.person_id) AS entity_id,
               events.event AS event,
               events.uuid AS uuid,
               events.properties AS properties,
               nullIf(nullIf(events.`$session_id`, ''), 'null') AS session_id,
               if(equals(events.event, '$pageview'), 1, 0) AS step_0,
               if(equals(events.event, 'purchase'), 1, 0) AS step_1
        FROM events
        LEFT OUTER JOIN
          (SELECT tupleElement(argMax(tuple(person_distinct_id_overrides.person_id), person_distinct_id_overrides.version), 1) AS person_id,
                  person_distinct_id_overrides.distinct_id AS distinct_id
           FROM person_distinct_id_overrides
           WHERE equals(person_distinct_id_overrides.team_id, 99999)
           GROUP BY person_distinct_id_overrides.distinct_id
<<<<<<< HEAD
           HAVING ifNull(equals(tupleElement(argMax(tuple(person_distinct_id_overrides.is_deleted), person_distinct_id_overrides.version), 1), 0), 0) SETTINGS optimize_aggregation_in_order=1) AS events__override ON equals(events.distinct_id, events__override.distinct_id)
        INNER JOIN
          (SELECT if(not(empty(events__override.distinct_id)), events__override.person_id, events.person_id) AS entity_id,
                  if(ifNull(greater(count(DISTINCT replaceRegexpAll(nullIf(nullIf(JSONExtractRaw(events.properties, '$feature_flag_response'), ''), 'null'), '^"|"$', '')), 1), 0), '$multiple', any(replaceRegexpAll(nullIf(nullIf(JSONExtractRaw(events.properties, '$feature_flag_response'), ''), 'null'), '^"|"$', ''))) AS variant,
                  min(toTimeZone(events.timestamp, 'UTC')) AS first_exposure_time
           FROM events
           LEFT OUTER JOIN
             (SELECT tupleElement(argMax(tuple(person_distinct_id_overrides.person_id), person_distinct_id_overrides.version), 1) AS person_id,
                     person_distinct_id_overrides.distinct_id AS distinct_id
              FROM person_distinct_id_overrides
              WHERE equals(person_distinct_id_overrides.team_id, 99999)
              GROUP BY person_distinct_id_overrides.distinct_id
              HAVING ifNull(equals(tupleElement(argMax(tuple(person_distinct_id_overrides.is_deleted), person_distinct_id_overrides.version), 1), 0), 0) SETTINGS optimize_aggregation_in_order=1) AS events__override ON equals(events.distinct_id, events__override.distinct_id)
           WHERE and(equals(events.team_id, 99999), greaterOrEquals(toTimeZone(events.timestamp, 'UTC'), toDateTime64('today', 6, 'UTC')), lessOrEquals(toTimeZone(events.timestamp, 'UTC'), toDateTime64('2024-01-15 12:00:00.000000', 6, 'UTC')), equals(events.event, '$feature_flag_called'), in(replaceRegexpAll(nullIf(nullIf(JSONExtractRaw(events.properties, '$feature_flag_response'), ''), 'null'), '^"|"$', ''), ['control', 'test']), ifNull(equals(replaceRegexpAll(nullIf(nullIf(JSONExtractRaw(events.properties, '$feature_flag'), ''), 'null'), '^"|"$', ''), 'test-experiment'), 0))
           GROUP BY entity_id) AS exposure_data ON equals(if(not(empty(events__override.distinct_id)), events__override.person_id, events.person_id), exposure_data.entity_id)
        WHERE and(equals(events.team_id, 99999), greaterOrEquals(toTimeZone(events.timestamp, 'UTC'), toDateTime64('today', 6, 'UTC')), greaterOrEquals(toTimeZone(events.timestamp, 'UTC'), exposure_data.first_exposure_time), lessOrEquals(toTimeZone(events.timestamp, 'UTC'), toDateTime64('2024-01-15 12:00:00.000000', 6, 'UTC')), or(equals(events.event, '$pageview'), equals(events.event, 'purchase')))) AS metric_events ON equals(toString(exposures.entity_id), toString(metric_events.entity_id))
=======
           HAVING ifNull(equals(argMax(person_distinct_id_overrides.is_deleted, person_distinct_id_overrides.version), 0), 0) SETTINGS optimize_aggregation_in_order=1) AS events__override ON equals(events.distinct_id, events__override.distinct_id)
        WHERE and(equals(events.team_id, 99999), greaterOrEquals(toTimeZone(events.timestamp, 'UTC'), toDateTime64('today', 6, 'UTC')), less(toTimeZone(events.timestamp, 'UTC'), toDateTime64('explicit_redacted_timestamp', 6, 'UTC')), or(equals(events.event, '$pageview'), equals(events.event, 'purchase')))) AS metric_events ON and(equals(toString(exposures.entity_id), toString(metric_events.entity_id)), greaterOrEquals(metric_events.timestamp, exposures.first_exposure_time))
>>>>>>> 349d6926
     GROUP BY exposures.variant,
              exposures.entity_id) AS metric_events
  GROUP BY metric_events.variant
  LIMIT 100 SETTINGS readonly=2,
                     max_execution_time=600,
                     allow_experimental_object_type=1,
                     format_csv_allow_double_quotes=0,
                     max_ast_elements=4000000,
                     max_expanded_ast_elements=4000000,
                     max_bytes_before_external_group_by=0,
                     allow_experimental_analyzer=1,
                     transform_null_in=1,
                     optimize_min_equality_disjunction_chain_length=4294967295,
                     allow_experimental_join_condition=1
  '''
# ---
# name: TestExperimentFunnelMetric.test_funnel_metric_with_action
  '''
  SELECT metric_events.variant AS variant,
         count(metric_events.entity_id) AS num_users,
         countIf(ifNull(equals((metric_events.value).1, 1), 0)) AS total_sum,
         countIf(ifNull(equals((metric_events.value).1, 1), 0)) AS total_sum_of_squares,
         tuple(countIf(ifNull(greaterOrEquals((metric_events.value).1, 0), 0)), countIf(ifNull(greaterOrEquals((metric_events.value).1, 1), 0))) AS step_counts,
         tuple(groupArraySampleIf(100)(if(ifNull(notEquals((metric_events.value).2, ''), 1), tuple(toString(metric_events.entity_id), metric_events.uuid_to_session[(metric_events.value).2], (metric_events.value).2), tuple(toString(metric_events.entity_id), toString(metric_events.exposure_session_id), toString(metric_events.exposure_event_uuid))), ifNull(equals((metric_events.value).1, minus(0, 1)), isNull((metric_events.value).1)
                                                                                                                                                                                                                                                                                                                                                                    and isNull(minus(0, 1)))), groupArraySampleIf(100)(if(ifNull(notEquals((metric_events.value).2, ''), 1), tuple(toString(metric_events.entity_id), metric_events.uuid_to_session[(metric_events.value).2], (metric_events.value).2), tuple(toString(metric_events.entity_id), toString(metric_events.exposure_session_id), toString(metric_events.exposure_event_uuid))), ifNull(equals((metric_events.value).1, minus(1, 1)), isNull((metric_events.value).1)
                                                                                                                                                                                                                                                                                                                                                                                                                                                                                                                                                                                                                                                                                                                                                    and isNull(minus(1, 1)))), groupArraySampleIf(100)(if(ifNull(notEquals((metric_events.value).2, ''), 1), tuple(toString(metric_events.entity_id), metric_events.uuid_to_session[(metric_events.value).2], (metric_events.value).2), tuple(toString(metric_events.entity_id), toString(metric_events.exposure_session_id), toString(metric_events.exposure_event_uuid))), ifNull(equals((metric_events.value).1, minus(2, 1)), isNull((metric_events.value).1)
                                                                                                                                                                                                                                                                                                                                                                                                                                                                                                                                                                                                                                                                                                                                                                                                                                                                                                                                                                                                                                                                                                                                    and isNull(minus(2, 1))))) AS steps_event_data
  FROM
    (SELECT exposures.variant AS variant,
            exposures.entity_id AS entity_id,
            any(exposures.exposure_event_uuid) AS exposure_event_uuid,
            any(exposures.exposure_session_id) AS exposure_session_id,
            arraySort(x -> minus(0, x.1), arrayMap(result -> tuple(result.1, if(and(ifNull(greaterOrEquals(result.1, 0), 0), ifNull(greater(length(result.4), result.1), 0)), if(ifNull(greater(length(arrayElement(result.4, plus(result.1, 1))), 0), 0), toString(arrayElement(result.4, plus(result.1, 1))[1]), ''), '')), aggregate_funnel_array_v8(2, 94608000, 'first_touch', 'ordered', array(array('')), [], arraySort(t -> t.1, groupArray(tuple(accurateCastOrNull(metric_events.timestamp, 'Float64'), metric_events.uuid, array(''), arrayFilter(x -> ifNull(notEquals(x, 0), 1), [multiply(1, metric_events.step_0), multiply(2, metric_events.step_1)])))))))[1] AS value,
            mapFromArrays(groupArray(coalesce(toString(metric_events.uuid), '')), groupArray(coalesce(toString(metric_events.session_id), ''))) AS uuid_to_session
     FROM
       (SELECT if(not(empty(events__override.distinct_id)), events__override.person_id, events.person_id) AS entity_id,
               if(ifNull(greater(count(DISTINCT replaceRegexpAll(nullIf(nullIf(JSONExtractRaw(events.properties, '$feature_flag_response'), ''), 'null'), '^"|"$', '')), 1), 0), '$multiple', any(replaceRegexpAll(nullIf(nullIf(JSONExtractRaw(events.properties, '$feature_flag_response'), ''), 'null'), '^"|"$', ''))) AS variant,
               min(toTimeZone(events.timestamp, 'UTC')) AS first_exposure_time,
               argMin(events.uuid, toTimeZone(events.timestamp, 'UTC')) AS exposure_event_uuid,
               argMin(events.`$session_id`, toTimeZone(events.timestamp, 'UTC')) AS exposure_session_id
        FROM events
        LEFT OUTER JOIN
          (SELECT tupleElement(argMax(tuple(person_distinct_id_overrides.person_id), person_distinct_id_overrides.version), 1) AS person_id,
                  person_distinct_id_overrides.distinct_id AS distinct_id
           FROM person_distinct_id_overrides
           WHERE equals(person_distinct_id_overrides.team_id, 99999)
           GROUP BY person_distinct_id_overrides.distinct_id
           HAVING ifNull(equals(tupleElement(argMax(tuple(person_distinct_id_overrides.is_deleted), person_distinct_id_overrides.version), 1), 0), 0) SETTINGS optimize_aggregation_in_order=1) AS events__override ON equals(events.distinct_id, events__override.distinct_id)
        WHERE and(equals(events.team_id, 99999), greaterOrEquals(toTimeZone(events.timestamp, 'UTC'), toDateTime64('today', 6, 'UTC')), lessOrEquals(toTimeZone(events.timestamp, 'UTC'), toDateTime64('2024-01-15 12:00:00.000000', 6, 'UTC')), equals(events.event, '$feature_flag_called'), in(replaceRegexpAll(nullIf(nullIf(JSONExtractRaw(events.properties, '$feature_flag_response'), ''), 'null'), '^"|"$', ''), ['control', 'test']), ifNull(equals(replaceRegexpAll(nullIf(nullIf(JSONExtractRaw(events.properties, '$feature_flag'), ''), 'null'), '^"|"$', ''), 'test-experiment'), 0))
        GROUP BY entity_id) AS exposures
     LEFT JOIN
       (SELECT toTimeZone(events.timestamp, 'UTC') AS timestamp,
               if(not(empty(events__override.distinct_id)), events__override.person_id, events.person_id) AS entity_id,
               events.event AS event,
               events.uuid AS uuid,
               events.properties AS properties,
               nullIf(nullIf(events.`$session_id`, ''), 'null') AS session_id,
               if(equals(events.event, '$pageview'), 1, 0) AS step_0,
               if(equals(events.event, 'purchase'), 1, 0) AS step_1
        FROM events
        LEFT OUTER JOIN
          (SELECT tupleElement(argMax(tuple(person_distinct_id_overrides.person_id), person_distinct_id_overrides.version), 1) AS person_id,
                  person_distinct_id_overrides.distinct_id AS distinct_id
           FROM person_distinct_id_overrides
           WHERE equals(person_distinct_id_overrides.team_id, 99999)
           GROUP BY person_distinct_id_overrides.distinct_id
<<<<<<< HEAD
           HAVING ifNull(equals(tupleElement(argMax(tuple(person_distinct_id_overrides.is_deleted), person_distinct_id_overrides.version), 1), 0), 0) SETTINGS optimize_aggregation_in_order=1) AS events__override ON equals(events.distinct_id, events__override.distinct_id)
        INNER JOIN
          (SELECT if(not(empty(events__override.distinct_id)), events__override.person_id, events.person_id) AS entity_id,
                  if(ifNull(greater(count(DISTINCT replaceRegexpAll(nullIf(nullIf(JSONExtractRaw(events.properties, '$feature_flag_response'), ''), 'null'), '^"|"$', '')), 1), 0), '$multiple', any(replaceRegexpAll(nullIf(nullIf(JSONExtractRaw(events.properties, '$feature_flag_response'), ''), 'null'), '^"|"$', ''))) AS variant,
                  min(toTimeZone(events.timestamp, 'UTC')) AS first_exposure_time
           FROM events
           LEFT OUTER JOIN
             (SELECT tupleElement(argMax(tuple(person_distinct_id_overrides.person_id), person_distinct_id_overrides.version), 1) AS person_id,
                     person_distinct_id_overrides.distinct_id AS distinct_id
              FROM person_distinct_id_overrides
              WHERE equals(person_distinct_id_overrides.team_id, 99999)
              GROUP BY person_distinct_id_overrides.distinct_id
              HAVING ifNull(equals(tupleElement(argMax(tuple(person_distinct_id_overrides.is_deleted), person_distinct_id_overrides.version), 1), 0), 0) SETTINGS optimize_aggregation_in_order=1) AS events__override ON equals(events.distinct_id, events__override.distinct_id)
           WHERE and(equals(events.team_id, 99999), greaterOrEquals(toTimeZone(events.timestamp, 'UTC'), toDateTime64('today', 6, 'UTC')), lessOrEquals(toTimeZone(events.timestamp, 'UTC'), toDateTime64('2024-01-15 12:00:00.000000', 6, 'UTC')), equals(events.event, '$feature_flag_called'), in(replaceRegexpAll(nullIf(nullIf(JSONExtractRaw(events.properties, '$feature_flag_response'), ''), 'null'), '^"|"$', ''), ['control', 'test']), ifNull(equals(replaceRegexpAll(nullIf(nullIf(JSONExtractRaw(events.properties, '$feature_flag'), ''), 'null'), '^"|"$', ''), 'test-experiment'), 0))
           GROUP BY entity_id) AS exposure_data ON equals(if(not(empty(events__override.distinct_id)), events__override.person_id, events.person_id), exposure_data.entity_id)
        WHERE and(equals(events.team_id, 99999), greaterOrEquals(toTimeZone(events.timestamp, 'UTC'), toDateTime64('today', 6, 'UTC')), greaterOrEquals(toTimeZone(events.timestamp, 'UTC'), exposure_data.first_exposure_time), lessOrEquals(toTimeZone(events.timestamp, 'UTC'), toDateTime64('2024-01-15 12:00:00.000000', 6, 'UTC')), or(equals(events.event, '$pageview'), equals(events.event, 'purchase')))) AS metric_events ON equals(toString(exposures.entity_id), toString(metric_events.entity_id))
=======
           HAVING ifNull(equals(argMax(person_distinct_id_overrides.is_deleted, person_distinct_id_overrides.version), 0), 0) SETTINGS optimize_aggregation_in_order=1) AS events__override ON equals(events.distinct_id, events__override.distinct_id)
        WHERE and(equals(events.team_id, 99999), greaterOrEquals(toTimeZone(events.timestamp, 'UTC'), toDateTime64('today', 6, 'UTC')), less(toTimeZone(events.timestamp, 'UTC'), toDateTime64('explicit_redacted_timestamp', 6, 'UTC')), or(equals(events.event, '$pageview'), equals(events.event, 'purchase')))) AS metric_events ON and(equals(toString(exposures.entity_id), toString(metric_events.entity_id)), greaterOrEquals(metric_events.timestamp, exposures.first_exposure_time))
>>>>>>> 349d6926
     GROUP BY exposures.variant,
              exposures.entity_id) AS metric_events
  GROUP BY metric_events.variant
  LIMIT 100 SETTINGS readonly=2,
                     max_execution_time=600,
                     allow_experimental_object_type=1,
                     format_csv_allow_double_quotes=0,
                     max_ast_elements=4000000,
                     max_expanded_ast_elements=4000000,
                     max_bytes_before_external_group_by=0,
                     allow_experimental_analyzer=1,
                     transform_null_in=1,
                     optimize_min_equality_disjunction_chain_length=4294967295,
                     allow_experimental_join_condition=1
  '''
# ---
# name: TestExperimentFunnelMetric.test_funnel_metric_with_conversion_window
  '''
  SELECT metric_events.variant AS variant,
         count(metric_events.entity_id) AS num_users,
         countIf(ifNull(equals((metric_events.value).1, 1), 0)) AS total_sum,
         countIf(ifNull(equals((metric_events.value).1, 1), 0)) AS total_sum_of_squares,
         tuple(countIf(ifNull(greaterOrEquals((metric_events.value).1, 0), 0)), countIf(ifNull(greaterOrEquals((metric_events.value).1, 1), 0))) AS step_counts,
         tuple(groupArraySampleIf(100)(if(ifNull(notEquals((metric_events.value).2, ''), 1), tuple(toString(metric_events.entity_id), metric_events.uuid_to_session[(metric_events.value).2], (metric_events.value).2), tuple(toString(metric_events.entity_id), toString(metric_events.exposure_session_id), toString(metric_events.exposure_event_uuid))), ifNull(equals((metric_events.value).1, minus(0, 1)), isNull((metric_events.value).1)
                                                                                                                                                                                                                                                                                                                                                                    and isNull(minus(0, 1)))), groupArraySampleIf(100)(if(ifNull(notEquals((metric_events.value).2, ''), 1), tuple(toString(metric_events.entity_id), metric_events.uuid_to_session[(metric_events.value).2], (metric_events.value).2), tuple(toString(metric_events.entity_id), toString(metric_events.exposure_session_id), toString(metric_events.exposure_event_uuid))), ifNull(equals((metric_events.value).1, minus(1, 1)), isNull((metric_events.value).1)
                                                                                                                                                                                                                                                                                                                                                                                                                                                                                                                                                                                                                                                                                                                                                    and isNull(minus(1, 1)))), groupArraySampleIf(100)(if(ifNull(notEquals((metric_events.value).2, ''), 1), tuple(toString(metric_events.entity_id), metric_events.uuid_to_session[(metric_events.value).2], (metric_events.value).2), tuple(toString(metric_events.entity_id), toString(metric_events.exposure_session_id), toString(metric_events.exposure_event_uuid))), ifNull(equals((metric_events.value).1, minus(2, 1)), isNull((metric_events.value).1)
                                                                                                                                                                                                                                                                                                                                                                                                                                                                                                                                                                                                                                                                                                                                                                                                                                                                                                                                                                                                                                                                                                                                    and isNull(minus(2, 1))))) AS steps_event_data
  FROM
    (SELECT exposures.variant AS variant,
            exposures.entity_id AS entity_id,
            any(exposures.exposure_event_uuid) AS exposure_event_uuid,
            any(exposures.exposure_session_id) AS exposure_session_id,
            arraySort(x -> minus(0, x.1), arrayMap(result -> tuple(result.1, if(and(ifNull(greaterOrEquals(result.1, 0), 0), ifNull(greater(length(result.4), result.1), 0)), if(ifNull(greater(length(arrayElement(result.4, plus(result.1, 1))), 0), 0), toString(arrayElement(result.4, plus(result.1, 1))[1]), ''), '')), aggregate_funnel_array_v8(2, 94608000, 'first_touch', 'ordered', array(array('')), [], arraySort(t -> t.1, groupArray(tuple(accurateCastOrNull(metric_events.timestamp, 'Float64'), metric_events.uuid, array(''), arrayFilter(x -> ifNull(notEquals(x, 0), 1), [multiply(1, metric_events.step_0), multiply(2, metric_events.step_1)])))))))[1] AS value,
            mapFromArrays(groupArray(coalesce(toString(metric_events.uuid), '')), groupArray(coalesce(toString(metric_events.session_id), ''))) AS uuid_to_session
     FROM
       (SELECT if(not(empty(events__override.distinct_id)), events__override.person_id, events.person_id) AS entity_id,
               if(ifNull(greater(count(DISTINCT replaceRegexpAll(nullIf(nullIf(JSONExtractRaw(events.properties, '$feature_flag_response'), ''), 'null'), '^"|"$', '')), 1), 0), '$multiple', any(replaceRegexpAll(nullIf(nullIf(JSONExtractRaw(events.properties, '$feature_flag_response'), ''), 'null'), '^"|"$', ''))) AS variant,
               min(toTimeZone(events.timestamp, 'UTC')) AS first_exposure_time,
               argMin(events.uuid, toTimeZone(events.timestamp, 'UTC')) AS exposure_event_uuid,
               argMin(events.`$session_id`, toTimeZone(events.timestamp, 'UTC')) AS exposure_session_id
        FROM events
        LEFT OUTER JOIN
          (SELECT tupleElement(argMax(tuple(person_distinct_id_overrides.person_id), person_distinct_id_overrides.version), 1) AS person_id,
                  person_distinct_id_overrides.distinct_id AS distinct_id
           FROM person_distinct_id_overrides
           WHERE equals(person_distinct_id_overrides.team_id, 99999)
           GROUP BY person_distinct_id_overrides.distinct_id
           HAVING ifNull(equals(tupleElement(argMax(tuple(person_distinct_id_overrides.is_deleted), person_distinct_id_overrides.version), 1), 0), 0) SETTINGS optimize_aggregation_in_order=1) AS events__override ON equals(events.distinct_id, events__override.distinct_id)
        WHERE and(equals(events.team_id, 99999), greaterOrEquals(toTimeZone(events.timestamp, 'UTC'), toDateTime64('today', 6, 'UTC')), lessOrEquals(toTimeZone(events.timestamp, 'UTC'), toDateTime64('2024-01-15 12:00:00.000000', 6, 'UTC')), equals(events.event, '$feature_flag_called'), in(replaceRegexpAll(nullIf(nullIf(JSONExtractRaw(events.properties, '$feature_flag_response'), ''), 'null'), '^"|"$', ''), ['control', 'test']), ifNull(equals(replaceRegexpAll(nullIf(nullIf(JSONExtractRaw(events.properties, '$feature_flag'), ''), 'null'), '^"|"$', ''), 'test-experiment'), 0))
        GROUP BY entity_id) AS exposures
     LEFT JOIN
       (SELECT toTimeZone(events.timestamp, 'UTC') AS timestamp,
               if(not(empty(events__override.distinct_id)), events__override.person_id, events.person_id) AS entity_id,
               events.event AS event,
               events.uuid AS uuid,
               events.properties AS properties,
               nullIf(nullIf(events.`$session_id`, ''), 'null') AS session_id,
               if(equals(events.event, '$pageview'), 1, 0) AS step_0,
               if(equals(events.event, 'purchase'), 1, 0) AS step_1
        FROM events
        LEFT OUTER JOIN
          (SELECT tupleElement(argMax(tuple(person_distinct_id_overrides.person_id), person_distinct_id_overrides.version), 1) AS person_id,
                  person_distinct_id_overrides.distinct_id AS distinct_id
           FROM person_distinct_id_overrides
           WHERE equals(person_distinct_id_overrides.team_id, 99999)
           GROUP BY person_distinct_id_overrides.distinct_id
<<<<<<< HEAD
           HAVING ifNull(equals(tupleElement(argMax(tuple(person_distinct_id_overrides.is_deleted), person_distinct_id_overrides.version), 1), 0), 0) SETTINGS optimize_aggregation_in_order=1) AS events__override ON equals(events.distinct_id, events__override.distinct_id)
        INNER JOIN
          (SELECT if(not(empty(events__override.distinct_id)), events__override.person_id, events.person_id) AS entity_id,
                  if(ifNull(greater(count(DISTINCT replaceRegexpAll(nullIf(nullIf(JSONExtractRaw(events.properties, '$feature_flag_response'), ''), 'null'), '^"|"$', '')), 1), 0), '$multiple', any(replaceRegexpAll(nullIf(nullIf(JSONExtractRaw(events.properties, '$feature_flag_response'), ''), 'null'), '^"|"$', ''))) AS variant,
                  min(toTimeZone(events.timestamp, 'UTC')) AS first_exposure_time
           FROM events
           LEFT OUTER JOIN
             (SELECT tupleElement(argMax(tuple(person_distinct_id_overrides.person_id), person_distinct_id_overrides.version), 1) AS person_id,
                     person_distinct_id_overrides.distinct_id AS distinct_id
              FROM person_distinct_id_overrides
              WHERE equals(person_distinct_id_overrides.team_id, 99999)
              GROUP BY person_distinct_id_overrides.distinct_id
              HAVING ifNull(equals(tupleElement(argMax(tuple(person_distinct_id_overrides.is_deleted), person_distinct_id_overrides.version), 1), 0), 0) SETTINGS optimize_aggregation_in_order=1) AS events__override ON equals(events.distinct_id, events__override.distinct_id)
           WHERE and(equals(events.team_id, 99999), greaterOrEquals(toTimeZone(events.timestamp, 'UTC'), toDateTime64('today', 6, 'UTC')), lessOrEquals(toTimeZone(events.timestamp, 'UTC'), toDateTime64('2024-01-15 12:00:00.000000', 6, 'UTC')), equals(events.event, '$feature_flag_called'), in(replaceRegexpAll(nullIf(nullIf(JSONExtractRaw(events.properties, '$feature_flag_response'), ''), 'null'), '^"|"$', ''), ['control', 'test']), ifNull(equals(replaceRegexpAll(nullIf(nullIf(JSONExtractRaw(events.properties, '$feature_flag'), ''), 'null'), '^"|"$', ''), 'test-experiment'), 0))
           GROUP BY entity_id) AS exposure_data ON equals(if(not(empty(events__override.distinct_id)), events__override.person_id, events.person_id), exposure_data.entity_id)
        WHERE and(equals(events.team_id, 99999), greaterOrEquals(toTimeZone(events.timestamp, 'UTC'), toDateTime64('today', 6, 'UTC')), greaterOrEquals(toTimeZone(events.timestamp, 'UTC'), exposure_data.first_exposure_time), lessOrEquals(toTimeZone(events.timestamp, 'UTC'), toDateTime64('2024-01-15 12:00:00.000000', 6, 'UTC')), or(equals(events.event, '$pageview'), equals(events.event, 'purchase')))) AS metric_events ON equals(toString(exposures.entity_id), toString(metric_events.entity_id))
=======
           HAVING ifNull(equals(argMax(person_distinct_id_overrides.is_deleted, person_distinct_id_overrides.version), 0), 0) SETTINGS optimize_aggregation_in_order=1) AS events__override ON equals(events.distinct_id, events__override.distinct_id)
        WHERE and(equals(events.team_id, 99999), greaterOrEquals(toTimeZone(events.timestamp, 'UTC'), toDateTime64('today', 6, 'UTC')), less(toTimeZone(events.timestamp, 'UTC'), toDateTime64('explicit_redacted_timestamp', 6, 'UTC')), or(equals(events.event, '$pageview'), equals(events.event, 'purchase')))) AS metric_events ON and(equals(toString(exposures.entity_id), toString(metric_events.entity_id)), greaterOrEquals(metric_events.timestamp, exposures.first_exposure_time))
>>>>>>> 349d6926
     GROUP BY exposures.variant,
              exposures.entity_id) AS metric_events
  GROUP BY metric_events.variant
  LIMIT 100 SETTINGS readonly=2,
                     max_execution_time=600,
                     allow_experimental_object_type=1,
                     format_csv_allow_double_quotes=0,
                     max_ast_elements=4000000,
                     max_expanded_ast_elements=4000000,
                     max_bytes_before_external_group_by=0,
                     allow_experimental_analyzer=1,
                     transform_null_in=1,
                     optimize_min_equality_disjunction_chain_length=4294967295,
                     allow_experimental_join_condition=1
  '''
# ---
# name: TestExperimentFunnelMetric.test_funnel_metric_with_custom_conversion_window
  '''
  SELECT metric_events.variant AS variant,
         count(metric_events.entity_id) AS num_users,
         countIf(ifNull(equals((metric_events.value).1, 1), 0)) AS total_sum,
         countIf(ifNull(equals((metric_events.value).1, 1), 0)) AS total_sum_of_squares,
         tuple(countIf(ifNull(greaterOrEquals((metric_events.value).1, 0), 0)), countIf(ifNull(greaterOrEquals((metric_events.value).1, 1), 0))) AS step_counts,
         tuple(groupArraySampleIf(100)(if(ifNull(notEquals((metric_events.value).2, ''), 1), tuple(toString(metric_events.entity_id), metric_events.uuid_to_session[(metric_events.value).2], (metric_events.value).2), tuple(toString(metric_events.entity_id), toString(metric_events.exposure_session_id), toString(metric_events.exposure_event_uuid))), ifNull(equals((metric_events.value).1, minus(0, 1)), isNull((metric_events.value).1)
                                                                                                                                                                                                                                                                                                                                                                    and isNull(minus(0, 1)))), groupArraySampleIf(100)(if(ifNull(notEquals((metric_events.value).2, ''), 1), tuple(toString(metric_events.entity_id), metric_events.uuid_to_session[(metric_events.value).2], (metric_events.value).2), tuple(toString(metric_events.entity_id), toString(metric_events.exposure_session_id), toString(metric_events.exposure_event_uuid))), ifNull(equals((metric_events.value).1, minus(1, 1)), isNull((metric_events.value).1)
                                                                                                                                                                                                                                                                                                                                                                                                                                                                                                                                                                                                                                                                                                                                                    and isNull(minus(1, 1)))), groupArraySampleIf(100)(if(ifNull(notEquals((metric_events.value).2, ''), 1), tuple(toString(metric_events.entity_id), metric_events.uuid_to_session[(metric_events.value).2], (metric_events.value).2), tuple(toString(metric_events.entity_id), toString(metric_events.exposure_session_id), toString(metric_events.exposure_event_uuid))), ifNull(equals((metric_events.value).1, minus(2, 1)), isNull((metric_events.value).1)
                                                                                                                                                                                                                                                                                                                                                                                                                                                                                                                                                                                                                                                                                                                                                                                                                                                                                                                                                                                                                                                                                                                                    and isNull(minus(2, 1))))) AS steps_event_data
  FROM
    (SELECT exposures.variant AS variant,
            exposures.entity_id AS entity_id,
            any(exposures.exposure_event_uuid) AS exposure_event_uuid,
            any(exposures.exposure_session_id) AS exposure_session_id,
            arraySort(x -> minus(0, x.1), arrayMap(result -> tuple(result.1, if(and(ifNull(greaterOrEquals(result.1, 0), 0), ifNull(greater(length(result.4), result.1), 0)), if(ifNull(greater(length(arrayElement(result.4, plus(result.1, 1))), 0), 0), toString(arrayElement(result.4, plus(result.1, 1))[1]), ''), '')), aggregate_funnel_array_v8(2, 86400, 'first_touch', 'ordered', array(array('')), [], arraySort(t -> t.1, groupArray(tuple(accurateCastOrNull(metric_events.timestamp, 'Float64'), metric_events.uuid, array(''), arrayFilter(x -> ifNull(notEquals(x, 0), 1), [multiply(1, metric_events.step_0), multiply(2, metric_events.step_1)])))))))[1] AS value,
            mapFromArrays(groupArray(coalesce(toString(metric_events.uuid), '')), groupArray(coalesce(toString(metric_events.session_id), ''))) AS uuid_to_session
     FROM
       (SELECT if(not(empty(events__override.distinct_id)), events__override.person_id, events.person_id) AS entity_id,
               if(ifNull(greater(count(DISTINCT replaceRegexpAll(nullIf(nullIf(JSONExtractRaw(events.properties, '$feature_flag_response'), ''), 'null'), '^"|"$', '')), 1), 0), '$multiple', any(replaceRegexpAll(nullIf(nullIf(JSONExtractRaw(events.properties, '$feature_flag_response'), ''), 'null'), '^"|"$', ''))) AS variant,
               min(toTimeZone(events.timestamp, 'UTC')) AS first_exposure_time,
               argMin(events.uuid, toTimeZone(events.timestamp, 'UTC')) AS exposure_event_uuid,
               argMin(events.`$session_id`, toTimeZone(events.timestamp, 'UTC')) AS exposure_session_id
        FROM events
        LEFT OUTER JOIN
          (SELECT tupleElement(argMax(tuple(person_distinct_id_overrides.person_id), person_distinct_id_overrides.version), 1) AS person_id,
                  person_distinct_id_overrides.distinct_id AS distinct_id
           FROM person_distinct_id_overrides
           WHERE equals(person_distinct_id_overrides.team_id, 99999)
           GROUP BY person_distinct_id_overrides.distinct_id
           HAVING ifNull(equals(tupleElement(argMax(tuple(person_distinct_id_overrides.is_deleted), person_distinct_id_overrides.version), 1), 0), 0) SETTINGS optimize_aggregation_in_order=1) AS events__override ON equals(events.distinct_id, events__override.distinct_id)
        WHERE and(equals(events.team_id, 99999), greaterOrEquals(toTimeZone(events.timestamp, 'UTC'), toDateTime64('today', 6, 'UTC')), lessOrEquals(toTimeZone(events.timestamp, 'UTC'), toDateTime64('2024-01-15 12:00:00.000000', 6, 'UTC')), equals(events.event, '$feature_flag_called'), in(replaceRegexpAll(nullIf(nullIf(JSONExtractRaw(events.properties, '$feature_flag_response'), ''), 'null'), '^"|"$', ''), ['control', 'test']), ifNull(equals(replaceRegexpAll(nullIf(nullIf(JSONExtractRaw(events.properties, '$feature_flag'), ''), 'null'), '^"|"$', ''), 'test-experiment'), 0))
        GROUP BY entity_id) AS exposures
     LEFT JOIN
       (SELECT toTimeZone(events.timestamp, 'UTC') AS timestamp,
               if(not(empty(events__override.distinct_id)), events__override.person_id, events.person_id) AS entity_id,
               events.event AS event,
               events.uuid AS uuid,
               events.properties AS properties,
               nullIf(nullIf(events.`$session_id`, ''), 'null') AS session_id,
               if(equals(events.event, '$pageview'), 1, 0) AS step_0,
               if(equals(events.event, 'purchase'), 1, 0) AS step_1
        FROM events
        LEFT OUTER JOIN
          (SELECT tupleElement(argMax(tuple(person_distinct_id_overrides.person_id), person_distinct_id_overrides.version), 1) AS person_id,
                  person_distinct_id_overrides.distinct_id AS distinct_id
           FROM person_distinct_id_overrides
           WHERE equals(person_distinct_id_overrides.team_id, 99999)
           GROUP BY person_distinct_id_overrides.distinct_id
<<<<<<< HEAD
           HAVING ifNull(equals(tupleElement(argMax(tuple(person_distinct_id_overrides.is_deleted), person_distinct_id_overrides.version), 1), 0), 0) SETTINGS optimize_aggregation_in_order=1) AS events__override ON equals(events.distinct_id, events__override.distinct_id)
        INNER JOIN
          (SELECT if(not(empty(events__override.distinct_id)), events__override.person_id, events.person_id) AS entity_id,
                  if(ifNull(greater(count(DISTINCT replaceRegexpAll(nullIf(nullIf(JSONExtractRaw(events.properties, '$feature_flag_response'), ''), 'null'), '^"|"$', '')), 1), 0), '$multiple', any(replaceRegexpAll(nullIf(nullIf(JSONExtractRaw(events.properties, '$feature_flag_response'), ''), 'null'), '^"|"$', ''))) AS variant,
                  min(toTimeZone(events.timestamp, 'UTC')) AS first_exposure_time
           FROM events
           LEFT OUTER JOIN
             (SELECT tupleElement(argMax(tuple(person_distinct_id_overrides.person_id), person_distinct_id_overrides.version), 1) AS person_id,
                     person_distinct_id_overrides.distinct_id AS distinct_id
              FROM person_distinct_id_overrides
              WHERE equals(person_distinct_id_overrides.team_id, 99999)
              GROUP BY person_distinct_id_overrides.distinct_id
              HAVING ifNull(equals(tupleElement(argMax(tuple(person_distinct_id_overrides.is_deleted), person_distinct_id_overrides.version), 1), 0), 0) SETTINGS optimize_aggregation_in_order=1) AS events__override ON equals(events.distinct_id, events__override.distinct_id)
           WHERE and(equals(events.team_id, 99999), greaterOrEquals(toTimeZone(events.timestamp, 'UTC'), toDateTime64('today', 6, 'UTC')), lessOrEquals(toTimeZone(events.timestamp, 'UTC'), toDateTime64('2024-01-15 12:00:00.000000', 6, 'UTC')), equals(events.event, '$feature_flag_called'), in(replaceRegexpAll(nullIf(nullIf(JSONExtractRaw(events.properties, '$feature_flag_response'), ''), 'null'), '^"|"$', ''), ['control', 'test']), ifNull(equals(replaceRegexpAll(nullIf(nullIf(JSONExtractRaw(events.properties, '$feature_flag'), ''), 'null'), '^"|"$', ''), 'test-experiment'), 0))
           GROUP BY entity_id) AS exposure_data ON equals(if(not(empty(events__override.distinct_id)), events__override.person_id, events.person_id), exposure_data.entity_id)
        WHERE and(equals(events.team_id, 99999), greaterOrEquals(toTimeZone(events.timestamp, 'UTC'), toDateTime64('today', 6, 'UTC')), greaterOrEquals(toTimeZone(events.timestamp, 'UTC'), exposure_data.first_exposure_time), less(toTimeZone(events.timestamp, 'UTC'), plus(exposure_data.first_exposure_time, toIntervalSecond(86400))), or(equals(events.event, '$pageview'), equals(events.event, 'purchase')))) AS metric_events ON equals(toString(exposures.entity_id), toString(metric_events.entity_id))
=======
           HAVING ifNull(equals(argMax(person_distinct_id_overrides.is_deleted, person_distinct_id_overrides.version), 0), 0) SETTINGS optimize_aggregation_in_order=1) AS events__override ON equals(events.distinct_id, events__override.distinct_id)
        WHERE and(equals(events.team_id, 99999), greaterOrEquals(toTimeZone(events.timestamp, 'UTC'), toDateTime64('today', 6, 'UTC')), less(toTimeZone(events.timestamp, 'UTC'), plus(toDateTime64('explicit_redacted_timestamp', 6, 'UTC'), toIntervalSecond(86400))), or(equals(events.event, '$pageview'), equals(events.event, 'purchase')))) AS metric_events ON and(equals(toString(exposures.entity_id), toString(metric_events.entity_id)), greaterOrEquals(metric_events.timestamp, exposures.first_exposure_time), less(metric_events.timestamp, plus(exposures.first_exposure_time, toIntervalSecond(86400))))
>>>>>>> 349d6926
     GROUP BY exposures.variant,
              exposures.entity_id) AS metric_events
  GROUP BY metric_events.variant
  LIMIT 100 SETTINGS readonly=2,
                     max_execution_time=600,
                     allow_experimental_object_type=1,
                     format_csv_allow_double_quotes=0,
                     max_ast_elements=4000000,
                     max_expanded_ast_elements=4000000,
                     max_bytes_before_external_group_by=0,
                     allow_experimental_analyzer=1,
                     transform_null_in=1,
                     optimize_min_equality_disjunction_chain_length=4294967295,
                     allow_experimental_join_condition=1
  '''
# ---
# name: TestExperimentFunnelMetric.test_funnel_metric_with_many_steps
  '''
  SELECT metric_events.variant AS variant,
         count(metric_events.entity_id) AS num_users,
         countIf(ifNull(equals((metric_events.value).1, 5), 0)) AS total_sum,
         countIf(ifNull(equals((metric_events.value).1, 5), 0)) AS total_sum_of_squares,
         tuple(countIf(ifNull(greaterOrEquals((metric_events.value).1, 0), 0)), countIf(ifNull(greaterOrEquals((metric_events.value).1, 1), 0)), countIf(ifNull(greaterOrEquals((metric_events.value).1, 2), 0)), countIf(ifNull(greaterOrEquals((metric_events.value).1, 3), 0)), countIf(ifNull(greaterOrEquals((metric_events.value).1, 4), 0)), countIf(ifNull(greaterOrEquals((metric_events.value).1, 5), 0))) AS step_counts,
         tuple(groupArraySampleIf(100)(if(ifNull(notEquals((metric_events.value).2, ''), 1), tuple(toString(metric_events.entity_id), metric_events.uuid_to_session[(metric_events.value).2], (metric_events.value).2), tuple(toString(metric_events.entity_id), toString(metric_events.exposure_session_id), toString(metric_events.exposure_event_uuid))), ifNull(equals((metric_events.value).1, minus(0, 1)), isNull((metric_events.value).1)
                                                                                                                                                                                                                                                                                                                                                                    and isNull(minus(0, 1)))), groupArraySampleIf(100)(if(ifNull(notEquals((metric_events.value).2, ''), 1), tuple(toString(metric_events.entity_id), metric_events.uuid_to_session[(metric_events.value).2], (metric_events.value).2), tuple(toString(metric_events.entity_id), toString(metric_events.exposure_session_id), toString(metric_events.exposure_event_uuid))), ifNull(equals((metric_events.value).1, minus(1, 1)), isNull((metric_events.value).1)
                                                                                                                                                                                                                                                                                                                                                                                                                                                                                                                                                                                                                                                                                                                                                    and isNull(minus(1, 1)))), groupArraySampleIf(100)(if(ifNull(notEquals((metric_events.value).2, ''), 1), tuple(toString(metric_events.entity_id), metric_events.uuid_to_session[(metric_events.value).2], (metric_events.value).2), tuple(toString(metric_events.entity_id), toString(metric_events.exposure_session_id), toString(metric_events.exposure_event_uuid))), ifNull(equals((metric_events.value).1, minus(2, 1)), isNull((metric_events.value).1)
                                                                                                                                                                                                                                                                                                                                                                                                                                                                                                                                                                                                                                                                                                                                                                                                                                                                                                                                                                                                                                                                                                                                    and isNull(minus(2, 1)))), groupArraySampleIf(100)(if(ifNull(notEquals((metric_events.value).2, ''), 1), tuple(toString(metric_events.entity_id), metric_events.uuid_to_session[(metric_events.value).2], (metric_events.value).2), tuple(toString(metric_events.entity_id), toString(metric_events.exposure_session_id), toString(metric_events.exposure_event_uuid))), ifNull(equals((metric_events.value).1, minus(3, 1)), isNull((metric_events.value).1)
                                                                                                                                                                                                                                                                                                                                                                                                                                                                                                                                                                                                                                                                                                                                                                                                                                                                                                                                                                                                                                                                                                                                                                                                                                                                                                                                                                                                                                                                                                                    and isNull(minus(3, 1)))), groupArraySampleIf(100)(if(ifNull(notEquals((metric_events.value).2, ''), 1), tuple(toString(metric_events.entity_id), metric_events.uuid_to_session[(metric_events.value).2], (metric_events.value).2), tuple(toString(metric_events.entity_id), toString(metric_events.exposure_session_id), toString(metric_events.exposure_event_uuid))), ifNull(equals((metric_events.value).1, minus(4, 1)), isNull((metric_events.value).1)
                                                                                                                                                                                                                                                                                                                                                                                                                                                                                                                                                                                                                                                                                                                                                                                                                                                                                                                                                                                                                                                                                                                                                                                                                                                                                                                                                                                                                                                                                                                                                                                                                                                                                                                                                                                                                                                                                                    and isNull(minus(4, 1)))), groupArraySampleIf(100)(if(ifNull(notEquals((metric_events.value).2, ''), 1), tuple(toString(metric_events.entity_id), metric_events.uuid_to_session[(metric_events.value).2], (metric_events.value).2), tuple(toString(metric_events.entity_id), toString(metric_events.exposure_session_id), toString(metric_events.exposure_event_uuid))), ifNull(equals((metric_events.value).1, minus(5, 1)), isNull((metric_events.value).1)
                                                                                                                                                                                                                                                                                                                                                                                                                                                                                                                                                                                                                                                                                                                                                                                                                                                                                                                                                                                                                                                                                                                                                                                                                                                                                                                                                                                                                                                                                                                                                                                                                                                                                                                                                                                                                                                                                                                                                                                                                                                                                                                                                                                                                                                                                    and isNull(minus(5, 1)))), groupArraySampleIf(100)(if(ifNull(notEquals((metric_events.value).2, ''), 1), tuple(toString(metric_events.entity_id), metric_events.uuid_to_session[(metric_events.value).2], (metric_events.value).2), tuple(toString(metric_events.entity_id), toString(metric_events.exposure_session_id), toString(metric_events.exposure_event_uuid))), ifNull(equals((metric_events.value).1, minus(6, 1)), isNull((metric_events.value).1)
                                                                                                                                                                                                                                                                                                                                                                                                                                                                                                                                                                                                                                                                                                                                                                                                                                                                                                                                                                                                                                                                                                                                                                                                                                                                                                                                                                                                                                                                                                                                                                                                                                                                                                                                                                                                                                                                                                                                                                                                                                                                                                                                                                                                                                                                                                                                                                                                                                                                                                                                                                                                                                                                    and isNull(minus(6, 1))))) AS steps_event_data
  FROM
    (SELECT exposures.variant AS variant,
            exposures.entity_id AS entity_id,
            any(exposures.exposure_event_uuid) AS exposure_event_uuid,
            any(exposures.exposure_session_id) AS exposure_session_id,
            arraySort(x -> minus(0, x.1), arrayMap(result -> tuple(result.1, if(and(ifNull(greaterOrEquals(result.1, 0), 0), ifNull(greater(length(result.4), result.1), 0)), if(ifNull(greater(length(arrayElement(result.4, plus(result.1, 1))), 0), 0), toString(arrayElement(result.4, plus(result.1, 1))[1]), ''), '')), aggregate_funnel_array_v8(6, 94608000, 'first_touch', 'ordered', array(array('')), [], arraySort(t -> t.1, groupArray(tuple(accurateCastOrNull(metric_events.timestamp, 'Float64'), metric_events.uuid, array(''), arrayFilter(x -> ifNull(notEquals(x, 0), 1), [multiply(1, metric_events.step_0), multiply(2, metric_events.step_1), multiply(3, metric_events.step_2), multiply(4, metric_events.step_3), multiply(5, metric_events.step_4), multiply(6, metric_events.step_5)])))))))[1] AS value,
            mapFromArrays(groupArray(coalesce(toString(metric_events.uuid), '')), groupArray(coalesce(toString(metric_events.session_id), ''))) AS uuid_to_session
     FROM
       (SELECT if(not(empty(events__override.distinct_id)), events__override.person_id, events.person_id) AS entity_id,
               if(ifNull(greater(count(DISTINCT replaceRegexpAll(nullIf(nullIf(JSONExtractRaw(events.properties, '$feature_flag_response'), ''), 'null'), '^"|"$', '')), 1), 0), '$multiple', any(replaceRegexpAll(nullIf(nullIf(JSONExtractRaw(events.properties, '$feature_flag_response'), ''), 'null'), '^"|"$', ''))) AS variant,
               min(toTimeZone(events.timestamp, 'UTC')) AS first_exposure_time,
               argMin(events.uuid, toTimeZone(events.timestamp, 'UTC')) AS exposure_event_uuid,
               argMin(events.`$session_id`, toTimeZone(events.timestamp, 'UTC')) AS exposure_session_id
        FROM events
        LEFT OUTER JOIN
          (SELECT tupleElement(argMax(tuple(person_distinct_id_overrides.person_id), person_distinct_id_overrides.version), 1) AS person_id,
                  person_distinct_id_overrides.distinct_id AS distinct_id
           FROM person_distinct_id_overrides
           WHERE equals(person_distinct_id_overrides.team_id, 99999)
           GROUP BY person_distinct_id_overrides.distinct_id
           HAVING ifNull(equals(tupleElement(argMax(tuple(person_distinct_id_overrides.is_deleted), person_distinct_id_overrides.version), 1), 0), 0) SETTINGS optimize_aggregation_in_order=1) AS events__override ON equals(events.distinct_id, events__override.distinct_id)
        WHERE and(equals(events.team_id, 99999), greaterOrEquals(toTimeZone(events.timestamp, 'UTC'), toDateTime64('today', 6, 'UTC')), lessOrEquals(toTimeZone(events.timestamp, 'UTC'), toDateTime64('2024-01-15 12:00:00.000000', 6, 'UTC')), equals(events.event, '$feature_flag_called'), in(replaceRegexpAll(nullIf(nullIf(JSONExtractRaw(events.properties, '$feature_flag_response'), ''), 'null'), '^"|"$', ''), ['control', 'test']), ifNull(equals(replaceRegexpAll(nullIf(nullIf(JSONExtractRaw(events.properties, '$feature_flag'), ''), 'null'), '^"|"$', ''), 'test-experiment'), 0))
        GROUP BY entity_id) AS exposures
     LEFT JOIN
       (SELECT toTimeZone(events.timestamp, 'UTC') AS timestamp,
               if(not(empty(events__override.distinct_id)), events__override.person_id, events.person_id) AS entity_id,
               events.event AS event,
               events.uuid AS uuid,
               events.properties AS properties,
               nullIf(nullIf(events.`$session_id`, ''), 'null') AS session_id,
               if(equals(events.event, '$pageview'), 1, 0) AS step_0,
               if(equals(events.event, 'add to cart'), 1, 0) AS step_1,
               if(equals(events.event, 'checkout started'), 1, 0) AS step_2,
               if(equals(events.event, 'checkout completed'), 1, 0) AS step_3,
               if(equals(events.event, 'survey submitted'), 1, 0) AS step_4,
               if(equals(events.event, 'referral'), 1, 0) AS step_5
        FROM events
        LEFT OUTER JOIN
          (SELECT tupleElement(argMax(tuple(person_distinct_id_overrides.person_id), person_distinct_id_overrides.version), 1) AS person_id,
                  person_distinct_id_overrides.distinct_id AS distinct_id
           FROM person_distinct_id_overrides
           WHERE equals(person_distinct_id_overrides.team_id, 99999)
           GROUP BY person_distinct_id_overrides.distinct_id
<<<<<<< HEAD
           HAVING ifNull(equals(tupleElement(argMax(tuple(person_distinct_id_overrides.is_deleted), person_distinct_id_overrides.version), 1), 0), 0) SETTINGS optimize_aggregation_in_order=1) AS events__override ON equals(events.distinct_id, events__override.distinct_id)
        INNER JOIN
          (SELECT if(not(empty(events__override.distinct_id)), events__override.person_id, events.person_id) AS entity_id,
                  if(ifNull(greater(count(DISTINCT replaceRegexpAll(nullIf(nullIf(JSONExtractRaw(events.properties, '$feature_flag_response'), ''), 'null'), '^"|"$', '')), 1), 0), '$multiple', any(replaceRegexpAll(nullIf(nullIf(JSONExtractRaw(events.properties, '$feature_flag_response'), ''), 'null'), '^"|"$', ''))) AS variant,
                  min(toTimeZone(events.timestamp, 'UTC')) AS first_exposure_time
           FROM events
           LEFT OUTER JOIN
             (SELECT tupleElement(argMax(tuple(person_distinct_id_overrides.person_id), person_distinct_id_overrides.version), 1) AS person_id,
                     person_distinct_id_overrides.distinct_id AS distinct_id
              FROM person_distinct_id_overrides
              WHERE equals(person_distinct_id_overrides.team_id, 99999)
              GROUP BY person_distinct_id_overrides.distinct_id
              HAVING ifNull(equals(tupleElement(argMax(tuple(person_distinct_id_overrides.is_deleted), person_distinct_id_overrides.version), 1), 0), 0) SETTINGS optimize_aggregation_in_order=1) AS events__override ON equals(events.distinct_id, events__override.distinct_id)
           WHERE and(equals(events.team_id, 99999), greaterOrEquals(toTimeZone(events.timestamp, 'UTC'), toDateTime64('today', 6, 'UTC')), lessOrEquals(toTimeZone(events.timestamp, 'UTC'), toDateTime64('2024-01-15 12:00:00.000000', 6, 'UTC')), equals(events.event, '$feature_flag_called'), in(replaceRegexpAll(nullIf(nullIf(JSONExtractRaw(events.properties, '$feature_flag_response'), ''), 'null'), '^"|"$', ''), ['control', 'test']), ifNull(equals(replaceRegexpAll(nullIf(nullIf(JSONExtractRaw(events.properties, '$feature_flag'), ''), 'null'), '^"|"$', ''), 'test-experiment'), 0))
           GROUP BY entity_id) AS exposure_data ON equals(if(not(empty(events__override.distinct_id)), events__override.person_id, events.person_id), exposure_data.entity_id)
        WHERE and(equals(events.team_id, 99999), greaterOrEquals(toTimeZone(events.timestamp, 'UTC'), toDateTime64('today', 6, 'UTC')), greaterOrEquals(toTimeZone(events.timestamp, 'UTC'), exposure_data.first_exposure_time), lessOrEquals(toTimeZone(events.timestamp, 'UTC'), toDateTime64('2024-01-15 12:00:00.000000', 6, 'UTC')), or(equals(events.event, '$pageview'), equals(events.event, 'add to cart'), equals(events.event, 'checkout started'), equals(events.event, 'checkout completed'), equals(events.event, 'survey submitted'), equals(events.event, 'referral')))) AS metric_events ON equals(toString(exposures.entity_id), toString(metric_events.entity_id))
=======
           HAVING ifNull(equals(argMax(person_distinct_id_overrides.is_deleted, person_distinct_id_overrides.version), 0), 0) SETTINGS optimize_aggregation_in_order=1) AS events__override ON equals(events.distinct_id, events__override.distinct_id)
        WHERE and(equals(events.team_id, 99999), greaterOrEquals(toTimeZone(events.timestamp, 'UTC'), toDateTime64('today', 6, 'UTC')), less(toTimeZone(events.timestamp, 'UTC'), toDateTime64('explicit_redacted_timestamp', 6, 'UTC')), or(equals(events.event, '$pageview'), equals(events.event, 'add to cart'), equals(events.event, 'checkout started'), equals(events.event, 'checkout completed'), equals(events.event, 'survey submitted'), equals(events.event, 'referral')))) AS metric_events ON and(equals(toString(exposures.entity_id), toString(metric_events.entity_id)), greaterOrEquals(metric_events.timestamp, exposures.first_exposure_time))
>>>>>>> 349d6926
     GROUP BY exposures.variant,
              exposures.entity_id) AS metric_events
  GROUP BY metric_events.variant
  LIMIT 100 SETTINGS readonly=2,
                     max_execution_time=600,
                     allow_experimental_object_type=1,
                     format_csv_allow_double_quotes=0,
                     max_ast_elements=4000000,
                     max_expanded_ast_elements=4000000,
                     max_bytes_before_external_group_by=0,
                     allow_experimental_analyzer=1,
                     transform_null_in=1,
                     optimize_min_equality_disjunction_chain_length=4294967295,
                     allow_experimental_join_condition=1
  '''
# ---
# name: TestExperimentFunnelMetric.test_funnel_metric_with_multiple_similar_steps
  '''
  SELECT metric_events.variant AS variant,
         count(metric_events.entity_id) AS num_users,
         countIf(ifNull(equals((metric_events.value).1, 2), 0)) AS total_sum,
         countIf(ifNull(equals((metric_events.value).1, 2), 0)) AS total_sum_of_squares,
         tuple(countIf(ifNull(greaterOrEquals((metric_events.value).1, 0), 0)), countIf(ifNull(greaterOrEquals((metric_events.value).1, 1), 0)), countIf(ifNull(greaterOrEquals((metric_events.value).1, 2), 0))) AS step_counts,
         tuple(groupArraySampleIf(100)(if(ifNull(notEquals((metric_events.value).2, ''), 1), tuple(toString(metric_events.entity_id), metric_events.uuid_to_session[(metric_events.value).2], (metric_events.value).2), tuple(toString(metric_events.entity_id), toString(metric_events.exposure_session_id), toString(metric_events.exposure_event_uuid))), ifNull(equals((metric_events.value).1, minus(0, 1)), isNull((metric_events.value).1)
                                                                                                                                                                                                                                                                                                                                                                    and isNull(minus(0, 1)))), groupArraySampleIf(100)(if(ifNull(notEquals((metric_events.value).2, ''), 1), tuple(toString(metric_events.entity_id), metric_events.uuid_to_session[(metric_events.value).2], (metric_events.value).2), tuple(toString(metric_events.entity_id), toString(metric_events.exposure_session_id), toString(metric_events.exposure_event_uuid))), ifNull(equals((metric_events.value).1, minus(1, 1)), isNull((metric_events.value).1)
                                                                                                                                                                                                                                                                                                                                                                                                                                                                                                                                                                                                                                                                                                                                                    and isNull(minus(1, 1)))), groupArraySampleIf(100)(if(ifNull(notEquals((metric_events.value).2, ''), 1), tuple(toString(metric_events.entity_id), metric_events.uuid_to_session[(metric_events.value).2], (metric_events.value).2), tuple(toString(metric_events.entity_id), toString(metric_events.exposure_session_id), toString(metric_events.exposure_event_uuid))), ifNull(equals((metric_events.value).1, minus(2, 1)), isNull((metric_events.value).1)
                                                                                                                                                                                                                                                                                                                                                                                                                                                                                                                                                                                                                                                                                                                                                                                                                                                                                                                                                                                                                                                                                                                                    and isNull(minus(2, 1)))), groupArraySampleIf(100)(if(ifNull(notEquals((metric_events.value).2, ''), 1), tuple(toString(metric_events.entity_id), metric_events.uuid_to_session[(metric_events.value).2], (metric_events.value).2), tuple(toString(metric_events.entity_id), toString(metric_events.exposure_session_id), toString(metric_events.exposure_event_uuid))), ifNull(equals((metric_events.value).1, minus(3, 1)), isNull((metric_events.value).1)
                                                                                                                                                                                                                                                                                                                                                                                                                                                                                                                                                                                                                                                                                                                                                                                                                                                                                                                                                                                                                                                                                                                                                                                                                                                                                                                                                                                                                                                                                                                    and isNull(minus(3, 1))))) AS steps_event_data
  FROM
    (SELECT exposures.variant AS variant,
            exposures.entity_id AS entity_id,
            any(exposures.exposure_event_uuid) AS exposure_event_uuid,
            any(exposures.exposure_session_id) AS exposure_session_id,
            arraySort(x -> minus(0, x.1), arrayMap(result -> tuple(result.1, if(and(ifNull(greaterOrEquals(result.1, 0), 0), ifNull(greater(length(result.4), result.1), 0)), if(ifNull(greater(length(arrayElement(result.4, plus(result.1, 1))), 0), 0), toString(arrayElement(result.4, plus(result.1, 1))[1]), ''), '')), aggregate_funnel_array_v8(3, 94608000, 'first_touch', 'ordered', array(array('')), [], arraySort(t -> t.1, groupArray(tuple(accurateCastOrNull(metric_events.timestamp, 'Float64'), metric_events.uuid, array(''), arrayFilter(x -> ifNull(notEquals(x, 0), 1), [multiply(1, metric_events.step_0), multiply(2, metric_events.step_1), multiply(3, metric_events.step_2)])))))))[1] AS value,
            mapFromArrays(groupArray(coalesce(toString(metric_events.uuid), '')), groupArray(coalesce(toString(metric_events.session_id), ''))) AS uuid_to_session
     FROM
       (SELECT if(not(empty(events__override.distinct_id)), events__override.person_id, events.person_id) AS entity_id,
               if(ifNull(greater(count(DISTINCT replaceRegexpAll(nullIf(nullIf(JSONExtractRaw(events.properties, '$feature_flag_response'), ''), 'null'), '^"|"$', '')), 1), 0), '$multiple', any(replaceRegexpAll(nullIf(nullIf(JSONExtractRaw(events.properties, '$feature_flag_response'), ''), 'null'), '^"|"$', ''))) AS variant,
               min(toTimeZone(events.timestamp, 'UTC')) AS first_exposure_time,
               argMin(events.uuid, toTimeZone(events.timestamp, 'UTC')) AS exposure_event_uuid,
               argMin(events.`$session_id`, toTimeZone(events.timestamp, 'UTC')) AS exposure_session_id
        FROM events
        LEFT OUTER JOIN
          (SELECT tupleElement(argMax(tuple(person_distinct_id_overrides.person_id), person_distinct_id_overrides.version), 1) AS person_id,
                  person_distinct_id_overrides.distinct_id AS distinct_id
           FROM person_distinct_id_overrides
           WHERE equals(person_distinct_id_overrides.team_id, 99999)
           GROUP BY person_distinct_id_overrides.distinct_id
           HAVING ifNull(equals(tupleElement(argMax(tuple(person_distinct_id_overrides.is_deleted), person_distinct_id_overrides.version), 1), 0), 0) SETTINGS optimize_aggregation_in_order=1) AS events__override ON equals(events.distinct_id, events__override.distinct_id)
        WHERE and(equals(events.team_id, 99999), greaterOrEquals(toTimeZone(events.timestamp, 'UTC'), toDateTime64('today', 6, 'UTC')), lessOrEquals(toTimeZone(events.timestamp, 'UTC'), toDateTime64('2024-01-15 12:00:00.000000', 6, 'UTC')), equals(events.event, '$feature_flag_called'), in(replaceRegexpAll(nullIf(nullIf(JSONExtractRaw(events.properties, '$feature_flag_response'), ''), 'null'), '^"|"$', ''), ['control', 'test']), ifNull(equals(replaceRegexpAll(nullIf(nullIf(JSONExtractRaw(events.properties, '$feature_flag'), ''), 'null'), '^"|"$', ''), 'test-experiment'), 0))
        GROUP BY entity_id) AS exposures
     LEFT JOIN
       (SELECT toTimeZone(events.timestamp, 'UTC') AS timestamp,
               if(not(empty(events__override.distinct_id)), events__override.person_id, events.person_id) AS entity_id,
               events.event AS event,
               events.uuid AS uuid,
               events.properties AS properties,
               nullIf(nullIf(events.`$session_id`, ''), 'null') AS session_id,
               if(equals(events.event, '$pageview'), 1, 0) AS step_0,
               if(equals(events.event, 'purchase'), 1, 0) AS step_1,
               if(equals(events.event, 'purchase'), 1, 0) AS step_2
        FROM events
        LEFT OUTER JOIN
          (SELECT tupleElement(argMax(tuple(person_distinct_id_overrides.person_id), person_distinct_id_overrides.version), 1) AS person_id,
                  person_distinct_id_overrides.distinct_id AS distinct_id
           FROM person_distinct_id_overrides
           WHERE equals(person_distinct_id_overrides.team_id, 99999)
           GROUP BY person_distinct_id_overrides.distinct_id
<<<<<<< HEAD
           HAVING ifNull(equals(tupleElement(argMax(tuple(person_distinct_id_overrides.is_deleted), person_distinct_id_overrides.version), 1), 0), 0) SETTINGS optimize_aggregation_in_order=1) AS events__override ON equals(events.distinct_id, events__override.distinct_id)
        INNER JOIN
          (SELECT if(not(empty(events__override.distinct_id)), events__override.person_id, events.person_id) AS entity_id,
                  if(ifNull(greater(count(DISTINCT replaceRegexpAll(nullIf(nullIf(JSONExtractRaw(events.properties, '$feature_flag_response'), ''), 'null'), '^"|"$', '')), 1), 0), '$multiple', any(replaceRegexpAll(nullIf(nullIf(JSONExtractRaw(events.properties, '$feature_flag_response'), ''), 'null'), '^"|"$', ''))) AS variant,
                  min(toTimeZone(events.timestamp, 'UTC')) AS first_exposure_time
           FROM events
           LEFT OUTER JOIN
             (SELECT tupleElement(argMax(tuple(person_distinct_id_overrides.person_id), person_distinct_id_overrides.version), 1) AS person_id,
                     person_distinct_id_overrides.distinct_id AS distinct_id
              FROM person_distinct_id_overrides
              WHERE equals(person_distinct_id_overrides.team_id, 99999)
              GROUP BY person_distinct_id_overrides.distinct_id
              HAVING ifNull(equals(tupleElement(argMax(tuple(person_distinct_id_overrides.is_deleted), person_distinct_id_overrides.version), 1), 0), 0) SETTINGS optimize_aggregation_in_order=1) AS events__override ON equals(events.distinct_id, events__override.distinct_id)
           WHERE and(equals(events.team_id, 99999), greaterOrEquals(toTimeZone(events.timestamp, 'UTC'), toDateTime64('today', 6, 'UTC')), lessOrEquals(toTimeZone(events.timestamp, 'UTC'), toDateTime64('2024-01-15 12:00:00.000000', 6, 'UTC')), equals(events.event, '$feature_flag_called'), in(replaceRegexpAll(nullIf(nullIf(JSONExtractRaw(events.properties, '$feature_flag_response'), ''), 'null'), '^"|"$', ''), ['control', 'test']), ifNull(equals(replaceRegexpAll(nullIf(nullIf(JSONExtractRaw(events.properties, '$feature_flag'), ''), 'null'), '^"|"$', ''), 'test-experiment'), 0))
           GROUP BY entity_id) AS exposure_data ON equals(if(not(empty(events__override.distinct_id)), events__override.person_id, events.person_id), exposure_data.entity_id)
        WHERE and(equals(events.team_id, 99999), greaterOrEquals(toTimeZone(events.timestamp, 'UTC'), toDateTime64('today', 6, 'UTC')), greaterOrEquals(toTimeZone(events.timestamp, 'UTC'), exposure_data.first_exposure_time), lessOrEquals(toTimeZone(events.timestamp, 'UTC'), toDateTime64('2024-01-15 12:00:00.000000', 6, 'UTC')), or(equals(events.event, '$pageview'), equals(events.event, 'purchase'), equals(events.event, 'purchase')))) AS metric_events ON equals(toString(exposures.entity_id), toString(metric_events.entity_id))
=======
           HAVING ifNull(equals(argMax(person_distinct_id_overrides.is_deleted, person_distinct_id_overrides.version), 0), 0) SETTINGS optimize_aggregation_in_order=1) AS events__override ON equals(events.distinct_id, events__override.distinct_id)
        WHERE and(equals(events.team_id, 99999), greaterOrEquals(toTimeZone(events.timestamp, 'UTC'), toDateTime64('today', 6, 'UTC')), less(toTimeZone(events.timestamp, 'UTC'), toDateTime64('explicit_redacted_timestamp', 6, 'UTC')), or(equals(events.event, '$pageview'), equals(events.event, 'purchase'), equals(events.event, 'purchase')))) AS metric_events ON and(equals(toString(exposures.entity_id), toString(metric_events.entity_id)), greaterOrEquals(metric_events.timestamp, exposures.first_exposure_time))
>>>>>>> 349d6926
     GROUP BY exposures.variant,
              exposures.entity_id) AS metric_events
  GROUP BY metric_events.variant
  LIMIT 100 SETTINGS readonly=2,
                     max_execution_time=600,
                     allow_experimental_object_type=1,
                     format_csv_allow_double_quotes=0,
                     max_ast_elements=4000000,
                     max_expanded_ast_elements=4000000,
                     max_bytes_before_external_group_by=0,
                     allow_experimental_analyzer=1,
                     transform_null_in=1,
                     optimize_min_equality_disjunction_chain_length=4294967295,
                     allow_experimental_join_condition=1
  '''
# ---
# name: TestExperimentFunnelMetric.test_funnel_metric_with_step_property_filter
  '''
  SELECT metric_events.variant AS variant,
         count(metric_events.entity_id) AS num_users,
         countIf(ifNull(equals((metric_events.value).1, 1), 0)) AS total_sum,
         countIf(ifNull(equals((metric_events.value).1, 1), 0)) AS total_sum_of_squares,
         tuple(countIf(ifNull(greaterOrEquals((metric_events.value).1, 0), 0)), countIf(ifNull(greaterOrEquals((metric_events.value).1, 1), 0))) AS step_counts,
         tuple(groupArraySampleIf(100)(if(ifNull(notEquals((metric_events.value).2, ''), 1), tuple(toString(metric_events.entity_id), metric_events.uuid_to_session[(metric_events.value).2], (metric_events.value).2), tuple(toString(metric_events.entity_id), toString(metric_events.exposure_session_id), toString(metric_events.exposure_event_uuid))), ifNull(equals((metric_events.value).1, minus(0, 1)), isNull((metric_events.value).1)
                                                                                                                                                                                                                                                                                                                                                                    and isNull(minus(0, 1)))), groupArraySampleIf(100)(if(ifNull(notEquals((metric_events.value).2, ''), 1), tuple(toString(metric_events.entity_id), metric_events.uuid_to_session[(metric_events.value).2], (metric_events.value).2), tuple(toString(metric_events.entity_id), toString(metric_events.exposure_session_id), toString(metric_events.exposure_event_uuid))), ifNull(equals((metric_events.value).1, minus(1, 1)), isNull((metric_events.value).1)
                                                                                                                                                                                                                                                                                                                                                                                                                                                                                                                                                                                                                                                                                                                                                    and isNull(minus(1, 1)))), groupArraySampleIf(100)(if(ifNull(notEquals((metric_events.value).2, ''), 1), tuple(toString(metric_events.entity_id), metric_events.uuid_to_session[(metric_events.value).2], (metric_events.value).2), tuple(toString(metric_events.entity_id), toString(metric_events.exposure_session_id), toString(metric_events.exposure_event_uuid))), ifNull(equals((metric_events.value).1, minus(2, 1)), isNull((metric_events.value).1)
                                                                                                                                                                                                                                                                                                                                                                                                                                                                                                                                                                                                                                                                                                                                                                                                                                                                                                                                                                                                                                                                                                                                    and isNull(minus(2, 1))))) AS steps_event_data
  FROM
    (SELECT exposures.variant AS variant,
            exposures.entity_id AS entity_id,
            any(exposures.exposure_event_uuid) AS exposure_event_uuid,
            any(exposures.exposure_session_id) AS exposure_session_id,
            arraySort(x -> minus(0, x.1), arrayMap(result -> tuple(result.1, if(and(ifNull(greaterOrEquals(result.1, 0), 0), ifNull(greater(length(result.4), result.1), 0)), if(ifNull(greater(length(arrayElement(result.4, plus(result.1, 1))), 0), 0), toString(arrayElement(result.4, plus(result.1, 1))[1]), ''), '')), aggregate_funnel_array_v8(2, 94608000, 'first_touch', 'ordered', array(array('')), [], arraySort(t -> t.1, groupArray(tuple(accurateCastOrNull(metric_events.timestamp, 'Float64'), metric_events.uuid, array(''), arrayFilter(x -> ifNull(notEquals(x, 0), 1), [multiply(1, metric_events.step_0), multiply(2, metric_events.step_1)])))))))[1] AS value,
            mapFromArrays(groupArray(coalesce(toString(metric_events.uuid), '')), groupArray(coalesce(toString(metric_events.session_id), ''))) AS uuid_to_session
     FROM
       (SELECT if(not(empty(events__override.distinct_id)), events__override.person_id, events.person_id) AS entity_id,
               if(ifNull(greater(count(DISTINCT replaceRegexpAll(nullIf(nullIf(JSONExtractRaw(events.properties, '$feature_flag_response'), ''), 'null'), '^"|"$', '')), 1), 0), '$multiple', any(replaceRegexpAll(nullIf(nullIf(JSONExtractRaw(events.properties, '$feature_flag_response'), ''), 'null'), '^"|"$', ''))) AS variant,
               min(toTimeZone(events.timestamp, 'UTC')) AS first_exposure_time,
               argMin(events.uuid, toTimeZone(events.timestamp, 'UTC')) AS exposure_event_uuid,
               argMin(events.`$session_id`, toTimeZone(events.timestamp, 'UTC')) AS exposure_session_id
        FROM events
        LEFT OUTER JOIN
          (SELECT tupleElement(argMax(tuple(person_distinct_id_overrides.person_id), person_distinct_id_overrides.version), 1) AS person_id,
                  person_distinct_id_overrides.distinct_id AS distinct_id
           FROM person_distinct_id_overrides
           WHERE equals(person_distinct_id_overrides.team_id, 99999)
           GROUP BY person_distinct_id_overrides.distinct_id
           HAVING ifNull(equals(tupleElement(argMax(tuple(person_distinct_id_overrides.is_deleted), person_distinct_id_overrides.version), 1), 0), 0) SETTINGS optimize_aggregation_in_order=1) AS events__override ON equals(events.distinct_id, events__override.distinct_id)
        WHERE and(equals(events.team_id, 99999), greaterOrEquals(toTimeZone(events.timestamp, 'UTC'), toDateTime64('today', 6, 'UTC')), lessOrEquals(toTimeZone(events.timestamp, 'UTC'), toDateTime64('2024-01-15 12:00:00.000000', 6, 'UTC')), equals(events.event, '$feature_flag_called'), in(replaceRegexpAll(nullIf(nullIf(JSONExtractRaw(events.properties, '$feature_flag_response'), ''), 'null'), '^"|"$', ''), ['control', 'test']), ifNull(equals(replaceRegexpAll(nullIf(nullIf(JSONExtractRaw(events.properties, '$feature_flag'), ''), 'null'), '^"|"$', ''), 'test-experiment'), 0))
        GROUP BY entity_id) AS exposures
     LEFT JOIN
       (SELECT toTimeZone(events.timestamp, 'UTC') AS timestamp,
               if(not(empty(events__override.distinct_id)), events__override.person_id, events.person_id) AS entity_id,
               events.event AS event,
               events.uuid AS uuid,
               events.properties AS properties,
               nullIf(nullIf(events.`$session_id`, ''), 'null') AS session_id,
               if(and(equals(events.event, '$pageview'), ifNull(equals(replaceRegexpAll(nullIf(nullIf(JSONExtractRaw(events.properties, 'wizard_step'), ''), 'null'), '^"|"$', ''), 'step_1'), 0)), 1, 0) AS step_0,
               if(and(equals(events.event, '$pageview'), ifNull(equals(replaceRegexpAll(nullIf(nullIf(JSONExtractRaw(events.properties, 'wizard_step'), ''), 'null'), '^"|"$', ''), 'step_2'), 0)), 1, 0) AS step_1
        FROM events
        LEFT OUTER JOIN
          (SELECT tupleElement(argMax(tuple(person_distinct_id_overrides.person_id), person_distinct_id_overrides.version), 1) AS person_id,
                  person_distinct_id_overrides.distinct_id AS distinct_id
           FROM person_distinct_id_overrides
           WHERE equals(person_distinct_id_overrides.team_id, 99999)
           GROUP BY person_distinct_id_overrides.distinct_id
<<<<<<< HEAD
           HAVING ifNull(equals(tupleElement(argMax(tuple(person_distinct_id_overrides.is_deleted), person_distinct_id_overrides.version), 1), 0), 0) SETTINGS optimize_aggregation_in_order=1) AS events__override ON equals(events.distinct_id, events__override.distinct_id)
        INNER JOIN
          (SELECT if(not(empty(events__override.distinct_id)), events__override.person_id, events.person_id) AS entity_id,
                  if(ifNull(greater(count(DISTINCT replaceRegexpAll(nullIf(nullIf(JSONExtractRaw(events.properties, '$feature_flag_response'), ''), 'null'), '^"|"$', '')), 1), 0), '$multiple', any(replaceRegexpAll(nullIf(nullIf(JSONExtractRaw(events.properties, '$feature_flag_response'), ''), 'null'), '^"|"$', ''))) AS variant,
                  min(toTimeZone(events.timestamp, 'UTC')) AS first_exposure_time
           FROM events
           LEFT OUTER JOIN
             (SELECT tupleElement(argMax(tuple(person_distinct_id_overrides.person_id), person_distinct_id_overrides.version), 1) AS person_id,
                     person_distinct_id_overrides.distinct_id AS distinct_id
              FROM person_distinct_id_overrides
              WHERE equals(person_distinct_id_overrides.team_id, 99999)
              GROUP BY person_distinct_id_overrides.distinct_id
              HAVING ifNull(equals(tupleElement(argMax(tuple(person_distinct_id_overrides.is_deleted), person_distinct_id_overrides.version), 1), 0), 0) SETTINGS optimize_aggregation_in_order=1) AS events__override ON equals(events.distinct_id, events__override.distinct_id)
           WHERE and(equals(events.team_id, 99999), greaterOrEquals(toTimeZone(events.timestamp, 'UTC'), toDateTime64('today', 6, 'UTC')), lessOrEquals(toTimeZone(events.timestamp, 'UTC'), toDateTime64('2024-01-15 12:00:00.000000', 6, 'UTC')), equals(events.event, '$feature_flag_called'), in(replaceRegexpAll(nullIf(nullIf(JSONExtractRaw(events.properties, '$feature_flag_response'), ''), 'null'), '^"|"$', ''), ['control', 'test']), ifNull(equals(replaceRegexpAll(nullIf(nullIf(JSONExtractRaw(events.properties, '$feature_flag'), ''), 'null'), '^"|"$', ''), 'test-experiment'), 0))
           GROUP BY entity_id) AS exposure_data ON equals(if(not(empty(events__override.distinct_id)), events__override.person_id, events.person_id), exposure_data.entity_id)
        WHERE and(equals(events.team_id, 99999), greaterOrEquals(toTimeZone(events.timestamp, 'UTC'), toDateTime64('today', 6, 'UTC')), greaterOrEquals(toTimeZone(events.timestamp, 'UTC'), exposure_data.first_exposure_time), lessOrEquals(toTimeZone(events.timestamp, 'UTC'), toDateTime64('2024-01-15 12:00:00.000000', 6, 'UTC')), or(and(equals(events.event, '$pageview'), ifNull(equals(replaceRegexpAll(nullIf(nullIf(JSONExtractRaw(events.properties, 'wizard_step'), ''), 'null'), '^"|"$', ''), 'step_1'), 0)), and(equals(events.event, '$pageview'), ifNull(equals(replaceRegexpAll(nullIf(nullIf(JSONExtractRaw(events.properties, 'wizard_step'), ''), 'null'), '^"|"$', ''), 'step_2'), 0))))) AS metric_events ON equals(toString(exposures.entity_id), toString(metric_events.entity_id))
=======
           HAVING ifNull(equals(argMax(person_distinct_id_overrides.is_deleted, person_distinct_id_overrides.version), 0), 0) SETTINGS optimize_aggregation_in_order=1) AS events__override ON equals(events.distinct_id, events__override.distinct_id)
        WHERE and(equals(events.team_id, 99999), greaterOrEquals(toTimeZone(events.timestamp, 'UTC'), toDateTime64('today', 6, 'UTC')), less(toTimeZone(events.timestamp, 'UTC'), toDateTime64('explicit_redacted_timestamp', 6, 'UTC')), or(and(equals(events.event, '$pageview'), ifNull(equals(replaceRegexpAll(nullIf(nullIf(JSONExtractRaw(events.properties, 'wizard_step'), ''), 'null'), '^"|"$', ''), 'step_1'), 0)), and(equals(events.event, '$pageview'), ifNull(equals(replaceRegexpAll(nullIf(nullIf(JSONExtractRaw(events.properties, 'wizard_step'), ''), 'null'), '^"|"$', ''), 'step_2'), 0))))) AS metric_events ON and(equals(toString(exposures.entity_id), toString(metric_events.entity_id)), greaterOrEquals(metric_events.timestamp, exposures.first_exposure_time))
>>>>>>> 349d6926
     GROUP BY exposures.variant,
              exposures.entity_id) AS metric_events
  GROUP BY metric_events.variant
  LIMIT 100 SETTINGS readonly=2,
                     max_execution_time=600,
                     allow_experimental_object_type=1,
                     format_csv_allow_double_quotes=0,
                     max_ast_elements=4000000,
                     max_expanded_ast_elements=4000000,
                     max_bytes_before_external_group_by=0,
                     allow_experimental_analyzer=1,
                     transform_null_in=1,
                     optimize_min_equality_disjunction_chain_length=4294967295,
                     allow_experimental_join_condition=1
  '''
# ---
# name: TestExperimentFunnelMetric.test_funnel_metric_with_unordered_steps
  '''
  SELECT metric_events.variant AS variant,
         count(metric_events.entity_id) AS num_users,
         countIf(ifNull(equals((metric_events.value).1, 1), 0)) AS total_sum,
         countIf(ifNull(equals((metric_events.value).1, 1), 0)) AS total_sum_of_squares,
         tuple(countIf(ifNull(greaterOrEquals((metric_events.value).1, 0), 0)), countIf(ifNull(greaterOrEquals((metric_events.value).1, 1), 0))) AS step_counts,
         tuple(groupArraySampleIf(100)(if(ifNull(notEquals((metric_events.value).2, ''), 1), tuple(toString(metric_events.entity_id), metric_events.uuid_to_session[(metric_events.value).2], (metric_events.value).2), tuple(toString(metric_events.entity_id), toString(metric_events.exposure_session_id), toString(metric_events.exposure_event_uuid))), ifNull(equals((metric_events.value).1, minus(0, 1)), isNull((metric_events.value).1)
                                                                                                                                                                                                                                                                                                                                                                    and isNull(minus(0, 1)))), groupArraySampleIf(100)(if(ifNull(notEquals((metric_events.value).2, ''), 1), tuple(toString(metric_events.entity_id), metric_events.uuid_to_session[(metric_events.value).2], (metric_events.value).2), tuple(toString(metric_events.entity_id), toString(metric_events.exposure_session_id), toString(metric_events.exposure_event_uuid))), ifNull(equals((metric_events.value).1, minus(1, 1)), isNull((metric_events.value).1)
                                                                                                                                                                                                                                                                                                                                                                                                                                                                                                                                                                                                                                                                                                                                                    and isNull(minus(1, 1)))), groupArraySampleIf(100)(if(ifNull(notEquals((metric_events.value).2, ''), 1), tuple(toString(metric_events.entity_id), metric_events.uuid_to_session[(metric_events.value).2], (metric_events.value).2), tuple(toString(metric_events.entity_id), toString(metric_events.exposure_session_id), toString(metric_events.exposure_event_uuid))), ifNull(equals((metric_events.value).1, minus(2, 1)), isNull((metric_events.value).1)
                                                                                                                                                                                                                                                                                                                                                                                                                                                                                                                                                                                                                                                                                                                                                                                                                                                                                                                                                                                                                                                                                                                                    and isNull(minus(2, 1))))) AS steps_event_data
  FROM
    (SELECT exposures.variant AS variant,
            exposures.entity_id AS entity_id,
            any(exposures.exposure_event_uuid) AS exposure_event_uuid,
            any(exposures.exposure_session_id) AS exposure_session_id,
            arraySort(x -> minus(0, x.1), arrayMap(result -> tuple(result.1, if(and(ifNull(greaterOrEquals(result.1, 0), 0), ifNull(greater(length(result.4), result.1), 0)), if(ifNull(greater(length(arrayElement(result.4, plus(result.1, 1))), 0), 0), toString(arrayElement(result.4, plus(result.1, 1))[1]), ''), '')), aggregate_funnel_array_v8(2, 94608000, 'first_touch', 'unordered', array(array('')), [], arraySort(t -> t.1, groupArray(tuple(accurateCastOrNull(metric_events.timestamp, 'Float64'), metric_events.uuid, array(''), arrayFilter(x -> ifNull(notEquals(x, 0), 1), [multiply(1, metric_events.step_0), multiply(2, metric_events.step_1)])))))))[1] AS value,
            mapFromArrays(groupArray(coalesce(toString(metric_events.uuid), '')), groupArray(coalesce(toString(metric_events.session_id), ''))) AS uuid_to_session
     FROM
       (SELECT if(not(empty(events__override.distinct_id)), events__override.person_id, events.person_id) AS entity_id,
               if(ifNull(greater(count(DISTINCT replaceRegexpAll(nullIf(nullIf(JSONExtractRaw(events.properties, '$feature_flag_response'), ''), 'null'), '^"|"$', '')), 1), 0), '$multiple', any(replaceRegexpAll(nullIf(nullIf(JSONExtractRaw(events.properties, '$feature_flag_response'), ''), 'null'), '^"|"$', ''))) AS variant,
               min(toTimeZone(events.timestamp, 'UTC')) AS first_exposure_time,
               argMin(events.uuid, toTimeZone(events.timestamp, 'UTC')) AS exposure_event_uuid,
               argMin(events.`$session_id`, toTimeZone(events.timestamp, 'UTC')) AS exposure_session_id
        FROM events
        LEFT OUTER JOIN
          (SELECT tupleElement(argMax(tuple(person_distinct_id_overrides.person_id), person_distinct_id_overrides.version), 1) AS person_id,
                  person_distinct_id_overrides.distinct_id AS distinct_id
           FROM person_distinct_id_overrides
           WHERE equals(person_distinct_id_overrides.team_id, 99999)
           GROUP BY person_distinct_id_overrides.distinct_id
           HAVING ifNull(equals(tupleElement(argMax(tuple(person_distinct_id_overrides.is_deleted), person_distinct_id_overrides.version), 1), 0), 0) SETTINGS optimize_aggregation_in_order=1) AS events__override ON equals(events.distinct_id, events__override.distinct_id)
        WHERE and(equals(events.team_id, 99999), greaterOrEquals(toTimeZone(events.timestamp, 'UTC'), toDateTime64('today', 6, 'UTC')), lessOrEquals(toTimeZone(events.timestamp, 'UTC'), toDateTime64('2024-01-15 12:00:00.000000', 6, 'UTC')), equals(events.event, '$feature_flag_called'), in(replaceRegexpAll(nullIf(nullIf(JSONExtractRaw(events.properties, '$feature_flag_response'), ''), 'null'), '^"|"$', ''), ['control', 'test']), ifNull(equals(replaceRegexpAll(nullIf(nullIf(JSONExtractRaw(events.properties, '$feature_flag'), ''), 'null'), '^"|"$', ''), 'test-experiment'), 0))
        GROUP BY entity_id) AS exposures
     LEFT JOIN
       (SELECT toTimeZone(events.timestamp, 'UTC') AS timestamp,
               if(not(empty(events__override.distinct_id)), events__override.person_id, events.person_id) AS entity_id,
               events.event AS event,
               events.uuid AS uuid,
               events.properties AS properties,
               nullIf(nullIf(events.`$session_id`, ''), 'null') AS session_id,
               if(equals(events.event, '$pageview'), 1, 0) AS step_0,
               if(equals(events.event, 'purchase'), 1, 0) AS step_1
        FROM events
        LEFT OUTER JOIN
          (SELECT tupleElement(argMax(tuple(person_distinct_id_overrides.person_id), person_distinct_id_overrides.version), 1) AS person_id,
                  person_distinct_id_overrides.distinct_id AS distinct_id
           FROM person_distinct_id_overrides
           WHERE equals(person_distinct_id_overrides.team_id, 99999)
           GROUP BY person_distinct_id_overrides.distinct_id
<<<<<<< HEAD
           HAVING ifNull(equals(tupleElement(argMax(tuple(person_distinct_id_overrides.is_deleted), person_distinct_id_overrides.version), 1), 0), 0) SETTINGS optimize_aggregation_in_order=1) AS events__override ON equals(events.distinct_id, events__override.distinct_id)
        INNER JOIN
          (SELECT if(not(empty(events__override.distinct_id)), events__override.person_id, events.person_id) AS entity_id,
                  if(ifNull(greater(count(DISTINCT replaceRegexpAll(nullIf(nullIf(JSONExtractRaw(events.properties, '$feature_flag_response'), ''), 'null'), '^"|"$', '')), 1), 0), '$multiple', any(replaceRegexpAll(nullIf(nullIf(JSONExtractRaw(events.properties, '$feature_flag_response'), ''), 'null'), '^"|"$', ''))) AS variant,
                  min(toTimeZone(events.timestamp, 'UTC')) AS first_exposure_time
           FROM events
           LEFT OUTER JOIN
             (SELECT tupleElement(argMax(tuple(person_distinct_id_overrides.person_id), person_distinct_id_overrides.version), 1) AS person_id,
                     person_distinct_id_overrides.distinct_id AS distinct_id
              FROM person_distinct_id_overrides
              WHERE equals(person_distinct_id_overrides.team_id, 99999)
              GROUP BY person_distinct_id_overrides.distinct_id
              HAVING ifNull(equals(tupleElement(argMax(tuple(person_distinct_id_overrides.is_deleted), person_distinct_id_overrides.version), 1), 0), 0) SETTINGS optimize_aggregation_in_order=1) AS events__override ON equals(events.distinct_id, events__override.distinct_id)
           WHERE and(equals(events.team_id, 99999), greaterOrEquals(toTimeZone(events.timestamp, 'UTC'), toDateTime64('today', 6, 'UTC')), lessOrEquals(toTimeZone(events.timestamp, 'UTC'), toDateTime64('2024-01-15 12:00:00.000000', 6, 'UTC')), equals(events.event, '$feature_flag_called'), in(replaceRegexpAll(nullIf(nullIf(JSONExtractRaw(events.properties, '$feature_flag_response'), ''), 'null'), '^"|"$', ''), ['control', 'test']), ifNull(equals(replaceRegexpAll(nullIf(nullIf(JSONExtractRaw(events.properties, '$feature_flag'), ''), 'null'), '^"|"$', ''), 'test-experiment'), 0))
           GROUP BY entity_id) AS exposure_data ON equals(if(not(empty(events__override.distinct_id)), events__override.person_id, events.person_id), exposure_data.entity_id)
        WHERE and(equals(events.team_id, 99999), greaterOrEquals(toTimeZone(events.timestamp, 'UTC'), toDateTime64('today', 6, 'UTC')), greaterOrEquals(toTimeZone(events.timestamp, 'UTC'), exposure_data.first_exposure_time), lessOrEquals(toTimeZone(events.timestamp, 'UTC'), toDateTime64('2024-01-15 12:00:00.000000', 6, 'UTC')), or(equals(events.event, '$pageview'), equals(events.event, 'purchase')))) AS metric_events ON equals(toString(exposures.entity_id), toString(metric_events.entity_id))
=======
           HAVING ifNull(equals(argMax(person_distinct_id_overrides.is_deleted, person_distinct_id_overrides.version), 0), 0) SETTINGS optimize_aggregation_in_order=1) AS events__override ON equals(events.distinct_id, events__override.distinct_id)
        WHERE and(equals(events.team_id, 99999), greaterOrEquals(toTimeZone(events.timestamp, 'UTC'), toDateTime64('today', 6, 'UTC')), less(toTimeZone(events.timestamp, 'UTC'), toDateTime64('explicit_redacted_timestamp', 6, 'UTC')), or(equals(events.event, '$pageview'), equals(events.event, 'purchase')))) AS metric_events ON and(equals(toString(exposures.entity_id), toString(metric_events.entity_id)), greaterOrEquals(metric_events.timestamp, exposures.first_exposure_time))
>>>>>>> 349d6926
     GROUP BY exposures.variant,
              exposures.entity_id) AS metric_events
  GROUP BY metric_events.variant
  LIMIT 100 SETTINGS readonly=2,
                     max_execution_time=600,
                     allow_experimental_object_type=1,
                     format_csv_allow_double_quotes=0,
                     max_ast_elements=4000000,
                     max_expanded_ast_elements=4000000,
                     max_bytes_before_external_group_by=0,
                     allow_experimental_analyzer=1,
                     transform_null_in=1,
                     optimize_min_equality_disjunction_chain_length=4294967295,
                     allow_experimental_join_condition=1
  '''
# ---
# name: TestExperimentFunnelMetric.test_query_runner_funnel_metric
  '''
  SELECT metric_events.variant AS variant,
         count(metric_events.entity_id) AS num_users,
         countIf(ifNull(equals((metric_events.value).1, 0), 0)) AS total_sum,
         countIf(ifNull(equals((metric_events.value).1, 0), 0)) AS total_sum_of_squares,
         tuple(countIf(ifNull(greaterOrEquals((metric_events.value).1, 0), 0))) AS step_counts,
         tuple(groupArraySampleIf(100)(if(ifNull(notEquals((metric_events.value).2, ''), 1), tuple(toString(metric_events.entity_id), metric_events.uuid_to_session[(metric_events.value).2], (metric_events.value).2), tuple(toString(metric_events.entity_id), toString(metric_events.exposure_session_id), toString(metric_events.exposure_event_uuid))), ifNull(equals((metric_events.value).1, minus(0, 1)), isNull((metric_events.value).1)
                                                                                                                                                                                                                                                                                                                                                                    and isNull(minus(0, 1)))), groupArraySampleIf(100)(if(ifNull(notEquals((metric_events.value).2, ''), 1), tuple(toString(metric_events.entity_id), metric_events.uuid_to_session[(metric_events.value).2], (metric_events.value).2), tuple(toString(metric_events.entity_id), toString(metric_events.exposure_session_id), toString(metric_events.exposure_event_uuid))), ifNull(equals((metric_events.value).1, minus(1, 1)), isNull((metric_events.value).1)
                                                                                                                                                                                                                                                                                                                                                                                                                                                                                                                                                                                                                                                                                                                                                    and isNull(minus(1, 1))))) AS steps_event_data
  FROM
    (SELECT exposures.variant AS variant,
            exposures.entity_id AS entity_id,
            any(exposures.exposure_event_uuid) AS exposure_event_uuid,
            any(exposures.exposure_session_id) AS exposure_session_id,
            arraySort(x -> minus(0, x.1), arrayMap(result -> tuple(result.1, if(and(ifNull(greaterOrEquals(result.1, 0), 0), ifNull(greater(length(result.4), result.1), 0)), if(ifNull(greater(length(arrayElement(result.4, plus(result.1, 1))), 0), 0), toString(arrayElement(result.4, plus(result.1, 1))[1]), ''), '')), aggregate_funnel_array_v8(1, 94608000, 'first_touch', 'ordered', array(array('')), [], arraySort(t -> t.1, groupArray(tuple(accurateCastOrNull(metric_events.timestamp, 'Float64'), metric_events.uuid, array(''), arrayFilter(x -> ifNull(notEquals(x, 0), 1), [multiply(1, metric_events.step_0)])))))))[1] AS value,
            mapFromArrays(groupArray(coalesce(toString(metric_events.uuid), '')), groupArray(coalesce(toString(metric_events.session_id), ''))) AS uuid_to_session
     FROM
       (SELECT if(not(empty(events__override.distinct_id)), events__override.person_id, events.person_id) AS entity_id,
               if(ifNull(greater(count(DISTINCT replaceRegexpAll(nullIf(nullIf(JSONExtractRaw(events.properties, '$feature_flag_response'), ''), 'null'), '^"|"$', '')), 1), 0), '$multiple', any(replaceRegexpAll(nullIf(nullIf(JSONExtractRaw(events.properties, '$feature_flag_response'), ''), 'null'), '^"|"$', ''))) AS variant,
               min(toTimeZone(events.timestamp, 'UTC')) AS first_exposure_time,
               argMin(events.uuid, toTimeZone(events.timestamp, 'UTC')) AS exposure_event_uuid,
               argMin(events.`$session_id`, toTimeZone(events.timestamp, 'UTC')) AS exposure_session_id
        FROM events
        LEFT OUTER JOIN
          (SELECT tupleElement(argMax(tuple(person_distinct_id_overrides.person_id), person_distinct_id_overrides.version), 1) AS person_id,
                  person_distinct_id_overrides.distinct_id AS distinct_id
           FROM person_distinct_id_overrides
           WHERE equals(person_distinct_id_overrides.team_id, 99999)
           GROUP BY person_distinct_id_overrides.distinct_id
           HAVING ifNull(equals(tupleElement(argMax(tuple(person_distinct_id_overrides.is_deleted), person_distinct_id_overrides.version), 1), 0), 0) SETTINGS optimize_aggregation_in_order=1) AS events__override ON equals(events.distinct_id, events__override.distinct_id)
        WHERE and(equals(events.team_id, 99999), greaterOrEquals(toTimeZone(events.timestamp, 'UTC'), toDateTime64('today', 6, 'UTC')), lessOrEquals(toTimeZone(events.timestamp, 'UTC'), toDateTime64('2020-01-15 12:00:00.000000', 6, 'UTC')), equals(events.event, '$feature_flag_called'), in(replaceRegexpAll(nullIf(nullIf(JSONExtractRaw(events.properties, '$feature_flag_response'), ''), 'null'), '^"|"$', ''), ['control', 'test']), ifNull(equals(replaceRegexpAll(nullIf(nullIf(JSONExtractRaw(events.properties, '$feature_flag'), ''), 'null'), '^"|"$', ''), 'test-experiment'), 0))
        GROUP BY entity_id) AS exposures
     LEFT JOIN
       (SELECT toTimeZone(events.timestamp, 'UTC') AS timestamp,
               if(not(empty(events__override.distinct_id)), events__override.person_id, events.person_id) AS entity_id,
               events.event AS event,
               events.uuid AS uuid,
               events.properties AS properties,
               nullIf(nullIf(events.`$session_id`, ''), 'null') AS session_id,
               if(equals(events.event, 'purchase'), 1, 0) AS step_0
        FROM events
        LEFT OUTER JOIN
          (SELECT tupleElement(argMax(tuple(person_distinct_id_overrides.person_id), person_distinct_id_overrides.version), 1) AS person_id,
                  person_distinct_id_overrides.distinct_id AS distinct_id
           FROM person_distinct_id_overrides
           WHERE equals(person_distinct_id_overrides.team_id, 99999)
           GROUP BY person_distinct_id_overrides.distinct_id
<<<<<<< HEAD
           HAVING ifNull(equals(tupleElement(argMax(tuple(person_distinct_id_overrides.is_deleted), person_distinct_id_overrides.version), 1), 0), 0) SETTINGS optimize_aggregation_in_order=1) AS events__override ON equals(events.distinct_id, events__override.distinct_id)
        INNER JOIN
          (SELECT if(not(empty(events__override.distinct_id)), events__override.person_id, events.person_id) AS entity_id,
                  if(ifNull(greater(count(DISTINCT replaceRegexpAll(nullIf(nullIf(JSONExtractRaw(events.properties, '$feature_flag_response'), ''), 'null'), '^"|"$', '')), 1), 0), '$multiple', any(replaceRegexpAll(nullIf(nullIf(JSONExtractRaw(events.properties, '$feature_flag_response'), ''), 'null'), '^"|"$', ''))) AS variant,
                  min(toTimeZone(events.timestamp, 'UTC')) AS first_exposure_time
           FROM events
           LEFT OUTER JOIN
             (SELECT tupleElement(argMax(tuple(person_distinct_id_overrides.person_id), person_distinct_id_overrides.version), 1) AS person_id,
                     person_distinct_id_overrides.distinct_id AS distinct_id
              FROM person_distinct_id_overrides
              WHERE equals(person_distinct_id_overrides.team_id, 99999)
              GROUP BY person_distinct_id_overrides.distinct_id
              HAVING ifNull(equals(tupleElement(argMax(tuple(person_distinct_id_overrides.is_deleted), person_distinct_id_overrides.version), 1), 0), 0) SETTINGS optimize_aggregation_in_order=1) AS events__override ON equals(events.distinct_id, events__override.distinct_id)
           WHERE and(equals(events.team_id, 99999), greaterOrEquals(toTimeZone(events.timestamp, 'UTC'), toDateTime64('today', 6, 'UTC')), lessOrEquals(toTimeZone(events.timestamp, 'UTC'), toDateTime64('2020-01-15 12:00:00.000000', 6, 'UTC')), equals(events.event, '$feature_flag_called'), in(replaceRegexpAll(nullIf(nullIf(JSONExtractRaw(events.properties, '$feature_flag_response'), ''), 'null'), '^"|"$', ''), ['control', 'test']), ifNull(equals(replaceRegexpAll(nullIf(nullIf(JSONExtractRaw(events.properties, '$feature_flag'), ''), 'null'), '^"|"$', ''), 'test-experiment'), 0))
           GROUP BY entity_id) AS exposure_data ON equals(if(not(empty(events__override.distinct_id)), events__override.person_id, events.person_id), exposure_data.entity_id)
        WHERE and(equals(events.team_id, 99999), greaterOrEquals(toTimeZone(events.timestamp, 'UTC'), toDateTime64('today', 6, 'UTC')), greaterOrEquals(toTimeZone(events.timestamp, 'UTC'), exposure_data.first_exposure_time), lessOrEquals(toTimeZone(events.timestamp, 'UTC'), toDateTime64('2020-01-15 12:00:00.000000', 6, 'UTC')), equals(events.event, 'purchase'))) AS metric_events ON equals(toString(exposures.entity_id), toString(metric_events.entity_id))
=======
           HAVING ifNull(equals(argMax(person_distinct_id_overrides.is_deleted, person_distinct_id_overrides.version), 0), 0) SETTINGS optimize_aggregation_in_order=1) AS events__override ON equals(events.distinct_id, events__override.distinct_id)
        WHERE and(equals(events.team_id, 99999), greaterOrEquals(toTimeZone(events.timestamp, 'UTC'), toDateTime64('today', 6, 'UTC')), less(toTimeZone(events.timestamp, 'UTC'), toDateTime64('explicit_redacted_timestamp', 6, 'UTC')), equals(events.event, 'purchase'))) AS metric_events ON and(equals(toString(exposures.entity_id), toString(metric_events.entity_id)), greaterOrEquals(metric_events.timestamp, exposures.first_exposure_time))
>>>>>>> 349d6926
     GROUP BY exposures.variant,
              exposures.entity_id) AS metric_events
  GROUP BY metric_events.variant
  LIMIT 100 SETTINGS readonly=2,
                     max_execution_time=600,
                     allow_experimental_object_type=1,
                     format_csv_allow_double_quotes=0,
                     max_ast_elements=4000000,
                     max_expanded_ast_elements=4000000,
                     max_bytes_before_external_group_by=0,
                     allow_experimental_analyzer=1,
                     transform_null_in=1,
                     optimize_min_equality_disjunction_chain_length=4294967295,
                     allow_experimental_join_condition=1
  '''
# ---
# name: TestExperimentFunnelMetric.test_query_runner_group_aggregation_funnel_metric
  '''
  SELECT metric_events.variant AS variant,
         count(metric_events.entity_id) AS num_users,
         countIf(ifNull(equals((metric_events.value).1, 0), 0)) AS total_sum,
         countIf(ifNull(equals((metric_events.value).1, 0), 0)) AS total_sum_of_squares,
         tuple(countIf(ifNull(greaterOrEquals((metric_events.value).1, 0), 0))) AS step_counts,
         tuple(groupArraySampleIf(100)(if(ifNull(notEquals((metric_events.value).2, ''), 1), tuple(toString(metric_events.entity_id), metric_events.uuid_to_session[(metric_events.value).2], (metric_events.value).2), tuple(toString(metric_events.entity_id), toString(metric_events.exposure_session_id), toString(metric_events.exposure_event_uuid))), ifNull(equals((metric_events.value).1, minus(0, 1)), isNull((metric_events.value).1)
                                                                                                                                                                                                                                                                                                                                                                    and isNull(minus(0, 1)))), groupArraySampleIf(100)(if(ifNull(notEquals((metric_events.value).2, ''), 1), tuple(toString(metric_events.entity_id), metric_events.uuid_to_session[(metric_events.value).2], (metric_events.value).2), tuple(toString(metric_events.entity_id), toString(metric_events.exposure_session_id), toString(metric_events.exposure_event_uuid))), ifNull(equals((metric_events.value).1, minus(1, 1)), isNull((metric_events.value).1)
                                                                                                                                                                                                                                                                                                                                                                                                                                                                                                                                                                                                                                                                                                                                                    and isNull(minus(1, 1))))) AS steps_event_data
  FROM
    (SELECT exposures.variant AS variant,
            exposures.entity_id AS entity_id,
            any(exposures.exposure_event_uuid) AS exposure_event_uuid,
            any(exposures.exposure_session_id) AS exposure_session_id,
            arraySort(x -> minus(0, x.1), arrayMap(result -> tuple(result.1, if(and(ifNull(greaterOrEquals(result.1, 0), 0), ifNull(greater(length(result.4), result.1), 0)), if(ifNull(greater(length(arrayElement(result.4, plus(result.1, 1))), 0), 0), toString(arrayElement(result.4, plus(result.1, 1))[1]), ''), '')), aggregate_funnel_array_v8(1, 94608000, 'first_touch', 'ordered', array(array('')), [], arraySort(t -> t.1, groupArray(tuple(accurateCastOrNull(metric_events.timestamp, 'Float64'), metric_events.uuid, array(''), arrayFilter(x -> ifNull(notEquals(x, 0), 1), [multiply(1, metric_events.step_0)])))))))[1] AS value,
            mapFromArrays(groupArray(coalesce(toString(metric_events.uuid), '')), groupArray(coalesce(toString(metric_events.session_id), ''))) AS uuid_to_session
     FROM
       (SELECT events.`$group_0` AS entity_id,
               if(ifNull(greater(count(DISTINCT replaceRegexpAll(nullIf(nullIf(JSONExtractRaw(events.properties, '$feature_flag_response'), ''), 'null'), '^"|"$', '')), 1), 0), '$multiple', any(replaceRegexpAll(nullIf(nullIf(JSONExtractRaw(events.properties, '$feature_flag_response'), ''), 'null'), '^"|"$', ''))) AS variant,
               min(toTimeZone(events.timestamp, 'UTC')) AS first_exposure_time,
               argMin(events.uuid, toTimeZone(events.timestamp, 'UTC')) AS exposure_event_uuid,
               argMin(events.`$session_id`, toTimeZone(events.timestamp, 'UTC')) AS exposure_session_id
        FROM events
        WHERE and(equals(events.team_id, 99999), greaterOrEquals(toTimeZone(events.timestamp, 'UTC'), toDateTime64('today', 6, 'UTC')), lessOrEquals(toTimeZone(events.timestamp, 'UTC'), toDateTime64('2020-01-15 12:00:00.000000', 6, 'UTC')), equals(events.event, '$feature_flag_called'), in(replaceRegexpAll(nullIf(nullIf(JSONExtractRaw(events.properties, '$feature_flag_response'), ''), 'null'), '^"|"$', ''), ['control', 'test']), ifNull(equals(replaceRegexpAll(nullIf(nullIf(JSONExtractRaw(events.properties, '$feature_flag'), ''), 'null'), '^"|"$', ''), 'test-experiment'), 0))
        GROUP BY entity_id) AS exposures
     LEFT JOIN
       (SELECT toTimeZone(events.timestamp, 'UTC') AS timestamp,
               events.`$group_0` AS entity_id,
               events.event AS event,
               events.uuid AS uuid,
               events.properties AS properties,
               nullIf(nullIf(events.`$session_id`, ''), 'null') AS session_id,
               if(equals(events.event, 'purchase'), 1, 0) AS step_0
        FROM events
        WHERE and(equals(events.team_id, 99999), greaterOrEquals(toTimeZone(events.timestamp, 'UTC'), toDateTime64('today', 6, 'UTC')), less(toTimeZone(events.timestamp, 'UTC'), toDateTime64('2020-01-15 12:00:00.000000', 6, 'UTC')), equals(events.event, 'purchase'))) AS metric_events ON and(equals(toString(exposures.entity_id), toString(metric_events.entity_id)), greaterOrEquals(metric_events.timestamp, exposures.first_exposure_time))
     GROUP BY exposures.variant,
              exposures.entity_id) AS metric_events
  GROUP BY metric_events.variant
  LIMIT 100 SETTINGS readonly=2,
                     max_execution_time=600,
                     allow_experimental_object_type=1,
                     format_csv_allow_double_quotes=0,
                     max_ast_elements=4000000,
                     max_expanded_ast_elements=4000000,
                     max_bytes_before_external_group_by=0,
                     allow_experimental_analyzer=1,
                     transform_null_in=1,
                     optimize_min_equality_disjunction_chain_length=4294967295,
                     allow_experimental_join_condition=1
  '''
# ---
# name: TestExperimentFunnelMetric.test_query_runner_with_persons_on_events_mode_0_person_id_override_properties_on_events_no_filter
  '''
  
  SELECT DISTINCT person_id
  FROM events
  WHERE team_id = 99999
    AND distinct_id = 'person_id_0_distinct_id_2'
  '''
# ---
# name: TestExperimentFunnelMetric.test_query_runner_with_persons_on_events_mode_0_person_id_override_properties_on_events_no_filter.1
  '''
  
  SELECT DISTINCT person_id
  FROM events
  WHERE team_id = 99999
    AND distinct_id = 'person_id_1_distinct_id_2'
  '''
# ---
# name: TestExperimentFunnelMetric.test_query_runner_with_persons_on_events_mode_0_person_id_override_properties_on_events_no_filter.10
  '''
  
  SELECT DISTINCT person_id
  FROM events
  WHERE team_id = 99999
    AND distinct_id = 'person_id_10_distinct_id_2'
  '''
# ---
# name: TestExperimentFunnelMetric.test_query_runner_with_persons_on_events_mode_0_person_id_override_properties_on_events_no_filter.11
  '''
  
  SELECT DISTINCT person_id
  FROM events
  WHERE team_id = 99999
    AND distinct_id = 'person_id_11_distinct_id_2'
  '''
# ---
# name: TestExperimentFunnelMetric.test_query_runner_with_persons_on_events_mode_0_person_id_override_properties_on_events_no_filter.12
  '''
  
  SELECT DISTINCT person_id
  FROM events
  WHERE team_id = 99999
    AND distinct_id = 'person_id_12_distinct_id_2'
  '''
# ---
# name: TestExperimentFunnelMetric.test_query_runner_with_persons_on_events_mode_0_person_id_override_properties_on_events_no_filter.13
  '''
  SELECT metric_events.variant AS variant,
         count(metric_events.entity_id) AS num_users,
         countIf(ifNull(equals((metric_events.value).1, 0), 0)) AS total_sum,
         countIf(ifNull(equals((metric_events.value).1, 0), 0)) AS total_sum_of_squares,
         tuple(countIf(ifNull(greaterOrEquals((metric_events.value).1, 0), 0))) AS step_counts,
         tuple(groupArraySampleIf(100)(if(ifNull(notEquals((metric_events.value).2, ''), 1), tuple(toString(metric_events.entity_id), metric_events.uuid_to_session[(metric_events.value).2], (metric_events.value).2), tuple(toString(metric_events.entity_id), toString(metric_events.exposure_session_id), toString(metric_events.exposure_event_uuid))), ifNull(equals((metric_events.value).1, minus(0, 1)), isNull((metric_events.value).1)
                                                                                                                                                                                                                                                                                                                                                                    and isNull(minus(0, 1)))), groupArraySampleIf(100)(if(ifNull(notEquals((metric_events.value).2, ''), 1), tuple(toString(metric_events.entity_id), metric_events.uuid_to_session[(metric_events.value).2], (metric_events.value).2), tuple(toString(metric_events.entity_id), toString(metric_events.exposure_session_id), toString(metric_events.exposure_event_uuid))), ifNull(equals((metric_events.value).1, minus(1, 1)), isNull((metric_events.value).1)
                                                                                                                                                                                                                                                                                                                                                                                                                                                                                                                                                                                                                                                                                                                                                    and isNull(minus(1, 1))))) AS steps_event_data
  FROM
    (SELECT exposures.variant AS variant,
            exposures.entity_id AS entity_id,
            any(exposures.exposure_event_uuid) AS exposure_event_uuid,
            any(exposures.exposure_session_id) AS exposure_session_id,
            arraySort(x -> minus(0, x.1), arrayMap(result -> tuple(result.1, if(and(ifNull(greaterOrEquals(result.1, 0), 0), ifNull(greater(length(result.4), result.1), 0)), if(ifNull(greater(length(arrayElement(result.4, plus(result.1, 1))), 0), 0), toString(arrayElement(result.4, plus(result.1, 1))[1]), ''), '')), aggregate_funnel_array_v8(1, 94608000, 'first_touch', 'ordered', array(array('')), [], arraySort(t -> t.1, groupArray(tuple(accurateCastOrNull(metric_events.timestamp, 'Float64'), metric_events.uuid, array(''), arrayFilter(x -> ifNull(notEquals(x, 0), 1), [multiply(1, metric_events.step_0)])))))))[1] AS value,
            mapFromArrays(groupArray(coalesce(toString(metric_events.uuid), '')), groupArray(coalesce(toString(metric_events.session_id), ''))) AS uuid_to_session
     FROM
       (SELECT if(not(empty(events__override.distinct_id)), events__override.person_id, events.person_id) AS entity_id,
               if(ifNull(greater(count(DISTINCT replaceRegexpAll(nullIf(nullIf(JSONExtractRaw(events.properties, '$feature_flag_response'), ''), 'null'), '^"|"$', '')), 1), 0), '$multiple', any(replaceRegexpAll(nullIf(nullIf(JSONExtractRaw(events.properties, '$feature_flag_response'), ''), 'null'), '^"|"$', ''))) AS variant,
               min(toTimeZone(events.timestamp, 'UTC')) AS first_exposure_time,
               argMin(events.uuid, toTimeZone(events.timestamp, 'UTC')) AS exposure_event_uuid,
               argMin(events.`$session_id`, toTimeZone(events.timestamp, 'UTC')) AS exposure_session_id
        FROM events
        LEFT OUTER JOIN
          (SELECT tupleElement(argMax(tuple(person_distinct_id_overrides.person_id), person_distinct_id_overrides.version), 1) AS person_id,
                  person_distinct_id_overrides.distinct_id AS distinct_id
           FROM person_distinct_id_overrides
           WHERE equals(person_distinct_id_overrides.team_id, 99999)
           GROUP BY person_distinct_id_overrides.distinct_id
           HAVING ifNull(equals(tupleElement(argMax(tuple(person_distinct_id_overrides.is_deleted), person_distinct_id_overrides.version), 1), 0), 0) SETTINGS optimize_aggregation_in_order=1) AS events__override ON equals(events.distinct_id, events__override.distinct_id)
        WHERE and(equals(events.team_id, 99999), greaterOrEquals(toTimeZone(events.timestamp, 'UTC'), toDateTime64('2020-01-01 00:00:00.000000', 6, 'UTC')), lessOrEquals(toTimeZone(events.timestamp, 'UTC'), toDateTime64('2020-01-31 00:00:00.000000', 6, 'UTC')), equals(events.event, '$feature_flag_called'), in(replaceRegexpAll(nullIf(nullIf(JSONExtractRaw(events.properties, '$feature_flag_response'), ''), 'null'), '^"|"$', ''), ['control', 'test']), ifNull(notILike(toString(replaceRegexpAll(nullIf(nullIf(JSONExtractRaw(events.person_properties, 'email'), ''), 'null'), '^"|"$', '')), '%@posthog.com%'), 1), ifNull(equals(replaceRegexpAll(nullIf(nullIf(JSONExtractRaw(events.properties, '$feature_flag'), ''), 'null'), '^"|"$', ''), 'test-experiment'), 0))
        GROUP BY entity_id) AS exposures
     LEFT JOIN
       (SELECT toTimeZone(events.timestamp, 'UTC') AS timestamp,
               if(not(empty(events__override.distinct_id)), events__override.person_id, events.person_id) AS entity_id,
               events.event AS event,
               events.uuid AS uuid,
               events.properties AS properties,
               nullIf(nullIf(events.`$session_id`, ''), 'null') AS session_id,
               if(equals(events.event, 'purchase'), 1, 0) AS step_0
        FROM events
        LEFT OUTER JOIN
          (SELECT tupleElement(argMax(tuple(person_distinct_id_overrides.person_id), person_distinct_id_overrides.version), 1) AS person_id,
                  person_distinct_id_overrides.distinct_id AS distinct_id
           FROM person_distinct_id_overrides
           WHERE equals(person_distinct_id_overrides.team_id, 99999)
           GROUP BY person_distinct_id_overrides.distinct_id
<<<<<<< HEAD
           HAVING ifNull(equals(tupleElement(argMax(tuple(person_distinct_id_overrides.is_deleted), person_distinct_id_overrides.version), 1), 0), 0) SETTINGS optimize_aggregation_in_order=1) AS events__override ON equals(events.distinct_id, events__override.distinct_id)
        INNER JOIN
          (SELECT if(not(empty(events__override.distinct_id)), events__override.person_id, events.person_id) AS entity_id,
                  if(ifNull(greater(count(DISTINCT replaceRegexpAll(nullIf(nullIf(JSONExtractRaw(events.properties, '$feature_flag_response'), ''), 'null'), '^"|"$', '')), 1), 0), '$multiple', any(replaceRegexpAll(nullIf(nullIf(JSONExtractRaw(events.properties, '$feature_flag_response'), ''), 'null'), '^"|"$', ''))) AS variant,
                  min(toTimeZone(events.timestamp, 'UTC')) AS first_exposure_time
           FROM events
           LEFT OUTER JOIN
             (SELECT tupleElement(argMax(tuple(person_distinct_id_overrides.person_id), person_distinct_id_overrides.version), 1) AS person_id,
                     person_distinct_id_overrides.distinct_id AS distinct_id
              FROM person_distinct_id_overrides
              WHERE equals(person_distinct_id_overrides.team_id, 99999)
              GROUP BY person_distinct_id_overrides.distinct_id
              HAVING ifNull(equals(tupleElement(argMax(tuple(person_distinct_id_overrides.is_deleted), person_distinct_id_overrides.version), 1), 0), 0) SETTINGS optimize_aggregation_in_order=1) AS events__override ON equals(events.distinct_id, events__override.distinct_id)
           WHERE and(equals(events.team_id, 99999), greaterOrEquals(toTimeZone(events.timestamp, 'UTC'), toDateTime64('2020-01-01 00:00:00.000000', 6, 'UTC')), lessOrEquals(toTimeZone(events.timestamp, 'UTC'), toDateTime64('2020-01-31 00:00:00.000000', 6, 'UTC')), equals(events.event, '$feature_flag_called'), in(replaceRegexpAll(nullIf(nullIf(JSONExtractRaw(events.properties, '$feature_flag_response'), ''), 'null'), '^"|"$', ''), ['control', 'test']), ifNull(notILike(toString(replaceRegexpAll(nullIf(nullIf(JSONExtractRaw(events.person_properties, 'email'), ''), 'null'), '^"|"$', '')), '%@posthog.com%'), 1), ifNull(equals(replaceRegexpAll(nullIf(nullIf(JSONExtractRaw(events.properties, '$feature_flag'), ''), 'null'), '^"|"$', ''), 'test-experiment'), 0))
           GROUP BY entity_id) AS exposure_data ON equals(if(not(empty(events__override.distinct_id)), events__override.person_id, events.person_id), exposure_data.entity_id)
        WHERE and(equals(events.team_id, 99999), greaterOrEquals(toTimeZone(events.timestamp, 'UTC'), toDateTime64('2020-01-01 00:00:00.000000', 6, 'UTC')), greaterOrEquals(toTimeZone(events.timestamp, 'UTC'), exposure_data.first_exposure_time), lessOrEquals(toTimeZone(events.timestamp, 'UTC'), toDateTime64('2020-01-31 00:00:00.000000', 6, 'UTC')), ifNull(notILike(toString(replaceRegexpAll(nullIf(nullIf(JSONExtractRaw(events.person_properties, 'email'), ''), 'null'), '^"|"$', '')), '%@posthog.com%'), 1), equals(events.event, 'purchase'))) AS metric_events ON equals(toString(exposures.entity_id), toString(metric_events.entity_id))
=======
           HAVING ifNull(equals(argMax(person_distinct_id_overrides.is_deleted, person_distinct_id_overrides.version), 0), 0) SETTINGS optimize_aggregation_in_order=1) AS events__override ON equals(events.distinct_id, events__override.distinct_id)
        WHERE and(equals(events.team_id, 99999), greaterOrEquals(toTimeZone(events.timestamp, 'UTC'), toDateTime64('explicit_redacted_timestamp', 6, 'UTC')), less(toTimeZone(events.timestamp, 'UTC'), toDateTime64('explicit_redacted_timestamp', 6, 'UTC')), ifNull(notILike(toString(replaceRegexpAll(nullIf(nullIf(JSONExtractRaw(events.person_properties, 'email'), ''), 'null'), '^"|"$', '')), '%@posthog.com%'), 1), equals(events.event, 'purchase'))) AS metric_events ON and(equals(toString(exposures.entity_id), toString(metric_events.entity_id)), greaterOrEquals(metric_events.timestamp, exposures.first_exposure_time))
>>>>>>> 349d6926
     GROUP BY exposures.variant,
              exposures.entity_id) AS metric_events
  GROUP BY metric_events.variant
  LIMIT 100 SETTINGS readonly=2,
                     max_execution_time=600,
                     allow_experimental_object_type=1,
                     format_csv_allow_double_quotes=0,
                     max_ast_elements=4000000,
                     max_expanded_ast_elements=4000000,
                     max_bytes_before_external_group_by=0,
                     allow_experimental_analyzer=1,
                     transform_null_in=1,
                     optimize_min_equality_disjunction_chain_length=4294967295,
                     allow_experimental_join_condition=1
  '''
# ---
# name: TestExperimentFunnelMetric.test_query_runner_with_persons_on_events_mode_0_person_id_override_properties_on_events_no_filter.2
  '''
  
  SELECT DISTINCT person_id
  FROM events
  WHERE team_id = 99999
    AND distinct_id = 'person_id_2_distinct_id_2'
  '''
# ---
# name: TestExperimentFunnelMetric.test_query_runner_with_persons_on_events_mode_0_person_id_override_properties_on_events_no_filter.3
  '''
  
  SELECT DISTINCT person_id
  FROM events
  WHERE team_id = 99999
    AND distinct_id = 'person_id_3_distinct_id_2'
  '''
# ---
# name: TestExperimentFunnelMetric.test_query_runner_with_persons_on_events_mode_0_person_id_override_properties_on_events_no_filter.4
  '''
  
  SELECT DISTINCT person_id
  FROM events
  WHERE team_id = 99999
    AND distinct_id = 'person_id_4_distinct_id_2'
  '''
# ---
# name: TestExperimentFunnelMetric.test_query_runner_with_persons_on_events_mode_0_person_id_override_properties_on_events_no_filter.5
  '''
  
  SELECT DISTINCT person_id
  FROM events
  WHERE team_id = 99999
    AND distinct_id = 'person_id_5_distinct_id_2'
  '''
# ---
# name: TestExperimentFunnelMetric.test_query_runner_with_persons_on_events_mode_0_person_id_override_properties_on_events_no_filter.6
  '''
  
  SELECT DISTINCT person_id
  FROM events
  WHERE team_id = 99999
    AND distinct_id = 'person_id_6_distinct_id_2'
  '''
# ---
# name: TestExperimentFunnelMetric.test_query_runner_with_persons_on_events_mode_0_person_id_override_properties_on_events_no_filter.7
  '''
  
  SELECT DISTINCT person_id
  FROM events
  WHERE team_id = 99999
    AND distinct_id = 'person_id_7_distinct_id_2'
  '''
# ---
# name: TestExperimentFunnelMetric.test_query_runner_with_persons_on_events_mode_0_person_id_override_properties_on_events_no_filter.8
  '''
  
  SELECT DISTINCT person_id
  FROM events
  WHERE team_id = 99999
    AND distinct_id = 'person_id_8_distinct_id_2'
  '''
# ---
# name: TestExperimentFunnelMetric.test_query_runner_with_persons_on_events_mode_0_person_id_override_properties_on_events_no_filter.9
  '''
  
  SELECT DISTINCT person_id
  FROM events
  WHERE team_id = 99999
    AND distinct_id = 'person_id_9_distinct_id_2'
  '''
# ---
# name: TestExperimentFunnelMetric.test_query_runner_with_persons_on_events_mode_1_person_id_override_properties_on_events_filter_earlierevent
  '''
  
  SELECT DISTINCT person_id
  FROM events
  WHERE team_id = 99999
    AND distinct_id = 'person_id_0_distinct_id_2'
  '''
# ---
# name: TestExperimentFunnelMetric.test_query_runner_with_persons_on_events_mode_1_person_id_override_properties_on_events_filter_earlierevent.1
  '''
  
  SELECT DISTINCT person_id
  FROM events
  WHERE team_id = 99999
    AND distinct_id = 'person_id_1_distinct_id_2'
  '''
# ---
# name: TestExperimentFunnelMetric.test_query_runner_with_persons_on_events_mode_1_person_id_override_properties_on_events_filter_earlierevent.10
  '''
  
  SELECT DISTINCT person_id
  FROM events
  WHERE team_id = 99999
    AND distinct_id = 'person_id_10_distinct_id_2'
  '''
# ---
# name: TestExperimentFunnelMetric.test_query_runner_with_persons_on_events_mode_1_person_id_override_properties_on_events_filter_earlierevent.11
  '''
  
  SELECT DISTINCT person_id
  FROM events
  WHERE team_id = 99999
    AND distinct_id = 'person_id_11_distinct_id_2'
  '''
# ---
# name: TestExperimentFunnelMetric.test_query_runner_with_persons_on_events_mode_1_person_id_override_properties_on_events_filter_earlierevent.12
  '''
  
  SELECT DISTINCT person_id
  FROM events
  WHERE team_id = 99999
    AND distinct_id = 'person_id_12_distinct_id_2'
  '''
# ---
# name: TestExperimentFunnelMetric.test_query_runner_with_persons_on_events_mode_1_person_id_override_properties_on_events_filter_earlierevent.13
  '''
  SELECT metric_events.variant AS variant,
         count(metric_events.entity_id) AS num_users,
         countIf(ifNull(equals((metric_events.value).1, 0), 0)) AS total_sum,
         countIf(ifNull(equals((metric_events.value).1, 0), 0)) AS total_sum_of_squares,
         tuple(countIf(ifNull(greaterOrEquals((metric_events.value).1, 0), 0))) AS step_counts,
         tuple(groupArraySampleIf(100)(if(ifNull(notEquals((metric_events.value).2, ''), 1), tuple(toString(metric_events.entity_id), metric_events.uuid_to_session[(metric_events.value).2], (metric_events.value).2), tuple(toString(metric_events.entity_id), toString(metric_events.exposure_session_id), toString(metric_events.exposure_event_uuid))), ifNull(equals((metric_events.value).1, minus(0, 1)), isNull((metric_events.value).1)
                                                                                                                                                                                                                                                                                                                                                                    and isNull(minus(0, 1)))), groupArraySampleIf(100)(if(ifNull(notEquals((metric_events.value).2, ''), 1), tuple(toString(metric_events.entity_id), metric_events.uuid_to_session[(metric_events.value).2], (metric_events.value).2), tuple(toString(metric_events.entity_id), toString(metric_events.exposure_session_id), toString(metric_events.exposure_event_uuid))), ifNull(equals((metric_events.value).1, minus(1, 1)), isNull((metric_events.value).1)
                                                                                                                                                                                                                                                                                                                                                                                                                                                                                                                                                                                                                                                                                                                                                    and isNull(minus(1, 1))))) AS steps_event_data
  FROM
    (SELECT exposures.variant AS variant,
            exposures.entity_id AS entity_id,
            any(exposures.exposure_event_uuid) AS exposure_event_uuid,
            any(exposures.exposure_session_id) AS exposure_session_id,
            arraySort(x -> minus(0, x.1), arrayMap(result -> tuple(result.1, if(and(ifNull(greaterOrEquals(result.1, 0), 0), ifNull(greater(length(result.4), result.1), 0)), if(ifNull(greater(length(arrayElement(result.4, plus(result.1, 1))), 0), 0), toString(arrayElement(result.4, plus(result.1, 1))[1]), ''), '')), aggregate_funnel_array_v8(1, 94608000, 'first_touch', 'ordered', array(array('')), [], arraySort(t -> t.1, groupArray(tuple(accurateCastOrNull(metric_events.timestamp, 'Float64'), metric_events.uuid, array(''), arrayFilter(x -> ifNull(notEquals(x, 0), 1), [multiply(1, metric_events.step_0)])))))))[1] AS value,
            mapFromArrays(groupArray(coalesce(toString(metric_events.uuid), '')), groupArray(coalesce(toString(metric_events.session_id), ''))) AS uuid_to_session
     FROM
       (SELECT if(not(empty(events__override.distinct_id)), events__override.person_id, events.person_id) AS entity_id,
               if(ifNull(greater(count(DISTINCT replaceRegexpAll(nullIf(nullIf(JSONExtractRaw(events.properties, '$feature_flag_response'), ''), 'null'), '^"|"$', '')), 1), 0), '$multiple', any(replaceRegexpAll(nullIf(nullIf(JSONExtractRaw(events.properties, '$feature_flag_response'), ''), 'null'), '^"|"$', ''))) AS variant,
               min(toTimeZone(events.timestamp, 'UTC')) AS first_exposure_time,
               argMin(events.uuid, toTimeZone(events.timestamp, 'UTC')) AS exposure_event_uuid,
               argMin(events.`$session_id`, toTimeZone(events.timestamp, 'UTC')) AS exposure_session_id
        FROM events
        LEFT OUTER JOIN
          (SELECT tupleElement(argMax(tuple(person_distinct_id_overrides.person_id), person_distinct_id_overrides.version), 1) AS person_id,
                  person_distinct_id_overrides.distinct_id AS distinct_id
           FROM person_distinct_id_overrides
           WHERE equals(person_distinct_id_overrides.team_id, 99999)
           GROUP BY person_distinct_id_overrides.distinct_id
           HAVING ifNull(equals(tupleElement(argMax(tuple(person_distinct_id_overrides.is_deleted), person_distinct_id_overrides.version), 1), 0), 0) SETTINGS optimize_aggregation_in_order=1) AS events__override ON equals(events.distinct_id, events__override.distinct_id)
        WHERE and(equals(events.team_id, 99999), greaterOrEquals(toTimeZone(events.timestamp, 'UTC'), toDateTime64('2020-01-01 00:00:00.000000', 6, 'UTC')), lessOrEquals(toTimeZone(events.timestamp, 'UTC'), toDateTime64('2020-01-31 00:00:00.000000', 6, 'UTC')), equals(events.event, '$feature_flag_called'), in(replaceRegexpAll(nullIf(nullIf(JSONExtractRaw(events.properties, '$feature_flag_response'), ''), 'null'), '^"|"$', ''), ['control', 'test']), ifNull(notILike(toString(replaceRegexpAll(nullIf(nullIf(JSONExtractRaw(events.person_properties, 'email'), ''), 'null'), '^"|"$', '')), '%@earlierevent.com%'), 1), ifNull(equals(replaceRegexpAll(nullIf(nullIf(JSONExtractRaw(events.properties, '$feature_flag'), ''), 'null'), '^"|"$', ''), 'test-experiment'), 0))
        GROUP BY entity_id) AS exposures
     LEFT JOIN
       (SELECT toTimeZone(events.timestamp, 'UTC') AS timestamp,
               if(not(empty(events__override.distinct_id)), events__override.person_id, events.person_id) AS entity_id,
               events.event AS event,
               events.uuid AS uuid,
               events.properties AS properties,
               nullIf(nullIf(events.`$session_id`, ''), 'null') AS session_id,
               if(equals(events.event, 'purchase'), 1, 0) AS step_0
        FROM events
        LEFT OUTER JOIN
          (SELECT tupleElement(argMax(tuple(person_distinct_id_overrides.person_id), person_distinct_id_overrides.version), 1) AS person_id,
                  person_distinct_id_overrides.distinct_id AS distinct_id
           FROM person_distinct_id_overrides
           WHERE equals(person_distinct_id_overrides.team_id, 99999)
           GROUP BY person_distinct_id_overrides.distinct_id
<<<<<<< HEAD
           HAVING ifNull(equals(tupleElement(argMax(tuple(person_distinct_id_overrides.is_deleted), person_distinct_id_overrides.version), 1), 0), 0) SETTINGS optimize_aggregation_in_order=1) AS events__override ON equals(events.distinct_id, events__override.distinct_id)
        INNER JOIN
          (SELECT if(not(empty(events__override.distinct_id)), events__override.person_id, events.person_id) AS entity_id,
                  if(ifNull(greater(count(DISTINCT replaceRegexpAll(nullIf(nullIf(JSONExtractRaw(events.properties, '$feature_flag_response'), ''), 'null'), '^"|"$', '')), 1), 0), '$multiple', any(replaceRegexpAll(nullIf(nullIf(JSONExtractRaw(events.properties, '$feature_flag_response'), ''), 'null'), '^"|"$', ''))) AS variant,
                  min(toTimeZone(events.timestamp, 'UTC')) AS first_exposure_time
           FROM events
           LEFT OUTER JOIN
             (SELECT tupleElement(argMax(tuple(person_distinct_id_overrides.person_id), person_distinct_id_overrides.version), 1) AS person_id,
                     person_distinct_id_overrides.distinct_id AS distinct_id
              FROM person_distinct_id_overrides
              WHERE equals(person_distinct_id_overrides.team_id, 99999)
              GROUP BY person_distinct_id_overrides.distinct_id
              HAVING ifNull(equals(tupleElement(argMax(tuple(person_distinct_id_overrides.is_deleted), person_distinct_id_overrides.version), 1), 0), 0) SETTINGS optimize_aggregation_in_order=1) AS events__override ON equals(events.distinct_id, events__override.distinct_id)
           WHERE and(equals(events.team_id, 99999), greaterOrEquals(toTimeZone(events.timestamp, 'UTC'), toDateTime64('2020-01-01 00:00:00.000000', 6, 'UTC')), lessOrEquals(toTimeZone(events.timestamp, 'UTC'), toDateTime64('2020-01-31 00:00:00.000000', 6, 'UTC')), equals(events.event, '$feature_flag_called'), in(replaceRegexpAll(nullIf(nullIf(JSONExtractRaw(events.properties, '$feature_flag_response'), ''), 'null'), '^"|"$', ''), ['control', 'test']), ifNull(notILike(toString(replaceRegexpAll(nullIf(nullIf(JSONExtractRaw(events.person_properties, 'email'), ''), 'null'), '^"|"$', '')), '%@earlierevent.com%'), 1), ifNull(equals(replaceRegexpAll(nullIf(nullIf(JSONExtractRaw(events.properties, '$feature_flag'), ''), 'null'), '^"|"$', ''), 'test-experiment'), 0))
           GROUP BY entity_id) AS exposure_data ON equals(if(not(empty(events__override.distinct_id)), events__override.person_id, events.person_id), exposure_data.entity_id)
        WHERE and(equals(events.team_id, 99999), greaterOrEquals(toTimeZone(events.timestamp, 'UTC'), toDateTime64('2020-01-01 00:00:00.000000', 6, 'UTC')), greaterOrEquals(toTimeZone(events.timestamp, 'UTC'), exposure_data.first_exposure_time), lessOrEquals(toTimeZone(events.timestamp, 'UTC'), toDateTime64('2020-01-31 00:00:00.000000', 6, 'UTC')), ifNull(notILike(toString(replaceRegexpAll(nullIf(nullIf(JSONExtractRaw(events.person_properties, 'email'), ''), 'null'), '^"|"$', '')), '%@earlierevent.com%'), 1), equals(events.event, 'purchase'))) AS metric_events ON equals(toString(exposures.entity_id), toString(metric_events.entity_id))
=======
           HAVING ifNull(equals(argMax(person_distinct_id_overrides.is_deleted, person_distinct_id_overrides.version), 0), 0) SETTINGS optimize_aggregation_in_order=1) AS events__override ON equals(events.distinct_id, events__override.distinct_id)
        WHERE and(equals(events.team_id, 99999), greaterOrEquals(toTimeZone(events.timestamp, 'UTC'), toDateTime64('explicit_redacted_timestamp', 6, 'UTC')), less(toTimeZone(events.timestamp, 'UTC'), toDateTime64('explicit_redacted_timestamp', 6, 'UTC')), ifNull(notILike(toString(replaceRegexpAll(nullIf(nullIf(JSONExtractRaw(events.person_properties, 'email'), ''), 'null'), '^"|"$', '')), '%@earlierevent.com%'), 1), equals(events.event, 'purchase'))) AS metric_events ON and(equals(toString(exposures.entity_id), toString(metric_events.entity_id)), greaterOrEquals(metric_events.timestamp, exposures.first_exposure_time))
>>>>>>> 349d6926
     GROUP BY exposures.variant,
              exposures.entity_id) AS metric_events
  GROUP BY metric_events.variant
  LIMIT 100 SETTINGS readonly=2,
                     max_execution_time=600,
                     allow_experimental_object_type=1,
                     format_csv_allow_double_quotes=0,
                     max_ast_elements=4000000,
                     max_expanded_ast_elements=4000000,
                     max_bytes_before_external_group_by=0,
                     allow_experimental_analyzer=1,
                     transform_null_in=1,
                     optimize_min_equality_disjunction_chain_length=4294967295,
                     allow_experimental_join_condition=1
  '''
# ---
# name: TestExperimentFunnelMetric.test_query_runner_with_persons_on_events_mode_1_person_id_override_properties_on_events_filter_earlierevent.2
  '''
  
  SELECT DISTINCT person_id
  FROM events
  WHERE team_id = 99999
    AND distinct_id = 'person_id_2_distinct_id_2'
  '''
# ---
# name: TestExperimentFunnelMetric.test_query_runner_with_persons_on_events_mode_1_person_id_override_properties_on_events_filter_earlierevent.3
  '''
  
  SELECT DISTINCT person_id
  FROM events
  WHERE team_id = 99999
    AND distinct_id = 'person_id_3_distinct_id_2'
  '''
# ---
# name: TestExperimentFunnelMetric.test_query_runner_with_persons_on_events_mode_1_person_id_override_properties_on_events_filter_earlierevent.4
  '''
  
  SELECT DISTINCT person_id
  FROM events
  WHERE team_id = 99999
    AND distinct_id = 'person_id_4_distinct_id_2'
  '''
# ---
# name: TestExperimentFunnelMetric.test_query_runner_with_persons_on_events_mode_1_person_id_override_properties_on_events_filter_earlierevent.5
  '''
  
  SELECT DISTINCT person_id
  FROM events
  WHERE team_id = 99999
    AND distinct_id = 'person_id_5_distinct_id_2'
  '''
# ---
# name: TestExperimentFunnelMetric.test_query_runner_with_persons_on_events_mode_1_person_id_override_properties_on_events_filter_earlierevent.6
  '''
  
  SELECT DISTINCT person_id
  FROM events
  WHERE team_id = 99999
    AND distinct_id = 'person_id_6_distinct_id_2'
  '''
# ---
# name: TestExperimentFunnelMetric.test_query_runner_with_persons_on_events_mode_1_person_id_override_properties_on_events_filter_earlierevent.7
  '''
  
  SELECT DISTINCT person_id
  FROM events
  WHERE team_id = 99999
    AND distinct_id = 'person_id_7_distinct_id_2'
  '''
# ---
# name: TestExperimentFunnelMetric.test_query_runner_with_persons_on_events_mode_1_person_id_override_properties_on_events_filter_earlierevent.8
  '''
  
  SELECT DISTINCT person_id
  FROM events
  WHERE team_id = 99999
    AND distinct_id = 'person_id_8_distinct_id_2'
  '''
# ---
# name: TestExperimentFunnelMetric.test_query_runner_with_persons_on_events_mode_1_person_id_override_properties_on_events_filter_earlierevent.9
  '''
  
  SELECT DISTINCT person_id
  FROM events
  WHERE team_id = 99999
    AND distinct_id = 'person_id_9_distinct_id_2'
  '''
# ---
# name: TestExperimentFunnelMetric.test_query_runner_with_persons_on_events_mode_2_person_id_override_properties_on_events_filter_laterevent
  '''
  
  SELECT DISTINCT person_id
  FROM events
  WHERE team_id = 99999
    AND distinct_id = 'person_id_0_distinct_id_2'
  '''
# ---
# name: TestExperimentFunnelMetric.test_query_runner_with_persons_on_events_mode_2_person_id_override_properties_on_events_filter_laterevent.1
  '''
  
  SELECT DISTINCT person_id
  FROM events
  WHERE team_id = 99999
    AND distinct_id = 'person_id_1_distinct_id_2'
  '''
# ---
# name: TestExperimentFunnelMetric.test_query_runner_with_persons_on_events_mode_2_person_id_override_properties_on_events_filter_laterevent.10
  '''
  
  SELECT DISTINCT person_id
  FROM events
  WHERE team_id = 99999
    AND distinct_id = 'person_id_10_distinct_id_2'
  '''
# ---
# name: TestExperimentFunnelMetric.test_query_runner_with_persons_on_events_mode_2_person_id_override_properties_on_events_filter_laterevent.11
  '''
  
  SELECT DISTINCT person_id
  FROM events
  WHERE team_id = 99999
    AND distinct_id = 'person_id_11_distinct_id_2'
  '''
# ---
# name: TestExperimentFunnelMetric.test_query_runner_with_persons_on_events_mode_2_person_id_override_properties_on_events_filter_laterevent.12
  '''
  
  SELECT DISTINCT person_id
  FROM events
  WHERE team_id = 99999
    AND distinct_id = 'person_id_12_distinct_id_2'
  '''
# ---
# name: TestExperimentFunnelMetric.test_query_runner_with_persons_on_events_mode_2_person_id_override_properties_on_events_filter_laterevent.13
  '''
  SELECT metric_events.variant AS variant,
         count(metric_events.entity_id) AS num_users,
         countIf(ifNull(equals((metric_events.value).1, 0), 0)) AS total_sum,
         countIf(ifNull(equals((metric_events.value).1, 0), 0)) AS total_sum_of_squares,
         tuple(countIf(ifNull(greaterOrEquals((metric_events.value).1, 0), 0))) AS step_counts,
         tuple(groupArraySampleIf(100)(if(ifNull(notEquals((metric_events.value).2, ''), 1), tuple(toString(metric_events.entity_id), metric_events.uuid_to_session[(metric_events.value).2], (metric_events.value).2), tuple(toString(metric_events.entity_id), toString(metric_events.exposure_session_id), toString(metric_events.exposure_event_uuid))), ifNull(equals((metric_events.value).1, minus(0, 1)), isNull((metric_events.value).1)
                                                                                                                                                                                                                                                                                                                                                                    and isNull(minus(0, 1)))), groupArraySampleIf(100)(if(ifNull(notEquals((metric_events.value).2, ''), 1), tuple(toString(metric_events.entity_id), metric_events.uuid_to_session[(metric_events.value).2], (metric_events.value).2), tuple(toString(metric_events.entity_id), toString(metric_events.exposure_session_id), toString(metric_events.exposure_event_uuid))), ifNull(equals((metric_events.value).1, minus(1, 1)), isNull((metric_events.value).1)
                                                                                                                                                                                                                                                                                                                                                                                                                                                                                                                                                                                                                                                                                                                                                    and isNull(minus(1, 1))))) AS steps_event_data
  FROM
    (SELECT exposures.variant AS variant,
            exposures.entity_id AS entity_id,
            any(exposures.exposure_event_uuid) AS exposure_event_uuid,
            any(exposures.exposure_session_id) AS exposure_session_id,
            arraySort(x -> minus(0, x.1), arrayMap(result -> tuple(result.1, if(and(ifNull(greaterOrEquals(result.1, 0), 0), ifNull(greater(length(result.4), result.1), 0)), if(ifNull(greater(length(arrayElement(result.4, plus(result.1, 1))), 0), 0), toString(arrayElement(result.4, plus(result.1, 1))[1]), ''), '')), aggregate_funnel_array_v8(1, 94608000, 'first_touch', 'ordered', array(array('')), [], arraySort(t -> t.1, groupArray(tuple(accurateCastOrNull(metric_events.timestamp, 'Float64'), metric_events.uuid, array(''), arrayFilter(x -> ifNull(notEquals(x, 0), 1), [multiply(1, metric_events.step_0)])))))))[1] AS value,
            mapFromArrays(groupArray(coalesce(toString(metric_events.uuid), '')), groupArray(coalesce(toString(metric_events.session_id), ''))) AS uuid_to_session
     FROM
       (SELECT if(not(empty(events__override.distinct_id)), events__override.person_id, events.person_id) AS entity_id,
               if(ifNull(greater(count(DISTINCT replaceRegexpAll(nullIf(nullIf(JSONExtractRaw(events.properties, '$feature_flag_response'), ''), 'null'), '^"|"$', '')), 1), 0), '$multiple', any(replaceRegexpAll(nullIf(nullIf(JSONExtractRaw(events.properties, '$feature_flag_response'), ''), 'null'), '^"|"$', ''))) AS variant,
               min(toTimeZone(events.timestamp, 'UTC')) AS first_exposure_time,
               argMin(events.uuid, toTimeZone(events.timestamp, 'UTC')) AS exposure_event_uuid,
               argMin(events.`$session_id`, toTimeZone(events.timestamp, 'UTC')) AS exposure_session_id
        FROM events
        LEFT OUTER JOIN
          (SELECT tupleElement(argMax(tuple(person_distinct_id_overrides.person_id), person_distinct_id_overrides.version), 1) AS person_id,
                  person_distinct_id_overrides.distinct_id AS distinct_id
           FROM person_distinct_id_overrides
           WHERE equals(person_distinct_id_overrides.team_id, 99999)
           GROUP BY person_distinct_id_overrides.distinct_id
           HAVING ifNull(equals(tupleElement(argMax(tuple(person_distinct_id_overrides.is_deleted), person_distinct_id_overrides.version), 1), 0), 0) SETTINGS optimize_aggregation_in_order=1) AS events__override ON equals(events.distinct_id, events__override.distinct_id)
        WHERE and(equals(events.team_id, 99999), greaterOrEquals(toTimeZone(events.timestamp, 'UTC'), toDateTime64('2020-01-01 00:00:00.000000', 6, 'UTC')), lessOrEquals(toTimeZone(events.timestamp, 'UTC'), toDateTime64('2020-01-31 00:00:00.000000', 6, 'UTC')), equals(events.event, '$feature_flag_called'), in(replaceRegexpAll(nullIf(nullIf(JSONExtractRaw(events.properties, '$feature_flag_response'), ''), 'null'), '^"|"$', ''), ['control', 'test']), ifNull(notILike(toString(replaceRegexpAll(nullIf(nullIf(JSONExtractRaw(events.person_properties, 'email'), ''), 'null'), '^"|"$', '')), '%@laterevent.com%'), 1), ifNull(equals(replaceRegexpAll(nullIf(nullIf(JSONExtractRaw(events.properties, '$feature_flag'), ''), 'null'), '^"|"$', ''), 'test-experiment'), 0))
        GROUP BY entity_id) AS exposures
     LEFT JOIN
       (SELECT toTimeZone(events.timestamp, 'UTC') AS timestamp,
               if(not(empty(events__override.distinct_id)), events__override.person_id, events.person_id) AS entity_id,
               events.event AS event,
               events.uuid AS uuid,
               events.properties AS properties,
               nullIf(nullIf(events.`$session_id`, ''), 'null') AS session_id,
               if(equals(events.event, 'purchase'), 1, 0) AS step_0
        FROM events
        LEFT OUTER JOIN
          (SELECT tupleElement(argMax(tuple(person_distinct_id_overrides.person_id), person_distinct_id_overrides.version), 1) AS person_id,
                  person_distinct_id_overrides.distinct_id AS distinct_id
           FROM person_distinct_id_overrides
           WHERE equals(person_distinct_id_overrides.team_id, 99999)
           GROUP BY person_distinct_id_overrides.distinct_id
<<<<<<< HEAD
           HAVING ifNull(equals(tupleElement(argMax(tuple(person_distinct_id_overrides.is_deleted), person_distinct_id_overrides.version), 1), 0), 0) SETTINGS optimize_aggregation_in_order=1) AS events__override ON equals(events.distinct_id, events__override.distinct_id)
        INNER JOIN
          (SELECT if(not(empty(events__override.distinct_id)), events__override.person_id, events.person_id) AS entity_id,
                  if(ifNull(greater(count(DISTINCT replaceRegexpAll(nullIf(nullIf(JSONExtractRaw(events.properties, '$feature_flag_response'), ''), 'null'), '^"|"$', '')), 1), 0), '$multiple', any(replaceRegexpAll(nullIf(nullIf(JSONExtractRaw(events.properties, '$feature_flag_response'), ''), 'null'), '^"|"$', ''))) AS variant,
                  min(toTimeZone(events.timestamp, 'UTC')) AS first_exposure_time
           FROM events
           LEFT OUTER JOIN
             (SELECT tupleElement(argMax(tuple(person_distinct_id_overrides.person_id), person_distinct_id_overrides.version), 1) AS person_id,
                     person_distinct_id_overrides.distinct_id AS distinct_id
              FROM person_distinct_id_overrides
              WHERE equals(person_distinct_id_overrides.team_id, 99999)
              GROUP BY person_distinct_id_overrides.distinct_id
              HAVING ifNull(equals(tupleElement(argMax(tuple(person_distinct_id_overrides.is_deleted), person_distinct_id_overrides.version), 1), 0), 0) SETTINGS optimize_aggregation_in_order=1) AS events__override ON equals(events.distinct_id, events__override.distinct_id)
           WHERE and(equals(events.team_id, 99999), greaterOrEquals(toTimeZone(events.timestamp, 'UTC'), toDateTime64('2020-01-01 00:00:00.000000', 6, 'UTC')), lessOrEquals(toTimeZone(events.timestamp, 'UTC'), toDateTime64('2020-01-31 00:00:00.000000', 6, 'UTC')), equals(events.event, '$feature_flag_called'), in(replaceRegexpAll(nullIf(nullIf(JSONExtractRaw(events.properties, '$feature_flag_response'), ''), 'null'), '^"|"$', ''), ['control', 'test']), ifNull(notILike(toString(replaceRegexpAll(nullIf(nullIf(JSONExtractRaw(events.person_properties, 'email'), ''), 'null'), '^"|"$', '')), '%@laterevent.com%'), 1), ifNull(equals(replaceRegexpAll(nullIf(nullIf(JSONExtractRaw(events.properties, '$feature_flag'), ''), 'null'), '^"|"$', ''), 'test-experiment'), 0))
           GROUP BY entity_id) AS exposure_data ON equals(if(not(empty(events__override.distinct_id)), events__override.person_id, events.person_id), exposure_data.entity_id)
        WHERE and(equals(events.team_id, 99999), greaterOrEquals(toTimeZone(events.timestamp, 'UTC'), toDateTime64('2020-01-01 00:00:00.000000', 6, 'UTC')), greaterOrEquals(toTimeZone(events.timestamp, 'UTC'), exposure_data.first_exposure_time), lessOrEquals(toTimeZone(events.timestamp, 'UTC'), toDateTime64('2020-01-31 00:00:00.000000', 6, 'UTC')), ifNull(notILike(toString(replaceRegexpAll(nullIf(nullIf(JSONExtractRaw(events.person_properties, 'email'), ''), 'null'), '^"|"$', '')), '%@laterevent.com%'), 1), equals(events.event, 'purchase'))) AS metric_events ON equals(toString(exposures.entity_id), toString(metric_events.entity_id))
=======
           HAVING ifNull(equals(argMax(person_distinct_id_overrides.is_deleted, person_distinct_id_overrides.version), 0), 0) SETTINGS optimize_aggregation_in_order=1) AS events__override ON equals(events.distinct_id, events__override.distinct_id)
        WHERE and(equals(events.team_id, 99999), greaterOrEquals(toTimeZone(events.timestamp, 'UTC'), toDateTime64('explicit_redacted_timestamp', 6, 'UTC')), less(toTimeZone(events.timestamp, 'UTC'), toDateTime64('explicit_redacted_timestamp', 6, 'UTC')), ifNull(notILike(toString(replaceRegexpAll(nullIf(nullIf(JSONExtractRaw(events.person_properties, 'email'), ''), 'null'), '^"|"$', '')), '%@laterevent.com%'), 1), equals(events.event, 'purchase'))) AS metric_events ON and(equals(toString(exposures.entity_id), toString(metric_events.entity_id)), greaterOrEquals(metric_events.timestamp, exposures.first_exposure_time))
>>>>>>> 349d6926
     GROUP BY exposures.variant,
              exposures.entity_id) AS metric_events
  GROUP BY metric_events.variant
  LIMIT 100 SETTINGS readonly=2,
                     max_execution_time=600,
                     allow_experimental_object_type=1,
                     format_csv_allow_double_quotes=0,
                     max_ast_elements=4000000,
                     max_expanded_ast_elements=4000000,
                     max_bytes_before_external_group_by=0,
                     allow_experimental_analyzer=1,
                     transform_null_in=1,
                     optimize_min_equality_disjunction_chain_length=4294967295,
                     allow_experimental_join_condition=1
  '''
# ---
# name: TestExperimentFunnelMetric.test_query_runner_with_persons_on_events_mode_2_person_id_override_properties_on_events_filter_laterevent.2
  '''
  
  SELECT DISTINCT person_id
  FROM events
  WHERE team_id = 99999
    AND distinct_id = 'person_id_2_distinct_id_2'
  '''
# ---
# name: TestExperimentFunnelMetric.test_query_runner_with_persons_on_events_mode_2_person_id_override_properties_on_events_filter_laterevent.3
  '''
  
  SELECT DISTINCT person_id
  FROM events
  WHERE team_id = 99999
    AND distinct_id = 'person_id_3_distinct_id_2'
  '''
# ---
# name: TestExperimentFunnelMetric.test_query_runner_with_persons_on_events_mode_2_person_id_override_properties_on_events_filter_laterevent.4
  '''
  
  SELECT DISTINCT person_id
  FROM events
  WHERE team_id = 99999
    AND distinct_id = 'person_id_4_distinct_id_2'
  '''
# ---
# name: TestExperimentFunnelMetric.test_query_runner_with_persons_on_events_mode_2_person_id_override_properties_on_events_filter_laterevent.5
  '''
  
  SELECT DISTINCT person_id
  FROM events
  WHERE team_id = 99999
    AND distinct_id = 'person_id_5_distinct_id_2'
  '''
# ---
# name: TestExperimentFunnelMetric.test_query_runner_with_persons_on_events_mode_2_person_id_override_properties_on_events_filter_laterevent.6
  '''
  
  SELECT DISTINCT person_id
  FROM events
  WHERE team_id = 99999
    AND distinct_id = 'person_id_6_distinct_id_2'
  '''
# ---
# name: TestExperimentFunnelMetric.test_query_runner_with_persons_on_events_mode_2_person_id_override_properties_on_events_filter_laterevent.7
  '''
  
  SELECT DISTINCT person_id
  FROM events
  WHERE team_id = 99999
    AND distinct_id = 'person_id_7_distinct_id_2'
  '''
# ---
# name: TestExperimentFunnelMetric.test_query_runner_with_persons_on_events_mode_2_person_id_override_properties_on_events_filter_laterevent.8
  '''
  
  SELECT DISTINCT person_id
  FROM events
  WHERE team_id = 99999
    AND distinct_id = 'person_id_8_distinct_id_2'
  '''
# ---
# name: TestExperimentFunnelMetric.test_query_runner_with_persons_on_events_mode_2_person_id_override_properties_on_events_filter_laterevent.9
  '''
  
  SELECT DISTINCT person_id
  FROM events
  WHERE team_id = 99999
    AND distinct_id = 'person_id_9_distinct_id_2'
  '''
# ---
# name: TestExperimentFunnelMetric.test_query_runner_with_persons_on_events_mode_3_person_id_override_properties_joined_no_filter
  '''
  
  SELECT DISTINCT person_id
  FROM events
  WHERE team_id = 99999
    AND distinct_id = 'person_id_0_distinct_id_2'
  '''
# ---
# name: TestExperimentFunnelMetric.test_query_runner_with_persons_on_events_mode_3_person_id_override_properties_joined_no_filter.1
  '''
  
  SELECT DISTINCT person_id
  FROM events
  WHERE team_id = 99999
    AND distinct_id = 'person_id_1_distinct_id_2'
  '''
# ---
# name: TestExperimentFunnelMetric.test_query_runner_with_persons_on_events_mode_3_person_id_override_properties_joined_no_filter.10
  '''
  
  SELECT DISTINCT person_id
  FROM events
  WHERE team_id = 99999
    AND distinct_id = 'person_id_10_distinct_id_2'
  '''
# ---
# name: TestExperimentFunnelMetric.test_query_runner_with_persons_on_events_mode_3_person_id_override_properties_joined_no_filter.11
  '''
  
  SELECT DISTINCT person_id
  FROM events
  WHERE team_id = 99999
    AND distinct_id = 'person_id_11_distinct_id_2'
  '''
# ---
# name: TestExperimentFunnelMetric.test_query_runner_with_persons_on_events_mode_3_person_id_override_properties_joined_no_filter.12
  '''
  
  SELECT DISTINCT person_id
  FROM events
  WHERE team_id = 99999
    AND distinct_id = 'person_id_12_distinct_id_2'
  '''
# ---
# name: TestExperimentFunnelMetric.test_query_runner_with_persons_on_events_mode_3_person_id_override_properties_joined_no_filter.13
  '''
  SELECT metric_events.variant AS variant,
         count(metric_events.entity_id) AS num_users,
         countIf(ifNull(equals((metric_events.value).1, 0), 0)) AS total_sum,
         countIf(ifNull(equals((metric_events.value).1, 0), 0)) AS total_sum_of_squares,
         tuple(countIf(ifNull(greaterOrEquals((metric_events.value).1, 0), 0))) AS step_counts,
         tuple(groupArraySampleIf(100)(if(ifNull(notEquals((metric_events.value).2, ''), 1), tuple(toString(metric_events.entity_id), metric_events.uuid_to_session[(metric_events.value).2], (metric_events.value).2), tuple(toString(metric_events.entity_id), toString(metric_events.exposure_session_id), toString(metric_events.exposure_event_uuid))), ifNull(equals((metric_events.value).1, minus(0, 1)), isNull((metric_events.value).1)
                                                                                                                                                                                                                                                                                                                                                                    and isNull(minus(0, 1)))), groupArraySampleIf(100)(if(ifNull(notEquals((metric_events.value).2, ''), 1), tuple(toString(metric_events.entity_id), metric_events.uuid_to_session[(metric_events.value).2], (metric_events.value).2), tuple(toString(metric_events.entity_id), toString(metric_events.exposure_session_id), toString(metric_events.exposure_event_uuid))), ifNull(equals((metric_events.value).1, minus(1, 1)), isNull((metric_events.value).1)
                                                                                                                                                                                                                                                                                                                                                                                                                                                                                                                                                                                                                                                                                                                                                    and isNull(minus(1, 1))))) AS steps_event_data
  FROM
    (SELECT exposures.variant AS variant,
            exposures.entity_id AS entity_id,
            any(exposures.exposure_event_uuid) AS exposure_event_uuid,
            any(exposures.exposure_session_id) AS exposure_session_id,
            arraySort(x -> minus(0, x.1), arrayMap(result -> tuple(result.1, if(and(ifNull(greaterOrEquals(result.1, 0), 0), ifNull(greater(length(result.4), result.1), 0)), if(ifNull(greater(length(arrayElement(result.4, plus(result.1, 1))), 0), 0), toString(arrayElement(result.4, plus(result.1, 1))[1]), ''), '')), aggregate_funnel_array_v8(1, 94608000, 'first_touch', 'ordered', array(array('')), [], arraySort(t -> t.1, groupArray(tuple(accurateCastOrNull(metric_events.timestamp, 'Float64'), metric_events.uuid, array(''), arrayFilter(x -> ifNull(notEquals(x, 0), 1), [multiply(1, metric_events.step_0)])))))))[1] AS value,
            mapFromArrays(groupArray(coalesce(toString(metric_events.uuid), '')), groupArray(coalesce(toString(metric_events.session_id), ''))) AS uuid_to_session
     FROM
       (SELECT if(not(empty(events__override.distinct_id)), events__override.person_id, events.person_id) AS entity_id,
               if(ifNull(greater(count(DISTINCT replaceRegexpAll(nullIf(nullIf(JSONExtractRaw(events.properties, '$feature_flag_response'), ''), 'null'), '^"|"$', '')), 1), 0), '$multiple', any(replaceRegexpAll(nullIf(nullIf(JSONExtractRaw(events.properties, '$feature_flag_response'), ''), 'null'), '^"|"$', ''))) AS variant,
               min(toTimeZone(events.timestamp, 'UTC')) AS first_exposure_time,
               argMin(events.uuid, toTimeZone(events.timestamp, 'UTC')) AS exposure_event_uuid,
               argMin(events.`$session_id`, toTimeZone(events.timestamp, 'UTC')) AS exposure_session_id
        FROM events
        LEFT OUTER JOIN
          (SELECT tupleElement(argMax(tuple(person_distinct_id_overrides.person_id), person_distinct_id_overrides.version), 1) AS person_id,
                  person_distinct_id_overrides.distinct_id AS distinct_id
           FROM person_distinct_id_overrides
           WHERE equals(person_distinct_id_overrides.team_id, 99999)
           GROUP BY person_distinct_id_overrides.distinct_id
           HAVING ifNull(equals(tupleElement(argMax(tuple(person_distinct_id_overrides.is_deleted), person_distinct_id_overrides.version), 1), 0), 0) SETTINGS optimize_aggregation_in_order=1) AS events__override ON equals(events.distinct_id, events__override.distinct_id)
        LEFT JOIN
          (SELECT person.id AS id,
                  replaceRegexpAll(nullIf(nullIf(JSONExtractRaw(person.properties, 'email'), ''), 'null'), '^"|"$', '') AS properties___email
           FROM person
           WHERE and(equals(person.team_id, 99999), in(tuple(person.id, person.version),
                                                         (SELECT person.id AS id, max(person.version) AS version
                                                          FROM person
                                                          WHERE equals(person.team_id, 99999)
                                                          GROUP BY person.id
                                                          HAVING and(ifNull(equals(argMax(person.is_deleted, person.version), 0), 0), ifNull(less(argMax(toTimeZone(person.created_at, 'UTC'), person.version), plus(now64(6, 'UTC'), toIntervalDay(1))), 0))))) SETTINGS optimize_aggregation_in_order=1) AS events__person ON equals(if(not(empty(events__override.distinct_id)), events__override.person_id, events.person_id), events__person.id)
        WHERE and(equals(events.team_id, 99999), greaterOrEquals(toTimeZone(events.timestamp, 'UTC'), toDateTime64('2020-01-01 00:00:00.000000', 6, 'UTC')), lessOrEquals(toTimeZone(events.timestamp, 'UTC'), toDateTime64('2020-01-31 00:00:00.000000', 6, 'UTC')), equals(events.event, '$feature_flag_called'), in(replaceRegexpAll(nullIf(nullIf(JSONExtractRaw(events.properties, '$feature_flag_response'), ''), 'null'), '^"|"$', ''), ['control', 'test']), ifNull(notILike(toString(events__person.properties___email), '%@posthog.com%'), 1), ifNull(equals(replaceRegexpAll(nullIf(nullIf(JSONExtractRaw(events.properties, '$feature_flag'), ''), 'null'), '^"|"$', ''), 'test-experiment'), 0))
        GROUP BY entity_id) AS exposures
     LEFT JOIN
       (SELECT toTimeZone(events.timestamp, 'UTC') AS timestamp,
               if(not(empty(events__override.distinct_id)), events__override.person_id, events.person_id) AS entity_id,
               events.event AS event,
               events.uuid AS uuid,
               events.properties AS properties,
               nullIf(nullIf(events.`$session_id`, ''), 'null') AS session_id,
               if(equals(events.event, 'purchase'), 1, 0) AS step_0
        FROM events
        LEFT OUTER JOIN
          (SELECT tupleElement(argMax(tuple(person_distinct_id_overrides.person_id), person_distinct_id_overrides.version), 1) AS person_id,
                  person_distinct_id_overrides.distinct_id AS distinct_id
           FROM person_distinct_id_overrides
           WHERE equals(person_distinct_id_overrides.team_id, 99999)
           GROUP BY person_distinct_id_overrides.distinct_id
           HAVING ifNull(equals(tupleElement(argMax(tuple(person_distinct_id_overrides.is_deleted), person_distinct_id_overrides.version), 1), 0), 0) SETTINGS optimize_aggregation_in_order=1) AS events__override ON equals(events.distinct_id, events__override.distinct_id)
        LEFT JOIN
          (SELECT person.id AS id,
                  replaceRegexpAll(nullIf(nullIf(JSONExtractRaw(person.properties, 'email'), ''), 'null'), '^"|"$', '') AS properties___email
           FROM person
           WHERE and(equals(person.team_id, 99999), in(tuple(person.id, person.version),
                                                         (SELECT person.id AS id, max(person.version) AS version
                                                          FROM person
                                                          WHERE equals(person.team_id, 99999)
                                                          GROUP BY person.id
                                                          HAVING and(ifNull(equals(argMax(person.is_deleted, person.version), 0), 0), ifNull(less(argMax(toTimeZone(person.created_at, 'UTC'), person.version), plus(now64(6, 'UTC'), toIntervalDay(1))), 0))))) SETTINGS optimize_aggregation_in_order=1) AS events__person ON equals(if(not(empty(events__override.distinct_id)), events__override.person_id, events.person_id), events__person.id)
<<<<<<< HEAD
        INNER JOIN
          (SELECT if(not(empty(events__override.distinct_id)), events__override.person_id, events.person_id) AS entity_id,
                  if(ifNull(greater(count(DISTINCT replaceRegexpAll(nullIf(nullIf(JSONExtractRaw(events.properties, '$feature_flag_response'), ''), 'null'), '^"|"$', '')), 1), 0), '$multiple', any(replaceRegexpAll(nullIf(nullIf(JSONExtractRaw(events.properties, '$feature_flag_response'), ''), 'null'), '^"|"$', ''))) AS variant,
                  min(toTimeZone(events.timestamp, 'UTC')) AS first_exposure_time
           FROM events
           LEFT OUTER JOIN
             (SELECT tupleElement(argMax(tuple(person_distinct_id_overrides.person_id), person_distinct_id_overrides.version), 1) AS person_id,
                     person_distinct_id_overrides.distinct_id AS distinct_id
              FROM person_distinct_id_overrides
              WHERE equals(person_distinct_id_overrides.team_id, 99999)
              GROUP BY person_distinct_id_overrides.distinct_id
              HAVING ifNull(equals(tupleElement(argMax(tuple(person_distinct_id_overrides.is_deleted), person_distinct_id_overrides.version), 1), 0), 0) SETTINGS optimize_aggregation_in_order=1) AS events__override ON equals(events.distinct_id, events__override.distinct_id)
           LEFT JOIN
             (SELECT person.id AS id,
                     replaceRegexpAll(nullIf(nullIf(JSONExtractRaw(person.properties, 'email'), ''), 'null'), '^"|"$', '') AS properties___email
              FROM person
              WHERE and(equals(person.team_id, 99999), in(tuple(person.id, person.version),
                                                            (SELECT person.id AS id, max(person.version) AS version
                                                             FROM person
                                                             WHERE equals(person.team_id, 99999)
                                                             GROUP BY person.id
                                                             HAVING and(ifNull(equals(argMax(person.is_deleted, person.version), 0), 0), ifNull(less(argMax(toTimeZone(person.created_at, 'UTC'), person.version), plus(now64(6, 'UTC'), toIntervalDay(1))), 0))))) SETTINGS optimize_aggregation_in_order=1) AS events__person ON equals(if(not(empty(events__override.distinct_id)), events__override.person_id, events.person_id), events__person.id)
           WHERE and(equals(events.team_id, 99999), greaterOrEquals(toTimeZone(events.timestamp, 'UTC'), toDateTime64('2020-01-01 00:00:00.000000', 6, 'UTC')), lessOrEquals(toTimeZone(events.timestamp, 'UTC'), toDateTime64('2020-01-31 00:00:00.000000', 6, 'UTC')), equals(events.event, '$feature_flag_called'), in(replaceRegexpAll(nullIf(nullIf(JSONExtractRaw(events.properties, '$feature_flag_response'), ''), 'null'), '^"|"$', ''), ['control', 'test']), ifNull(notILike(toString(events__person.properties___email), '%@posthog.com%'), 1), ifNull(equals(replaceRegexpAll(nullIf(nullIf(JSONExtractRaw(events.properties, '$feature_flag'), ''), 'null'), '^"|"$', ''), 'test-experiment'), 0))
           GROUP BY entity_id) AS exposure_data ON equals(if(not(empty(events__override.distinct_id)), events__override.person_id, events.person_id), exposure_data.entity_id)
        WHERE and(equals(events.team_id, 99999), greaterOrEquals(toTimeZone(events.timestamp, 'UTC'), toDateTime64('2020-01-01 00:00:00.000000', 6, 'UTC')), greaterOrEquals(toTimeZone(events.timestamp, 'UTC'), exposure_data.first_exposure_time), lessOrEquals(toTimeZone(events.timestamp, 'UTC'), toDateTime64('2020-01-31 00:00:00.000000', 6, 'UTC')), ifNull(notILike(toString(events__person.properties___email), '%@posthog.com%'), 1), equals(events.event, 'purchase'))) AS metric_events ON equals(toString(exposures.entity_id), toString(metric_events.entity_id))
=======
        WHERE and(equals(events.team_id, 99999), greaterOrEquals(toTimeZone(events.timestamp, 'UTC'), toDateTime64('explicit_redacted_timestamp', 6, 'UTC')), less(toTimeZone(events.timestamp, 'UTC'), toDateTime64('explicit_redacted_timestamp', 6, 'UTC')), ifNull(notILike(toString(events__person.properties___email), '%@posthog.com%'), 1), equals(events.event, 'purchase'))) AS metric_events ON and(equals(toString(exposures.entity_id), toString(metric_events.entity_id)), greaterOrEquals(metric_events.timestamp, exposures.first_exposure_time))
>>>>>>> 349d6926
     GROUP BY exposures.variant,
              exposures.entity_id) AS metric_events
  GROUP BY metric_events.variant
  LIMIT 100 SETTINGS readonly=2,
                     max_execution_time=600,
                     allow_experimental_object_type=1,
                     format_csv_allow_double_quotes=0,
                     max_ast_elements=4000000,
                     max_expanded_ast_elements=4000000,
                     max_bytes_before_external_group_by=0,
                     allow_experimental_analyzer=1,
                     transform_null_in=1,
                     optimize_min_equality_disjunction_chain_length=4294967295,
                     allow_experimental_join_condition=1
  '''
# ---
# name: TestExperimentFunnelMetric.test_query_runner_with_persons_on_events_mode_3_person_id_override_properties_joined_no_filter.2
  '''
  
  SELECT DISTINCT person_id
  FROM events
  WHERE team_id = 99999
    AND distinct_id = 'person_id_2_distinct_id_2'
  '''
# ---
# name: TestExperimentFunnelMetric.test_query_runner_with_persons_on_events_mode_3_person_id_override_properties_joined_no_filter.3
  '''
  
  SELECT DISTINCT person_id
  FROM events
  WHERE team_id = 99999
    AND distinct_id = 'person_id_3_distinct_id_2'
  '''
# ---
# name: TestExperimentFunnelMetric.test_query_runner_with_persons_on_events_mode_3_person_id_override_properties_joined_no_filter.4
  '''
  
  SELECT DISTINCT person_id
  FROM events
  WHERE team_id = 99999
    AND distinct_id = 'person_id_4_distinct_id_2'
  '''
# ---
# name: TestExperimentFunnelMetric.test_query_runner_with_persons_on_events_mode_3_person_id_override_properties_joined_no_filter.5
  '''
  
  SELECT DISTINCT person_id
  FROM events
  WHERE team_id = 99999
    AND distinct_id = 'person_id_5_distinct_id_2'
  '''
# ---
# name: TestExperimentFunnelMetric.test_query_runner_with_persons_on_events_mode_3_person_id_override_properties_joined_no_filter.6
  '''
  
  SELECT DISTINCT person_id
  FROM events
  WHERE team_id = 99999
    AND distinct_id = 'person_id_6_distinct_id_2'
  '''
# ---
# name: TestExperimentFunnelMetric.test_query_runner_with_persons_on_events_mode_3_person_id_override_properties_joined_no_filter.7
  '''
  
  SELECT DISTINCT person_id
  FROM events
  WHERE team_id = 99999
    AND distinct_id = 'person_id_7_distinct_id_2'
  '''
# ---
# name: TestExperimentFunnelMetric.test_query_runner_with_persons_on_events_mode_3_person_id_override_properties_joined_no_filter.8
  '''
  
  SELECT DISTINCT person_id
  FROM events
  WHERE team_id = 99999
    AND distinct_id = 'person_id_8_distinct_id_2'
  '''
# ---
# name: TestExperimentFunnelMetric.test_query_runner_with_persons_on_events_mode_3_person_id_override_properties_joined_no_filter.9
  '''
  
  SELECT DISTINCT person_id
  FROM events
  WHERE team_id = 99999
    AND distinct_id = 'person_id_9_distinct_id_2'
  '''
# ---
# name: TestExperimentFunnelMetric.test_query_runner_with_persons_on_events_mode_4_person_id_override_properties_joined_filter_earlierevent
  '''
  
  SELECT DISTINCT person_id
  FROM events
  WHERE team_id = 99999
    AND distinct_id = 'person_id_0_distinct_id_2'
  '''
# ---
# name: TestExperimentFunnelMetric.test_query_runner_with_persons_on_events_mode_4_person_id_override_properties_joined_filter_earlierevent.1
  '''
  
  SELECT DISTINCT person_id
  FROM events
  WHERE team_id = 99999
    AND distinct_id = 'person_id_1_distinct_id_2'
  '''
# ---
# name: TestExperimentFunnelMetric.test_query_runner_with_persons_on_events_mode_4_person_id_override_properties_joined_filter_earlierevent.10
  '''
  
  SELECT DISTINCT person_id
  FROM events
  WHERE team_id = 99999
    AND distinct_id = 'person_id_10_distinct_id_2'
  '''
# ---
# name: TestExperimentFunnelMetric.test_query_runner_with_persons_on_events_mode_4_person_id_override_properties_joined_filter_earlierevent.11
  '''
  
  SELECT DISTINCT person_id
  FROM events
  WHERE team_id = 99999
    AND distinct_id = 'person_id_11_distinct_id_2'
  '''
# ---
# name: TestExperimentFunnelMetric.test_query_runner_with_persons_on_events_mode_4_person_id_override_properties_joined_filter_earlierevent.12
  '''
  
  SELECT DISTINCT person_id
  FROM events
  WHERE team_id = 99999
    AND distinct_id = 'person_id_12_distinct_id_2'
  '''
# ---
# name: TestExperimentFunnelMetric.test_query_runner_with_persons_on_events_mode_4_person_id_override_properties_joined_filter_earlierevent.13
  '''
  SELECT metric_events.variant AS variant,
         count(metric_events.entity_id) AS num_users,
         countIf(ifNull(equals((metric_events.value).1, 0), 0)) AS total_sum,
         countIf(ifNull(equals((metric_events.value).1, 0), 0)) AS total_sum_of_squares,
         tuple(countIf(ifNull(greaterOrEquals((metric_events.value).1, 0), 0))) AS step_counts,
         tuple(groupArraySampleIf(100)(if(ifNull(notEquals((metric_events.value).2, ''), 1), tuple(toString(metric_events.entity_id), metric_events.uuid_to_session[(metric_events.value).2], (metric_events.value).2), tuple(toString(metric_events.entity_id), toString(metric_events.exposure_session_id), toString(metric_events.exposure_event_uuid))), ifNull(equals((metric_events.value).1, minus(0, 1)), isNull((metric_events.value).1)
                                                                                                                                                                                                                                                                                                                                                                    and isNull(minus(0, 1)))), groupArraySampleIf(100)(if(ifNull(notEquals((metric_events.value).2, ''), 1), tuple(toString(metric_events.entity_id), metric_events.uuid_to_session[(metric_events.value).2], (metric_events.value).2), tuple(toString(metric_events.entity_id), toString(metric_events.exposure_session_id), toString(metric_events.exposure_event_uuid))), ifNull(equals((metric_events.value).1, minus(1, 1)), isNull((metric_events.value).1)
                                                                                                                                                                                                                                                                                                                                                                                                                                                                                                                                                                                                                                                                                                                                                    and isNull(minus(1, 1))))) AS steps_event_data
  FROM
    (SELECT exposures.variant AS variant,
            exposures.entity_id AS entity_id,
            any(exposures.exposure_event_uuid) AS exposure_event_uuid,
            any(exposures.exposure_session_id) AS exposure_session_id,
            arraySort(x -> minus(0, x.1), arrayMap(result -> tuple(result.1, if(and(ifNull(greaterOrEquals(result.1, 0), 0), ifNull(greater(length(result.4), result.1), 0)), if(ifNull(greater(length(arrayElement(result.4, plus(result.1, 1))), 0), 0), toString(arrayElement(result.4, plus(result.1, 1))[1]), ''), '')), aggregate_funnel_array_v8(1, 94608000, 'first_touch', 'ordered', array(array('')), [], arraySort(t -> t.1, groupArray(tuple(accurateCastOrNull(metric_events.timestamp, 'Float64'), metric_events.uuid, array(''), arrayFilter(x -> ifNull(notEquals(x, 0), 1), [multiply(1, metric_events.step_0)])))))))[1] AS value,
            mapFromArrays(groupArray(coalesce(toString(metric_events.uuid), '')), groupArray(coalesce(toString(metric_events.session_id), ''))) AS uuid_to_session
     FROM
       (SELECT if(not(empty(events__override.distinct_id)), events__override.person_id, events.person_id) AS entity_id,
               if(ifNull(greater(count(DISTINCT replaceRegexpAll(nullIf(nullIf(JSONExtractRaw(events.properties, '$feature_flag_response'), ''), 'null'), '^"|"$', '')), 1), 0), '$multiple', any(replaceRegexpAll(nullIf(nullIf(JSONExtractRaw(events.properties, '$feature_flag_response'), ''), 'null'), '^"|"$', ''))) AS variant,
               min(toTimeZone(events.timestamp, 'UTC')) AS first_exposure_time,
               argMin(events.uuid, toTimeZone(events.timestamp, 'UTC')) AS exposure_event_uuid,
               argMin(events.`$session_id`, toTimeZone(events.timestamp, 'UTC')) AS exposure_session_id
        FROM events
        LEFT OUTER JOIN
          (SELECT tupleElement(argMax(tuple(person_distinct_id_overrides.person_id), person_distinct_id_overrides.version), 1) AS person_id,
                  person_distinct_id_overrides.distinct_id AS distinct_id
           FROM person_distinct_id_overrides
           WHERE equals(person_distinct_id_overrides.team_id, 99999)
           GROUP BY person_distinct_id_overrides.distinct_id
           HAVING ifNull(equals(tupleElement(argMax(tuple(person_distinct_id_overrides.is_deleted), person_distinct_id_overrides.version), 1), 0), 0) SETTINGS optimize_aggregation_in_order=1) AS events__override ON equals(events.distinct_id, events__override.distinct_id)
        LEFT JOIN
          (SELECT person.id AS id,
                  replaceRegexpAll(nullIf(nullIf(JSONExtractRaw(person.properties, 'email'), ''), 'null'), '^"|"$', '') AS properties___email
           FROM person
           WHERE and(equals(person.team_id, 99999), in(tuple(person.id, person.version),
                                                         (SELECT person.id AS id, max(person.version) AS version
                                                          FROM person
                                                          WHERE equals(person.team_id, 99999)
                                                          GROUP BY person.id
                                                          HAVING and(ifNull(equals(argMax(person.is_deleted, person.version), 0), 0), ifNull(less(argMax(toTimeZone(person.created_at, 'UTC'), person.version), plus(now64(6, 'UTC'), toIntervalDay(1))), 0))))) SETTINGS optimize_aggregation_in_order=1) AS events__person ON equals(if(not(empty(events__override.distinct_id)), events__override.person_id, events.person_id), events__person.id)
        WHERE and(equals(events.team_id, 99999), greaterOrEquals(toTimeZone(events.timestamp, 'UTC'), toDateTime64('2020-01-01 00:00:00.000000', 6, 'UTC')), lessOrEquals(toTimeZone(events.timestamp, 'UTC'), toDateTime64('2020-01-31 00:00:00.000000', 6, 'UTC')), equals(events.event, '$feature_flag_called'), in(replaceRegexpAll(nullIf(nullIf(JSONExtractRaw(events.properties, '$feature_flag_response'), ''), 'null'), '^"|"$', ''), ['control', 'test']), ifNull(notILike(toString(events__person.properties___email), '%@earlierevent.com%'), 1), ifNull(equals(replaceRegexpAll(nullIf(nullIf(JSONExtractRaw(events.properties, '$feature_flag'), ''), 'null'), '^"|"$', ''), 'test-experiment'), 0))
        GROUP BY entity_id) AS exposures
     LEFT JOIN
       (SELECT toTimeZone(events.timestamp, 'UTC') AS timestamp,
               if(not(empty(events__override.distinct_id)), events__override.person_id, events.person_id) AS entity_id,
               events.event AS event,
               events.uuid AS uuid,
               events.properties AS properties,
               nullIf(nullIf(events.`$session_id`, ''), 'null') AS session_id,
               if(equals(events.event, 'purchase'), 1, 0) AS step_0
        FROM events
        LEFT OUTER JOIN
          (SELECT tupleElement(argMax(tuple(person_distinct_id_overrides.person_id), person_distinct_id_overrides.version), 1) AS person_id,
                  person_distinct_id_overrides.distinct_id AS distinct_id
           FROM person_distinct_id_overrides
           WHERE equals(person_distinct_id_overrides.team_id, 99999)
           GROUP BY person_distinct_id_overrides.distinct_id
           HAVING ifNull(equals(tupleElement(argMax(tuple(person_distinct_id_overrides.is_deleted), person_distinct_id_overrides.version), 1), 0), 0) SETTINGS optimize_aggregation_in_order=1) AS events__override ON equals(events.distinct_id, events__override.distinct_id)
        LEFT JOIN
          (SELECT person.id AS id,
                  replaceRegexpAll(nullIf(nullIf(JSONExtractRaw(person.properties, 'email'), ''), 'null'), '^"|"$', '') AS properties___email
           FROM person
           WHERE and(equals(person.team_id, 99999), in(tuple(person.id, person.version),
                                                         (SELECT person.id AS id, max(person.version) AS version
                                                          FROM person
                                                          WHERE equals(person.team_id, 99999)
                                                          GROUP BY person.id
                                                          HAVING and(ifNull(equals(argMax(person.is_deleted, person.version), 0), 0), ifNull(less(argMax(toTimeZone(person.created_at, 'UTC'), person.version), plus(now64(6, 'UTC'), toIntervalDay(1))), 0))))) SETTINGS optimize_aggregation_in_order=1) AS events__person ON equals(if(not(empty(events__override.distinct_id)), events__override.person_id, events.person_id), events__person.id)
<<<<<<< HEAD
        INNER JOIN
          (SELECT if(not(empty(events__override.distinct_id)), events__override.person_id, events.person_id) AS entity_id,
                  if(ifNull(greater(count(DISTINCT replaceRegexpAll(nullIf(nullIf(JSONExtractRaw(events.properties, '$feature_flag_response'), ''), 'null'), '^"|"$', '')), 1), 0), '$multiple', any(replaceRegexpAll(nullIf(nullIf(JSONExtractRaw(events.properties, '$feature_flag_response'), ''), 'null'), '^"|"$', ''))) AS variant,
                  min(toTimeZone(events.timestamp, 'UTC')) AS first_exposure_time
           FROM events
           LEFT OUTER JOIN
             (SELECT tupleElement(argMax(tuple(person_distinct_id_overrides.person_id), person_distinct_id_overrides.version), 1) AS person_id,
                     person_distinct_id_overrides.distinct_id AS distinct_id
              FROM person_distinct_id_overrides
              WHERE equals(person_distinct_id_overrides.team_id, 99999)
              GROUP BY person_distinct_id_overrides.distinct_id
              HAVING ifNull(equals(tupleElement(argMax(tuple(person_distinct_id_overrides.is_deleted), person_distinct_id_overrides.version), 1), 0), 0) SETTINGS optimize_aggregation_in_order=1) AS events__override ON equals(events.distinct_id, events__override.distinct_id)
           LEFT JOIN
             (SELECT person.id AS id,
                     replaceRegexpAll(nullIf(nullIf(JSONExtractRaw(person.properties, 'email'), ''), 'null'), '^"|"$', '') AS properties___email
              FROM person
              WHERE and(equals(person.team_id, 99999), in(tuple(person.id, person.version),
                                                            (SELECT person.id AS id, max(person.version) AS version
                                                             FROM person
                                                             WHERE equals(person.team_id, 99999)
                                                             GROUP BY person.id
                                                             HAVING and(ifNull(equals(argMax(person.is_deleted, person.version), 0), 0), ifNull(less(argMax(toTimeZone(person.created_at, 'UTC'), person.version), plus(now64(6, 'UTC'), toIntervalDay(1))), 0))))) SETTINGS optimize_aggregation_in_order=1) AS events__person ON equals(if(not(empty(events__override.distinct_id)), events__override.person_id, events.person_id), events__person.id)
           WHERE and(equals(events.team_id, 99999), greaterOrEquals(toTimeZone(events.timestamp, 'UTC'), toDateTime64('2020-01-01 00:00:00.000000', 6, 'UTC')), lessOrEquals(toTimeZone(events.timestamp, 'UTC'), toDateTime64('2020-01-31 00:00:00.000000', 6, 'UTC')), equals(events.event, '$feature_flag_called'), in(replaceRegexpAll(nullIf(nullIf(JSONExtractRaw(events.properties, '$feature_flag_response'), ''), 'null'), '^"|"$', ''), ['control', 'test']), ifNull(notILike(toString(events__person.properties___email), '%@earlierevent.com%'), 1), ifNull(equals(replaceRegexpAll(nullIf(nullIf(JSONExtractRaw(events.properties, '$feature_flag'), ''), 'null'), '^"|"$', ''), 'test-experiment'), 0))
           GROUP BY entity_id) AS exposure_data ON equals(if(not(empty(events__override.distinct_id)), events__override.person_id, events.person_id), exposure_data.entity_id)
        WHERE and(equals(events.team_id, 99999), greaterOrEquals(toTimeZone(events.timestamp, 'UTC'), toDateTime64('2020-01-01 00:00:00.000000', 6, 'UTC')), greaterOrEquals(toTimeZone(events.timestamp, 'UTC'), exposure_data.first_exposure_time), lessOrEquals(toTimeZone(events.timestamp, 'UTC'), toDateTime64('2020-01-31 00:00:00.000000', 6, 'UTC')), ifNull(notILike(toString(events__person.properties___email), '%@earlierevent.com%'), 1), equals(events.event, 'purchase'))) AS metric_events ON equals(toString(exposures.entity_id), toString(metric_events.entity_id))
=======
        WHERE and(equals(events.team_id, 99999), greaterOrEquals(toTimeZone(events.timestamp, 'UTC'), toDateTime64('explicit_redacted_timestamp', 6, 'UTC')), less(toTimeZone(events.timestamp, 'UTC'), toDateTime64('explicit_redacted_timestamp', 6, 'UTC')), ifNull(notILike(toString(events__person.properties___email), '%@earlierevent.com%'), 1), equals(events.event, 'purchase'))) AS metric_events ON and(equals(toString(exposures.entity_id), toString(metric_events.entity_id)), greaterOrEquals(metric_events.timestamp, exposures.first_exposure_time))
>>>>>>> 349d6926
     GROUP BY exposures.variant,
              exposures.entity_id) AS metric_events
  GROUP BY metric_events.variant
  LIMIT 100 SETTINGS readonly=2,
                     max_execution_time=600,
                     allow_experimental_object_type=1,
                     format_csv_allow_double_quotes=0,
                     max_ast_elements=4000000,
                     max_expanded_ast_elements=4000000,
                     max_bytes_before_external_group_by=0,
                     allow_experimental_analyzer=1,
                     transform_null_in=1,
                     optimize_min_equality_disjunction_chain_length=4294967295,
                     allow_experimental_join_condition=1
  '''
# ---
# name: TestExperimentFunnelMetric.test_query_runner_with_persons_on_events_mode_4_person_id_override_properties_joined_filter_earlierevent.2
  '''
  
  SELECT DISTINCT person_id
  FROM events
  WHERE team_id = 99999
    AND distinct_id = 'person_id_2_distinct_id_2'
  '''
# ---
# name: TestExperimentFunnelMetric.test_query_runner_with_persons_on_events_mode_4_person_id_override_properties_joined_filter_earlierevent.3
  '''
  
  SELECT DISTINCT person_id
  FROM events
  WHERE team_id = 99999
    AND distinct_id = 'person_id_3_distinct_id_2'
  '''
# ---
# name: TestExperimentFunnelMetric.test_query_runner_with_persons_on_events_mode_4_person_id_override_properties_joined_filter_earlierevent.4
  '''
  
  SELECT DISTINCT person_id
  FROM events
  WHERE team_id = 99999
    AND distinct_id = 'person_id_4_distinct_id_2'
  '''
# ---
# name: TestExperimentFunnelMetric.test_query_runner_with_persons_on_events_mode_4_person_id_override_properties_joined_filter_earlierevent.5
  '''
  
  SELECT DISTINCT person_id
  FROM events
  WHERE team_id = 99999
    AND distinct_id = 'person_id_5_distinct_id_2'
  '''
# ---
# name: TestExperimentFunnelMetric.test_query_runner_with_persons_on_events_mode_4_person_id_override_properties_joined_filter_earlierevent.6
  '''
  
  SELECT DISTINCT person_id
  FROM events
  WHERE team_id = 99999
    AND distinct_id = 'person_id_6_distinct_id_2'
  '''
# ---
# name: TestExperimentFunnelMetric.test_query_runner_with_persons_on_events_mode_4_person_id_override_properties_joined_filter_earlierevent.7
  '''
  
  SELECT DISTINCT person_id
  FROM events
  WHERE team_id = 99999
    AND distinct_id = 'person_id_7_distinct_id_2'
  '''
# ---
# name: TestExperimentFunnelMetric.test_query_runner_with_persons_on_events_mode_4_person_id_override_properties_joined_filter_earlierevent.8
  '''
  
  SELECT DISTINCT person_id
  FROM events
  WHERE team_id = 99999
    AND distinct_id = 'person_id_8_distinct_id_2'
  '''
# ---
# name: TestExperimentFunnelMetric.test_query_runner_with_persons_on_events_mode_4_person_id_override_properties_joined_filter_earlierevent.9
  '''
  
  SELECT DISTINCT person_id
  FROM events
  WHERE team_id = 99999
    AND distinct_id = 'person_id_9_distinct_id_2'
  '''
# ---
# name: TestExperimentFunnelMetric.test_query_runner_with_persons_on_events_mode_5_person_id_override_properties_joined_filter_laterevent
  '''
  
  SELECT DISTINCT person_id
  FROM events
  WHERE team_id = 99999
    AND distinct_id = 'person_id_0_distinct_id_2'
  '''
# ---
# name: TestExperimentFunnelMetric.test_query_runner_with_persons_on_events_mode_5_person_id_override_properties_joined_filter_laterevent.1
  '''
  
  SELECT DISTINCT person_id
  FROM events
  WHERE team_id = 99999
    AND distinct_id = 'person_id_1_distinct_id_2'
  '''
# ---
# name: TestExperimentFunnelMetric.test_query_runner_with_persons_on_events_mode_5_person_id_override_properties_joined_filter_laterevent.10
  '''
  
  SELECT DISTINCT person_id
  FROM events
  WHERE team_id = 99999
    AND distinct_id = 'person_id_10_distinct_id_2'
  '''
# ---
# name: TestExperimentFunnelMetric.test_query_runner_with_persons_on_events_mode_5_person_id_override_properties_joined_filter_laterevent.11
  '''
  
  SELECT DISTINCT person_id
  FROM events
  WHERE team_id = 99999
    AND distinct_id = 'person_id_11_distinct_id_2'
  '''
# ---
# name: TestExperimentFunnelMetric.test_query_runner_with_persons_on_events_mode_5_person_id_override_properties_joined_filter_laterevent.12
  '''
  
  SELECT DISTINCT person_id
  FROM events
  WHERE team_id = 99999
    AND distinct_id = 'person_id_12_distinct_id_2'
  '''
# ---
# name: TestExperimentFunnelMetric.test_query_runner_with_persons_on_events_mode_5_person_id_override_properties_joined_filter_laterevent.13
  '''
  SELECT metric_events.variant AS variant,
         count(metric_events.entity_id) AS num_users,
         countIf(ifNull(equals((metric_events.value).1, 0), 0)) AS total_sum,
         countIf(ifNull(equals((metric_events.value).1, 0), 0)) AS total_sum_of_squares,
         tuple(countIf(ifNull(greaterOrEquals((metric_events.value).1, 0), 0))) AS step_counts,
         tuple(groupArraySampleIf(100)(if(ifNull(notEquals((metric_events.value).2, ''), 1), tuple(toString(metric_events.entity_id), metric_events.uuid_to_session[(metric_events.value).2], (metric_events.value).2), tuple(toString(metric_events.entity_id), toString(metric_events.exposure_session_id), toString(metric_events.exposure_event_uuid))), ifNull(equals((metric_events.value).1, minus(0, 1)), isNull((metric_events.value).1)
                                                                                                                                                                                                                                                                                                                                                                    and isNull(minus(0, 1)))), groupArraySampleIf(100)(if(ifNull(notEquals((metric_events.value).2, ''), 1), tuple(toString(metric_events.entity_id), metric_events.uuid_to_session[(metric_events.value).2], (metric_events.value).2), tuple(toString(metric_events.entity_id), toString(metric_events.exposure_session_id), toString(metric_events.exposure_event_uuid))), ifNull(equals((metric_events.value).1, minus(1, 1)), isNull((metric_events.value).1)
                                                                                                                                                                                                                                                                                                                                                                                                                                                                                                                                                                                                                                                                                                                                                    and isNull(minus(1, 1))))) AS steps_event_data
  FROM
    (SELECT exposures.variant AS variant,
            exposures.entity_id AS entity_id,
            any(exposures.exposure_event_uuid) AS exposure_event_uuid,
            any(exposures.exposure_session_id) AS exposure_session_id,
            arraySort(x -> minus(0, x.1), arrayMap(result -> tuple(result.1, if(and(ifNull(greaterOrEquals(result.1, 0), 0), ifNull(greater(length(result.4), result.1), 0)), if(ifNull(greater(length(arrayElement(result.4, plus(result.1, 1))), 0), 0), toString(arrayElement(result.4, plus(result.1, 1))[1]), ''), '')), aggregate_funnel_array_v8(1, 94608000, 'first_touch', 'ordered', array(array('')), [], arraySort(t -> t.1, groupArray(tuple(accurateCastOrNull(metric_events.timestamp, 'Float64'), metric_events.uuid, array(''), arrayFilter(x -> ifNull(notEquals(x, 0), 1), [multiply(1, metric_events.step_0)])))))))[1] AS value,
            mapFromArrays(groupArray(coalesce(toString(metric_events.uuid), '')), groupArray(coalesce(toString(metric_events.session_id), ''))) AS uuid_to_session
     FROM
       (SELECT if(not(empty(events__override.distinct_id)), events__override.person_id, events.person_id) AS entity_id,
               if(ifNull(greater(count(DISTINCT replaceRegexpAll(nullIf(nullIf(JSONExtractRaw(events.properties, '$feature_flag_response'), ''), 'null'), '^"|"$', '')), 1), 0), '$multiple', any(replaceRegexpAll(nullIf(nullIf(JSONExtractRaw(events.properties, '$feature_flag_response'), ''), 'null'), '^"|"$', ''))) AS variant,
               min(toTimeZone(events.timestamp, 'UTC')) AS first_exposure_time,
               argMin(events.uuid, toTimeZone(events.timestamp, 'UTC')) AS exposure_event_uuid,
               argMin(events.`$session_id`, toTimeZone(events.timestamp, 'UTC')) AS exposure_session_id
        FROM events
        LEFT OUTER JOIN
          (SELECT tupleElement(argMax(tuple(person_distinct_id_overrides.person_id), person_distinct_id_overrides.version), 1) AS person_id,
                  person_distinct_id_overrides.distinct_id AS distinct_id
           FROM person_distinct_id_overrides
           WHERE equals(person_distinct_id_overrides.team_id, 99999)
           GROUP BY person_distinct_id_overrides.distinct_id
           HAVING ifNull(equals(tupleElement(argMax(tuple(person_distinct_id_overrides.is_deleted), person_distinct_id_overrides.version), 1), 0), 0) SETTINGS optimize_aggregation_in_order=1) AS events__override ON equals(events.distinct_id, events__override.distinct_id)
        LEFT JOIN
          (SELECT person.id AS id,
                  replaceRegexpAll(nullIf(nullIf(JSONExtractRaw(person.properties, 'email'), ''), 'null'), '^"|"$', '') AS properties___email
           FROM person
           WHERE and(equals(person.team_id, 99999), in(tuple(person.id, person.version),
                                                         (SELECT person.id AS id, max(person.version) AS version
                                                          FROM person
                                                          WHERE equals(person.team_id, 99999)
                                                          GROUP BY person.id
                                                          HAVING and(ifNull(equals(argMax(person.is_deleted, person.version), 0), 0), ifNull(less(argMax(toTimeZone(person.created_at, 'UTC'), person.version), plus(now64(6, 'UTC'), toIntervalDay(1))), 0))))) SETTINGS optimize_aggregation_in_order=1) AS events__person ON equals(if(not(empty(events__override.distinct_id)), events__override.person_id, events.person_id), events__person.id)
        WHERE and(equals(events.team_id, 99999), greaterOrEquals(toTimeZone(events.timestamp, 'UTC'), toDateTime64('2020-01-01 00:00:00.000000', 6, 'UTC')), lessOrEquals(toTimeZone(events.timestamp, 'UTC'), toDateTime64('2020-01-31 00:00:00.000000', 6, 'UTC')), equals(events.event, '$feature_flag_called'), in(replaceRegexpAll(nullIf(nullIf(JSONExtractRaw(events.properties, '$feature_flag_response'), ''), 'null'), '^"|"$', ''), ['control', 'test']), ifNull(notILike(toString(events__person.properties___email), '%@laterevent.com%'), 1), ifNull(equals(replaceRegexpAll(nullIf(nullIf(JSONExtractRaw(events.properties, '$feature_flag'), ''), 'null'), '^"|"$', ''), 'test-experiment'), 0))
        GROUP BY entity_id) AS exposures
     LEFT JOIN
       (SELECT toTimeZone(events.timestamp, 'UTC') AS timestamp,
               if(not(empty(events__override.distinct_id)), events__override.person_id, events.person_id) AS entity_id,
               events.event AS event,
               events.uuid AS uuid,
               events.properties AS properties,
               nullIf(nullIf(events.`$session_id`, ''), 'null') AS session_id,
               if(equals(events.event, 'purchase'), 1, 0) AS step_0
        FROM events
        LEFT OUTER JOIN
          (SELECT tupleElement(argMax(tuple(person_distinct_id_overrides.person_id), person_distinct_id_overrides.version), 1) AS person_id,
                  person_distinct_id_overrides.distinct_id AS distinct_id
           FROM person_distinct_id_overrides
           WHERE equals(person_distinct_id_overrides.team_id, 99999)
           GROUP BY person_distinct_id_overrides.distinct_id
           HAVING ifNull(equals(tupleElement(argMax(tuple(person_distinct_id_overrides.is_deleted), person_distinct_id_overrides.version), 1), 0), 0) SETTINGS optimize_aggregation_in_order=1) AS events__override ON equals(events.distinct_id, events__override.distinct_id)
        LEFT JOIN
          (SELECT person.id AS id,
                  replaceRegexpAll(nullIf(nullIf(JSONExtractRaw(person.properties, 'email'), ''), 'null'), '^"|"$', '') AS properties___email
           FROM person
           WHERE and(equals(person.team_id, 99999), in(tuple(person.id, person.version),
                                                         (SELECT person.id AS id, max(person.version) AS version
                                                          FROM person
                                                          WHERE equals(person.team_id, 99999)
                                                          GROUP BY person.id
                                                          HAVING and(ifNull(equals(argMax(person.is_deleted, person.version), 0), 0), ifNull(less(argMax(toTimeZone(person.created_at, 'UTC'), person.version), plus(now64(6, 'UTC'), toIntervalDay(1))), 0))))) SETTINGS optimize_aggregation_in_order=1) AS events__person ON equals(if(not(empty(events__override.distinct_id)), events__override.person_id, events.person_id), events__person.id)
<<<<<<< HEAD
        INNER JOIN
          (SELECT if(not(empty(events__override.distinct_id)), events__override.person_id, events.person_id) AS entity_id,
                  if(ifNull(greater(count(DISTINCT replaceRegexpAll(nullIf(nullIf(JSONExtractRaw(events.properties, '$feature_flag_response'), ''), 'null'), '^"|"$', '')), 1), 0), '$multiple', any(replaceRegexpAll(nullIf(nullIf(JSONExtractRaw(events.properties, '$feature_flag_response'), ''), 'null'), '^"|"$', ''))) AS variant,
                  min(toTimeZone(events.timestamp, 'UTC')) AS first_exposure_time
           FROM events
           LEFT OUTER JOIN
             (SELECT tupleElement(argMax(tuple(person_distinct_id_overrides.person_id), person_distinct_id_overrides.version), 1) AS person_id,
                     person_distinct_id_overrides.distinct_id AS distinct_id
              FROM person_distinct_id_overrides
              WHERE equals(person_distinct_id_overrides.team_id, 99999)
              GROUP BY person_distinct_id_overrides.distinct_id
              HAVING ifNull(equals(tupleElement(argMax(tuple(person_distinct_id_overrides.is_deleted), person_distinct_id_overrides.version), 1), 0), 0) SETTINGS optimize_aggregation_in_order=1) AS events__override ON equals(events.distinct_id, events__override.distinct_id)
           LEFT JOIN
             (SELECT person.id AS id,
                     replaceRegexpAll(nullIf(nullIf(JSONExtractRaw(person.properties, 'email'), ''), 'null'), '^"|"$', '') AS properties___email
              FROM person
              WHERE and(equals(person.team_id, 99999), in(tuple(person.id, person.version),
                                                            (SELECT person.id AS id, max(person.version) AS version
                                                             FROM person
                                                             WHERE equals(person.team_id, 99999)
                                                             GROUP BY person.id
                                                             HAVING and(ifNull(equals(argMax(person.is_deleted, person.version), 0), 0), ifNull(less(argMax(toTimeZone(person.created_at, 'UTC'), person.version), plus(now64(6, 'UTC'), toIntervalDay(1))), 0))))) SETTINGS optimize_aggregation_in_order=1) AS events__person ON equals(if(not(empty(events__override.distinct_id)), events__override.person_id, events.person_id), events__person.id)
           WHERE and(equals(events.team_id, 99999), greaterOrEquals(toTimeZone(events.timestamp, 'UTC'), toDateTime64('2020-01-01 00:00:00.000000', 6, 'UTC')), lessOrEquals(toTimeZone(events.timestamp, 'UTC'), toDateTime64('2020-01-31 00:00:00.000000', 6, 'UTC')), equals(events.event, '$feature_flag_called'), in(replaceRegexpAll(nullIf(nullIf(JSONExtractRaw(events.properties, '$feature_flag_response'), ''), 'null'), '^"|"$', ''), ['control', 'test']), ifNull(notILike(toString(events__person.properties___email), '%@laterevent.com%'), 1), ifNull(equals(replaceRegexpAll(nullIf(nullIf(JSONExtractRaw(events.properties, '$feature_flag'), ''), 'null'), '^"|"$', ''), 'test-experiment'), 0))
           GROUP BY entity_id) AS exposure_data ON equals(if(not(empty(events__override.distinct_id)), events__override.person_id, events.person_id), exposure_data.entity_id)
        WHERE and(equals(events.team_id, 99999), greaterOrEquals(toTimeZone(events.timestamp, 'UTC'), toDateTime64('2020-01-01 00:00:00.000000', 6, 'UTC')), greaterOrEquals(toTimeZone(events.timestamp, 'UTC'), exposure_data.first_exposure_time), lessOrEquals(toTimeZone(events.timestamp, 'UTC'), toDateTime64('2020-01-31 00:00:00.000000', 6, 'UTC')), ifNull(notILike(toString(events__person.properties___email), '%@laterevent.com%'), 1), equals(events.event, 'purchase'))) AS metric_events ON equals(toString(exposures.entity_id), toString(metric_events.entity_id))
=======
        WHERE and(equals(events.team_id, 99999), greaterOrEquals(toTimeZone(events.timestamp, 'UTC'), toDateTime64('explicit_redacted_timestamp', 6, 'UTC')), less(toTimeZone(events.timestamp, 'UTC'), toDateTime64('explicit_redacted_timestamp', 6, 'UTC')), ifNull(notILike(toString(events__person.properties___email), '%@laterevent.com%'), 1), equals(events.event, 'purchase'))) AS metric_events ON and(equals(toString(exposures.entity_id), toString(metric_events.entity_id)), greaterOrEquals(metric_events.timestamp, exposures.first_exposure_time))
>>>>>>> 349d6926
     GROUP BY exposures.variant,
              exposures.entity_id) AS metric_events
  GROUP BY metric_events.variant
  LIMIT 100 SETTINGS readonly=2,
                     max_execution_time=600,
                     allow_experimental_object_type=1,
                     format_csv_allow_double_quotes=0,
                     max_ast_elements=4000000,
                     max_expanded_ast_elements=4000000,
                     max_bytes_before_external_group_by=0,
                     allow_experimental_analyzer=1,
                     transform_null_in=1,
                     optimize_min_equality_disjunction_chain_length=4294967295,
                     allow_experimental_join_condition=1
  '''
# ---
# name: TestExperimentFunnelMetric.test_query_runner_with_persons_on_events_mode_5_person_id_override_properties_joined_filter_laterevent.2
  '''
  
  SELECT DISTINCT person_id
  FROM events
  WHERE team_id = 99999
    AND distinct_id = 'person_id_2_distinct_id_2'
  '''
# ---
# name: TestExperimentFunnelMetric.test_query_runner_with_persons_on_events_mode_5_person_id_override_properties_joined_filter_laterevent.3
  '''
  
  SELECT DISTINCT person_id
  FROM events
  WHERE team_id = 99999
    AND distinct_id = 'person_id_3_distinct_id_2'
  '''
# ---
# name: TestExperimentFunnelMetric.test_query_runner_with_persons_on_events_mode_5_person_id_override_properties_joined_filter_laterevent.4
  '''
  
  SELECT DISTINCT person_id
  FROM events
  WHERE team_id = 99999
    AND distinct_id = 'person_id_4_distinct_id_2'
  '''
# ---
# name: TestExperimentFunnelMetric.test_query_runner_with_persons_on_events_mode_5_person_id_override_properties_joined_filter_laterevent.5
  '''
  
  SELECT DISTINCT person_id
  FROM events
  WHERE team_id = 99999
    AND distinct_id = 'person_id_5_distinct_id_2'
  '''
# ---
# name: TestExperimentFunnelMetric.test_query_runner_with_persons_on_events_mode_5_person_id_override_properties_joined_filter_laterevent.6
  '''
  
  SELECT DISTINCT person_id
  FROM events
  WHERE team_id = 99999
    AND distinct_id = 'person_id_6_distinct_id_2'
  '''
# ---
# name: TestExperimentFunnelMetric.test_query_runner_with_persons_on_events_mode_5_person_id_override_properties_joined_filter_laterevent.7
  '''
  
  SELECT DISTINCT person_id
  FROM events
  WHERE team_id = 99999
    AND distinct_id = 'person_id_7_distinct_id_2'
  '''
# ---
# name: TestExperimentFunnelMetric.test_query_runner_with_persons_on_events_mode_5_person_id_override_properties_joined_filter_laterevent.8
  '''
  
  SELECT DISTINCT person_id
  FROM events
  WHERE team_id = 99999
    AND distinct_id = 'person_id_8_distinct_id_2'
  '''
# ---
# name: TestExperimentFunnelMetric.test_query_runner_with_persons_on_events_mode_5_person_id_override_properties_joined_filter_laterevent.9
  '''
  
  SELECT DISTINCT person_id
  FROM events
  WHERE team_id = 99999
    AND distinct_id = 'person_id_9_distinct_id_2'
  '''
# ---
# name: TestExperimentFunnelMetric.test_query_runner_with_persons_on_events_mode_6_person_id_no_override_properties_on_events_no_filter
  '''
  
  SELECT DISTINCT person_id
  FROM events
  WHERE team_id = 99999
    AND distinct_id = 'person_id_0_distinct_id_2'
  '''
# ---
# name: TestExperimentFunnelMetric.test_query_runner_with_persons_on_events_mode_6_person_id_no_override_properties_on_events_no_filter.1
  '''
  
  SELECT DISTINCT person_id
  FROM events
  WHERE team_id = 99999
    AND distinct_id = 'person_id_1_distinct_id_2'
  '''
# ---
# name: TestExperimentFunnelMetric.test_query_runner_with_persons_on_events_mode_6_person_id_no_override_properties_on_events_no_filter.10
  '''
  
  SELECT DISTINCT person_id
  FROM events
  WHERE team_id = 99999
    AND distinct_id = 'person_id_10_distinct_id_2'
  '''
# ---
# name: TestExperimentFunnelMetric.test_query_runner_with_persons_on_events_mode_6_person_id_no_override_properties_on_events_no_filter.11
  '''
  
  SELECT DISTINCT person_id
  FROM events
  WHERE team_id = 99999
    AND distinct_id = 'person_id_11_distinct_id_2'
  '''
# ---
# name: TestExperimentFunnelMetric.test_query_runner_with_persons_on_events_mode_6_person_id_no_override_properties_on_events_no_filter.12
  '''
  
  SELECT DISTINCT person_id
  FROM events
  WHERE team_id = 99999
    AND distinct_id = 'person_id_12_distinct_id_2'
  '''
# ---
# name: TestExperimentFunnelMetric.test_query_runner_with_persons_on_events_mode_6_person_id_no_override_properties_on_events_no_filter.13
  '''
  SELECT metric_events.variant AS variant,
         count(metric_events.entity_id) AS num_users,
         countIf(ifNull(equals((metric_events.value).1, 0), 0)) AS total_sum,
         countIf(ifNull(equals((metric_events.value).1, 0), 0)) AS total_sum_of_squares,
         tuple(countIf(ifNull(greaterOrEquals((metric_events.value).1, 0), 0))) AS step_counts,
         tuple(groupArraySampleIf(100)(if(ifNull(notEquals((metric_events.value).2, ''), 1), tuple(toString(metric_events.entity_id), metric_events.uuid_to_session[(metric_events.value).2], (metric_events.value).2), tuple(toString(metric_events.entity_id), toString(metric_events.exposure_session_id), toString(metric_events.exposure_event_uuid))), ifNull(equals((metric_events.value).1, minus(0, 1)), isNull((metric_events.value).1)
                                                                                                                                                                                                                                                                                                                                                                    and isNull(minus(0, 1)))), groupArraySampleIf(100)(if(ifNull(notEquals((metric_events.value).2, ''), 1), tuple(toString(metric_events.entity_id), metric_events.uuid_to_session[(metric_events.value).2], (metric_events.value).2), tuple(toString(metric_events.entity_id), toString(metric_events.exposure_session_id), toString(metric_events.exposure_event_uuid))), ifNull(equals((metric_events.value).1, minus(1, 1)), isNull((metric_events.value).1)
                                                                                                                                                                                                                                                                                                                                                                                                                                                                                                                                                                                                                                                                                                                                                    and isNull(minus(1, 1))))) AS steps_event_data
  FROM
    (SELECT exposures.variant AS variant,
            exposures.entity_id AS entity_id,
            any(exposures.exposure_event_uuid) AS exposure_event_uuid,
            any(exposures.exposure_session_id) AS exposure_session_id,
            arraySort(x -> minus(0, x.1), arrayMap(result -> tuple(result.1, if(and(ifNull(greaterOrEquals(result.1, 0), 0), ifNull(greater(length(result.4), result.1), 0)), if(ifNull(greater(length(arrayElement(result.4, plus(result.1, 1))), 0), 0), toString(arrayElement(result.4, plus(result.1, 1))[1]), ''), '')), aggregate_funnel_array_v8(1, 94608000, 'first_touch', 'ordered', array(array('')), [], arraySort(t -> t.1, groupArray(tuple(accurateCastOrNull(metric_events.timestamp, 'Float64'), metric_events.uuid, array(''), arrayFilter(x -> ifNull(notEquals(x, 0), 1), [multiply(1, metric_events.step_0)])))))))[1] AS value,
            mapFromArrays(groupArray(coalesce(toString(metric_events.uuid), '')), groupArray(coalesce(toString(metric_events.session_id), ''))) AS uuid_to_session
     FROM
       (SELECT events.person_id AS entity_id,
               if(ifNull(greater(count(DISTINCT replaceRegexpAll(nullIf(nullIf(JSONExtractRaw(events.properties, '$feature_flag_response'), ''), 'null'), '^"|"$', '')), 1), 0), '$multiple', any(replaceRegexpAll(nullIf(nullIf(JSONExtractRaw(events.properties, '$feature_flag_response'), ''), 'null'), '^"|"$', ''))) AS variant,
               min(toTimeZone(events.timestamp, 'UTC')) AS first_exposure_time,
               argMin(events.uuid, toTimeZone(events.timestamp, 'UTC')) AS exposure_event_uuid,
               argMin(events.`$session_id`, toTimeZone(events.timestamp, 'UTC')) AS exposure_session_id
        FROM events
        WHERE and(equals(events.team_id, 99999), greaterOrEquals(toTimeZone(events.timestamp, 'UTC'), toDateTime64('2020-01-01 00:00:00.000000', 6, 'UTC')), lessOrEquals(toTimeZone(events.timestamp, 'UTC'), toDateTime64('2020-01-31 00:00:00.000000', 6, 'UTC')), equals(events.event, '$feature_flag_called'), in(replaceRegexpAll(nullIf(nullIf(JSONExtractRaw(events.properties, '$feature_flag_response'), ''), 'null'), '^"|"$', ''), ['control', 'test']), ifNull(notILike(toString(replaceRegexpAll(nullIf(nullIf(JSONExtractRaw(events.person_properties, 'email'), ''), 'null'), '^"|"$', '')), '%@posthog.com%'), 1), ifNull(equals(replaceRegexpAll(nullIf(nullIf(JSONExtractRaw(events.properties, '$feature_flag'), ''), 'null'), '^"|"$', ''), 'test-experiment'), 0))
        GROUP BY entity_id) AS exposures
     LEFT JOIN
       (SELECT toTimeZone(events.timestamp, 'UTC') AS timestamp,
               events.person_id AS entity_id,
               events.event AS event,
               events.uuid AS uuid,
               events.properties AS properties,
               nullIf(nullIf(events.`$session_id`, ''), 'null') AS session_id,
               if(equals(events.event, 'purchase'), 1, 0) AS step_0
        FROM events
        WHERE and(equals(events.team_id, 99999), greaterOrEquals(toTimeZone(events.timestamp, 'UTC'), toDateTime64('2020-01-01 00:00:00.000000', 6, 'UTC')), less(toTimeZone(events.timestamp, 'UTC'), toDateTime64('2020-01-31 00:00:00.000000', 6, 'UTC')), ifNull(notILike(toString(replaceRegexpAll(nullIf(nullIf(JSONExtractRaw(events.person_properties, 'email'), ''), 'null'), '^"|"$', '')), '%@posthog.com%'), 1), equals(events.event, 'purchase'))) AS metric_events ON and(equals(toString(exposures.entity_id), toString(metric_events.entity_id)), greaterOrEquals(metric_events.timestamp, exposures.first_exposure_time))
     GROUP BY exposures.variant,
              exposures.entity_id) AS metric_events
  GROUP BY metric_events.variant
  LIMIT 100 SETTINGS readonly=2,
                     max_execution_time=600,
                     allow_experimental_object_type=1,
                     format_csv_allow_double_quotes=0,
                     max_ast_elements=4000000,
                     max_expanded_ast_elements=4000000,
                     max_bytes_before_external_group_by=0,
                     allow_experimental_analyzer=1,
                     transform_null_in=1,
                     optimize_min_equality_disjunction_chain_length=4294967295,
                     allow_experimental_join_condition=1
  '''
# ---
# name: TestExperimentFunnelMetric.test_query_runner_with_persons_on_events_mode_6_person_id_no_override_properties_on_events_no_filter.2
  '''
  
  SELECT DISTINCT person_id
  FROM events
  WHERE team_id = 99999
    AND distinct_id = 'person_id_2_distinct_id_2'
  '''
# ---
# name: TestExperimentFunnelMetric.test_query_runner_with_persons_on_events_mode_6_person_id_no_override_properties_on_events_no_filter.3
  '''
  
  SELECT DISTINCT person_id
  FROM events
  WHERE team_id = 99999
    AND distinct_id = 'person_id_3_distinct_id_2'
  '''
# ---
# name: TestExperimentFunnelMetric.test_query_runner_with_persons_on_events_mode_6_person_id_no_override_properties_on_events_no_filter.4
  '''
  
  SELECT DISTINCT person_id
  FROM events
  WHERE team_id = 99999
    AND distinct_id = 'person_id_4_distinct_id_2'
  '''
# ---
# name: TestExperimentFunnelMetric.test_query_runner_with_persons_on_events_mode_6_person_id_no_override_properties_on_events_no_filter.5
  '''
  
  SELECT DISTINCT person_id
  FROM events
  WHERE team_id = 99999
    AND distinct_id = 'person_id_5_distinct_id_2'
  '''
# ---
# name: TestExperimentFunnelMetric.test_query_runner_with_persons_on_events_mode_6_person_id_no_override_properties_on_events_no_filter.6
  '''
  
  SELECT DISTINCT person_id
  FROM events
  WHERE team_id = 99999
    AND distinct_id = 'person_id_6_distinct_id_2'
  '''
# ---
# name: TestExperimentFunnelMetric.test_query_runner_with_persons_on_events_mode_6_person_id_no_override_properties_on_events_no_filter.7
  '''
  
  SELECT DISTINCT person_id
  FROM events
  WHERE team_id = 99999
    AND distinct_id = 'person_id_7_distinct_id_2'
  '''
# ---
# name: TestExperimentFunnelMetric.test_query_runner_with_persons_on_events_mode_6_person_id_no_override_properties_on_events_no_filter.8
  '''
  
  SELECT DISTINCT person_id
  FROM events
  WHERE team_id = 99999
    AND distinct_id = 'person_id_8_distinct_id_2'
  '''
# ---
# name: TestExperimentFunnelMetric.test_query_runner_with_persons_on_events_mode_6_person_id_no_override_properties_on_events_no_filter.9
  '''
  
  SELECT DISTINCT person_id
  FROM events
  WHERE team_id = 99999
    AND distinct_id = 'person_id_9_distinct_id_2'
  '''
# ---
# name: TestExperimentFunnelMetric.test_query_runner_with_persons_on_events_mode_7_person_id_no_override_properties_on_events_filter_earlierevent
  '''
  
  SELECT DISTINCT person_id
  FROM events
  WHERE team_id = 99999
    AND distinct_id = 'person_id_0_distinct_id_2'
  '''
# ---
# name: TestExperimentFunnelMetric.test_query_runner_with_persons_on_events_mode_7_person_id_no_override_properties_on_events_filter_earlierevent.1
  '''
  
  SELECT DISTINCT person_id
  FROM events
  WHERE team_id = 99999
    AND distinct_id = 'person_id_1_distinct_id_2'
  '''
# ---
# name: TestExperimentFunnelMetric.test_query_runner_with_persons_on_events_mode_7_person_id_no_override_properties_on_events_filter_earlierevent.10
  '''
  
  SELECT DISTINCT person_id
  FROM events
  WHERE team_id = 99999
    AND distinct_id = 'person_id_10_distinct_id_2'
  '''
# ---
# name: TestExperimentFunnelMetric.test_query_runner_with_persons_on_events_mode_7_person_id_no_override_properties_on_events_filter_earlierevent.11
  '''
  
  SELECT DISTINCT person_id
  FROM events
  WHERE team_id = 99999
    AND distinct_id = 'person_id_11_distinct_id_2'
  '''
# ---
# name: TestExperimentFunnelMetric.test_query_runner_with_persons_on_events_mode_7_person_id_no_override_properties_on_events_filter_earlierevent.12
  '''
  
  SELECT DISTINCT person_id
  FROM events
  WHERE team_id = 99999
    AND distinct_id = 'person_id_12_distinct_id_2'
  '''
# ---
# name: TestExperimentFunnelMetric.test_query_runner_with_persons_on_events_mode_7_person_id_no_override_properties_on_events_filter_earlierevent.13
  '''
  SELECT metric_events.variant AS variant,
         count(metric_events.entity_id) AS num_users,
         countIf(ifNull(equals((metric_events.value).1, 0), 0)) AS total_sum,
         countIf(ifNull(equals((metric_events.value).1, 0), 0)) AS total_sum_of_squares,
         tuple(countIf(ifNull(greaterOrEquals((metric_events.value).1, 0), 0))) AS step_counts,
         tuple(groupArraySampleIf(100)(if(ifNull(notEquals((metric_events.value).2, ''), 1), tuple(toString(metric_events.entity_id), metric_events.uuid_to_session[(metric_events.value).2], (metric_events.value).2), tuple(toString(metric_events.entity_id), toString(metric_events.exposure_session_id), toString(metric_events.exposure_event_uuid))), ifNull(equals((metric_events.value).1, minus(0, 1)), isNull((metric_events.value).1)
                                                                                                                                                                                                                                                                                                                                                                    and isNull(minus(0, 1)))), groupArraySampleIf(100)(if(ifNull(notEquals((metric_events.value).2, ''), 1), tuple(toString(metric_events.entity_id), metric_events.uuid_to_session[(metric_events.value).2], (metric_events.value).2), tuple(toString(metric_events.entity_id), toString(metric_events.exposure_session_id), toString(metric_events.exposure_event_uuid))), ifNull(equals((metric_events.value).1, minus(1, 1)), isNull((metric_events.value).1)
                                                                                                                                                                                                                                                                                                                                                                                                                                                                                                                                                                                                                                                                                                                                                    and isNull(minus(1, 1))))) AS steps_event_data
  FROM
    (SELECT exposures.variant AS variant,
            exposures.entity_id AS entity_id,
            any(exposures.exposure_event_uuid) AS exposure_event_uuid,
            any(exposures.exposure_session_id) AS exposure_session_id,
            arraySort(x -> minus(0, x.1), arrayMap(result -> tuple(result.1, if(and(ifNull(greaterOrEquals(result.1, 0), 0), ifNull(greater(length(result.4), result.1), 0)), if(ifNull(greater(length(arrayElement(result.4, plus(result.1, 1))), 0), 0), toString(arrayElement(result.4, plus(result.1, 1))[1]), ''), '')), aggregate_funnel_array_v8(1, 94608000, 'first_touch', 'ordered', array(array('')), [], arraySort(t -> t.1, groupArray(tuple(accurateCastOrNull(metric_events.timestamp, 'Float64'), metric_events.uuid, array(''), arrayFilter(x -> ifNull(notEquals(x, 0), 1), [multiply(1, metric_events.step_0)])))))))[1] AS value,
            mapFromArrays(groupArray(coalesce(toString(metric_events.uuid), '')), groupArray(coalesce(toString(metric_events.session_id), ''))) AS uuid_to_session
     FROM
       (SELECT events.person_id AS entity_id,
               if(ifNull(greater(count(DISTINCT replaceRegexpAll(nullIf(nullIf(JSONExtractRaw(events.properties, '$feature_flag_response'), ''), 'null'), '^"|"$', '')), 1), 0), '$multiple', any(replaceRegexpAll(nullIf(nullIf(JSONExtractRaw(events.properties, '$feature_flag_response'), ''), 'null'), '^"|"$', ''))) AS variant,
               min(toTimeZone(events.timestamp, 'UTC')) AS first_exposure_time,
               argMin(events.uuid, toTimeZone(events.timestamp, 'UTC')) AS exposure_event_uuid,
               argMin(events.`$session_id`, toTimeZone(events.timestamp, 'UTC')) AS exposure_session_id
        FROM events
        WHERE and(equals(events.team_id, 99999), greaterOrEquals(toTimeZone(events.timestamp, 'UTC'), toDateTime64('2020-01-01 00:00:00.000000', 6, 'UTC')), lessOrEquals(toTimeZone(events.timestamp, 'UTC'), toDateTime64('2020-01-31 00:00:00.000000', 6, 'UTC')), equals(events.event, '$feature_flag_called'), in(replaceRegexpAll(nullIf(nullIf(JSONExtractRaw(events.properties, '$feature_flag_response'), ''), 'null'), '^"|"$', ''), ['control', 'test']), ifNull(notILike(toString(replaceRegexpAll(nullIf(nullIf(JSONExtractRaw(events.person_properties, 'email'), ''), 'null'), '^"|"$', '')), '%@earlierevent.com%'), 1), ifNull(equals(replaceRegexpAll(nullIf(nullIf(JSONExtractRaw(events.properties, '$feature_flag'), ''), 'null'), '^"|"$', ''), 'test-experiment'), 0))
        GROUP BY entity_id) AS exposures
     LEFT JOIN
       (SELECT toTimeZone(events.timestamp, 'UTC') AS timestamp,
               events.person_id AS entity_id,
               events.event AS event,
               events.uuid AS uuid,
               events.properties AS properties,
               nullIf(nullIf(events.`$session_id`, ''), 'null') AS session_id,
               if(equals(events.event, 'purchase'), 1, 0) AS step_0
        FROM events
        WHERE and(equals(events.team_id, 99999), greaterOrEquals(toTimeZone(events.timestamp, 'UTC'), toDateTime64('2020-01-01 00:00:00.000000', 6, 'UTC')), less(toTimeZone(events.timestamp, 'UTC'), toDateTime64('2020-01-31 00:00:00.000000', 6, 'UTC')), ifNull(notILike(toString(replaceRegexpAll(nullIf(nullIf(JSONExtractRaw(events.person_properties, 'email'), ''), 'null'), '^"|"$', '')), '%@earlierevent.com%'), 1), equals(events.event, 'purchase'))) AS metric_events ON and(equals(toString(exposures.entity_id), toString(metric_events.entity_id)), greaterOrEquals(metric_events.timestamp, exposures.first_exposure_time))
     GROUP BY exposures.variant,
              exposures.entity_id) AS metric_events
  GROUP BY metric_events.variant
  LIMIT 100 SETTINGS readonly=2,
                     max_execution_time=600,
                     allow_experimental_object_type=1,
                     format_csv_allow_double_quotes=0,
                     max_ast_elements=4000000,
                     max_expanded_ast_elements=4000000,
                     max_bytes_before_external_group_by=0,
                     allow_experimental_analyzer=1,
                     transform_null_in=1,
                     optimize_min_equality_disjunction_chain_length=4294967295,
                     allow_experimental_join_condition=1
  '''
# ---
# name: TestExperimentFunnelMetric.test_query_runner_with_persons_on_events_mode_7_person_id_no_override_properties_on_events_filter_earlierevent.2
  '''
  
  SELECT DISTINCT person_id
  FROM events
  WHERE team_id = 99999
    AND distinct_id = 'person_id_2_distinct_id_2'
  '''
# ---
# name: TestExperimentFunnelMetric.test_query_runner_with_persons_on_events_mode_7_person_id_no_override_properties_on_events_filter_earlierevent.3
  '''
  
  SELECT DISTINCT person_id
  FROM events
  WHERE team_id = 99999
    AND distinct_id = 'person_id_3_distinct_id_2'
  '''
# ---
# name: TestExperimentFunnelMetric.test_query_runner_with_persons_on_events_mode_7_person_id_no_override_properties_on_events_filter_earlierevent.4
  '''
  
  SELECT DISTINCT person_id
  FROM events
  WHERE team_id = 99999
    AND distinct_id = 'person_id_4_distinct_id_2'
  '''
# ---
# name: TestExperimentFunnelMetric.test_query_runner_with_persons_on_events_mode_7_person_id_no_override_properties_on_events_filter_earlierevent.5
  '''
  
  SELECT DISTINCT person_id
  FROM events
  WHERE team_id = 99999
    AND distinct_id = 'person_id_5_distinct_id_2'
  '''
# ---
# name: TestExperimentFunnelMetric.test_query_runner_with_persons_on_events_mode_7_person_id_no_override_properties_on_events_filter_earlierevent.6
  '''
  
  SELECT DISTINCT person_id
  FROM events
  WHERE team_id = 99999
    AND distinct_id = 'person_id_6_distinct_id_2'
  '''
# ---
# name: TestExperimentFunnelMetric.test_query_runner_with_persons_on_events_mode_7_person_id_no_override_properties_on_events_filter_earlierevent.7
  '''
  
  SELECT DISTINCT person_id
  FROM events
  WHERE team_id = 99999
    AND distinct_id = 'person_id_7_distinct_id_2'
  '''
# ---
# name: TestExperimentFunnelMetric.test_query_runner_with_persons_on_events_mode_7_person_id_no_override_properties_on_events_filter_earlierevent.8
  '''
  
  SELECT DISTINCT person_id
  FROM events
  WHERE team_id = 99999
    AND distinct_id = 'person_id_8_distinct_id_2'
  '''
# ---
# name: TestExperimentFunnelMetric.test_query_runner_with_persons_on_events_mode_7_person_id_no_override_properties_on_events_filter_earlierevent.9
  '''
  
  SELECT DISTINCT person_id
  FROM events
  WHERE team_id = 99999
    AND distinct_id = 'person_id_9_distinct_id_2'
  '''
# ---
# name: TestExperimentFunnelMetric.test_query_runner_with_persons_on_events_mode_8_person_id_no_override_properties_on_events_filter_laterevent
  '''
  
  SELECT DISTINCT person_id
  FROM events
  WHERE team_id = 99999
    AND distinct_id = 'person_id_0_distinct_id_2'
  '''
# ---
# name: TestExperimentFunnelMetric.test_query_runner_with_persons_on_events_mode_8_person_id_no_override_properties_on_events_filter_laterevent.1
  '''
  
  SELECT DISTINCT person_id
  FROM events
  WHERE team_id = 99999
    AND distinct_id = 'person_id_1_distinct_id_2'
  '''
# ---
# name: TestExperimentFunnelMetric.test_query_runner_with_persons_on_events_mode_8_person_id_no_override_properties_on_events_filter_laterevent.10
  '''
  
  SELECT DISTINCT person_id
  FROM events
  WHERE team_id = 99999
    AND distinct_id = 'person_id_10_distinct_id_2'
  '''
# ---
# name: TestExperimentFunnelMetric.test_query_runner_with_persons_on_events_mode_8_person_id_no_override_properties_on_events_filter_laterevent.11
  '''
  
  SELECT DISTINCT person_id
  FROM events
  WHERE team_id = 99999
    AND distinct_id = 'person_id_11_distinct_id_2'
  '''
# ---
# name: TestExperimentFunnelMetric.test_query_runner_with_persons_on_events_mode_8_person_id_no_override_properties_on_events_filter_laterevent.12
  '''
  
  SELECT DISTINCT person_id
  FROM events
  WHERE team_id = 99999
    AND distinct_id = 'person_id_12_distinct_id_2'
  '''
# ---
# name: TestExperimentFunnelMetric.test_query_runner_with_persons_on_events_mode_8_person_id_no_override_properties_on_events_filter_laterevent.13
  '''
  SELECT metric_events.variant AS variant,
         count(metric_events.entity_id) AS num_users,
         countIf(ifNull(equals((metric_events.value).1, 0), 0)) AS total_sum,
         countIf(ifNull(equals((metric_events.value).1, 0), 0)) AS total_sum_of_squares,
         tuple(countIf(ifNull(greaterOrEquals((metric_events.value).1, 0), 0))) AS step_counts,
         tuple(groupArraySampleIf(100)(if(ifNull(notEquals((metric_events.value).2, ''), 1), tuple(toString(metric_events.entity_id), metric_events.uuid_to_session[(metric_events.value).2], (metric_events.value).2), tuple(toString(metric_events.entity_id), toString(metric_events.exposure_session_id), toString(metric_events.exposure_event_uuid))), ifNull(equals((metric_events.value).1, minus(0, 1)), isNull((metric_events.value).1)
                                                                                                                                                                                                                                                                                                                                                                    and isNull(minus(0, 1)))), groupArraySampleIf(100)(if(ifNull(notEquals((metric_events.value).2, ''), 1), tuple(toString(metric_events.entity_id), metric_events.uuid_to_session[(metric_events.value).2], (metric_events.value).2), tuple(toString(metric_events.entity_id), toString(metric_events.exposure_session_id), toString(metric_events.exposure_event_uuid))), ifNull(equals((metric_events.value).1, minus(1, 1)), isNull((metric_events.value).1)
                                                                                                                                                                                                                                                                                                                                                                                                                                                                                                                                                                                                                                                                                                                                                    and isNull(minus(1, 1))))) AS steps_event_data
  FROM
    (SELECT exposures.variant AS variant,
            exposures.entity_id AS entity_id,
            any(exposures.exposure_event_uuid) AS exposure_event_uuid,
            any(exposures.exposure_session_id) AS exposure_session_id,
            arraySort(x -> minus(0, x.1), arrayMap(result -> tuple(result.1, if(and(ifNull(greaterOrEquals(result.1, 0), 0), ifNull(greater(length(result.4), result.1), 0)), if(ifNull(greater(length(arrayElement(result.4, plus(result.1, 1))), 0), 0), toString(arrayElement(result.4, plus(result.1, 1))[1]), ''), '')), aggregate_funnel_array_v8(1, 94608000, 'first_touch', 'ordered', array(array('')), [], arraySort(t -> t.1, groupArray(tuple(accurateCastOrNull(metric_events.timestamp, 'Float64'), metric_events.uuid, array(''), arrayFilter(x -> ifNull(notEquals(x, 0), 1), [multiply(1, metric_events.step_0)])))))))[1] AS value,
            mapFromArrays(groupArray(coalesce(toString(metric_events.uuid), '')), groupArray(coalesce(toString(metric_events.session_id), ''))) AS uuid_to_session
     FROM
       (SELECT events.person_id AS entity_id,
               if(ifNull(greater(count(DISTINCT replaceRegexpAll(nullIf(nullIf(JSONExtractRaw(events.properties, '$feature_flag_response'), ''), 'null'), '^"|"$', '')), 1), 0), '$multiple', any(replaceRegexpAll(nullIf(nullIf(JSONExtractRaw(events.properties, '$feature_flag_response'), ''), 'null'), '^"|"$', ''))) AS variant,
               min(toTimeZone(events.timestamp, 'UTC')) AS first_exposure_time,
               argMin(events.uuid, toTimeZone(events.timestamp, 'UTC')) AS exposure_event_uuid,
               argMin(events.`$session_id`, toTimeZone(events.timestamp, 'UTC')) AS exposure_session_id
        FROM events
        WHERE and(equals(events.team_id, 99999), greaterOrEquals(toTimeZone(events.timestamp, 'UTC'), toDateTime64('2020-01-01 00:00:00.000000', 6, 'UTC')), lessOrEquals(toTimeZone(events.timestamp, 'UTC'), toDateTime64('2020-01-31 00:00:00.000000', 6, 'UTC')), equals(events.event, '$feature_flag_called'), in(replaceRegexpAll(nullIf(nullIf(JSONExtractRaw(events.properties, '$feature_flag_response'), ''), 'null'), '^"|"$', ''), ['control', 'test']), ifNull(notILike(toString(replaceRegexpAll(nullIf(nullIf(JSONExtractRaw(events.person_properties, 'email'), ''), 'null'), '^"|"$', '')), '%@laterevent.com%'), 1), ifNull(equals(replaceRegexpAll(nullIf(nullIf(JSONExtractRaw(events.properties, '$feature_flag'), ''), 'null'), '^"|"$', ''), 'test-experiment'), 0))
        GROUP BY entity_id) AS exposures
     LEFT JOIN
       (SELECT toTimeZone(events.timestamp, 'UTC') AS timestamp,
               events.person_id AS entity_id,
               events.event AS event,
               events.uuid AS uuid,
               events.properties AS properties,
               nullIf(nullIf(events.`$session_id`, ''), 'null') AS session_id,
               if(equals(events.event, 'purchase'), 1, 0) AS step_0
        FROM events
        WHERE and(equals(events.team_id, 99999), greaterOrEquals(toTimeZone(events.timestamp, 'UTC'), toDateTime64('2020-01-01 00:00:00.000000', 6, 'UTC')), less(toTimeZone(events.timestamp, 'UTC'), toDateTime64('2020-01-31 00:00:00.000000', 6, 'UTC')), ifNull(notILike(toString(replaceRegexpAll(nullIf(nullIf(JSONExtractRaw(events.person_properties, 'email'), ''), 'null'), '^"|"$', '')), '%@laterevent.com%'), 1), equals(events.event, 'purchase'))) AS metric_events ON and(equals(toString(exposures.entity_id), toString(metric_events.entity_id)), greaterOrEquals(metric_events.timestamp, exposures.first_exposure_time))
     GROUP BY exposures.variant,
              exposures.entity_id) AS metric_events
  GROUP BY metric_events.variant
  LIMIT 100 SETTINGS readonly=2,
                     max_execution_time=600,
                     allow_experimental_object_type=1,
                     format_csv_allow_double_quotes=0,
                     max_ast_elements=4000000,
                     max_expanded_ast_elements=4000000,
                     max_bytes_before_external_group_by=0,
                     allow_experimental_analyzer=1,
                     transform_null_in=1,
                     optimize_min_equality_disjunction_chain_length=4294967295,
                     allow_experimental_join_condition=1
  '''
# ---
# name: TestExperimentFunnelMetric.test_query_runner_with_persons_on_events_mode_8_person_id_no_override_properties_on_events_filter_laterevent.2
  '''
  
  SELECT DISTINCT person_id
  FROM events
  WHERE team_id = 99999
    AND distinct_id = 'person_id_2_distinct_id_2'
  '''
# ---
# name: TestExperimentFunnelMetric.test_query_runner_with_persons_on_events_mode_8_person_id_no_override_properties_on_events_filter_laterevent.3
  '''
  
  SELECT DISTINCT person_id
  FROM events
  WHERE team_id = 99999
    AND distinct_id = 'person_id_3_distinct_id_2'
  '''
# ---
# name: TestExperimentFunnelMetric.test_query_runner_with_persons_on_events_mode_8_person_id_no_override_properties_on_events_filter_laterevent.4
  '''
  
  SELECT DISTINCT person_id
  FROM events
  WHERE team_id = 99999
    AND distinct_id = 'person_id_4_distinct_id_2'
  '''
# ---
# name: TestExperimentFunnelMetric.test_query_runner_with_persons_on_events_mode_8_person_id_no_override_properties_on_events_filter_laterevent.5
  '''
  
  SELECT DISTINCT person_id
  FROM events
  WHERE team_id = 99999
    AND distinct_id = 'person_id_5_distinct_id_2'
  '''
# ---
# name: TestExperimentFunnelMetric.test_query_runner_with_persons_on_events_mode_8_person_id_no_override_properties_on_events_filter_laterevent.6
  '''
  
  SELECT DISTINCT person_id
  FROM events
  WHERE team_id = 99999
    AND distinct_id = 'person_id_6_distinct_id_2'
  '''
# ---
# name: TestExperimentFunnelMetric.test_query_runner_with_persons_on_events_mode_8_person_id_no_override_properties_on_events_filter_laterevent.7
  '''
  
  SELECT DISTINCT person_id
  FROM events
  WHERE team_id = 99999
    AND distinct_id = 'person_id_7_distinct_id_2'
  '''
# ---
# name: TestExperimentFunnelMetric.test_query_runner_with_persons_on_events_mode_8_person_id_no_override_properties_on_events_filter_laterevent.8
  '''
  
  SELECT DISTINCT person_id
  FROM events
  WHERE team_id = 99999
    AND distinct_id = 'person_id_8_distinct_id_2'
  '''
# ---
# name: TestExperimentFunnelMetric.test_query_runner_with_persons_on_events_mode_8_person_id_no_override_properties_on_events_filter_laterevent.9
  '''
  
  SELECT DISTINCT person_id
  FROM events
  WHERE team_id = 99999
    AND distinct_id = 'person_id_9_distinct_id_2'
  '''
# ---<|MERGE_RESOLUTION|>--- conflicted
+++ resolved
@@ -25,13 +25,13 @@
                argMin(events.`$session_id`, toTimeZone(events.timestamp, 'UTC')) AS exposure_session_id
         FROM events
         LEFT OUTER JOIN
-          (SELECT tupleElement(argMax(tuple(person_distinct_id_overrides.person_id), person_distinct_id_overrides.version), 1) AS person_id,
-                  person_distinct_id_overrides.distinct_id AS distinct_id
-           FROM person_distinct_id_overrides
-           WHERE equals(person_distinct_id_overrides.team_id, 99999)
-           GROUP BY person_distinct_id_overrides.distinct_id
-           HAVING ifNull(equals(tupleElement(argMax(tuple(person_distinct_id_overrides.is_deleted), person_distinct_id_overrides.version), 1), 0), 0) SETTINGS optimize_aggregation_in_order=1) AS events__override ON equals(events.distinct_id, events__override.distinct_id)
-        WHERE and(equals(events.team_id, 99999), greaterOrEquals(toTimeZone(events.timestamp, 'UTC'), toDateTime64('today', 6, 'UTC')), lessOrEquals(toTimeZone(events.timestamp, 'UTC'), toDateTime64('2024-01-15 12:00:00.000000', 6, 'UTC')), equals(events.event, '$feature_flag_called'), in(replaceRegexpAll(nullIf(nullIf(JSONExtractRaw(events.properties, '$feature_flag_response'), ''), 'null'), '^"|"$', ''), ['control', 'test']), ifNull(equals(replaceRegexpAll(nullIf(nullIf(JSONExtractRaw(events.properties, '$feature_flag'), ''), 'null'), '^"|"$', ''), 'test-experiment'), 0))
+          (SELECT argMax(person_distinct_id_overrides.person_id, person_distinct_id_overrides.version) AS person_id,
+                  person_distinct_id_overrides.distinct_id AS distinct_id
+           FROM person_distinct_id_overrides
+           WHERE equals(person_distinct_id_overrides.team_id, 99999)
+           GROUP BY person_distinct_id_overrides.distinct_id
+           HAVING ifNull(equals(argMax(person_distinct_id_overrides.is_deleted, person_distinct_id_overrides.version), 0), 0) SETTINGS optimize_aggregation_in_order=1) AS events__override ON equals(events.distinct_id, events__override.distinct_id)
+        WHERE and(equals(events.team_id, 99999), greaterOrEquals(toTimeZone(events.timestamp, 'UTC'), toDateTime64('today', 6, 'UTC')), lessOrEquals(toTimeZone(events.timestamp, 'UTC'), toDateTime64('explicit_redacted_timestamp', 6, 'UTC')), equals(events.event, '$feature_flag_called'), in(replaceRegexpAll(nullIf(nullIf(JSONExtractRaw(events.properties, '$feature_flag_response'), ''), 'null'), '^"|"$', ''), ['control', 'test']), ifNull(equals(replaceRegexpAll(nullIf(nullIf(JSONExtractRaw(events.properties, '$feature_flag'), ''), 'null'), '^"|"$', ''), 'test-experiment'), 0))
         GROUP BY entity_id) AS exposures
      LEFT JOIN
        (SELECT toTimeZone(events.timestamp, 'UTC') AS timestamp,
@@ -44,32 +44,13 @@
                if(equals(events.event, 'purchase'), 1, 0) AS step_1
         FROM events
         LEFT OUTER JOIN
-          (SELECT tupleElement(argMax(tuple(person_distinct_id_overrides.person_id), person_distinct_id_overrides.version), 1) AS person_id,
-                  person_distinct_id_overrides.distinct_id AS distinct_id
-           FROM person_distinct_id_overrides
-           WHERE equals(person_distinct_id_overrides.team_id, 99999)
-           GROUP BY person_distinct_id_overrides.distinct_id
-<<<<<<< HEAD
-           HAVING ifNull(equals(tupleElement(argMax(tuple(person_distinct_id_overrides.is_deleted), person_distinct_id_overrides.version), 1), 0), 0) SETTINGS optimize_aggregation_in_order=1) AS events__override ON equals(events.distinct_id, events__override.distinct_id)
-        INNER JOIN
-          (SELECT if(not(empty(events__override.distinct_id)), events__override.person_id, events.person_id) AS entity_id,
-                  if(ifNull(greater(count(DISTINCT replaceRegexpAll(nullIf(nullIf(JSONExtractRaw(events.properties, '$feature_flag_response'), ''), 'null'), '^"|"$', '')), 1), 0), '$multiple', any(replaceRegexpAll(nullIf(nullIf(JSONExtractRaw(events.properties, '$feature_flag_response'), ''), 'null'), '^"|"$', ''))) AS variant,
-                  min(toTimeZone(events.timestamp, 'UTC')) AS first_exposure_time
-           FROM events
-           LEFT OUTER JOIN
-             (SELECT tupleElement(argMax(tuple(person_distinct_id_overrides.person_id), person_distinct_id_overrides.version), 1) AS person_id,
-                     person_distinct_id_overrides.distinct_id AS distinct_id
-              FROM person_distinct_id_overrides
-              WHERE equals(person_distinct_id_overrides.team_id, 99999)
-              GROUP BY person_distinct_id_overrides.distinct_id
-              HAVING ifNull(equals(tupleElement(argMax(tuple(person_distinct_id_overrides.is_deleted), person_distinct_id_overrides.version), 1), 0), 0) SETTINGS optimize_aggregation_in_order=1) AS events__override ON equals(events.distinct_id, events__override.distinct_id)
-           WHERE and(equals(events.team_id, 99999), greaterOrEquals(toTimeZone(events.timestamp, 'UTC'), toDateTime64('today', 6, 'UTC')), lessOrEquals(toTimeZone(events.timestamp, 'UTC'), toDateTime64('2024-01-15 12:00:00.000000', 6, 'UTC')), equals(events.event, '$feature_flag_called'), in(replaceRegexpAll(nullIf(nullIf(JSONExtractRaw(events.properties, '$feature_flag_response'), ''), 'null'), '^"|"$', ''), ['control', 'test']), ifNull(equals(replaceRegexpAll(nullIf(nullIf(JSONExtractRaw(events.properties, '$feature_flag'), ''), 'null'), '^"|"$', ''), 'test-experiment'), 0))
-           GROUP BY entity_id) AS exposure_data ON equals(if(not(empty(events__override.distinct_id)), events__override.person_id, events.person_id), exposure_data.entity_id)
-        WHERE and(equals(events.team_id, 99999), greaterOrEquals(toTimeZone(events.timestamp, 'UTC'), toDateTime64('today', 6, 'UTC')), greaterOrEquals(toTimeZone(events.timestamp, 'UTC'), exposure_data.first_exposure_time), lessOrEquals(toTimeZone(events.timestamp, 'UTC'), toDateTime64('2024-01-15 12:00:00.000000', 6, 'UTC')), or(equals(events.event, '$pageview'), equals(events.event, 'purchase')))) AS metric_events ON equals(toString(exposures.entity_id), toString(metric_events.entity_id))
-=======
+          (SELECT argMax(person_distinct_id_overrides.person_id, person_distinct_id_overrides.version) AS person_id,
+                  person_distinct_id_overrides.distinct_id AS distinct_id
+           FROM person_distinct_id_overrides
+           WHERE equals(person_distinct_id_overrides.team_id, 99999)
+           GROUP BY person_distinct_id_overrides.distinct_id
            HAVING ifNull(equals(argMax(person_distinct_id_overrides.is_deleted, person_distinct_id_overrides.version), 0), 0) SETTINGS optimize_aggregation_in_order=1) AS events__override ON equals(events.distinct_id, events__override.distinct_id)
         WHERE and(equals(events.team_id, 99999), greaterOrEquals(toTimeZone(events.timestamp, 'UTC'), toDateTime64('today', 6, 'UTC')), less(toTimeZone(events.timestamp, 'UTC'), toDateTime64('explicit_redacted_timestamp', 6, 'UTC')), or(equals(events.event, '$pageview'), equals(events.event, 'purchase')))) AS metric_events ON and(equals(toString(exposures.entity_id), toString(metric_events.entity_id)), greaterOrEquals(metric_events.timestamp, exposures.first_exposure_time))
->>>>>>> 349d6926
      GROUP BY exposures.variant,
               exposures.entity_id) AS metric_events
   GROUP BY metric_events.variant
@@ -112,13 +93,13 @@
                argMin(events.`$session_id`, toTimeZone(events.timestamp, 'UTC')) AS exposure_session_id
         FROM events
         LEFT OUTER JOIN
-          (SELECT tupleElement(argMax(tuple(person_distinct_id_overrides.person_id), person_distinct_id_overrides.version), 1) AS person_id,
-                  person_distinct_id_overrides.distinct_id AS distinct_id
-           FROM person_distinct_id_overrides
-           WHERE equals(person_distinct_id_overrides.team_id, 99999)
-           GROUP BY person_distinct_id_overrides.distinct_id
-           HAVING ifNull(equals(tupleElement(argMax(tuple(person_distinct_id_overrides.is_deleted), person_distinct_id_overrides.version), 1), 0), 0) SETTINGS optimize_aggregation_in_order=1) AS events__override ON equals(events.distinct_id, events__override.distinct_id)
-        WHERE and(equals(events.team_id, 99999), greaterOrEquals(toTimeZone(events.timestamp, 'UTC'), toDateTime64('today', 6, 'UTC')), lessOrEquals(toTimeZone(events.timestamp, 'UTC'), toDateTime64('2024-01-15 12:00:00.000000', 6, 'UTC')), equals(events.event, '$feature_flag_called'), in(replaceRegexpAll(nullIf(nullIf(JSONExtractRaw(events.properties, '$feature_flag_response'), ''), 'null'), '^"|"$', ''), ['control', 'test']), ifNull(equals(replaceRegexpAll(nullIf(nullIf(JSONExtractRaw(events.properties, '$feature_flag'), ''), 'null'), '^"|"$', ''), 'test-experiment'), 0))
+          (SELECT argMax(person_distinct_id_overrides.person_id, person_distinct_id_overrides.version) AS person_id,
+                  person_distinct_id_overrides.distinct_id AS distinct_id
+           FROM person_distinct_id_overrides
+           WHERE equals(person_distinct_id_overrides.team_id, 99999)
+           GROUP BY person_distinct_id_overrides.distinct_id
+           HAVING ifNull(equals(argMax(person_distinct_id_overrides.is_deleted, person_distinct_id_overrides.version), 0), 0) SETTINGS optimize_aggregation_in_order=1) AS events__override ON equals(events.distinct_id, events__override.distinct_id)
+        WHERE and(equals(events.team_id, 99999), greaterOrEquals(toTimeZone(events.timestamp, 'UTC'), toDateTime64('today', 6, 'UTC')), lessOrEquals(toTimeZone(events.timestamp, 'UTC'), toDateTime64('explicit_redacted_timestamp', 6, 'UTC')), equals(events.event, '$feature_flag_called'), in(replaceRegexpAll(nullIf(nullIf(JSONExtractRaw(events.properties, '$feature_flag_response'), ''), 'null'), '^"|"$', ''), ['control', 'test']), ifNull(equals(replaceRegexpAll(nullIf(nullIf(JSONExtractRaw(events.properties, '$feature_flag'), ''), 'null'), '^"|"$', ''), 'test-experiment'), 0))
         GROUP BY entity_id) AS exposures
      LEFT JOIN
        (SELECT toTimeZone(events.timestamp, 'UTC') AS timestamp,
@@ -131,32 +112,13 @@
                if(equals(events.event, 'purchase'), 1, 0) AS step_1
         FROM events
         LEFT OUTER JOIN
-          (SELECT tupleElement(argMax(tuple(person_distinct_id_overrides.person_id), person_distinct_id_overrides.version), 1) AS person_id,
-                  person_distinct_id_overrides.distinct_id AS distinct_id
-           FROM person_distinct_id_overrides
-           WHERE equals(person_distinct_id_overrides.team_id, 99999)
-           GROUP BY person_distinct_id_overrides.distinct_id
-<<<<<<< HEAD
-           HAVING ifNull(equals(tupleElement(argMax(tuple(person_distinct_id_overrides.is_deleted), person_distinct_id_overrides.version), 1), 0), 0) SETTINGS optimize_aggregation_in_order=1) AS events__override ON equals(events.distinct_id, events__override.distinct_id)
-        INNER JOIN
-          (SELECT if(not(empty(events__override.distinct_id)), events__override.person_id, events.person_id) AS entity_id,
-                  if(ifNull(greater(count(DISTINCT replaceRegexpAll(nullIf(nullIf(JSONExtractRaw(events.properties, '$feature_flag_response'), ''), 'null'), '^"|"$', '')), 1), 0), '$multiple', any(replaceRegexpAll(nullIf(nullIf(JSONExtractRaw(events.properties, '$feature_flag_response'), ''), 'null'), '^"|"$', ''))) AS variant,
-                  min(toTimeZone(events.timestamp, 'UTC')) AS first_exposure_time
-           FROM events
-           LEFT OUTER JOIN
-             (SELECT tupleElement(argMax(tuple(person_distinct_id_overrides.person_id), person_distinct_id_overrides.version), 1) AS person_id,
-                     person_distinct_id_overrides.distinct_id AS distinct_id
-              FROM person_distinct_id_overrides
-              WHERE equals(person_distinct_id_overrides.team_id, 99999)
-              GROUP BY person_distinct_id_overrides.distinct_id
-              HAVING ifNull(equals(tupleElement(argMax(tuple(person_distinct_id_overrides.is_deleted), person_distinct_id_overrides.version), 1), 0), 0) SETTINGS optimize_aggregation_in_order=1) AS events__override ON equals(events.distinct_id, events__override.distinct_id)
-           WHERE and(equals(events.team_id, 99999), greaterOrEquals(toTimeZone(events.timestamp, 'UTC'), toDateTime64('today', 6, 'UTC')), lessOrEquals(toTimeZone(events.timestamp, 'UTC'), toDateTime64('2024-01-15 12:00:00.000000', 6, 'UTC')), equals(events.event, '$feature_flag_called'), in(replaceRegexpAll(nullIf(nullIf(JSONExtractRaw(events.properties, '$feature_flag_response'), ''), 'null'), '^"|"$', ''), ['control', 'test']), ifNull(equals(replaceRegexpAll(nullIf(nullIf(JSONExtractRaw(events.properties, '$feature_flag'), ''), 'null'), '^"|"$', ''), 'test-experiment'), 0))
-           GROUP BY entity_id) AS exposure_data ON equals(if(not(empty(events__override.distinct_id)), events__override.person_id, events.person_id), exposure_data.entity_id)
-        WHERE and(equals(events.team_id, 99999), greaterOrEquals(toTimeZone(events.timestamp, 'UTC'), toDateTime64('today', 6, 'UTC')), greaterOrEquals(toTimeZone(events.timestamp, 'UTC'), exposure_data.first_exposure_time), lessOrEquals(toTimeZone(events.timestamp, 'UTC'), toDateTime64('2024-01-15 12:00:00.000000', 6, 'UTC')), or(equals(events.event, '$pageview'), equals(events.event, 'purchase')))) AS metric_events ON equals(toString(exposures.entity_id), toString(metric_events.entity_id))
-=======
+          (SELECT argMax(person_distinct_id_overrides.person_id, person_distinct_id_overrides.version) AS person_id,
+                  person_distinct_id_overrides.distinct_id AS distinct_id
+           FROM person_distinct_id_overrides
+           WHERE equals(person_distinct_id_overrides.team_id, 99999)
+           GROUP BY person_distinct_id_overrides.distinct_id
            HAVING ifNull(equals(argMax(person_distinct_id_overrides.is_deleted, person_distinct_id_overrides.version), 0), 0) SETTINGS optimize_aggregation_in_order=1) AS events__override ON equals(events.distinct_id, events__override.distinct_id)
         WHERE and(equals(events.team_id, 99999), greaterOrEquals(toTimeZone(events.timestamp, 'UTC'), toDateTime64('today', 6, 'UTC')), less(toTimeZone(events.timestamp, 'UTC'), toDateTime64('explicit_redacted_timestamp', 6, 'UTC')), or(equals(events.event, '$pageview'), equals(events.event, 'purchase')))) AS metric_events ON and(equals(toString(exposures.entity_id), toString(metric_events.entity_id)), greaterOrEquals(metric_events.timestamp, exposures.first_exposure_time))
->>>>>>> 349d6926
      GROUP BY exposures.variant,
               exposures.entity_id) AS metric_events
   GROUP BY metric_events.variant
@@ -199,13 +161,13 @@
                argMin(events.`$session_id`, toTimeZone(events.timestamp, 'UTC')) AS exposure_session_id
         FROM events
         LEFT OUTER JOIN
-          (SELECT tupleElement(argMax(tuple(person_distinct_id_overrides.person_id), person_distinct_id_overrides.version), 1) AS person_id,
-                  person_distinct_id_overrides.distinct_id AS distinct_id
-           FROM person_distinct_id_overrides
-           WHERE equals(person_distinct_id_overrides.team_id, 99999)
-           GROUP BY person_distinct_id_overrides.distinct_id
-           HAVING ifNull(equals(tupleElement(argMax(tuple(person_distinct_id_overrides.is_deleted), person_distinct_id_overrides.version), 1), 0), 0) SETTINGS optimize_aggregation_in_order=1) AS events__override ON equals(events.distinct_id, events__override.distinct_id)
-        WHERE and(equals(events.team_id, 99999), greaterOrEquals(toTimeZone(events.timestamp, 'UTC'), toDateTime64('today', 6, 'UTC')), lessOrEquals(toTimeZone(events.timestamp, 'UTC'), toDateTime64('2024-01-15 12:00:00.000000', 6, 'UTC')), equals(events.event, '$feature_flag_called'), in(replaceRegexpAll(nullIf(nullIf(JSONExtractRaw(events.properties, '$feature_flag_response'), ''), 'null'), '^"|"$', ''), ['control', 'test']), ifNull(equals(replaceRegexpAll(nullIf(nullIf(JSONExtractRaw(events.properties, '$feature_flag'), ''), 'null'), '^"|"$', ''), 'test-experiment'), 0))
+          (SELECT argMax(person_distinct_id_overrides.person_id, person_distinct_id_overrides.version) AS person_id,
+                  person_distinct_id_overrides.distinct_id AS distinct_id
+           FROM person_distinct_id_overrides
+           WHERE equals(person_distinct_id_overrides.team_id, 99999)
+           GROUP BY person_distinct_id_overrides.distinct_id
+           HAVING ifNull(equals(argMax(person_distinct_id_overrides.is_deleted, person_distinct_id_overrides.version), 0), 0) SETTINGS optimize_aggregation_in_order=1) AS events__override ON equals(events.distinct_id, events__override.distinct_id)
+        WHERE and(equals(events.team_id, 99999), greaterOrEquals(toTimeZone(events.timestamp, 'UTC'), toDateTime64('today', 6, 'UTC')), lessOrEquals(toTimeZone(events.timestamp, 'UTC'), toDateTime64('explicit_redacted_timestamp', 6, 'UTC')), equals(events.event, '$feature_flag_called'), in(replaceRegexpAll(nullIf(nullIf(JSONExtractRaw(events.properties, '$feature_flag_response'), ''), 'null'), '^"|"$', ''), ['control', 'test']), ifNull(equals(replaceRegexpAll(nullIf(nullIf(JSONExtractRaw(events.properties, '$feature_flag'), ''), 'null'), '^"|"$', ''), 'test-experiment'), 0))
         GROUP BY entity_id) AS exposures
      LEFT JOIN
        (SELECT toTimeZone(events.timestamp, 'UTC') AS timestamp,
@@ -218,32 +180,13 @@
                if(equals(events.event, 'purchase'), 1, 0) AS step_1
         FROM events
         LEFT OUTER JOIN
-          (SELECT tupleElement(argMax(tuple(person_distinct_id_overrides.person_id), person_distinct_id_overrides.version), 1) AS person_id,
-                  person_distinct_id_overrides.distinct_id AS distinct_id
-           FROM person_distinct_id_overrides
-           WHERE equals(person_distinct_id_overrides.team_id, 99999)
-           GROUP BY person_distinct_id_overrides.distinct_id
-<<<<<<< HEAD
-           HAVING ifNull(equals(tupleElement(argMax(tuple(person_distinct_id_overrides.is_deleted), person_distinct_id_overrides.version), 1), 0), 0) SETTINGS optimize_aggregation_in_order=1) AS events__override ON equals(events.distinct_id, events__override.distinct_id)
-        INNER JOIN
-          (SELECT if(not(empty(events__override.distinct_id)), events__override.person_id, events.person_id) AS entity_id,
-                  if(ifNull(greater(count(DISTINCT replaceRegexpAll(nullIf(nullIf(JSONExtractRaw(events.properties, '$feature_flag_response'), ''), 'null'), '^"|"$', '')), 1), 0), '$multiple', any(replaceRegexpAll(nullIf(nullIf(JSONExtractRaw(events.properties, '$feature_flag_response'), ''), 'null'), '^"|"$', ''))) AS variant,
-                  min(toTimeZone(events.timestamp, 'UTC')) AS first_exposure_time
-           FROM events
-           LEFT OUTER JOIN
-             (SELECT tupleElement(argMax(tuple(person_distinct_id_overrides.person_id), person_distinct_id_overrides.version), 1) AS person_id,
-                     person_distinct_id_overrides.distinct_id AS distinct_id
-              FROM person_distinct_id_overrides
-              WHERE equals(person_distinct_id_overrides.team_id, 99999)
-              GROUP BY person_distinct_id_overrides.distinct_id
-              HAVING ifNull(equals(tupleElement(argMax(tuple(person_distinct_id_overrides.is_deleted), person_distinct_id_overrides.version), 1), 0), 0) SETTINGS optimize_aggregation_in_order=1) AS events__override ON equals(events.distinct_id, events__override.distinct_id)
-           WHERE and(equals(events.team_id, 99999), greaterOrEquals(toTimeZone(events.timestamp, 'UTC'), toDateTime64('today', 6, 'UTC')), lessOrEquals(toTimeZone(events.timestamp, 'UTC'), toDateTime64('2024-01-15 12:00:00.000000', 6, 'UTC')), equals(events.event, '$feature_flag_called'), in(replaceRegexpAll(nullIf(nullIf(JSONExtractRaw(events.properties, '$feature_flag_response'), ''), 'null'), '^"|"$', ''), ['control', 'test']), ifNull(equals(replaceRegexpAll(nullIf(nullIf(JSONExtractRaw(events.properties, '$feature_flag'), ''), 'null'), '^"|"$', ''), 'test-experiment'), 0))
-           GROUP BY entity_id) AS exposure_data ON equals(if(not(empty(events__override.distinct_id)), events__override.person_id, events.person_id), exposure_data.entity_id)
-        WHERE and(equals(events.team_id, 99999), greaterOrEquals(toTimeZone(events.timestamp, 'UTC'), toDateTime64('today', 6, 'UTC')), greaterOrEquals(toTimeZone(events.timestamp, 'UTC'), exposure_data.first_exposure_time), lessOrEquals(toTimeZone(events.timestamp, 'UTC'), toDateTime64('2024-01-15 12:00:00.000000', 6, 'UTC')), or(equals(events.event, '$pageview'), equals(events.event, 'purchase')))) AS metric_events ON equals(toString(exposures.entity_id), toString(metric_events.entity_id))
-=======
+          (SELECT argMax(person_distinct_id_overrides.person_id, person_distinct_id_overrides.version) AS person_id,
+                  person_distinct_id_overrides.distinct_id AS distinct_id
+           FROM person_distinct_id_overrides
+           WHERE equals(person_distinct_id_overrides.team_id, 99999)
+           GROUP BY person_distinct_id_overrides.distinct_id
            HAVING ifNull(equals(argMax(person_distinct_id_overrides.is_deleted, person_distinct_id_overrides.version), 0), 0) SETTINGS optimize_aggregation_in_order=1) AS events__override ON equals(events.distinct_id, events__override.distinct_id)
         WHERE and(equals(events.team_id, 99999), greaterOrEquals(toTimeZone(events.timestamp, 'UTC'), toDateTime64('today', 6, 'UTC')), less(toTimeZone(events.timestamp, 'UTC'), toDateTime64('explicit_redacted_timestamp', 6, 'UTC')), or(equals(events.event, '$pageview'), equals(events.event, 'purchase')))) AS metric_events ON and(equals(toString(exposures.entity_id), toString(metric_events.entity_id)), greaterOrEquals(metric_events.timestamp, exposures.first_exposure_time))
->>>>>>> 349d6926
      GROUP BY exposures.variant,
               exposures.entity_id) AS metric_events
   GROUP BY metric_events.variant
@@ -286,13 +229,13 @@
                argMin(events.`$session_id`, toTimeZone(events.timestamp, 'UTC')) AS exposure_session_id
         FROM events
         LEFT OUTER JOIN
-          (SELECT tupleElement(argMax(tuple(person_distinct_id_overrides.person_id), person_distinct_id_overrides.version), 1) AS person_id,
-                  person_distinct_id_overrides.distinct_id AS distinct_id
-           FROM person_distinct_id_overrides
-           WHERE equals(person_distinct_id_overrides.team_id, 99999)
-           GROUP BY person_distinct_id_overrides.distinct_id
-           HAVING ifNull(equals(tupleElement(argMax(tuple(person_distinct_id_overrides.is_deleted), person_distinct_id_overrides.version), 1), 0), 0) SETTINGS optimize_aggregation_in_order=1) AS events__override ON equals(events.distinct_id, events__override.distinct_id)
-        WHERE and(equals(events.team_id, 99999), greaterOrEquals(toTimeZone(events.timestamp, 'UTC'), toDateTime64('today', 6, 'UTC')), lessOrEquals(toTimeZone(events.timestamp, 'UTC'), toDateTime64('2024-01-15 12:00:00.000000', 6, 'UTC')), equals(events.event, '$feature_flag_called'), in(replaceRegexpAll(nullIf(nullIf(JSONExtractRaw(events.properties, '$feature_flag_response'), ''), 'null'), '^"|"$', ''), ['control', 'test']), ifNull(equals(replaceRegexpAll(nullIf(nullIf(JSONExtractRaw(events.properties, '$feature_flag'), ''), 'null'), '^"|"$', ''), 'test-experiment'), 0))
+          (SELECT argMax(person_distinct_id_overrides.person_id, person_distinct_id_overrides.version) AS person_id,
+                  person_distinct_id_overrides.distinct_id AS distinct_id
+           FROM person_distinct_id_overrides
+           WHERE equals(person_distinct_id_overrides.team_id, 99999)
+           GROUP BY person_distinct_id_overrides.distinct_id
+           HAVING ifNull(equals(argMax(person_distinct_id_overrides.is_deleted, person_distinct_id_overrides.version), 0), 0) SETTINGS optimize_aggregation_in_order=1) AS events__override ON equals(events.distinct_id, events__override.distinct_id)
+        WHERE and(equals(events.team_id, 99999), greaterOrEquals(toTimeZone(events.timestamp, 'UTC'), toDateTime64('today', 6, 'UTC')), lessOrEquals(toTimeZone(events.timestamp, 'UTC'), toDateTime64('explicit_redacted_timestamp', 6, 'UTC')), equals(events.event, '$feature_flag_called'), in(replaceRegexpAll(nullIf(nullIf(JSONExtractRaw(events.properties, '$feature_flag_response'), ''), 'null'), '^"|"$', ''), ['control', 'test']), ifNull(equals(replaceRegexpAll(nullIf(nullIf(JSONExtractRaw(events.properties, '$feature_flag'), ''), 'null'), '^"|"$', ''), 'test-experiment'), 0))
         GROUP BY entity_id) AS exposures
      LEFT JOIN
        (SELECT toTimeZone(events.timestamp, 'UTC') AS timestamp,
@@ -305,32 +248,13 @@
                if(equals(events.event, 'purchase'), 1, 0) AS step_1
         FROM events
         LEFT OUTER JOIN
-          (SELECT tupleElement(argMax(tuple(person_distinct_id_overrides.person_id), person_distinct_id_overrides.version), 1) AS person_id,
-                  person_distinct_id_overrides.distinct_id AS distinct_id
-           FROM person_distinct_id_overrides
-           WHERE equals(person_distinct_id_overrides.team_id, 99999)
-           GROUP BY person_distinct_id_overrides.distinct_id
-<<<<<<< HEAD
-           HAVING ifNull(equals(tupleElement(argMax(tuple(person_distinct_id_overrides.is_deleted), person_distinct_id_overrides.version), 1), 0), 0) SETTINGS optimize_aggregation_in_order=1) AS events__override ON equals(events.distinct_id, events__override.distinct_id)
-        INNER JOIN
-          (SELECT if(not(empty(events__override.distinct_id)), events__override.person_id, events.person_id) AS entity_id,
-                  if(ifNull(greater(count(DISTINCT replaceRegexpAll(nullIf(nullIf(JSONExtractRaw(events.properties, '$feature_flag_response'), ''), 'null'), '^"|"$', '')), 1), 0), '$multiple', any(replaceRegexpAll(nullIf(nullIf(JSONExtractRaw(events.properties, '$feature_flag_response'), ''), 'null'), '^"|"$', ''))) AS variant,
-                  min(toTimeZone(events.timestamp, 'UTC')) AS first_exposure_time
-           FROM events
-           LEFT OUTER JOIN
-             (SELECT tupleElement(argMax(tuple(person_distinct_id_overrides.person_id), person_distinct_id_overrides.version), 1) AS person_id,
-                     person_distinct_id_overrides.distinct_id AS distinct_id
-              FROM person_distinct_id_overrides
-              WHERE equals(person_distinct_id_overrides.team_id, 99999)
-              GROUP BY person_distinct_id_overrides.distinct_id
-              HAVING ifNull(equals(tupleElement(argMax(tuple(person_distinct_id_overrides.is_deleted), person_distinct_id_overrides.version), 1), 0), 0) SETTINGS optimize_aggregation_in_order=1) AS events__override ON equals(events.distinct_id, events__override.distinct_id)
-           WHERE and(equals(events.team_id, 99999), greaterOrEquals(toTimeZone(events.timestamp, 'UTC'), toDateTime64('today', 6, 'UTC')), lessOrEquals(toTimeZone(events.timestamp, 'UTC'), toDateTime64('2024-01-15 12:00:00.000000', 6, 'UTC')), equals(events.event, '$feature_flag_called'), in(replaceRegexpAll(nullIf(nullIf(JSONExtractRaw(events.properties, '$feature_flag_response'), ''), 'null'), '^"|"$', ''), ['control', 'test']), ifNull(equals(replaceRegexpAll(nullIf(nullIf(JSONExtractRaw(events.properties, '$feature_flag'), ''), 'null'), '^"|"$', ''), 'test-experiment'), 0))
-           GROUP BY entity_id) AS exposure_data ON equals(if(not(empty(events__override.distinct_id)), events__override.person_id, events.person_id), exposure_data.entity_id)
-        WHERE and(equals(events.team_id, 99999), greaterOrEquals(toTimeZone(events.timestamp, 'UTC'), toDateTime64('today', 6, 'UTC')), greaterOrEquals(toTimeZone(events.timestamp, 'UTC'), exposure_data.first_exposure_time), lessOrEquals(toTimeZone(events.timestamp, 'UTC'), toDateTime64('2024-01-15 12:00:00.000000', 6, 'UTC')), or(equals(events.event, '$pageview'), equals(events.event, 'purchase')))) AS metric_events ON equals(toString(exposures.entity_id), toString(metric_events.entity_id))
-=======
+          (SELECT argMax(person_distinct_id_overrides.person_id, person_distinct_id_overrides.version) AS person_id,
+                  person_distinct_id_overrides.distinct_id AS distinct_id
+           FROM person_distinct_id_overrides
+           WHERE equals(person_distinct_id_overrides.team_id, 99999)
+           GROUP BY person_distinct_id_overrides.distinct_id
            HAVING ifNull(equals(argMax(person_distinct_id_overrides.is_deleted, person_distinct_id_overrides.version), 0), 0) SETTINGS optimize_aggregation_in_order=1) AS events__override ON equals(events.distinct_id, events__override.distinct_id)
         WHERE and(equals(events.team_id, 99999), greaterOrEquals(toTimeZone(events.timestamp, 'UTC'), toDateTime64('today', 6, 'UTC')), less(toTimeZone(events.timestamp, 'UTC'), toDateTime64('explicit_redacted_timestamp', 6, 'UTC')), or(equals(events.event, '$pageview'), equals(events.event, 'purchase')))) AS metric_events ON and(equals(toString(exposures.entity_id), toString(metric_events.entity_id)), greaterOrEquals(metric_events.timestamp, exposures.first_exposure_time))
->>>>>>> 349d6926
      GROUP BY exposures.variant,
               exposures.entity_id) AS metric_events
   GROUP BY metric_events.variant
@@ -373,13 +297,13 @@
                argMin(events.`$session_id`, toTimeZone(events.timestamp, 'UTC')) AS exposure_session_id
         FROM events
         LEFT OUTER JOIN
-          (SELECT tupleElement(argMax(tuple(person_distinct_id_overrides.person_id), person_distinct_id_overrides.version), 1) AS person_id,
-                  person_distinct_id_overrides.distinct_id AS distinct_id
-           FROM person_distinct_id_overrides
-           WHERE equals(person_distinct_id_overrides.team_id, 99999)
-           GROUP BY person_distinct_id_overrides.distinct_id
-           HAVING ifNull(equals(tupleElement(argMax(tuple(person_distinct_id_overrides.is_deleted), person_distinct_id_overrides.version), 1), 0), 0) SETTINGS optimize_aggregation_in_order=1) AS events__override ON equals(events.distinct_id, events__override.distinct_id)
-        WHERE and(equals(events.team_id, 99999), greaterOrEquals(toTimeZone(events.timestamp, 'UTC'), toDateTime64('today', 6, 'UTC')), lessOrEquals(toTimeZone(events.timestamp, 'UTC'), toDateTime64('2024-01-15 12:00:00.000000', 6, 'UTC')), equals(events.event, '$feature_flag_called'), in(replaceRegexpAll(nullIf(nullIf(JSONExtractRaw(events.properties, '$feature_flag_response'), ''), 'null'), '^"|"$', ''), ['control', 'test']), ifNull(equals(replaceRegexpAll(nullIf(nullIf(JSONExtractRaw(events.properties, '$feature_flag'), ''), 'null'), '^"|"$', ''), 'test-experiment'), 0))
+          (SELECT argMax(person_distinct_id_overrides.person_id, person_distinct_id_overrides.version) AS person_id,
+                  person_distinct_id_overrides.distinct_id AS distinct_id
+           FROM person_distinct_id_overrides
+           WHERE equals(person_distinct_id_overrides.team_id, 99999)
+           GROUP BY person_distinct_id_overrides.distinct_id
+           HAVING ifNull(equals(argMax(person_distinct_id_overrides.is_deleted, person_distinct_id_overrides.version), 0), 0) SETTINGS optimize_aggregation_in_order=1) AS events__override ON equals(events.distinct_id, events__override.distinct_id)
+        WHERE and(equals(events.team_id, 99999), greaterOrEquals(toTimeZone(events.timestamp, 'UTC'), toDateTime64('today', 6, 'UTC')), lessOrEquals(toTimeZone(events.timestamp, 'UTC'), toDateTime64('explicit_redacted_timestamp', 6, 'UTC')), equals(events.event, '$feature_flag_called'), in(replaceRegexpAll(nullIf(nullIf(JSONExtractRaw(events.properties, '$feature_flag_response'), ''), 'null'), '^"|"$', ''), ['control', 'test']), ifNull(equals(replaceRegexpAll(nullIf(nullIf(JSONExtractRaw(events.properties, '$feature_flag'), ''), 'null'), '^"|"$', ''), 'test-experiment'), 0))
         GROUP BY entity_id) AS exposures
      LEFT JOIN
        (SELECT toTimeZone(events.timestamp, 'UTC') AS timestamp,
@@ -392,32 +316,13 @@
                if(equals(events.event, 'purchase'), 1, 0) AS step_1
         FROM events
         LEFT OUTER JOIN
-          (SELECT tupleElement(argMax(tuple(person_distinct_id_overrides.person_id), person_distinct_id_overrides.version), 1) AS person_id,
-                  person_distinct_id_overrides.distinct_id AS distinct_id
-           FROM person_distinct_id_overrides
-           WHERE equals(person_distinct_id_overrides.team_id, 99999)
-           GROUP BY person_distinct_id_overrides.distinct_id
-<<<<<<< HEAD
-           HAVING ifNull(equals(tupleElement(argMax(tuple(person_distinct_id_overrides.is_deleted), person_distinct_id_overrides.version), 1), 0), 0) SETTINGS optimize_aggregation_in_order=1) AS events__override ON equals(events.distinct_id, events__override.distinct_id)
-        INNER JOIN
-          (SELECT if(not(empty(events__override.distinct_id)), events__override.person_id, events.person_id) AS entity_id,
-                  if(ifNull(greater(count(DISTINCT replaceRegexpAll(nullIf(nullIf(JSONExtractRaw(events.properties, '$feature_flag_response'), ''), 'null'), '^"|"$', '')), 1), 0), '$multiple', any(replaceRegexpAll(nullIf(nullIf(JSONExtractRaw(events.properties, '$feature_flag_response'), ''), 'null'), '^"|"$', ''))) AS variant,
-                  min(toTimeZone(events.timestamp, 'UTC')) AS first_exposure_time
-           FROM events
-           LEFT OUTER JOIN
-             (SELECT tupleElement(argMax(tuple(person_distinct_id_overrides.person_id), person_distinct_id_overrides.version), 1) AS person_id,
-                     person_distinct_id_overrides.distinct_id AS distinct_id
-              FROM person_distinct_id_overrides
-              WHERE equals(person_distinct_id_overrides.team_id, 99999)
-              GROUP BY person_distinct_id_overrides.distinct_id
-              HAVING ifNull(equals(tupleElement(argMax(tuple(person_distinct_id_overrides.is_deleted), person_distinct_id_overrides.version), 1), 0), 0) SETTINGS optimize_aggregation_in_order=1) AS events__override ON equals(events.distinct_id, events__override.distinct_id)
-           WHERE and(equals(events.team_id, 99999), greaterOrEquals(toTimeZone(events.timestamp, 'UTC'), toDateTime64('today', 6, 'UTC')), lessOrEquals(toTimeZone(events.timestamp, 'UTC'), toDateTime64('2024-01-15 12:00:00.000000', 6, 'UTC')), equals(events.event, '$feature_flag_called'), in(replaceRegexpAll(nullIf(nullIf(JSONExtractRaw(events.properties, '$feature_flag_response'), ''), 'null'), '^"|"$', ''), ['control', 'test']), ifNull(equals(replaceRegexpAll(nullIf(nullIf(JSONExtractRaw(events.properties, '$feature_flag'), ''), 'null'), '^"|"$', ''), 'test-experiment'), 0))
-           GROUP BY entity_id) AS exposure_data ON equals(if(not(empty(events__override.distinct_id)), events__override.person_id, events.person_id), exposure_data.entity_id)
-        WHERE and(equals(events.team_id, 99999), greaterOrEquals(toTimeZone(events.timestamp, 'UTC'), toDateTime64('today', 6, 'UTC')), greaterOrEquals(toTimeZone(events.timestamp, 'UTC'), exposure_data.first_exposure_time), lessOrEquals(toTimeZone(events.timestamp, 'UTC'), toDateTime64('2024-01-15 12:00:00.000000', 6, 'UTC')), or(equals(events.event, '$pageview'), equals(events.event, 'purchase')))) AS metric_events ON equals(toString(exposures.entity_id), toString(metric_events.entity_id))
-=======
+          (SELECT argMax(person_distinct_id_overrides.person_id, person_distinct_id_overrides.version) AS person_id,
+                  person_distinct_id_overrides.distinct_id AS distinct_id
+           FROM person_distinct_id_overrides
+           WHERE equals(person_distinct_id_overrides.team_id, 99999)
+           GROUP BY person_distinct_id_overrides.distinct_id
            HAVING ifNull(equals(argMax(person_distinct_id_overrides.is_deleted, person_distinct_id_overrides.version), 0), 0) SETTINGS optimize_aggregation_in_order=1) AS events__override ON equals(events.distinct_id, events__override.distinct_id)
         WHERE and(equals(events.team_id, 99999), greaterOrEquals(toTimeZone(events.timestamp, 'UTC'), toDateTime64('today', 6, 'UTC')), less(toTimeZone(events.timestamp, 'UTC'), toDateTime64('explicit_redacted_timestamp', 6, 'UTC')), or(equals(events.event, '$pageview'), equals(events.event, 'purchase')))) AS metric_events ON and(equals(toString(exposures.entity_id), toString(metric_events.entity_id)), greaterOrEquals(metric_events.timestamp, exposures.first_exposure_time))
->>>>>>> 349d6926
      GROUP BY exposures.variant,
               exposures.entity_id) AS metric_events
   GROUP BY metric_events.variant
@@ -460,13 +365,13 @@
                argMin(events.`$session_id`, toTimeZone(events.timestamp, 'UTC')) AS exposure_session_id
         FROM events
         LEFT OUTER JOIN
-          (SELECT tupleElement(argMax(tuple(person_distinct_id_overrides.person_id), person_distinct_id_overrides.version), 1) AS person_id,
-                  person_distinct_id_overrides.distinct_id AS distinct_id
-           FROM person_distinct_id_overrides
-           WHERE equals(person_distinct_id_overrides.team_id, 99999)
-           GROUP BY person_distinct_id_overrides.distinct_id
-           HAVING ifNull(equals(tupleElement(argMax(tuple(person_distinct_id_overrides.is_deleted), person_distinct_id_overrides.version), 1), 0), 0) SETTINGS optimize_aggregation_in_order=1) AS events__override ON equals(events.distinct_id, events__override.distinct_id)
-        WHERE and(equals(events.team_id, 99999), greaterOrEquals(toTimeZone(events.timestamp, 'UTC'), toDateTime64('today', 6, 'UTC')), lessOrEquals(toTimeZone(events.timestamp, 'UTC'), toDateTime64('2024-01-15 12:00:00.000000', 6, 'UTC')), equals(events.event, '$feature_flag_called'), in(replaceRegexpAll(nullIf(nullIf(JSONExtractRaw(events.properties, '$feature_flag_response'), ''), 'null'), '^"|"$', ''), ['control', 'test']), ifNull(equals(replaceRegexpAll(nullIf(nullIf(JSONExtractRaw(events.properties, '$feature_flag'), ''), 'null'), '^"|"$', ''), 'test-experiment'), 0))
+          (SELECT argMax(person_distinct_id_overrides.person_id, person_distinct_id_overrides.version) AS person_id,
+                  person_distinct_id_overrides.distinct_id AS distinct_id
+           FROM person_distinct_id_overrides
+           WHERE equals(person_distinct_id_overrides.team_id, 99999)
+           GROUP BY person_distinct_id_overrides.distinct_id
+           HAVING ifNull(equals(argMax(person_distinct_id_overrides.is_deleted, person_distinct_id_overrides.version), 0), 0) SETTINGS optimize_aggregation_in_order=1) AS events__override ON equals(events.distinct_id, events__override.distinct_id)
+        WHERE and(equals(events.team_id, 99999), greaterOrEquals(toTimeZone(events.timestamp, 'UTC'), toDateTime64('today', 6, 'UTC')), lessOrEquals(toTimeZone(events.timestamp, 'UTC'), toDateTime64('explicit_redacted_timestamp', 6, 'UTC')), equals(events.event, '$feature_flag_called'), in(replaceRegexpAll(nullIf(nullIf(JSONExtractRaw(events.properties, '$feature_flag_response'), ''), 'null'), '^"|"$', ''), ['control', 'test']), ifNull(equals(replaceRegexpAll(nullIf(nullIf(JSONExtractRaw(events.properties, '$feature_flag'), ''), 'null'), '^"|"$', ''), 'test-experiment'), 0))
         GROUP BY entity_id) AS exposures
      LEFT JOIN
        (SELECT toTimeZone(events.timestamp, 'UTC') AS timestamp,
@@ -479,32 +384,13 @@
                if(equals(events.event, 'purchase'), 1, 0) AS step_1
         FROM events
         LEFT OUTER JOIN
-          (SELECT tupleElement(argMax(tuple(person_distinct_id_overrides.person_id), person_distinct_id_overrides.version), 1) AS person_id,
-                  person_distinct_id_overrides.distinct_id AS distinct_id
-           FROM person_distinct_id_overrides
-           WHERE equals(person_distinct_id_overrides.team_id, 99999)
-           GROUP BY person_distinct_id_overrides.distinct_id
-<<<<<<< HEAD
-           HAVING ifNull(equals(tupleElement(argMax(tuple(person_distinct_id_overrides.is_deleted), person_distinct_id_overrides.version), 1), 0), 0) SETTINGS optimize_aggregation_in_order=1) AS events__override ON equals(events.distinct_id, events__override.distinct_id)
-        INNER JOIN
-          (SELECT if(not(empty(events__override.distinct_id)), events__override.person_id, events.person_id) AS entity_id,
-                  if(ifNull(greater(count(DISTINCT replaceRegexpAll(nullIf(nullIf(JSONExtractRaw(events.properties, '$feature_flag_response'), ''), 'null'), '^"|"$', '')), 1), 0), '$multiple', any(replaceRegexpAll(nullIf(nullIf(JSONExtractRaw(events.properties, '$feature_flag_response'), ''), 'null'), '^"|"$', ''))) AS variant,
-                  min(toTimeZone(events.timestamp, 'UTC')) AS first_exposure_time
-           FROM events
-           LEFT OUTER JOIN
-             (SELECT tupleElement(argMax(tuple(person_distinct_id_overrides.person_id), person_distinct_id_overrides.version), 1) AS person_id,
-                     person_distinct_id_overrides.distinct_id AS distinct_id
-              FROM person_distinct_id_overrides
-              WHERE equals(person_distinct_id_overrides.team_id, 99999)
-              GROUP BY person_distinct_id_overrides.distinct_id
-              HAVING ifNull(equals(tupleElement(argMax(tuple(person_distinct_id_overrides.is_deleted), person_distinct_id_overrides.version), 1), 0), 0) SETTINGS optimize_aggregation_in_order=1) AS events__override ON equals(events.distinct_id, events__override.distinct_id)
-           WHERE and(equals(events.team_id, 99999), greaterOrEquals(toTimeZone(events.timestamp, 'UTC'), toDateTime64('today', 6, 'UTC')), lessOrEquals(toTimeZone(events.timestamp, 'UTC'), toDateTime64('2024-01-15 12:00:00.000000', 6, 'UTC')), equals(events.event, '$feature_flag_called'), in(replaceRegexpAll(nullIf(nullIf(JSONExtractRaw(events.properties, '$feature_flag_response'), ''), 'null'), '^"|"$', ''), ['control', 'test']), ifNull(equals(replaceRegexpAll(nullIf(nullIf(JSONExtractRaw(events.properties, '$feature_flag'), ''), 'null'), '^"|"$', ''), 'test-experiment'), 0))
-           GROUP BY entity_id) AS exposure_data ON equals(if(not(empty(events__override.distinct_id)), events__override.person_id, events.person_id), exposure_data.entity_id)
-        WHERE and(equals(events.team_id, 99999), greaterOrEquals(toTimeZone(events.timestamp, 'UTC'), toDateTime64('today', 6, 'UTC')), greaterOrEquals(toTimeZone(events.timestamp, 'UTC'), exposure_data.first_exposure_time), lessOrEquals(toTimeZone(events.timestamp, 'UTC'), toDateTime64('2024-01-15 12:00:00.000000', 6, 'UTC')), or(equals(events.event, '$pageview'), equals(events.event, 'purchase')))) AS metric_events ON equals(toString(exposures.entity_id), toString(metric_events.entity_id))
-=======
+          (SELECT argMax(person_distinct_id_overrides.person_id, person_distinct_id_overrides.version) AS person_id,
+                  person_distinct_id_overrides.distinct_id AS distinct_id
+           FROM person_distinct_id_overrides
+           WHERE equals(person_distinct_id_overrides.team_id, 99999)
+           GROUP BY person_distinct_id_overrides.distinct_id
            HAVING ifNull(equals(argMax(person_distinct_id_overrides.is_deleted, person_distinct_id_overrides.version), 0), 0) SETTINGS optimize_aggregation_in_order=1) AS events__override ON equals(events.distinct_id, events__override.distinct_id)
         WHERE and(equals(events.team_id, 99999), greaterOrEquals(toTimeZone(events.timestamp, 'UTC'), toDateTime64('today', 6, 'UTC')), less(toTimeZone(events.timestamp, 'UTC'), toDateTime64('explicit_redacted_timestamp', 6, 'UTC')), or(equals(events.event, '$pageview'), equals(events.event, 'purchase')))) AS metric_events ON and(equals(toString(exposures.entity_id), toString(metric_events.entity_id)), greaterOrEquals(metric_events.timestamp, exposures.first_exposure_time))
->>>>>>> 349d6926
      GROUP BY exposures.variant,
               exposures.entity_id) AS metric_events
   GROUP BY metric_events.variant
@@ -547,13 +433,13 @@
                argMin(events.`$session_id`, toTimeZone(events.timestamp, 'UTC')) AS exposure_session_id
         FROM events
         LEFT OUTER JOIN
-          (SELECT tupleElement(argMax(tuple(person_distinct_id_overrides.person_id), person_distinct_id_overrides.version), 1) AS person_id,
-                  person_distinct_id_overrides.distinct_id AS distinct_id
-           FROM person_distinct_id_overrides
-           WHERE equals(person_distinct_id_overrides.team_id, 99999)
-           GROUP BY person_distinct_id_overrides.distinct_id
-           HAVING ifNull(equals(tupleElement(argMax(tuple(person_distinct_id_overrides.is_deleted), person_distinct_id_overrides.version), 1), 0), 0) SETTINGS optimize_aggregation_in_order=1) AS events__override ON equals(events.distinct_id, events__override.distinct_id)
-        WHERE and(equals(events.team_id, 99999), greaterOrEquals(toTimeZone(events.timestamp, 'UTC'), toDateTime64('today', 6, 'UTC')), lessOrEquals(toTimeZone(events.timestamp, 'UTC'), toDateTime64('2024-01-15 12:00:00.000000', 6, 'UTC')), equals(events.event, '$feature_flag_called'), in(replaceRegexpAll(nullIf(nullIf(JSONExtractRaw(events.properties, '$feature_flag_response'), ''), 'null'), '^"|"$', ''), ['control', 'test']), ifNull(equals(replaceRegexpAll(nullIf(nullIf(JSONExtractRaw(events.properties, '$feature_flag'), ''), 'null'), '^"|"$', ''), 'test-experiment'), 0))
+          (SELECT argMax(person_distinct_id_overrides.person_id, person_distinct_id_overrides.version) AS person_id,
+                  person_distinct_id_overrides.distinct_id AS distinct_id
+           FROM person_distinct_id_overrides
+           WHERE equals(person_distinct_id_overrides.team_id, 99999)
+           GROUP BY person_distinct_id_overrides.distinct_id
+           HAVING ifNull(equals(argMax(person_distinct_id_overrides.is_deleted, person_distinct_id_overrides.version), 0), 0) SETTINGS optimize_aggregation_in_order=1) AS events__override ON equals(events.distinct_id, events__override.distinct_id)
+        WHERE and(equals(events.team_id, 99999), greaterOrEquals(toTimeZone(events.timestamp, 'UTC'), toDateTime64('today', 6, 'UTC')), lessOrEquals(toTimeZone(events.timestamp, 'UTC'), toDateTime64('explicit_redacted_timestamp', 6, 'UTC')), equals(events.event, '$feature_flag_called'), in(replaceRegexpAll(nullIf(nullIf(JSONExtractRaw(events.properties, '$feature_flag_response'), ''), 'null'), '^"|"$', ''), ['control', 'test']), ifNull(equals(replaceRegexpAll(nullIf(nullIf(JSONExtractRaw(events.properties, '$feature_flag'), ''), 'null'), '^"|"$', ''), 'test-experiment'), 0))
         GROUP BY entity_id) AS exposures
      LEFT JOIN
        (SELECT toTimeZone(events.timestamp, 'UTC') AS timestamp,
@@ -566,32 +452,13 @@
                if(equals(events.event, 'purchase'), 1, 0) AS step_1
         FROM events
         LEFT OUTER JOIN
-          (SELECT tupleElement(argMax(tuple(person_distinct_id_overrides.person_id), person_distinct_id_overrides.version), 1) AS person_id,
-                  person_distinct_id_overrides.distinct_id AS distinct_id
-           FROM person_distinct_id_overrides
-           WHERE equals(person_distinct_id_overrides.team_id, 99999)
-           GROUP BY person_distinct_id_overrides.distinct_id
-<<<<<<< HEAD
-           HAVING ifNull(equals(tupleElement(argMax(tuple(person_distinct_id_overrides.is_deleted), person_distinct_id_overrides.version), 1), 0), 0) SETTINGS optimize_aggregation_in_order=1) AS events__override ON equals(events.distinct_id, events__override.distinct_id)
-        INNER JOIN
-          (SELECT if(not(empty(events__override.distinct_id)), events__override.person_id, events.person_id) AS entity_id,
-                  if(ifNull(greater(count(DISTINCT replaceRegexpAll(nullIf(nullIf(JSONExtractRaw(events.properties, '$feature_flag_response'), ''), 'null'), '^"|"$', '')), 1), 0), '$multiple', any(replaceRegexpAll(nullIf(nullIf(JSONExtractRaw(events.properties, '$feature_flag_response'), ''), 'null'), '^"|"$', ''))) AS variant,
-                  min(toTimeZone(events.timestamp, 'UTC')) AS first_exposure_time
-           FROM events
-           LEFT OUTER JOIN
-             (SELECT tupleElement(argMax(tuple(person_distinct_id_overrides.person_id), person_distinct_id_overrides.version), 1) AS person_id,
-                     person_distinct_id_overrides.distinct_id AS distinct_id
-              FROM person_distinct_id_overrides
-              WHERE equals(person_distinct_id_overrides.team_id, 99999)
-              GROUP BY person_distinct_id_overrides.distinct_id
-              HAVING ifNull(equals(tupleElement(argMax(tuple(person_distinct_id_overrides.is_deleted), person_distinct_id_overrides.version), 1), 0), 0) SETTINGS optimize_aggregation_in_order=1) AS events__override ON equals(events.distinct_id, events__override.distinct_id)
-           WHERE and(equals(events.team_id, 99999), greaterOrEquals(toTimeZone(events.timestamp, 'UTC'), toDateTime64('today', 6, 'UTC')), lessOrEquals(toTimeZone(events.timestamp, 'UTC'), toDateTime64('2024-01-15 12:00:00.000000', 6, 'UTC')), equals(events.event, '$feature_flag_called'), in(replaceRegexpAll(nullIf(nullIf(JSONExtractRaw(events.properties, '$feature_flag_response'), ''), 'null'), '^"|"$', ''), ['control', 'test']), ifNull(equals(replaceRegexpAll(nullIf(nullIf(JSONExtractRaw(events.properties, '$feature_flag'), ''), 'null'), '^"|"$', ''), 'test-experiment'), 0))
-           GROUP BY entity_id) AS exposure_data ON equals(if(not(empty(events__override.distinct_id)), events__override.person_id, events.person_id), exposure_data.entity_id)
-        WHERE and(equals(events.team_id, 99999), greaterOrEquals(toTimeZone(events.timestamp, 'UTC'), toDateTime64('today', 6, 'UTC')), greaterOrEquals(toTimeZone(events.timestamp, 'UTC'), exposure_data.first_exposure_time), less(toTimeZone(events.timestamp, 'UTC'), plus(exposure_data.first_exposure_time, toIntervalSecond(86400))), or(equals(events.event, '$pageview'), equals(events.event, 'purchase')))) AS metric_events ON equals(toString(exposures.entity_id), toString(metric_events.entity_id))
-=======
+          (SELECT argMax(person_distinct_id_overrides.person_id, person_distinct_id_overrides.version) AS person_id,
+                  person_distinct_id_overrides.distinct_id AS distinct_id
+           FROM person_distinct_id_overrides
+           WHERE equals(person_distinct_id_overrides.team_id, 99999)
+           GROUP BY person_distinct_id_overrides.distinct_id
            HAVING ifNull(equals(argMax(person_distinct_id_overrides.is_deleted, person_distinct_id_overrides.version), 0), 0) SETTINGS optimize_aggregation_in_order=1) AS events__override ON equals(events.distinct_id, events__override.distinct_id)
         WHERE and(equals(events.team_id, 99999), greaterOrEquals(toTimeZone(events.timestamp, 'UTC'), toDateTime64('today', 6, 'UTC')), less(toTimeZone(events.timestamp, 'UTC'), plus(toDateTime64('explicit_redacted_timestamp', 6, 'UTC'), toIntervalSecond(86400))), or(equals(events.event, '$pageview'), equals(events.event, 'purchase')))) AS metric_events ON and(equals(toString(exposures.entity_id), toString(metric_events.entity_id)), greaterOrEquals(metric_events.timestamp, exposures.first_exposure_time), less(metric_events.timestamp, plus(exposures.first_exposure_time, toIntervalSecond(86400))))
->>>>>>> 349d6926
      GROUP BY exposures.variant,
               exposures.entity_id) AS metric_events
   GROUP BY metric_events.variant
@@ -638,13 +505,13 @@
                argMin(events.`$session_id`, toTimeZone(events.timestamp, 'UTC')) AS exposure_session_id
         FROM events
         LEFT OUTER JOIN
-          (SELECT tupleElement(argMax(tuple(person_distinct_id_overrides.person_id), person_distinct_id_overrides.version), 1) AS person_id,
-                  person_distinct_id_overrides.distinct_id AS distinct_id
-           FROM person_distinct_id_overrides
-           WHERE equals(person_distinct_id_overrides.team_id, 99999)
-           GROUP BY person_distinct_id_overrides.distinct_id
-           HAVING ifNull(equals(tupleElement(argMax(tuple(person_distinct_id_overrides.is_deleted), person_distinct_id_overrides.version), 1), 0), 0) SETTINGS optimize_aggregation_in_order=1) AS events__override ON equals(events.distinct_id, events__override.distinct_id)
-        WHERE and(equals(events.team_id, 99999), greaterOrEquals(toTimeZone(events.timestamp, 'UTC'), toDateTime64('today', 6, 'UTC')), lessOrEquals(toTimeZone(events.timestamp, 'UTC'), toDateTime64('2024-01-15 12:00:00.000000', 6, 'UTC')), equals(events.event, '$feature_flag_called'), in(replaceRegexpAll(nullIf(nullIf(JSONExtractRaw(events.properties, '$feature_flag_response'), ''), 'null'), '^"|"$', ''), ['control', 'test']), ifNull(equals(replaceRegexpAll(nullIf(nullIf(JSONExtractRaw(events.properties, '$feature_flag'), ''), 'null'), '^"|"$', ''), 'test-experiment'), 0))
+          (SELECT argMax(person_distinct_id_overrides.person_id, person_distinct_id_overrides.version) AS person_id,
+                  person_distinct_id_overrides.distinct_id AS distinct_id
+           FROM person_distinct_id_overrides
+           WHERE equals(person_distinct_id_overrides.team_id, 99999)
+           GROUP BY person_distinct_id_overrides.distinct_id
+           HAVING ifNull(equals(argMax(person_distinct_id_overrides.is_deleted, person_distinct_id_overrides.version), 0), 0) SETTINGS optimize_aggregation_in_order=1) AS events__override ON equals(events.distinct_id, events__override.distinct_id)
+        WHERE and(equals(events.team_id, 99999), greaterOrEquals(toTimeZone(events.timestamp, 'UTC'), toDateTime64('today', 6, 'UTC')), lessOrEquals(toTimeZone(events.timestamp, 'UTC'), toDateTime64('explicit_redacted_timestamp', 6, 'UTC')), equals(events.event, '$feature_flag_called'), in(replaceRegexpAll(nullIf(nullIf(JSONExtractRaw(events.properties, '$feature_flag_response'), ''), 'null'), '^"|"$', ''), ['control', 'test']), ifNull(equals(replaceRegexpAll(nullIf(nullIf(JSONExtractRaw(events.properties, '$feature_flag'), ''), 'null'), '^"|"$', ''), 'test-experiment'), 0))
         GROUP BY entity_id) AS exposures
      LEFT JOIN
        (SELECT toTimeZone(events.timestamp, 'UTC') AS timestamp,
@@ -661,32 +528,13 @@
                if(equals(events.event, 'referral'), 1, 0) AS step_5
         FROM events
         LEFT OUTER JOIN
-          (SELECT tupleElement(argMax(tuple(person_distinct_id_overrides.person_id), person_distinct_id_overrides.version), 1) AS person_id,
-                  person_distinct_id_overrides.distinct_id AS distinct_id
-           FROM person_distinct_id_overrides
-           WHERE equals(person_distinct_id_overrides.team_id, 99999)
-           GROUP BY person_distinct_id_overrides.distinct_id
-<<<<<<< HEAD
-           HAVING ifNull(equals(tupleElement(argMax(tuple(person_distinct_id_overrides.is_deleted), person_distinct_id_overrides.version), 1), 0), 0) SETTINGS optimize_aggregation_in_order=1) AS events__override ON equals(events.distinct_id, events__override.distinct_id)
-        INNER JOIN
-          (SELECT if(not(empty(events__override.distinct_id)), events__override.person_id, events.person_id) AS entity_id,
-                  if(ifNull(greater(count(DISTINCT replaceRegexpAll(nullIf(nullIf(JSONExtractRaw(events.properties, '$feature_flag_response'), ''), 'null'), '^"|"$', '')), 1), 0), '$multiple', any(replaceRegexpAll(nullIf(nullIf(JSONExtractRaw(events.properties, '$feature_flag_response'), ''), 'null'), '^"|"$', ''))) AS variant,
-                  min(toTimeZone(events.timestamp, 'UTC')) AS first_exposure_time
-           FROM events
-           LEFT OUTER JOIN
-             (SELECT tupleElement(argMax(tuple(person_distinct_id_overrides.person_id), person_distinct_id_overrides.version), 1) AS person_id,
-                     person_distinct_id_overrides.distinct_id AS distinct_id
-              FROM person_distinct_id_overrides
-              WHERE equals(person_distinct_id_overrides.team_id, 99999)
-              GROUP BY person_distinct_id_overrides.distinct_id
-              HAVING ifNull(equals(tupleElement(argMax(tuple(person_distinct_id_overrides.is_deleted), person_distinct_id_overrides.version), 1), 0), 0) SETTINGS optimize_aggregation_in_order=1) AS events__override ON equals(events.distinct_id, events__override.distinct_id)
-           WHERE and(equals(events.team_id, 99999), greaterOrEquals(toTimeZone(events.timestamp, 'UTC'), toDateTime64('today', 6, 'UTC')), lessOrEquals(toTimeZone(events.timestamp, 'UTC'), toDateTime64('2024-01-15 12:00:00.000000', 6, 'UTC')), equals(events.event, '$feature_flag_called'), in(replaceRegexpAll(nullIf(nullIf(JSONExtractRaw(events.properties, '$feature_flag_response'), ''), 'null'), '^"|"$', ''), ['control', 'test']), ifNull(equals(replaceRegexpAll(nullIf(nullIf(JSONExtractRaw(events.properties, '$feature_flag'), ''), 'null'), '^"|"$', ''), 'test-experiment'), 0))
-           GROUP BY entity_id) AS exposure_data ON equals(if(not(empty(events__override.distinct_id)), events__override.person_id, events.person_id), exposure_data.entity_id)
-        WHERE and(equals(events.team_id, 99999), greaterOrEquals(toTimeZone(events.timestamp, 'UTC'), toDateTime64('today', 6, 'UTC')), greaterOrEquals(toTimeZone(events.timestamp, 'UTC'), exposure_data.first_exposure_time), lessOrEquals(toTimeZone(events.timestamp, 'UTC'), toDateTime64('2024-01-15 12:00:00.000000', 6, 'UTC')), or(equals(events.event, '$pageview'), equals(events.event, 'add to cart'), equals(events.event, 'checkout started'), equals(events.event, 'checkout completed'), equals(events.event, 'survey submitted'), equals(events.event, 'referral')))) AS metric_events ON equals(toString(exposures.entity_id), toString(metric_events.entity_id))
-=======
+          (SELECT argMax(person_distinct_id_overrides.person_id, person_distinct_id_overrides.version) AS person_id,
+                  person_distinct_id_overrides.distinct_id AS distinct_id
+           FROM person_distinct_id_overrides
+           WHERE equals(person_distinct_id_overrides.team_id, 99999)
+           GROUP BY person_distinct_id_overrides.distinct_id
            HAVING ifNull(equals(argMax(person_distinct_id_overrides.is_deleted, person_distinct_id_overrides.version), 0), 0) SETTINGS optimize_aggregation_in_order=1) AS events__override ON equals(events.distinct_id, events__override.distinct_id)
         WHERE and(equals(events.team_id, 99999), greaterOrEquals(toTimeZone(events.timestamp, 'UTC'), toDateTime64('today', 6, 'UTC')), less(toTimeZone(events.timestamp, 'UTC'), toDateTime64('explicit_redacted_timestamp', 6, 'UTC')), or(equals(events.event, '$pageview'), equals(events.event, 'add to cart'), equals(events.event, 'checkout started'), equals(events.event, 'checkout completed'), equals(events.event, 'survey submitted'), equals(events.event, 'referral')))) AS metric_events ON and(equals(toString(exposures.entity_id), toString(metric_events.entity_id)), greaterOrEquals(metric_events.timestamp, exposures.first_exposure_time))
->>>>>>> 349d6926
      GROUP BY exposures.variant,
               exposures.entity_id) AS metric_events
   GROUP BY metric_events.variant
@@ -730,13 +578,13 @@
                argMin(events.`$session_id`, toTimeZone(events.timestamp, 'UTC')) AS exposure_session_id
         FROM events
         LEFT OUTER JOIN
-          (SELECT tupleElement(argMax(tuple(person_distinct_id_overrides.person_id), person_distinct_id_overrides.version), 1) AS person_id,
-                  person_distinct_id_overrides.distinct_id AS distinct_id
-           FROM person_distinct_id_overrides
-           WHERE equals(person_distinct_id_overrides.team_id, 99999)
-           GROUP BY person_distinct_id_overrides.distinct_id
-           HAVING ifNull(equals(tupleElement(argMax(tuple(person_distinct_id_overrides.is_deleted), person_distinct_id_overrides.version), 1), 0), 0) SETTINGS optimize_aggregation_in_order=1) AS events__override ON equals(events.distinct_id, events__override.distinct_id)
-        WHERE and(equals(events.team_id, 99999), greaterOrEquals(toTimeZone(events.timestamp, 'UTC'), toDateTime64('today', 6, 'UTC')), lessOrEquals(toTimeZone(events.timestamp, 'UTC'), toDateTime64('2024-01-15 12:00:00.000000', 6, 'UTC')), equals(events.event, '$feature_flag_called'), in(replaceRegexpAll(nullIf(nullIf(JSONExtractRaw(events.properties, '$feature_flag_response'), ''), 'null'), '^"|"$', ''), ['control', 'test']), ifNull(equals(replaceRegexpAll(nullIf(nullIf(JSONExtractRaw(events.properties, '$feature_flag'), ''), 'null'), '^"|"$', ''), 'test-experiment'), 0))
+          (SELECT argMax(person_distinct_id_overrides.person_id, person_distinct_id_overrides.version) AS person_id,
+                  person_distinct_id_overrides.distinct_id AS distinct_id
+           FROM person_distinct_id_overrides
+           WHERE equals(person_distinct_id_overrides.team_id, 99999)
+           GROUP BY person_distinct_id_overrides.distinct_id
+           HAVING ifNull(equals(argMax(person_distinct_id_overrides.is_deleted, person_distinct_id_overrides.version), 0), 0) SETTINGS optimize_aggregation_in_order=1) AS events__override ON equals(events.distinct_id, events__override.distinct_id)
+        WHERE and(equals(events.team_id, 99999), greaterOrEquals(toTimeZone(events.timestamp, 'UTC'), toDateTime64('today', 6, 'UTC')), lessOrEquals(toTimeZone(events.timestamp, 'UTC'), toDateTime64('explicit_redacted_timestamp', 6, 'UTC')), equals(events.event, '$feature_flag_called'), in(replaceRegexpAll(nullIf(nullIf(JSONExtractRaw(events.properties, '$feature_flag_response'), ''), 'null'), '^"|"$', ''), ['control', 'test']), ifNull(equals(replaceRegexpAll(nullIf(nullIf(JSONExtractRaw(events.properties, '$feature_flag'), ''), 'null'), '^"|"$', ''), 'test-experiment'), 0))
         GROUP BY entity_id) AS exposures
      LEFT JOIN
        (SELECT toTimeZone(events.timestamp, 'UTC') AS timestamp,
@@ -750,32 +598,13 @@
                if(equals(events.event, 'purchase'), 1, 0) AS step_2
         FROM events
         LEFT OUTER JOIN
-          (SELECT tupleElement(argMax(tuple(person_distinct_id_overrides.person_id), person_distinct_id_overrides.version), 1) AS person_id,
-                  person_distinct_id_overrides.distinct_id AS distinct_id
-           FROM person_distinct_id_overrides
-           WHERE equals(person_distinct_id_overrides.team_id, 99999)
-           GROUP BY person_distinct_id_overrides.distinct_id
-<<<<<<< HEAD
-           HAVING ifNull(equals(tupleElement(argMax(tuple(person_distinct_id_overrides.is_deleted), person_distinct_id_overrides.version), 1), 0), 0) SETTINGS optimize_aggregation_in_order=1) AS events__override ON equals(events.distinct_id, events__override.distinct_id)
-        INNER JOIN
-          (SELECT if(not(empty(events__override.distinct_id)), events__override.person_id, events.person_id) AS entity_id,
-                  if(ifNull(greater(count(DISTINCT replaceRegexpAll(nullIf(nullIf(JSONExtractRaw(events.properties, '$feature_flag_response'), ''), 'null'), '^"|"$', '')), 1), 0), '$multiple', any(replaceRegexpAll(nullIf(nullIf(JSONExtractRaw(events.properties, '$feature_flag_response'), ''), 'null'), '^"|"$', ''))) AS variant,
-                  min(toTimeZone(events.timestamp, 'UTC')) AS first_exposure_time
-           FROM events
-           LEFT OUTER JOIN
-             (SELECT tupleElement(argMax(tuple(person_distinct_id_overrides.person_id), person_distinct_id_overrides.version), 1) AS person_id,
-                     person_distinct_id_overrides.distinct_id AS distinct_id
-              FROM person_distinct_id_overrides
-              WHERE equals(person_distinct_id_overrides.team_id, 99999)
-              GROUP BY person_distinct_id_overrides.distinct_id
-              HAVING ifNull(equals(tupleElement(argMax(tuple(person_distinct_id_overrides.is_deleted), person_distinct_id_overrides.version), 1), 0), 0) SETTINGS optimize_aggregation_in_order=1) AS events__override ON equals(events.distinct_id, events__override.distinct_id)
-           WHERE and(equals(events.team_id, 99999), greaterOrEquals(toTimeZone(events.timestamp, 'UTC'), toDateTime64('today', 6, 'UTC')), lessOrEquals(toTimeZone(events.timestamp, 'UTC'), toDateTime64('2024-01-15 12:00:00.000000', 6, 'UTC')), equals(events.event, '$feature_flag_called'), in(replaceRegexpAll(nullIf(nullIf(JSONExtractRaw(events.properties, '$feature_flag_response'), ''), 'null'), '^"|"$', ''), ['control', 'test']), ifNull(equals(replaceRegexpAll(nullIf(nullIf(JSONExtractRaw(events.properties, '$feature_flag'), ''), 'null'), '^"|"$', ''), 'test-experiment'), 0))
-           GROUP BY entity_id) AS exposure_data ON equals(if(not(empty(events__override.distinct_id)), events__override.person_id, events.person_id), exposure_data.entity_id)
-        WHERE and(equals(events.team_id, 99999), greaterOrEquals(toTimeZone(events.timestamp, 'UTC'), toDateTime64('today', 6, 'UTC')), greaterOrEquals(toTimeZone(events.timestamp, 'UTC'), exposure_data.first_exposure_time), lessOrEquals(toTimeZone(events.timestamp, 'UTC'), toDateTime64('2024-01-15 12:00:00.000000', 6, 'UTC')), or(equals(events.event, '$pageview'), equals(events.event, 'purchase'), equals(events.event, 'purchase')))) AS metric_events ON equals(toString(exposures.entity_id), toString(metric_events.entity_id))
-=======
+          (SELECT argMax(person_distinct_id_overrides.person_id, person_distinct_id_overrides.version) AS person_id,
+                  person_distinct_id_overrides.distinct_id AS distinct_id
+           FROM person_distinct_id_overrides
+           WHERE equals(person_distinct_id_overrides.team_id, 99999)
+           GROUP BY person_distinct_id_overrides.distinct_id
            HAVING ifNull(equals(argMax(person_distinct_id_overrides.is_deleted, person_distinct_id_overrides.version), 0), 0) SETTINGS optimize_aggregation_in_order=1) AS events__override ON equals(events.distinct_id, events__override.distinct_id)
         WHERE and(equals(events.team_id, 99999), greaterOrEquals(toTimeZone(events.timestamp, 'UTC'), toDateTime64('today', 6, 'UTC')), less(toTimeZone(events.timestamp, 'UTC'), toDateTime64('explicit_redacted_timestamp', 6, 'UTC')), or(equals(events.event, '$pageview'), equals(events.event, 'purchase'), equals(events.event, 'purchase')))) AS metric_events ON and(equals(toString(exposures.entity_id), toString(metric_events.entity_id)), greaterOrEquals(metric_events.timestamp, exposures.first_exposure_time))
->>>>>>> 349d6926
      GROUP BY exposures.variant,
               exposures.entity_id) AS metric_events
   GROUP BY metric_events.variant
@@ -818,13 +647,13 @@
                argMin(events.`$session_id`, toTimeZone(events.timestamp, 'UTC')) AS exposure_session_id
         FROM events
         LEFT OUTER JOIN
-          (SELECT tupleElement(argMax(tuple(person_distinct_id_overrides.person_id), person_distinct_id_overrides.version), 1) AS person_id,
-                  person_distinct_id_overrides.distinct_id AS distinct_id
-           FROM person_distinct_id_overrides
-           WHERE equals(person_distinct_id_overrides.team_id, 99999)
-           GROUP BY person_distinct_id_overrides.distinct_id
-           HAVING ifNull(equals(tupleElement(argMax(tuple(person_distinct_id_overrides.is_deleted), person_distinct_id_overrides.version), 1), 0), 0) SETTINGS optimize_aggregation_in_order=1) AS events__override ON equals(events.distinct_id, events__override.distinct_id)
-        WHERE and(equals(events.team_id, 99999), greaterOrEquals(toTimeZone(events.timestamp, 'UTC'), toDateTime64('today', 6, 'UTC')), lessOrEquals(toTimeZone(events.timestamp, 'UTC'), toDateTime64('2024-01-15 12:00:00.000000', 6, 'UTC')), equals(events.event, '$feature_flag_called'), in(replaceRegexpAll(nullIf(nullIf(JSONExtractRaw(events.properties, '$feature_flag_response'), ''), 'null'), '^"|"$', ''), ['control', 'test']), ifNull(equals(replaceRegexpAll(nullIf(nullIf(JSONExtractRaw(events.properties, '$feature_flag'), ''), 'null'), '^"|"$', ''), 'test-experiment'), 0))
+          (SELECT argMax(person_distinct_id_overrides.person_id, person_distinct_id_overrides.version) AS person_id,
+                  person_distinct_id_overrides.distinct_id AS distinct_id
+           FROM person_distinct_id_overrides
+           WHERE equals(person_distinct_id_overrides.team_id, 99999)
+           GROUP BY person_distinct_id_overrides.distinct_id
+           HAVING ifNull(equals(argMax(person_distinct_id_overrides.is_deleted, person_distinct_id_overrides.version), 0), 0) SETTINGS optimize_aggregation_in_order=1) AS events__override ON equals(events.distinct_id, events__override.distinct_id)
+        WHERE and(equals(events.team_id, 99999), greaterOrEquals(toTimeZone(events.timestamp, 'UTC'), toDateTime64('today', 6, 'UTC')), lessOrEquals(toTimeZone(events.timestamp, 'UTC'), toDateTime64('explicit_redacted_timestamp', 6, 'UTC')), equals(events.event, '$feature_flag_called'), in(replaceRegexpAll(nullIf(nullIf(JSONExtractRaw(events.properties, '$feature_flag_response'), ''), 'null'), '^"|"$', ''), ['control', 'test']), ifNull(equals(replaceRegexpAll(nullIf(nullIf(JSONExtractRaw(events.properties, '$feature_flag'), ''), 'null'), '^"|"$', ''), 'test-experiment'), 0))
         GROUP BY entity_id) AS exposures
      LEFT JOIN
        (SELECT toTimeZone(events.timestamp, 'UTC') AS timestamp,
@@ -837,32 +666,13 @@
                if(and(equals(events.event, '$pageview'), ifNull(equals(replaceRegexpAll(nullIf(nullIf(JSONExtractRaw(events.properties, 'wizard_step'), ''), 'null'), '^"|"$', ''), 'step_2'), 0)), 1, 0) AS step_1
         FROM events
         LEFT OUTER JOIN
-          (SELECT tupleElement(argMax(tuple(person_distinct_id_overrides.person_id), person_distinct_id_overrides.version), 1) AS person_id,
-                  person_distinct_id_overrides.distinct_id AS distinct_id
-           FROM person_distinct_id_overrides
-           WHERE equals(person_distinct_id_overrides.team_id, 99999)
-           GROUP BY person_distinct_id_overrides.distinct_id
-<<<<<<< HEAD
-           HAVING ifNull(equals(tupleElement(argMax(tuple(person_distinct_id_overrides.is_deleted), person_distinct_id_overrides.version), 1), 0), 0) SETTINGS optimize_aggregation_in_order=1) AS events__override ON equals(events.distinct_id, events__override.distinct_id)
-        INNER JOIN
-          (SELECT if(not(empty(events__override.distinct_id)), events__override.person_id, events.person_id) AS entity_id,
-                  if(ifNull(greater(count(DISTINCT replaceRegexpAll(nullIf(nullIf(JSONExtractRaw(events.properties, '$feature_flag_response'), ''), 'null'), '^"|"$', '')), 1), 0), '$multiple', any(replaceRegexpAll(nullIf(nullIf(JSONExtractRaw(events.properties, '$feature_flag_response'), ''), 'null'), '^"|"$', ''))) AS variant,
-                  min(toTimeZone(events.timestamp, 'UTC')) AS first_exposure_time
-           FROM events
-           LEFT OUTER JOIN
-             (SELECT tupleElement(argMax(tuple(person_distinct_id_overrides.person_id), person_distinct_id_overrides.version), 1) AS person_id,
-                     person_distinct_id_overrides.distinct_id AS distinct_id
-              FROM person_distinct_id_overrides
-              WHERE equals(person_distinct_id_overrides.team_id, 99999)
-              GROUP BY person_distinct_id_overrides.distinct_id
-              HAVING ifNull(equals(tupleElement(argMax(tuple(person_distinct_id_overrides.is_deleted), person_distinct_id_overrides.version), 1), 0), 0) SETTINGS optimize_aggregation_in_order=1) AS events__override ON equals(events.distinct_id, events__override.distinct_id)
-           WHERE and(equals(events.team_id, 99999), greaterOrEquals(toTimeZone(events.timestamp, 'UTC'), toDateTime64('today', 6, 'UTC')), lessOrEquals(toTimeZone(events.timestamp, 'UTC'), toDateTime64('2024-01-15 12:00:00.000000', 6, 'UTC')), equals(events.event, '$feature_flag_called'), in(replaceRegexpAll(nullIf(nullIf(JSONExtractRaw(events.properties, '$feature_flag_response'), ''), 'null'), '^"|"$', ''), ['control', 'test']), ifNull(equals(replaceRegexpAll(nullIf(nullIf(JSONExtractRaw(events.properties, '$feature_flag'), ''), 'null'), '^"|"$', ''), 'test-experiment'), 0))
-           GROUP BY entity_id) AS exposure_data ON equals(if(not(empty(events__override.distinct_id)), events__override.person_id, events.person_id), exposure_data.entity_id)
-        WHERE and(equals(events.team_id, 99999), greaterOrEquals(toTimeZone(events.timestamp, 'UTC'), toDateTime64('today', 6, 'UTC')), greaterOrEquals(toTimeZone(events.timestamp, 'UTC'), exposure_data.first_exposure_time), lessOrEquals(toTimeZone(events.timestamp, 'UTC'), toDateTime64('2024-01-15 12:00:00.000000', 6, 'UTC')), or(and(equals(events.event, '$pageview'), ifNull(equals(replaceRegexpAll(nullIf(nullIf(JSONExtractRaw(events.properties, 'wizard_step'), ''), 'null'), '^"|"$', ''), 'step_1'), 0)), and(equals(events.event, '$pageview'), ifNull(equals(replaceRegexpAll(nullIf(nullIf(JSONExtractRaw(events.properties, 'wizard_step'), ''), 'null'), '^"|"$', ''), 'step_2'), 0))))) AS metric_events ON equals(toString(exposures.entity_id), toString(metric_events.entity_id))
-=======
+          (SELECT argMax(person_distinct_id_overrides.person_id, person_distinct_id_overrides.version) AS person_id,
+                  person_distinct_id_overrides.distinct_id AS distinct_id
+           FROM person_distinct_id_overrides
+           WHERE equals(person_distinct_id_overrides.team_id, 99999)
+           GROUP BY person_distinct_id_overrides.distinct_id
            HAVING ifNull(equals(argMax(person_distinct_id_overrides.is_deleted, person_distinct_id_overrides.version), 0), 0) SETTINGS optimize_aggregation_in_order=1) AS events__override ON equals(events.distinct_id, events__override.distinct_id)
         WHERE and(equals(events.team_id, 99999), greaterOrEquals(toTimeZone(events.timestamp, 'UTC'), toDateTime64('today', 6, 'UTC')), less(toTimeZone(events.timestamp, 'UTC'), toDateTime64('explicit_redacted_timestamp', 6, 'UTC')), or(and(equals(events.event, '$pageview'), ifNull(equals(replaceRegexpAll(nullIf(nullIf(JSONExtractRaw(events.properties, 'wizard_step'), ''), 'null'), '^"|"$', ''), 'step_1'), 0)), and(equals(events.event, '$pageview'), ifNull(equals(replaceRegexpAll(nullIf(nullIf(JSONExtractRaw(events.properties, 'wizard_step'), ''), 'null'), '^"|"$', ''), 'step_2'), 0))))) AS metric_events ON and(equals(toString(exposures.entity_id), toString(metric_events.entity_id)), greaterOrEquals(metric_events.timestamp, exposures.first_exposure_time))
->>>>>>> 349d6926
      GROUP BY exposures.variant,
               exposures.entity_id) AS metric_events
   GROUP BY metric_events.variant
@@ -905,13 +715,13 @@
                argMin(events.`$session_id`, toTimeZone(events.timestamp, 'UTC')) AS exposure_session_id
         FROM events
         LEFT OUTER JOIN
-          (SELECT tupleElement(argMax(tuple(person_distinct_id_overrides.person_id), person_distinct_id_overrides.version), 1) AS person_id,
-                  person_distinct_id_overrides.distinct_id AS distinct_id
-           FROM person_distinct_id_overrides
-           WHERE equals(person_distinct_id_overrides.team_id, 99999)
-           GROUP BY person_distinct_id_overrides.distinct_id
-           HAVING ifNull(equals(tupleElement(argMax(tuple(person_distinct_id_overrides.is_deleted), person_distinct_id_overrides.version), 1), 0), 0) SETTINGS optimize_aggregation_in_order=1) AS events__override ON equals(events.distinct_id, events__override.distinct_id)
-        WHERE and(equals(events.team_id, 99999), greaterOrEquals(toTimeZone(events.timestamp, 'UTC'), toDateTime64('today', 6, 'UTC')), lessOrEquals(toTimeZone(events.timestamp, 'UTC'), toDateTime64('2024-01-15 12:00:00.000000', 6, 'UTC')), equals(events.event, '$feature_flag_called'), in(replaceRegexpAll(nullIf(nullIf(JSONExtractRaw(events.properties, '$feature_flag_response'), ''), 'null'), '^"|"$', ''), ['control', 'test']), ifNull(equals(replaceRegexpAll(nullIf(nullIf(JSONExtractRaw(events.properties, '$feature_flag'), ''), 'null'), '^"|"$', ''), 'test-experiment'), 0))
+          (SELECT argMax(person_distinct_id_overrides.person_id, person_distinct_id_overrides.version) AS person_id,
+                  person_distinct_id_overrides.distinct_id AS distinct_id
+           FROM person_distinct_id_overrides
+           WHERE equals(person_distinct_id_overrides.team_id, 99999)
+           GROUP BY person_distinct_id_overrides.distinct_id
+           HAVING ifNull(equals(argMax(person_distinct_id_overrides.is_deleted, person_distinct_id_overrides.version), 0), 0) SETTINGS optimize_aggregation_in_order=1) AS events__override ON equals(events.distinct_id, events__override.distinct_id)
+        WHERE and(equals(events.team_id, 99999), greaterOrEquals(toTimeZone(events.timestamp, 'UTC'), toDateTime64('today', 6, 'UTC')), lessOrEquals(toTimeZone(events.timestamp, 'UTC'), toDateTime64('explicit_redacted_timestamp', 6, 'UTC')), equals(events.event, '$feature_flag_called'), in(replaceRegexpAll(nullIf(nullIf(JSONExtractRaw(events.properties, '$feature_flag_response'), ''), 'null'), '^"|"$', ''), ['control', 'test']), ifNull(equals(replaceRegexpAll(nullIf(nullIf(JSONExtractRaw(events.properties, '$feature_flag'), ''), 'null'), '^"|"$', ''), 'test-experiment'), 0))
         GROUP BY entity_id) AS exposures
      LEFT JOIN
        (SELECT toTimeZone(events.timestamp, 'UTC') AS timestamp,
@@ -924,32 +734,13 @@
                if(equals(events.event, 'purchase'), 1, 0) AS step_1
         FROM events
         LEFT OUTER JOIN
-          (SELECT tupleElement(argMax(tuple(person_distinct_id_overrides.person_id), person_distinct_id_overrides.version), 1) AS person_id,
-                  person_distinct_id_overrides.distinct_id AS distinct_id
-           FROM person_distinct_id_overrides
-           WHERE equals(person_distinct_id_overrides.team_id, 99999)
-           GROUP BY person_distinct_id_overrides.distinct_id
-<<<<<<< HEAD
-           HAVING ifNull(equals(tupleElement(argMax(tuple(person_distinct_id_overrides.is_deleted), person_distinct_id_overrides.version), 1), 0), 0) SETTINGS optimize_aggregation_in_order=1) AS events__override ON equals(events.distinct_id, events__override.distinct_id)
-        INNER JOIN
-          (SELECT if(not(empty(events__override.distinct_id)), events__override.person_id, events.person_id) AS entity_id,
-                  if(ifNull(greater(count(DISTINCT replaceRegexpAll(nullIf(nullIf(JSONExtractRaw(events.properties, '$feature_flag_response'), ''), 'null'), '^"|"$', '')), 1), 0), '$multiple', any(replaceRegexpAll(nullIf(nullIf(JSONExtractRaw(events.properties, '$feature_flag_response'), ''), 'null'), '^"|"$', ''))) AS variant,
-                  min(toTimeZone(events.timestamp, 'UTC')) AS first_exposure_time
-           FROM events
-           LEFT OUTER JOIN
-             (SELECT tupleElement(argMax(tuple(person_distinct_id_overrides.person_id), person_distinct_id_overrides.version), 1) AS person_id,
-                     person_distinct_id_overrides.distinct_id AS distinct_id
-              FROM person_distinct_id_overrides
-              WHERE equals(person_distinct_id_overrides.team_id, 99999)
-              GROUP BY person_distinct_id_overrides.distinct_id
-              HAVING ifNull(equals(tupleElement(argMax(tuple(person_distinct_id_overrides.is_deleted), person_distinct_id_overrides.version), 1), 0), 0) SETTINGS optimize_aggregation_in_order=1) AS events__override ON equals(events.distinct_id, events__override.distinct_id)
-           WHERE and(equals(events.team_id, 99999), greaterOrEquals(toTimeZone(events.timestamp, 'UTC'), toDateTime64('today', 6, 'UTC')), lessOrEquals(toTimeZone(events.timestamp, 'UTC'), toDateTime64('2024-01-15 12:00:00.000000', 6, 'UTC')), equals(events.event, '$feature_flag_called'), in(replaceRegexpAll(nullIf(nullIf(JSONExtractRaw(events.properties, '$feature_flag_response'), ''), 'null'), '^"|"$', ''), ['control', 'test']), ifNull(equals(replaceRegexpAll(nullIf(nullIf(JSONExtractRaw(events.properties, '$feature_flag'), ''), 'null'), '^"|"$', ''), 'test-experiment'), 0))
-           GROUP BY entity_id) AS exposure_data ON equals(if(not(empty(events__override.distinct_id)), events__override.person_id, events.person_id), exposure_data.entity_id)
-        WHERE and(equals(events.team_id, 99999), greaterOrEquals(toTimeZone(events.timestamp, 'UTC'), toDateTime64('today', 6, 'UTC')), greaterOrEquals(toTimeZone(events.timestamp, 'UTC'), exposure_data.first_exposure_time), lessOrEquals(toTimeZone(events.timestamp, 'UTC'), toDateTime64('2024-01-15 12:00:00.000000', 6, 'UTC')), or(equals(events.event, '$pageview'), equals(events.event, 'purchase')))) AS metric_events ON equals(toString(exposures.entity_id), toString(metric_events.entity_id))
-=======
+          (SELECT argMax(person_distinct_id_overrides.person_id, person_distinct_id_overrides.version) AS person_id,
+                  person_distinct_id_overrides.distinct_id AS distinct_id
+           FROM person_distinct_id_overrides
+           WHERE equals(person_distinct_id_overrides.team_id, 99999)
+           GROUP BY person_distinct_id_overrides.distinct_id
            HAVING ifNull(equals(argMax(person_distinct_id_overrides.is_deleted, person_distinct_id_overrides.version), 0), 0) SETTINGS optimize_aggregation_in_order=1) AS events__override ON equals(events.distinct_id, events__override.distinct_id)
         WHERE and(equals(events.team_id, 99999), greaterOrEquals(toTimeZone(events.timestamp, 'UTC'), toDateTime64('today', 6, 'UTC')), less(toTimeZone(events.timestamp, 'UTC'), toDateTime64('explicit_redacted_timestamp', 6, 'UTC')), or(equals(events.event, '$pageview'), equals(events.event, 'purchase')))) AS metric_events ON and(equals(toString(exposures.entity_id), toString(metric_events.entity_id)), greaterOrEquals(metric_events.timestamp, exposures.first_exposure_time))
->>>>>>> 349d6926
      GROUP BY exposures.variant,
               exposures.entity_id) AS metric_events
   GROUP BY metric_events.variant
@@ -991,13 +782,13 @@
                argMin(events.`$session_id`, toTimeZone(events.timestamp, 'UTC')) AS exposure_session_id
         FROM events
         LEFT OUTER JOIN
-          (SELECT tupleElement(argMax(tuple(person_distinct_id_overrides.person_id), person_distinct_id_overrides.version), 1) AS person_id,
-                  person_distinct_id_overrides.distinct_id AS distinct_id
-           FROM person_distinct_id_overrides
-           WHERE equals(person_distinct_id_overrides.team_id, 99999)
-           GROUP BY person_distinct_id_overrides.distinct_id
-           HAVING ifNull(equals(tupleElement(argMax(tuple(person_distinct_id_overrides.is_deleted), person_distinct_id_overrides.version), 1), 0), 0) SETTINGS optimize_aggregation_in_order=1) AS events__override ON equals(events.distinct_id, events__override.distinct_id)
-        WHERE and(equals(events.team_id, 99999), greaterOrEquals(toTimeZone(events.timestamp, 'UTC'), toDateTime64('today', 6, 'UTC')), lessOrEquals(toTimeZone(events.timestamp, 'UTC'), toDateTime64('2020-01-15 12:00:00.000000', 6, 'UTC')), equals(events.event, '$feature_flag_called'), in(replaceRegexpAll(nullIf(nullIf(JSONExtractRaw(events.properties, '$feature_flag_response'), ''), 'null'), '^"|"$', ''), ['control', 'test']), ifNull(equals(replaceRegexpAll(nullIf(nullIf(JSONExtractRaw(events.properties, '$feature_flag'), ''), 'null'), '^"|"$', ''), 'test-experiment'), 0))
+          (SELECT argMax(person_distinct_id_overrides.person_id, person_distinct_id_overrides.version) AS person_id,
+                  person_distinct_id_overrides.distinct_id AS distinct_id
+           FROM person_distinct_id_overrides
+           WHERE equals(person_distinct_id_overrides.team_id, 99999)
+           GROUP BY person_distinct_id_overrides.distinct_id
+           HAVING ifNull(equals(argMax(person_distinct_id_overrides.is_deleted, person_distinct_id_overrides.version), 0), 0) SETTINGS optimize_aggregation_in_order=1) AS events__override ON equals(events.distinct_id, events__override.distinct_id)
+        WHERE and(equals(events.team_id, 99999), greaterOrEquals(toTimeZone(events.timestamp, 'UTC'), toDateTime64('today', 6, 'UTC')), lessOrEquals(toTimeZone(events.timestamp, 'UTC'), toDateTime64('explicit_redacted_timestamp', 6, 'UTC')), equals(events.event, '$feature_flag_called'), in(replaceRegexpAll(nullIf(nullIf(JSONExtractRaw(events.properties, '$feature_flag_response'), ''), 'null'), '^"|"$', ''), ['control', 'test']), ifNull(equals(replaceRegexpAll(nullIf(nullIf(JSONExtractRaw(events.properties, '$feature_flag'), ''), 'null'), '^"|"$', ''), 'test-experiment'), 0))
         GROUP BY entity_id) AS exposures
      LEFT JOIN
        (SELECT toTimeZone(events.timestamp, 'UTC') AS timestamp,
@@ -1009,32 +800,13 @@
                if(equals(events.event, 'purchase'), 1, 0) AS step_0
         FROM events
         LEFT OUTER JOIN
-          (SELECT tupleElement(argMax(tuple(person_distinct_id_overrides.person_id), person_distinct_id_overrides.version), 1) AS person_id,
-                  person_distinct_id_overrides.distinct_id AS distinct_id
-           FROM person_distinct_id_overrides
-           WHERE equals(person_distinct_id_overrides.team_id, 99999)
-           GROUP BY person_distinct_id_overrides.distinct_id
-<<<<<<< HEAD
-           HAVING ifNull(equals(tupleElement(argMax(tuple(person_distinct_id_overrides.is_deleted), person_distinct_id_overrides.version), 1), 0), 0) SETTINGS optimize_aggregation_in_order=1) AS events__override ON equals(events.distinct_id, events__override.distinct_id)
-        INNER JOIN
-          (SELECT if(not(empty(events__override.distinct_id)), events__override.person_id, events.person_id) AS entity_id,
-                  if(ifNull(greater(count(DISTINCT replaceRegexpAll(nullIf(nullIf(JSONExtractRaw(events.properties, '$feature_flag_response'), ''), 'null'), '^"|"$', '')), 1), 0), '$multiple', any(replaceRegexpAll(nullIf(nullIf(JSONExtractRaw(events.properties, '$feature_flag_response'), ''), 'null'), '^"|"$', ''))) AS variant,
-                  min(toTimeZone(events.timestamp, 'UTC')) AS first_exposure_time
-           FROM events
-           LEFT OUTER JOIN
-             (SELECT tupleElement(argMax(tuple(person_distinct_id_overrides.person_id), person_distinct_id_overrides.version), 1) AS person_id,
-                     person_distinct_id_overrides.distinct_id AS distinct_id
-              FROM person_distinct_id_overrides
-              WHERE equals(person_distinct_id_overrides.team_id, 99999)
-              GROUP BY person_distinct_id_overrides.distinct_id
-              HAVING ifNull(equals(tupleElement(argMax(tuple(person_distinct_id_overrides.is_deleted), person_distinct_id_overrides.version), 1), 0), 0) SETTINGS optimize_aggregation_in_order=1) AS events__override ON equals(events.distinct_id, events__override.distinct_id)
-           WHERE and(equals(events.team_id, 99999), greaterOrEquals(toTimeZone(events.timestamp, 'UTC'), toDateTime64('today', 6, 'UTC')), lessOrEquals(toTimeZone(events.timestamp, 'UTC'), toDateTime64('2020-01-15 12:00:00.000000', 6, 'UTC')), equals(events.event, '$feature_flag_called'), in(replaceRegexpAll(nullIf(nullIf(JSONExtractRaw(events.properties, '$feature_flag_response'), ''), 'null'), '^"|"$', ''), ['control', 'test']), ifNull(equals(replaceRegexpAll(nullIf(nullIf(JSONExtractRaw(events.properties, '$feature_flag'), ''), 'null'), '^"|"$', ''), 'test-experiment'), 0))
-           GROUP BY entity_id) AS exposure_data ON equals(if(not(empty(events__override.distinct_id)), events__override.person_id, events.person_id), exposure_data.entity_id)
-        WHERE and(equals(events.team_id, 99999), greaterOrEquals(toTimeZone(events.timestamp, 'UTC'), toDateTime64('today', 6, 'UTC')), greaterOrEquals(toTimeZone(events.timestamp, 'UTC'), exposure_data.first_exposure_time), lessOrEquals(toTimeZone(events.timestamp, 'UTC'), toDateTime64('2020-01-15 12:00:00.000000', 6, 'UTC')), equals(events.event, 'purchase'))) AS metric_events ON equals(toString(exposures.entity_id), toString(metric_events.entity_id))
-=======
+          (SELECT argMax(person_distinct_id_overrides.person_id, person_distinct_id_overrides.version) AS person_id,
+                  person_distinct_id_overrides.distinct_id AS distinct_id
+           FROM person_distinct_id_overrides
+           WHERE equals(person_distinct_id_overrides.team_id, 99999)
+           GROUP BY person_distinct_id_overrides.distinct_id
            HAVING ifNull(equals(argMax(person_distinct_id_overrides.is_deleted, person_distinct_id_overrides.version), 0), 0) SETTINGS optimize_aggregation_in_order=1) AS events__override ON equals(events.distinct_id, events__override.distinct_id)
         WHERE and(equals(events.team_id, 99999), greaterOrEquals(toTimeZone(events.timestamp, 'UTC'), toDateTime64('today', 6, 'UTC')), less(toTimeZone(events.timestamp, 'UTC'), toDateTime64('explicit_redacted_timestamp', 6, 'UTC')), equals(events.event, 'purchase'))) AS metric_events ON and(equals(toString(exposures.entity_id), toString(metric_events.entity_id)), greaterOrEquals(metric_events.timestamp, exposures.first_exposure_time))
->>>>>>> 349d6926
      GROUP BY exposures.variant,
               exposures.entity_id) AS metric_events
   GROUP BY metric_events.variant
@@ -1173,13 +945,13 @@
                argMin(events.`$session_id`, toTimeZone(events.timestamp, 'UTC')) AS exposure_session_id
         FROM events
         LEFT OUTER JOIN
-          (SELECT tupleElement(argMax(tuple(person_distinct_id_overrides.person_id), person_distinct_id_overrides.version), 1) AS person_id,
-                  person_distinct_id_overrides.distinct_id AS distinct_id
-           FROM person_distinct_id_overrides
-           WHERE equals(person_distinct_id_overrides.team_id, 99999)
-           GROUP BY person_distinct_id_overrides.distinct_id
-           HAVING ifNull(equals(tupleElement(argMax(tuple(person_distinct_id_overrides.is_deleted), person_distinct_id_overrides.version), 1), 0), 0) SETTINGS optimize_aggregation_in_order=1) AS events__override ON equals(events.distinct_id, events__override.distinct_id)
-        WHERE and(equals(events.team_id, 99999), greaterOrEquals(toTimeZone(events.timestamp, 'UTC'), toDateTime64('2020-01-01 00:00:00.000000', 6, 'UTC')), lessOrEquals(toTimeZone(events.timestamp, 'UTC'), toDateTime64('2020-01-31 00:00:00.000000', 6, 'UTC')), equals(events.event, '$feature_flag_called'), in(replaceRegexpAll(nullIf(nullIf(JSONExtractRaw(events.properties, '$feature_flag_response'), ''), 'null'), '^"|"$', ''), ['control', 'test']), ifNull(notILike(toString(replaceRegexpAll(nullIf(nullIf(JSONExtractRaw(events.person_properties, 'email'), ''), 'null'), '^"|"$', '')), '%@posthog.com%'), 1), ifNull(equals(replaceRegexpAll(nullIf(nullIf(JSONExtractRaw(events.properties, '$feature_flag'), ''), 'null'), '^"|"$', ''), 'test-experiment'), 0))
+          (SELECT argMax(person_distinct_id_overrides.person_id, person_distinct_id_overrides.version) AS person_id,
+                  person_distinct_id_overrides.distinct_id AS distinct_id
+           FROM person_distinct_id_overrides
+           WHERE equals(person_distinct_id_overrides.team_id, 99999)
+           GROUP BY person_distinct_id_overrides.distinct_id
+           HAVING ifNull(equals(argMax(person_distinct_id_overrides.is_deleted, person_distinct_id_overrides.version), 0), 0) SETTINGS optimize_aggregation_in_order=1) AS events__override ON equals(events.distinct_id, events__override.distinct_id)
+        WHERE and(equals(events.team_id, 99999), greaterOrEquals(toTimeZone(events.timestamp, 'UTC'), toDateTime64('explicit_redacted_timestamp', 6, 'UTC')), lessOrEquals(toTimeZone(events.timestamp, 'UTC'), toDateTime64('explicit_redacted_timestamp', 6, 'UTC')), equals(events.event, '$feature_flag_called'), in(replaceRegexpAll(nullIf(nullIf(JSONExtractRaw(events.properties, '$feature_flag_response'), ''), 'null'), '^"|"$', ''), ['control', 'test']), ifNull(notILike(toString(replaceRegexpAll(nullIf(nullIf(JSONExtractRaw(events.person_properties, 'email'), ''), 'null'), '^"|"$', '')), '%@posthog.com%'), 1), ifNull(equals(replaceRegexpAll(nullIf(nullIf(JSONExtractRaw(events.properties, '$feature_flag'), ''), 'null'), '^"|"$', ''), 'test-experiment'), 0))
         GROUP BY entity_id) AS exposures
      LEFT JOIN
        (SELECT toTimeZone(events.timestamp, 'UTC') AS timestamp,
@@ -1191,32 +963,13 @@
                if(equals(events.event, 'purchase'), 1, 0) AS step_0
         FROM events
         LEFT OUTER JOIN
-          (SELECT tupleElement(argMax(tuple(person_distinct_id_overrides.person_id), person_distinct_id_overrides.version), 1) AS person_id,
-                  person_distinct_id_overrides.distinct_id AS distinct_id
-           FROM person_distinct_id_overrides
-           WHERE equals(person_distinct_id_overrides.team_id, 99999)
-           GROUP BY person_distinct_id_overrides.distinct_id
-<<<<<<< HEAD
-           HAVING ifNull(equals(tupleElement(argMax(tuple(person_distinct_id_overrides.is_deleted), person_distinct_id_overrides.version), 1), 0), 0) SETTINGS optimize_aggregation_in_order=1) AS events__override ON equals(events.distinct_id, events__override.distinct_id)
-        INNER JOIN
-          (SELECT if(not(empty(events__override.distinct_id)), events__override.person_id, events.person_id) AS entity_id,
-                  if(ifNull(greater(count(DISTINCT replaceRegexpAll(nullIf(nullIf(JSONExtractRaw(events.properties, '$feature_flag_response'), ''), 'null'), '^"|"$', '')), 1), 0), '$multiple', any(replaceRegexpAll(nullIf(nullIf(JSONExtractRaw(events.properties, '$feature_flag_response'), ''), 'null'), '^"|"$', ''))) AS variant,
-                  min(toTimeZone(events.timestamp, 'UTC')) AS first_exposure_time
-           FROM events
-           LEFT OUTER JOIN
-             (SELECT tupleElement(argMax(tuple(person_distinct_id_overrides.person_id), person_distinct_id_overrides.version), 1) AS person_id,
-                     person_distinct_id_overrides.distinct_id AS distinct_id
-              FROM person_distinct_id_overrides
-              WHERE equals(person_distinct_id_overrides.team_id, 99999)
-              GROUP BY person_distinct_id_overrides.distinct_id
-              HAVING ifNull(equals(tupleElement(argMax(tuple(person_distinct_id_overrides.is_deleted), person_distinct_id_overrides.version), 1), 0), 0) SETTINGS optimize_aggregation_in_order=1) AS events__override ON equals(events.distinct_id, events__override.distinct_id)
-           WHERE and(equals(events.team_id, 99999), greaterOrEquals(toTimeZone(events.timestamp, 'UTC'), toDateTime64('2020-01-01 00:00:00.000000', 6, 'UTC')), lessOrEquals(toTimeZone(events.timestamp, 'UTC'), toDateTime64('2020-01-31 00:00:00.000000', 6, 'UTC')), equals(events.event, '$feature_flag_called'), in(replaceRegexpAll(nullIf(nullIf(JSONExtractRaw(events.properties, '$feature_flag_response'), ''), 'null'), '^"|"$', ''), ['control', 'test']), ifNull(notILike(toString(replaceRegexpAll(nullIf(nullIf(JSONExtractRaw(events.person_properties, 'email'), ''), 'null'), '^"|"$', '')), '%@posthog.com%'), 1), ifNull(equals(replaceRegexpAll(nullIf(nullIf(JSONExtractRaw(events.properties, '$feature_flag'), ''), 'null'), '^"|"$', ''), 'test-experiment'), 0))
-           GROUP BY entity_id) AS exposure_data ON equals(if(not(empty(events__override.distinct_id)), events__override.person_id, events.person_id), exposure_data.entity_id)
-        WHERE and(equals(events.team_id, 99999), greaterOrEquals(toTimeZone(events.timestamp, 'UTC'), toDateTime64('2020-01-01 00:00:00.000000', 6, 'UTC')), greaterOrEquals(toTimeZone(events.timestamp, 'UTC'), exposure_data.first_exposure_time), lessOrEquals(toTimeZone(events.timestamp, 'UTC'), toDateTime64('2020-01-31 00:00:00.000000', 6, 'UTC')), ifNull(notILike(toString(replaceRegexpAll(nullIf(nullIf(JSONExtractRaw(events.person_properties, 'email'), ''), 'null'), '^"|"$', '')), '%@posthog.com%'), 1), equals(events.event, 'purchase'))) AS metric_events ON equals(toString(exposures.entity_id), toString(metric_events.entity_id))
-=======
+          (SELECT argMax(person_distinct_id_overrides.person_id, person_distinct_id_overrides.version) AS person_id,
+                  person_distinct_id_overrides.distinct_id AS distinct_id
+           FROM person_distinct_id_overrides
+           WHERE equals(person_distinct_id_overrides.team_id, 99999)
+           GROUP BY person_distinct_id_overrides.distinct_id
            HAVING ifNull(equals(argMax(person_distinct_id_overrides.is_deleted, person_distinct_id_overrides.version), 0), 0) SETTINGS optimize_aggregation_in_order=1) AS events__override ON equals(events.distinct_id, events__override.distinct_id)
         WHERE and(equals(events.team_id, 99999), greaterOrEquals(toTimeZone(events.timestamp, 'UTC'), toDateTime64('explicit_redacted_timestamp', 6, 'UTC')), less(toTimeZone(events.timestamp, 'UTC'), toDateTime64('explicit_redacted_timestamp', 6, 'UTC')), ifNull(notILike(toString(replaceRegexpAll(nullIf(nullIf(JSONExtractRaw(events.person_properties, 'email'), ''), 'null'), '^"|"$', '')), '%@posthog.com%'), 1), equals(events.event, 'purchase'))) AS metric_events ON and(equals(toString(exposures.entity_id), toString(metric_events.entity_id)), greaterOrEquals(metric_events.timestamp, exposures.first_exposure_time))
->>>>>>> 349d6926
      GROUP BY exposures.variant,
               exposures.entity_id) AS metric_events
   GROUP BY metric_events.variant
@@ -1375,13 +1128,13 @@
                argMin(events.`$session_id`, toTimeZone(events.timestamp, 'UTC')) AS exposure_session_id
         FROM events
         LEFT OUTER JOIN
-          (SELECT tupleElement(argMax(tuple(person_distinct_id_overrides.person_id), person_distinct_id_overrides.version), 1) AS person_id,
-                  person_distinct_id_overrides.distinct_id AS distinct_id
-           FROM person_distinct_id_overrides
-           WHERE equals(person_distinct_id_overrides.team_id, 99999)
-           GROUP BY person_distinct_id_overrides.distinct_id
-           HAVING ifNull(equals(tupleElement(argMax(tuple(person_distinct_id_overrides.is_deleted), person_distinct_id_overrides.version), 1), 0), 0) SETTINGS optimize_aggregation_in_order=1) AS events__override ON equals(events.distinct_id, events__override.distinct_id)
-        WHERE and(equals(events.team_id, 99999), greaterOrEquals(toTimeZone(events.timestamp, 'UTC'), toDateTime64('2020-01-01 00:00:00.000000', 6, 'UTC')), lessOrEquals(toTimeZone(events.timestamp, 'UTC'), toDateTime64('2020-01-31 00:00:00.000000', 6, 'UTC')), equals(events.event, '$feature_flag_called'), in(replaceRegexpAll(nullIf(nullIf(JSONExtractRaw(events.properties, '$feature_flag_response'), ''), 'null'), '^"|"$', ''), ['control', 'test']), ifNull(notILike(toString(replaceRegexpAll(nullIf(nullIf(JSONExtractRaw(events.person_properties, 'email'), ''), 'null'), '^"|"$', '')), '%@earlierevent.com%'), 1), ifNull(equals(replaceRegexpAll(nullIf(nullIf(JSONExtractRaw(events.properties, '$feature_flag'), ''), 'null'), '^"|"$', ''), 'test-experiment'), 0))
+          (SELECT argMax(person_distinct_id_overrides.person_id, person_distinct_id_overrides.version) AS person_id,
+                  person_distinct_id_overrides.distinct_id AS distinct_id
+           FROM person_distinct_id_overrides
+           WHERE equals(person_distinct_id_overrides.team_id, 99999)
+           GROUP BY person_distinct_id_overrides.distinct_id
+           HAVING ifNull(equals(argMax(person_distinct_id_overrides.is_deleted, person_distinct_id_overrides.version), 0), 0) SETTINGS optimize_aggregation_in_order=1) AS events__override ON equals(events.distinct_id, events__override.distinct_id)
+        WHERE and(equals(events.team_id, 99999), greaterOrEquals(toTimeZone(events.timestamp, 'UTC'), toDateTime64('explicit_redacted_timestamp', 6, 'UTC')), lessOrEquals(toTimeZone(events.timestamp, 'UTC'), toDateTime64('explicit_redacted_timestamp', 6, 'UTC')), equals(events.event, '$feature_flag_called'), in(replaceRegexpAll(nullIf(nullIf(JSONExtractRaw(events.properties, '$feature_flag_response'), ''), 'null'), '^"|"$', ''), ['control', 'test']), ifNull(notILike(toString(replaceRegexpAll(nullIf(nullIf(JSONExtractRaw(events.person_properties, 'email'), ''), 'null'), '^"|"$', '')), '%@earlierevent.com%'), 1), ifNull(equals(replaceRegexpAll(nullIf(nullIf(JSONExtractRaw(events.properties, '$feature_flag'), ''), 'null'), '^"|"$', ''), 'test-experiment'), 0))
         GROUP BY entity_id) AS exposures
      LEFT JOIN
        (SELECT toTimeZone(events.timestamp, 'UTC') AS timestamp,
@@ -1393,32 +1146,13 @@
                if(equals(events.event, 'purchase'), 1, 0) AS step_0
         FROM events
         LEFT OUTER JOIN
-          (SELECT tupleElement(argMax(tuple(person_distinct_id_overrides.person_id), person_distinct_id_overrides.version), 1) AS person_id,
-                  person_distinct_id_overrides.distinct_id AS distinct_id
-           FROM person_distinct_id_overrides
-           WHERE equals(person_distinct_id_overrides.team_id, 99999)
-           GROUP BY person_distinct_id_overrides.distinct_id
-<<<<<<< HEAD
-           HAVING ifNull(equals(tupleElement(argMax(tuple(person_distinct_id_overrides.is_deleted), person_distinct_id_overrides.version), 1), 0), 0) SETTINGS optimize_aggregation_in_order=1) AS events__override ON equals(events.distinct_id, events__override.distinct_id)
-        INNER JOIN
-          (SELECT if(not(empty(events__override.distinct_id)), events__override.person_id, events.person_id) AS entity_id,
-                  if(ifNull(greater(count(DISTINCT replaceRegexpAll(nullIf(nullIf(JSONExtractRaw(events.properties, '$feature_flag_response'), ''), 'null'), '^"|"$', '')), 1), 0), '$multiple', any(replaceRegexpAll(nullIf(nullIf(JSONExtractRaw(events.properties, '$feature_flag_response'), ''), 'null'), '^"|"$', ''))) AS variant,
-                  min(toTimeZone(events.timestamp, 'UTC')) AS first_exposure_time
-           FROM events
-           LEFT OUTER JOIN
-             (SELECT tupleElement(argMax(tuple(person_distinct_id_overrides.person_id), person_distinct_id_overrides.version), 1) AS person_id,
-                     person_distinct_id_overrides.distinct_id AS distinct_id
-              FROM person_distinct_id_overrides
-              WHERE equals(person_distinct_id_overrides.team_id, 99999)
-              GROUP BY person_distinct_id_overrides.distinct_id
-              HAVING ifNull(equals(tupleElement(argMax(tuple(person_distinct_id_overrides.is_deleted), person_distinct_id_overrides.version), 1), 0), 0) SETTINGS optimize_aggregation_in_order=1) AS events__override ON equals(events.distinct_id, events__override.distinct_id)
-           WHERE and(equals(events.team_id, 99999), greaterOrEquals(toTimeZone(events.timestamp, 'UTC'), toDateTime64('2020-01-01 00:00:00.000000', 6, 'UTC')), lessOrEquals(toTimeZone(events.timestamp, 'UTC'), toDateTime64('2020-01-31 00:00:00.000000', 6, 'UTC')), equals(events.event, '$feature_flag_called'), in(replaceRegexpAll(nullIf(nullIf(JSONExtractRaw(events.properties, '$feature_flag_response'), ''), 'null'), '^"|"$', ''), ['control', 'test']), ifNull(notILike(toString(replaceRegexpAll(nullIf(nullIf(JSONExtractRaw(events.person_properties, 'email'), ''), 'null'), '^"|"$', '')), '%@earlierevent.com%'), 1), ifNull(equals(replaceRegexpAll(nullIf(nullIf(JSONExtractRaw(events.properties, '$feature_flag'), ''), 'null'), '^"|"$', ''), 'test-experiment'), 0))
-           GROUP BY entity_id) AS exposure_data ON equals(if(not(empty(events__override.distinct_id)), events__override.person_id, events.person_id), exposure_data.entity_id)
-        WHERE and(equals(events.team_id, 99999), greaterOrEquals(toTimeZone(events.timestamp, 'UTC'), toDateTime64('2020-01-01 00:00:00.000000', 6, 'UTC')), greaterOrEquals(toTimeZone(events.timestamp, 'UTC'), exposure_data.first_exposure_time), lessOrEquals(toTimeZone(events.timestamp, 'UTC'), toDateTime64('2020-01-31 00:00:00.000000', 6, 'UTC')), ifNull(notILike(toString(replaceRegexpAll(nullIf(nullIf(JSONExtractRaw(events.person_properties, 'email'), ''), 'null'), '^"|"$', '')), '%@earlierevent.com%'), 1), equals(events.event, 'purchase'))) AS metric_events ON equals(toString(exposures.entity_id), toString(metric_events.entity_id))
-=======
+          (SELECT argMax(person_distinct_id_overrides.person_id, person_distinct_id_overrides.version) AS person_id,
+                  person_distinct_id_overrides.distinct_id AS distinct_id
+           FROM person_distinct_id_overrides
+           WHERE equals(person_distinct_id_overrides.team_id, 99999)
+           GROUP BY person_distinct_id_overrides.distinct_id
            HAVING ifNull(equals(argMax(person_distinct_id_overrides.is_deleted, person_distinct_id_overrides.version), 0), 0) SETTINGS optimize_aggregation_in_order=1) AS events__override ON equals(events.distinct_id, events__override.distinct_id)
         WHERE and(equals(events.team_id, 99999), greaterOrEquals(toTimeZone(events.timestamp, 'UTC'), toDateTime64('explicit_redacted_timestamp', 6, 'UTC')), less(toTimeZone(events.timestamp, 'UTC'), toDateTime64('explicit_redacted_timestamp', 6, 'UTC')), ifNull(notILike(toString(replaceRegexpAll(nullIf(nullIf(JSONExtractRaw(events.person_properties, 'email'), ''), 'null'), '^"|"$', '')), '%@earlierevent.com%'), 1), equals(events.event, 'purchase'))) AS metric_events ON and(equals(toString(exposures.entity_id), toString(metric_events.entity_id)), greaterOrEquals(metric_events.timestamp, exposures.first_exposure_time))
->>>>>>> 349d6926
      GROUP BY exposures.variant,
               exposures.entity_id) AS metric_events
   GROUP BY metric_events.variant
@@ -1577,13 +1311,13 @@
                argMin(events.`$session_id`, toTimeZone(events.timestamp, 'UTC')) AS exposure_session_id
         FROM events
         LEFT OUTER JOIN
-          (SELECT tupleElement(argMax(tuple(person_distinct_id_overrides.person_id), person_distinct_id_overrides.version), 1) AS person_id,
-                  person_distinct_id_overrides.distinct_id AS distinct_id
-           FROM person_distinct_id_overrides
-           WHERE equals(person_distinct_id_overrides.team_id, 99999)
-           GROUP BY person_distinct_id_overrides.distinct_id
-           HAVING ifNull(equals(tupleElement(argMax(tuple(person_distinct_id_overrides.is_deleted), person_distinct_id_overrides.version), 1), 0), 0) SETTINGS optimize_aggregation_in_order=1) AS events__override ON equals(events.distinct_id, events__override.distinct_id)
-        WHERE and(equals(events.team_id, 99999), greaterOrEquals(toTimeZone(events.timestamp, 'UTC'), toDateTime64('2020-01-01 00:00:00.000000', 6, 'UTC')), lessOrEquals(toTimeZone(events.timestamp, 'UTC'), toDateTime64('2020-01-31 00:00:00.000000', 6, 'UTC')), equals(events.event, '$feature_flag_called'), in(replaceRegexpAll(nullIf(nullIf(JSONExtractRaw(events.properties, '$feature_flag_response'), ''), 'null'), '^"|"$', ''), ['control', 'test']), ifNull(notILike(toString(replaceRegexpAll(nullIf(nullIf(JSONExtractRaw(events.person_properties, 'email'), ''), 'null'), '^"|"$', '')), '%@laterevent.com%'), 1), ifNull(equals(replaceRegexpAll(nullIf(nullIf(JSONExtractRaw(events.properties, '$feature_flag'), ''), 'null'), '^"|"$', ''), 'test-experiment'), 0))
+          (SELECT argMax(person_distinct_id_overrides.person_id, person_distinct_id_overrides.version) AS person_id,
+                  person_distinct_id_overrides.distinct_id AS distinct_id
+           FROM person_distinct_id_overrides
+           WHERE equals(person_distinct_id_overrides.team_id, 99999)
+           GROUP BY person_distinct_id_overrides.distinct_id
+           HAVING ifNull(equals(argMax(person_distinct_id_overrides.is_deleted, person_distinct_id_overrides.version), 0), 0) SETTINGS optimize_aggregation_in_order=1) AS events__override ON equals(events.distinct_id, events__override.distinct_id)
+        WHERE and(equals(events.team_id, 99999), greaterOrEquals(toTimeZone(events.timestamp, 'UTC'), toDateTime64('explicit_redacted_timestamp', 6, 'UTC')), lessOrEquals(toTimeZone(events.timestamp, 'UTC'), toDateTime64('explicit_redacted_timestamp', 6, 'UTC')), equals(events.event, '$feature_flag_called'), in(replaceRegexpAll(nullIf(nullIf(JSONExtractRaw(events.properties, '$feature_flag_response'), ''), 'null'), '^"|"$', ''), ['control', 'test']), ifNull(notILike(toString(replaceRegexpAll(nullIf(nullIf(JSONExtractRaw(events.person_properties, 'email'), ''), 'null'), '^"|"$', '')), '%@laterevent.com%'), 1), ifNull(equals(replaceRegexpAll(nullIf(nullIf(JSONExtractRaw(events.properties, '$feature_flag'), ''), 'null'), '^"|"$', ''), 'test-experiment'), 0))
         GROUP BY entity_id) AS exposures
      LEFT JOIN
        (SELECT toTimeZone(events.timestamp, 'UTC') AS timestamp,
@@ -1595,32 +1329,13 @@
                if(equals(events.event, 'purchase'), 1, 0) AS step_0
         FROM events
         LEFT OUTER JOIN
-          (SELECT tupleElement(argMax(tuple(person_distinct_id_overrides.person_id), person_distinct_id_overrides.version), 1) AS person_id,
-                  person_distinct_id_overrides.distinct_id AS distinct_id
-           FROM person_distinct_id_overrides
-           WHERE equals(person_distinct_id_overrides.team_id, 99999)
-           GROUP BY person_distinct_id_overrides.distinct_id
-<<<<<<< HEAD
-           HAVING ifNull(equals(tupleElement(argMax(tuple(person_distinct_id_overrides.is_deleted), person_distinct_id_overrides.version), 1), 0), 0) SETTINGS optimize_aggregation_in_order=1) AS events__override ON equals(events.distinct_id, events__override.distinct_id)
-        INNER JOIN
-          (SELECT if(not(empty(events__override.distinct_id)), events__override.person_id, events.person_id) AS entity_id,
-                  if(ifNull(greater(count(DISTINCT replaceRegexpAll(nullIf(nullIf(JSONExtractRaw(events.properties, '$feature_flag_response'), ''), 'null'), '^"|"$', '')), 1), 0), '$multiple', any(replaceRegexpAll(nullIf(nullIf(JSONExtractRaw(events.properties, '$feature_flag_response'), ''), 'null'), '^"|"$', ''))) AS variant,
-                  min(toTimeZone(events.timestamp, 'UTC')) AS first_exposure_time
-           FROM events
-           LEFT OUTER JOIN
-             (SELECT tupleElement(argMax(tuple(person_distinct_id_overrides.person_id), person_distinct_id_overrides.version), 1) AS person_id,
-                     person_distinct_id_overrides.distinct_id AS distinct_id
-              FROM person_distinct_id_overrides
-              WHERE equals(person_distinct_id_overrides.team_id, 99999)
-              GROUP BY person_distinct_id_overrides.distinct_id
-              HAVING ifNull(equals(tupleElement(argMax(tuple(person_distinct_id_overrides.is_deleted), person_distinct_id_overrides.version), 1), 0), 0) SETTINGS optimize_aggregation_in_order=1) AS events__override ON equals(events.distinct_id, events__override.distinct_id)
-           WHERE and(equals(events.team_id, 99999), greaterOrEquals(toTimeZone(events.timestamp, 'UTC'), toDateTime64('2020-01-01 00:00:00.000000', 6, 'UTC')), lessOrEquals(toTimeZone(events.timestamp, 'UTC'), toDateTime64('2020-01-31 00:00:00.000000', 6, 'UTC')), equals(events.event, '$feature_flag_called'), in(replaceRegexpAll(nullIf(nullIf(JSONExtractRaw(events.properties, '$feature_flag_response'), ''), 'null'), '^"|"$', ''), ['control', 'test']), ifNull(notILike(toString(replaceRegexpAll(nullIf(nullIf(JSONExtractRaw(events.person_properties, 'email'), ''), 'null'), '^"|"$', '')), '%@laterevent.com%'), 1), ifNull(equals(replaceRegexpAll(nullIf(nullIf(JSONExtractRaw(events.properties, '$feature_flag'), ''), 'null'), '^"|"$', ''), 'test-experiment'), 0))
-           GROUP BY entity_id) AS exposure_data ON equals(if(not(empty(events__override.distinct_id)), events__override.person_id, events.person_id), exposure_data.entity_id)
-        WHERE and(equals(events.team_id, 99999), greaterOrEquals(toTimeZone(events.timestamp, 'UTC'), toDateTime64('2020-01-01 00:00:00.000000', 6, 'UTC')), greaterOrEquals(toTimeZone(events.timestamp, 'UTC'), exposure_data.first_exposure_time), lessOrEquals(toTimeZone(events.timestamp, 'UTC'), toDateTime64('2020-01-31 00:00:00.000000', 6, 'UTC')), ifNull(notILike(toString(replaceRegexpAll(nullIf(nullIf(JSONExtractRaw(events.person_properties, 'email'), ''), 'null'), '^"|"$', '')), '%@laterevent.com%'), 1), equals(events.event, 'purchase'))) AS metric_events ON equals(toString(exposures.entity_id), toString(metric_events.entity_id))
-=======
+          (SELECT argMax(person_distinct_id_overrides.person_id, person_distinct_id_overrides.version) AS person_id,
+                  person_distinct_id_overrides.distinct_id AS distinct_id
+           FROM person_distinct_id_overrides
+           WHERE equals(person_distinct_id_overrides.team_id, 99999)
+           GROUP BY person_distinct_id_overrides.distinct_id
            HAVING ifNull(equals(argMax(person_distinct_id_overrides.is_deleted, person_distinct_id_overrides.version), 0), 0) SETTINGS optimize_aggregation_in_order=1) AS events__override ON equals(events.distinct_id, events__override.distinct_id)
         WHERE and(equals(events.team_id, 99999), greaterOrEquals(toTimeZone(events.timestamp, 'UTC'), toDateTime64('explicit_redacted_timestamp', 6, 'UTC')), less(toTimeZone(events.timestamp, 'UTC'), toDateTime64('explicit_redacted_timestamp', 6, 'UTC')), ifNull(notILike(toString(replaceRegexpAll(nullIf(nullIf(JSONExtractRaw(events.person_properties, 'email'), ''), 'null'), '^"|"$', '')), '%@laterevent.com%'), 1), equals(events.event, 'purchase'))) AS metric_events ON and(equals(toString(exposures.entity_id), toString(metric_events.entity_id)), greaterOrEquals(metric_events.timestamp, exposures.first_exposure_time))
->>>>>>> 349d6926
      GROUP BY exposures.variant,
               exposures.entity_id) AS metric_events
   GROUP BY metric_events.variant
@@ -1779,12 +1494,12 @@
                argMin(events.`$session_id`, toTimeZone(events.timestamp, 'UTC')) AS exposure_session_id
         FROM events
         LEFT OUTER JOIN
-          (SELECT tupleElement(argMax(tuple(person_distinct_id_overrides.person_id), person_distinct_id_overrides.version), 1) AS person_id,
-                  person_distinct_id_overrides.distinct_id AS distinct_id
-           FROM person_distinct_id_overrides
-           WHERE equals(person_distinct_id_overrides.team_id, 99999)
-           GROUP BY person_distinct_id_overrides.distinct_id
-           HAVING ifNull(equals(tupleElement(argMax(tuple(person_distinct_id_overrides.is_deleted), person_distinct_id_overrides.version), 1), 0), 0) SETTINGS optimize_aggregation_in_order=1) AS events__override ON equals(events.distinct_id, events__override.distinct_id)
+          (SELECT argMax(person_distinct_id_overrides.person_id, person_distinct_id_overrides.version) AS person_id,
+                  person_distinct_id_overrides.distinct_id AS distinct_id
+           FROM person_distinct_id_overrides
+           WHERE equals(person_distinct_id_overrides.team_id, 99999)
+           GROUP BY person_distinct_id_overrides.distinct_id
+           HAVING ifNull(equals(argMax(person_distinct_id_overrides.is_deleted, person_distinct_id_overrides.version), 0), 0) SETTINGS optimize_aggregation_in_order=1) AS events__override ON equals(events.distinct_id, events__override.distinct_id)
         LEFT JOIN
           (SELECT person.id AS id,
                   replaceRegexpAll(nullIf(nullIf(JSONExtractRaw(person.properties, 'email'), ''), 'null'), '^"|"$', '') AS properties___email
@@ -1795,7 +1510,7 @@
                                                           WHERE equals(person.team_id, 99999)
                                                           GROUP BY person.id
                                                           HAVING and(ifNull(equals(argMax(person.is_deleted, person.version), 0), 0), ifNull(less(argMax(toTimeZone(person.created_at, 'UTC'), person.version), plus(now64(6, 'UTC'), toIntervalDay(1))), 0))))) SETTINGS optimize_aggregation_in_order=1) AS events__person ON equals(if(not(empty(events__override.distinct_id)), events__override.person_id, events.person_id), events__person.id)
-        WHERE and(equals(events.team_id, 99999), greaterOrEquals(toTimeZone(events.timestamp, 'UTC'), toDateTime64('2020-01-01 00:00:00.000000', 6, 'UTC')), lessOrEquals(toTimeZone(events.timestamp, 'UTC'), toDateTime64('2020-01-31 00:00:00.000000', 6, 'UTC')), equals(events.event, '$feature_flag_called'), in(replaceRegexpAll(nullIf(nullIf(JSONExtractRaw(events.properties, '$feature_flag_response'), ''), 'null'), '^"|"$', ''), ['control', 'test']), ifNull(notILike(toString(events__person.properties___email), '%@posthog.com%'), 1), ifNull(equals(replaceRegexpAll(nullIf(nullIf(JSONExtractRaw(events.properties, '$feature_flag'), ''), 'null'), '^"|"$', ''), 'test-experiment'), 0))
+        WHERE and(equals(events.team_id, 99999), greaterOrEquals(toTimeZone(events.timestamp, 'UTC'), toDateTime64('explicit_redacted_timestamp', 6, 'UTC')), lessOrEquals(toTimeZone(events.timestamp, 'UTC'), toDateTime64('explicit_redacted_timestamp', 6, 'UTC')), equals(events.event, '$feature_flag_called'), in(replaceRegexpAll(nullIf(nullIf(JSONExtractRaw(events.properties, '$feature_flag_response'), ''), 'null'), '^"|"$', ''), ['control', 'test']), ifNull(notILike(toString(events__person.properties___email), '%@posthog.com%'), 1), ifNull(equals(replaceRegexpAll(nullIf(nullIf(JSONExtractRaw(events.properties, '$feature_flag'), ''), 'null'), '^"|"$', ''), 'test-experiment'), 0))
         GROUP BY entity_id) AS exposures
      LEFT JOIN
        (SELECT toTimeZone(events.timestamp, 'UTC') AS timestamp,
@@ -1807,12 +1522,12 @@
                if(equals(events.event, 'purchase'), 1, 0) AS step_0
         FROM events
         LEFT OUTER JOIN
-          (SELECT tupleElement(argMax(tuple(person_distinct_id_overrides.person_id), person_distinct_id_overrides.version), 1) AS person_id,
-                  person_distinct_id_overrides.distinct_id AS distinct_id
-           FROM person_distinct_id_overrides
-           WHERE equals(person_distinct_id_overrides.team_id, 99999)
-           GROUP BY person_distinct_id_overrides.distinct_id
-           HAVING ifNull(equals(tupleElement(argMax(tuple(person_distinct_id_overrides.is_deleted), person_distinct_id_overrides.version), 1), 0), 0) SETTINGS optimize_aggregation_in_order=1) AS events__override ON equals(events.distinct_id, events__override.distinct_id)
+          (SELECT argMax(person_distinct_id_overrides.person_id, person_distinct_id_overrides.version) AS person_id,
+                  person_distinct_id_overrides.distinct_id AS distinct_id
+           FROM person_distinct_id_overrides
+           WHERE equals(person_distinct_id_overrides.team_id, 99999)
+           GROUP BY person_distinct_id_overrides.distinct_id
+           HAVING ifNull(equals(argMax(person_distinct_id_overrides.is_deleted, person_distinct_id_overrides.version), 0), 0) SETTINGS optimize_aggregation_in_order=1) AS events__override ON equals(events.distinct_id, events__override.distinct_id)
         LEFT JOIN
           (SELECT person.id AS id,
                   replaceRegexpAll(nullIf(nullIf(JSONExtractRaw(person.properties, 'email'), ''), 'null'), '^"|"$', '') AS properties___email
@@ -1823,35 +1538,7 @@
                                                           WHERE equals(person.team_id, 99999)
                                                           GROUP BY person.id
                                                           HAVING and(ifNull(equals(argMax(person.is_deleted, person.version), 0), 0), ifNull(less(argMax(toTimeZone(person.created_at, 'UTC'), person.version), plus(now64(6, 'UTC'), toIntervalDay(1))), 0))))) SETTINGS optimize_aggregation_in_order=1) AS events__person ON equals(if(not(empty(events__override.distinct_id)), events__override.person_id, events.person_id), events__person.id)
-<<<<<<< HEAD
-        INNER JOIN
-          (SELECT if(not(empty(events__override.distinct_id)), events__override.person_id, events.person_id) AS entity_id,
-                  if(ifNull(greater(count(DISTINCT replaceRegexpAll(nullIf(nullIf(JSONExtractRaw(events.properties, '$feature_flag_response'), ''), 'null'), '^"|"$', '')), 1), 0), '$multiple', any(replaceRegexpAll(nullIf(nullIf(JSONExtractRaw(events.properties, '$feature_flag_response'), ''), 'null'), '^"|"$', ''))) AS variant,
-                  min(toTimeZone(events.timestamp, 'UTC')) AS first_exposure_time
-           FROM events
-           LEFT OUTER JOIN
-             (SELECT tupleElement(argMax(tuple(person_distinct_id_overrides.person_id), person_distinct_id_overrides.version), 1) AS person_id,
-                     person_distinct_id_overrides.distinct_id AS distinct_id
-              FROM person_distinct_id_overrides
-              WHERE equals(person_distinct_id_overrides.team_id, 99999)
-              GROUP BY person_distinct_id_overrides.distinct_id
-              HAVING ifNull(equals(tupleElement(argMax(tuple(person_distinct_id_overrides.is_deleted), person_distinct_id_overrides.version), 1), 0), 0) SETTINGS optimize_aggregation_in_order=1) AS events__override ON equals(events.distinct_id, events__override.distinct_id)
-           LEFT JOIN
-             (SELECT person.id AS id,
-                     replaceRegexpAll(nullIf(nullIf(JSONExtractRaw(person.properties, 'email'), ''), 'null'), '^"|"$', '') AS properties___email
-              FROM person
-              WHERE and(equals(person.team_id, 99999), in(tuple(person.id, person.version),
-                                                            (SELECT person.id AS id, max(person.version) AS version
-                                                             FROM person
-                                                             WHERE equals(person.team_id, 99999)
-                                                             GROUP BY person.id
-                                                             HAVING and(ifNull(equals(argMax(person.is_deleted, person.version), 0), 0), ifNull(less(argMax(toTimeZone(person.created_at, 'UTC'), person.version), plus(now64(6, 'UTC'), toIntervalDay(1))), 0))))) SETTINGS optimize_aggregation_in_order=1) AS events__person ON equals(if(not(empty(events__override.distinct_id)), events__override.person_id, events.person_id), events__person.id)
-           WHERE and(equals(events.team_id, 99999), greaterOrEquals(toTimeZone(events.timestamp, 'UTC'), toDateTime64('2020-01-01 00:00:00.000000', 6, 'UTC')), lessOrEquals(toTimeZone(events.timestamp, 'UTC'), toDateTime64('2020-01-31 00:00:00.000000', 6, 'UTC')), equals(events.event, '$feature_flag_called'), in(replaceRegexpAll(nullIf(nullIf(JSONExtractRaw(events.properties, '$feature_flag_response'), ''), 'null'), '^"|"$', ''), ['control', 'test']), ifNull(notILike(toString(events__person.properties___email), '%@posthog.com%'), 1), ifNull(equals(replaceRegexpAll(nullIf(nullIf(JSONExtractRaw(events.properties, '$feature_flag'), ''), 'null'), '^"|"$', ''), 'test-experiment'), 0))
-           GROUP BY entity_id) AS exposure_data ON equals(if(not(empty(events__override.distinct_id)), events__override.person_id, events.person_id), exposure_data.entity_id)
-        WHERE and(equals(events.team_id, 99999), greaterOrEquals(toTimeZone(events.timestamp, 'UTC'), toDateTime64('2020-01-01 00:00:00.000000', 6, 'UTC')), greaterOrEquals(toTimeZone(events.timestamp, 'UTC'), exposure_data.first_exposure_time), lessOrEquals(toTimeZone(events.timestamp, 'UTC'), toDateTime64('2020-01-31 00:00:00.000000', 6, 'UTC')), ifNull(notILike(toString(events__person.properties___email), '%@posthog.com%'), 1), equals(events.event, 'purchase'))) AS metric_events ON equals(toString(exposures.entity_id), toString(metric_events.entity_id))
-=======
         WHERE and(equals(events.team_id, 99999), greaterOrEquals(toTimeZone(events.timestamp, 'UTC'), toDateTime64('explicit_redacted_timestamp', 6, 'UTC')), less(toTimeZone(events.timestamp, 'UTC'), toDateTime64('explicit_redacted_timestamp', 6, 'UTC')), ifNull(notILike(toString(events__person.properties___email), '%@posthog.com%'), 1), equals(events.event, 'purchase'))) AS metric_events ON and(equals(toString(exposures.entity_id), toString(metric_events.entity_id)), greaterOrEquals(metric_events.timestamp, exposures.first_exposure_time))
->>>>>>> 349d6926
      GROUP BY exposures.variant,
               exposures.entity_id) AS metric_events
   GROUP BY metric_events.variant
@@ -2010,12 +1697,12 @@
                argMin(events.`$session_id`, toTimeZone(events.timestamp, 'UTC')) AS exposure_session_id
         FROM events
         LEFT OUTER JOIN
-          (SELECT tupleElement(argMax(tuple(person_distinct_id_overrides.person_id), person_distinct_id_overrides.version), 1) AS person_id,
-                  person_distinct_id_overrides.distinct_id AS distinct_id
-           FROM person_distinct_id_overrides
-           WHERE equals(person_distinct_id_overrides.team_id, 99999)
-           GROUP BY person_distinct_id_overrides.distinct_id
-           HAVING ifNull(equals(tupleElement(argMax(tuple(person_distinct_id_overrides.is_deleted), person_distinct_id_overrides.version), 1), 0), 0) SETTINGS optimize_aggregation_in_order=1) AS events__override ON equals(events.distinct_id, events__override.distinct_id)
+          (SELECT argMax(person_distinct_id_overrides.person_id, person_distinct_id_overrides.version) AS person_id,
+                  person_distinct_id_overrides.distinct_id AS distinct_id
+           FROM person_distinct_id_overrides
+           WHERE equals(person_distinct_id_overrides.team_id, 99999)
+           GROUP BY person_distinct_id_overrides.distinct_id
+           HAVING ifNull(equals(argMax(person_distinct_id_overrides.is_deleted, person_distinct_id_overrides.version), 0), 0) SETTINGS optimize_aggregation_in_order=1) AS events__override ON equals(events.distinct_id, events__override.distinct_id)
         LEFT JOIN
           (SELECT person.id AS id,
                   replaceRegexpAll(nullIf(nullIf(JSONExtractRaw(person.properties, 'email'), ''), 'null'), '^"|"$', '') AS properties___email
@@ -2026,7 +1713,7 @@
                                                           WHERE equals(person.team_id, 99999)
                                                           GROUP BY person.id
                                                           HAVING and(ifNull(equals(argMax(person.is_deleted, person.version), 0), 0), ifNull(less(argMax(toTimeZone(person.created_at, 'UTC'), person.version), plus(now64(6, 'UTC'), toIntervalDay(1))), 0))))) SETTINGS optimize_aggregation_in_order=1) AS events__person ON equals(if(not(empty(events__override.distinct_id)), events__override.person_id, events.person_id), events__person.id)
-        WHERE and(equals(events.team_id, 99999), greaterOrEquals(toTimeZone(events.timestamp, 'UTC'), toDateTime64('2020-01-01 00:00:00.000000', 6, 'UTC')), lessOrEquals(toTimeZone(events.timestamp, 'UTC'), toDateTime64('2020-01-31 00:00:00.000000', 6, 'UTC')), equals(events.event, '$feature_flag_called'), in(replaceRegexpAll(nullIf(nullIf(JSONExtractRaw(events.properties, '$feature_flag_response'), ''), 'null'), '^"|"$', ''), ['control', 'test']), ifNull(notILike(toString(events__person.properties___email), '%@earlierevent.com%'), 1), ifNull(equals(replaceRegexpAll(nullIf(nullIf(JSONExtractRaw(events.properties, '$feature_flag'), ''), 'null'), '^"|"$', ''), 'test-experiment'), 0))
+        WHERE and(equals(events.team_id, 99999), greaterOrEquals(toTimeZone(events.timestamp, 'UTC'), toDateTime64('explicit_redacted_timestamp', 6, 'UTC')), lessOrEquals(toTimeZone(events.timestamp, 'UTC'), toDateTime64('explicit_redacted_timestamp', 6, 'UTC')), equals(events.event, '$feature_flag_called'), in(replaceRegexpAll(nullIf(nullIf(JSONExtractRaw(events.properties, '$feature_flag_response'), ''), 'null'), '^"|"$', ''), ['control', 'test']), ifNull(notILike(toString(events__person.properties___email), '%@earlierevent.com%'), 1), ifNull(equals(replaceRegexpAll(nullIf(nullIf(JSONExtractRaw(events.properties, '$feature_flag'), ''), 'null'), '^"|"$', ''), 'test-experiment'), 0))
         GROUP BY entity_id) AS exposures
      LEFT JOIN
        (SELECT toTimeZone(events.timestamp, 'UTC') AS timestamp,
@@ -2038,12 +1725,12 @@
                if(equals(events.event, 'purchase'), 1, 0) AS step_0
         FROM events
         LEFT OUTER JOIN
-          (SELECT tupleElement(argMax(tuple(person_distinct_id_overrides.person_id), person_distinct_id_overrides.version), 1) AS person_id,
-                  person_distinct_id_overrides.distinct_id AS distinct_id
-           FROM person_distinct_id_overrides
-           WHERE equals(person_distinct_id_overrides.team_id, 99999)
-           GROUP BY person_distinct_id_overrides.distinct_id
-           HAVING ifNull(equals(tupleElement(argMax(tuple(person_distinct_id_overrides.is_deleted), person_distinct_id_overrides.version), 1), 0), 0) SETTINGS optimize_aggregation_in_order=1) AS events__override ON equals(events.distinct_id, events__override.distinct_id)
+          (SELECT argMax(person_distinct_id_overrides.person_id, person_distinct_id_overrides.version) AS person_id,
+                  person_distinct_id_overrides.distinct_id AS distinct_id
+           FROM person_distinct_id_overrides
+           WHERE equals(person_distinct_id_overrides.team_id, 99999)
+           GROUP BY person_distinct_id_overrides.distinct_id
+           HAVING ifNull(equals(argMax(person_distinct_id_overrides.is_deleted, person_distinct_id_overrides.version), 0), 0) SETTINGS optimize_aggregation_in_order=1) AS events__override ON equals(events.distinct_id, events__override.distinct_id)
         LEFT JOIN
           (SELECT person.id AS id,
                   replaceRegexpAll(nullIf(nullIf(JSONExtractRaw(person.properties, 'email'), ''), 'null'), '^"|"$', '') AS properties___email
@@ -2054,35 +1741,7 @@
                                                           WHERE equals(person.team_id, 99999)
                                                           GROUP BY person.id
                                                           HAVING and(ifNull(equals(argMax(person.is_deleted, person.version), 0), 0), ifNull(less(argMax(toTimeZone(person.created_at, 'UTC'), person.version), plus(now64(6, 'UTC'), toIntervalDay(1))), 0))))) SETTINGS optimize_aggregation_in_order=1) AS events__person ON equals(if(not(empty(events__override.distinct_id)), events__override.person_id, events.person_id), events__person.id)
-<<<<<<< HEAD
-        INNER JOIN
-          (SELECT if(not(empty(events__override.distinct_id)), events__override.person_id, events.person_id) AS entity_id,
-                  if(ifNull(greater(count(DISTINCT replaceRegexpAll(nullIf(nullIf(JSONExtractRaw(events.properties, '$feature_flag_response'), ''), 'null'), '^"|"$', '')), 1), 0), '$multiple', any(replaceRegexpAll(nullIf(nullIf(JSONExtractRaw(events.properties, '$feature_flag_response'), ''), 'null'), '^"|"$', ''))) AS variant,
-                  min(toTimeZone(events.timestamp, 'UTC')) AS first_exposure_time
-           FROM events
-           LEFT OUTER JOIN
-             (SELECT tupleElement(argMax(tuple(person_distinct_id_overrides.person_id), person_distinct_id_overrides.version), 1) AS person_id,
-                     person_distinct_id_overrides.distinct_id AS distinct_id
-              FROM person_distinct_id_overrides
-              WHERE equals(person_distinct_id_overrides.team_id, 99999)
-              GROUP BY person_distinct_id_overrides.distinct_id
-              HAVING ifNull(equals(tupleElement(argMax(tuple(person_distinct_id_overrides.is_deleted), person_distinct_id_overrides.version), 1), 0), 0) SETTINGS optimize_aggregation_in_order=1) AS events__override ON equals(events.distinct_id, events__override.distinct_id)
-           LEFT JOIN
-             (SELECT person.id AS id,
-                     replaceRegexpAll(nullIf(nullIf(JSONExtractRaw(person.properties, 'email'), ''), 'null'), '^"|"$', '') AS properties___email
-              FROM person
-              WHERE and(equals(person.team_id, 99999), in(tuple(person.id, person.version),
-                                                            (SELECT person.id AS id, max(person.version) AS version
-                                                             FROM person
-                                                             WHERE equals(person.team_id, 99999)
-                                                             GROUP BY person.id
-                                                             HAVING and(ifNull(equals(argMax(person.is_deleted, person.version), 0), 0), ifNull(less(argMax(toTimeZone(person.created_at, 'UTC'), person.version), plus(now64(6, 'UTC'), toIntervalDay(1))), 0))))) SETTINGS optimize_aggregation_in_order=1) AS events__person ON equals(if(not(empty(events__override.distinct_id)), events__override.person_id, events.person_id), events__person.id)
-           WHERE and(equals(events.team_id, 99999), greaterOrEquals(toTimeZone(events.timestamp, 'UTC'), toDateTime64('2020-01-01 00:00:00.000000', 6, 'UTC')), lessOrEquals(toTimeZone(events.timestamp, 'UTC'), toDateTime64('2020-01-31 00:00:00.000000', 6, 'UTC')), equals(events.event, '$feature_flag_called'), in(replaceRegexpAll(nullIf(nullIf(JSONExtractRaw(events.properties, '$feature_flag_response'), ''), 'null'), '^"|"$', ''), ['control', 'test']), ifNull(notILike(toString(events__person.properties___email), '%@earlierevent.com%'), 1), ifNull(equals(replaceRegexpAll(nullIf(nullIf(JSONExtractRaw(events.properties, '$feature_flag'), ''), 'null'), '^"|"$', ''), 'test-experiment'), 0))
-           GROUP BY entity_id) AS exposure_data ON equals(if(not(empty(events__override.distinct_id)), events__override.person_id, events.person_id), exposure_data.entity_id)
-        WHERE and(equals(events.team_id, 99999), greaterOrEquals(toTimeZone(events.timestamp, 'UTC'), toDateTime64('2020-01-01 00:00:00.000000', 6, 'UTC')), greaterOrEquals(toTimeZone(events.timestamp, 'UTC'), exposure_data.first_exposure_time), lessOrEquals(toTimeZone(events.timestamp, 'UTC'), toDateTime64('2020-01-31 00:00:00.000000', 6, 'UTC')), ifNull(notILike(toString(events__person.properties___email), '%@earlierevent.com%'), 1), equals(events.event, 'purchase'))) AS metric_events ON equals(toString(exposures.entity_id), toString(metric_events.entity_id))
-=======
         WHERE and(equals(events.team_id, 99999), greaterOrEquals(toTimeZone(events.timestamp, 'UTC'), toDateTime64('explicit_redacted_timestamp', 6, 'UTC')), less(toTimeZone(events.timestamp, 'UTC'), toDateTime64('explicit_redacted_timestamp', 6, 'UTC')), ifNull(notILike(toString(events__person.properties___email), '%@earlierevent.com%'), 1), equals(events.event, 'purchase'))) AS metric_events ON and(equals(toString(exposures.entity_id), toString(metric_events.entity_id)), greaterOrEquals(metric_events.timestamp, exposures.first_exposure_time))
->>>>>>> 349d6926
      GROUP BY exposures.variant,
               exposures.entity_id) AS metric_events
   GROUP BY metric_events.variant
@@ -2241,12 +1900,12 @@
                argMin(events.`$session_id`, toTimeZone(events.timestamp, 'UTC')) AS exposure_session_id
         FROM events
         LEFT OUTER JOIN
-          (SELECT tupleElement(argMax(tuple(person_distinct_id_overrides.person_id), person_distinct_id_overrides.version), 1) AS person_id,
-                  person_distinct_id_overrides.distinct_id AS distinct_id
-           FROM person_distinct_id_overrides
-           WHERE equals(person_distinct_id_overrides.team_id, 99999)
-           GROUP BY person_distinct_id_overrides.distinct_id
-           HAVING ifNull(equals(tupleElement(argMax(tuple(person_distinct_id_overrides.is_deleted), person_distinct_id_overrides.version), 1), 0), 0) SETTINGS optimize_aggregation_in_order=1) AS events__override ON equals(events.distinct_id, events__override.distinct_id)
+          (SELECT argMax(person_distinct_id_overrides.person_id, person_distinct_id_overrides.version) AS person_id,
+                  person_distinct_id_overrides.distinct_id AS distinct_id
+           FROM person_distinct_id_overrides
+           WHERE equals(person_distinct_id_overrides.team_id, 99999)
+           GROUP BY person_distinct_id_overrides.distinct_id
+           HAVING ifNull(equals(argMax(person_distinct_id_overrides.is_deleted, person_distinct_id_overrides.version), 0), 0) SETTINGS optimize_aggregation_in_order=1) AS events__override ON equals(events.distinct_id, events__override.distinct_id)
         LEFT JOIN
           (SELECT person.id AS id,
                   replaceRegexpAll(nullIf(nullIf(JSONExtractRaw(person.properties, 'email'), ''), 'null'), '^"|"$', '') AS properties___email
@@ -2257,7 +1916,7 @@
                                                           WHERE equals(person.team_id, 99999)
                                                           GROUP BY person.id
                                                           HAVING and(ifNull(equals(argMax(person.is_deleted, person.version), 0), 0), ifNull(less(argMax(toTimeZone(person.created_at, 'UTC'), person.version), plus(now64(6, 'UTC'), toIntervalDay(1))), 0))))) SETTINGS optimize_aggregation_in_order=1) AS events__person ON equals(if(not(empty(events__override.distinct_id)), events__override.person_id, events.person_id), events__person.id)
-        WHERE and(equals(events.team_id, 99999), greaterOrEquals(toTimeZone(events.timestamp, 'UTC'), toDateTime64('2020-01-01 00:00:00.000000', 6, 'UTC')), lessOrEquals(toTimeZone(events.timestamp, 'UTC'), toDateTime64('2020-01-31 00:00:00.000000', 6, 'UTC')), equals(events.event, '$feature_flag_called'), in(replaceRegexpAll(nullIf(nullIf(JSONExtractRaw(events.properties, '$feature_flag_response'), ''), 'null'), '^"|"$', ''), ['control', 'test']), ifNull(notILike(toString(events__person.properties___email), '%@laterevent.com%'), 1), ifNull(equals(replaceRegexpAll(nullIf(nullIf(JSONExtractRaw(events.properties, '$feature_flag'), ''), 'null'), '^"|"$', ''), 'test-experiment'), 0))
+        WHERE and(equals(events.team_id, 99999), greaterOrEquals(toTimeZone(events.timestamp, 'UTC'), toDateTime64('explicit_redacted_timestamp', 6, 'UTC')), lessOrEquals(toTimeZone(events.timestamp, 'UTC'), toDateTime64('explicit_redacted_timestamp', 6, 'UTC')), equals(events.event, '$feature_flag_called'), in(replaceRegexpAll(nullIf(nullIf(JSONExtractRaw(events.properties, '$feature_flag_response'), ''), 'null'), '^"|"$', ''), ['control', 'test']), ifNull(notILike(toString(events__person.properties___email), '%@laterevent.com%'), 1), ifNull(equals(replaceRegexpAll(nullIf(nullIf(JSONExtractRaw(events.properties, '$feature_flag'), ''), 'null'), '^"|"$', ''), 'test-experiment'), 0))
         GROUP BY entity_id) AS exposures
      LEFT JOIN
        (SELECT toTimeZone(events.timestamp, 'UTC') AS timestamp,
@@ -2269,12 +1928,12 @@
                if(equals(events.event, 'purchase'), 1, 0) AS step_0
         FROM events
         LEFT OUTER JOIN
-          (SELECT tupleElement(argMax(tuple(person_distinct_id_overrides.person_id), person_distinct_id_overrides.version), 1) AS person_id,
-                  person_distinct_id_overrides.distinct_id AS distinct_id
-           FROM person_distinct_id_overrides
-           WHERE equals(person_distinct_id_overrides.team_id, 99999)
-           GROUP BY person_distinct_id_overrides.distinct_id
-           HAVING ifNull(equals(tupleElement(argMax(tuple(person_distinct_id_overrides.is_deleted), person_distinct_id_overrides.version), 1), 0), 0) SETTINGS optimize_aggregation_in_order=1) AS events__override ON equals(events.distinct_id, events__override.distinct_id)
+          (SELECT argMax(person_distinct_id_overrides.person_id, person_distinct_id_overrides.version) AS person_id,
+                  person_distinct_id_overrides.distinct_id AS distinct_id
+           FROM person_distinct_id_overrides
+           WHERE equals(person_distinct_id_overrides.team_id, 99999)
+           GROUP BY person_distinct_id_overrides.distinct_id
+           HAVING ifNull(equals(argMax(person_distinct_id_overrides.is_deleted, person_distinct_id_overrides.version), 0), 0) SETTINGS optimize_aggregation_in_order=1) AS events__override ON equals(events.distinct_id, events__override.distinct_id)
         LEFT JOIN
           (SELECT person.id AS id,
                   replaceRegexpAll(nullIf(nullIf(JSONExtractRaw(person.properties, 'email'), ''), 'null'), '^"|"$', '') AS properties___email
@@ -2285,35 +1944,7 @@
                                                           WHERE equals(person.team_id, 99999)
                                                           GROUP BY person.id
                                                           HAVING and(ifNull(equals(argMax(person.is_deleted, person.version), 0), 0), ifNull(less(argMax(toTimeZone(person.created_at, 'UTC'), person.version), plus(now64(6, 'UTC'), toIntervalDay(1))), 0))))) SETTINGS optimize_aggregation_in_order=1) AS events__person ON equals(if(not(empty(events__override.distinct_id)), events__override.person_id, events.person_id), events__person.id)
-<<<<<<< HEAD
-        INNER JOIN
-          (SELECT if(not(empty(events__override.distinct_id)), events__override.person_id, events.person_id) AS entity_id,
-                  if(ifNull(greater(count(DISTINCT replaceRegexpAll(nullIf(nullIf(JSONExtractRaw(events.properties, '$feature_flag_response'), ''), 'null'), '^"|"$', '')), 1), 0), '$multiple', any(replaceRegexpAll(nullIf(nullIf(JSONExtractRaw(events.properties, '$feature_flag_response'), ''), 'null'), '^"|"$', ''))) AS variant,
-                  min(toTimeZone(events.timestamp, 'UTC')) AS first_exposure_time
-           FROM events
-           LEFT OUTER JOIN
-             (SELECT tupleElement(argMax(tuple(person_distinct_id_overrides.person_id), person_distinct_id_overrides.version), 1) AS person_id,
-                     person_distinct_id_overrides.distinct_id AS distinct_id
-              FROM person_distinct_id_overrides
-              WHERE equals(person_distinct_id_overrides.team_id, 99999)
-              GROUP BY person_distinct_id_overrides.distinct_id
-              HAVING ifNull(equals(tupleElement(argMax(tuple(person_distinct_id_overrides.is_deleted), person_distinct_id_overrides.version), 1), 0), 0) SETTINGS optimize_aggregation_in_order=1) AS events__override ON equals(events.distinct_id, events__override.distinct_id)
-           LEFT JOIN
-             (SELECT person.id AS id,
-                     replaceRegexpAll(nullIf(nullIf(JSONExtractRaw(person.properties, 'email'), ''), 'null'), '^"|"$', '') AS properties___email
-              FROM person
-              WHERE and(equals(person.team_id, 99999), in(tuple(person.id, person.version),
-                                                            (SELECT person.id AS id, max(person.version) AS version
-                                                             FROM person
-                                                             WHERE equals(person.team_id, 99999)
-                                                             GROUP BY person.id
-                                                             HAVING and(ifNull(equals(argMax(person.is_deleted, person.version), 0), 0), ifNull(less(argMax(toTimeZone(person.created_at, 'UTC'), person.version), plus(now64(6, 'UTC'), toIntervalDay(1))), 0))))) SETTINGS optimize_aggregation_in_order=1) AS events__person ON equals(if(not(empty(events__override.distinct_id)), events__override.person_id, events.person_id), events__person.id)
-           WHERE and(equals(events.team_id, 99999), greaterOrEquals(toTimeZone(events.timestamp, 'UTC'), toDateTime64('2020-01-01 00:00:00.000000', 6, 'UTC')), lessOrEquals(toTimeZone(events.timestamp, 'UTC'), toDateTime64('2020-01-31 00:00:00.000000', 6, 'UTC')), equals(events.event, '$feature_flag_called'), in(replaceRegexpAll(nullIf(nullIf(JSONExtractRaw(events.properties, '$feature_flag_response'), ''), 'null'), '^"|"$', ''), ['control', 'test']), ifNull(notILike(toString(events__person.properties___email), '%@laterevent.com%'), 1), ifNull(equals(replaceRegexpAll(nullIf(nullIf(JSONExtractRaw(events.properties, '$feature_flag'), ''), 'null'), '^"|"$', ''), 'test-experiment'), 0))
-           GROUP BY entity_id) AS exposure_data ON equals(if(not(empty(events__override.distinct_id)), events__override.person_id, events.person_id), exposure_data.entity_id)
-        WHERE and(equals(events.team_id, 99999), greaterOrEquals(toTimeZone(events.timestamp, 'UTC'), toDateTime64('2020-01-01 00:00:00.000000', 6, 'UTC')), greaterOrEquals(toTimeZone(events.timestamp, 'UTC'), exposure_data.first_exposure_time), lessOrEquals(toTimeZone(events.timestamp, 'UTC'), toDateTime64('2020-01-31 00:00:00.000000', 6, 'UTC')), ifNull(notILike(toString(events__person.properties___email), '%@laterevent.com%'), 1), equals(events.event, 'purchase'))) AS metric_events ON equals(toString(exposures.entity_id), toString(metric_events.entity_id))
-=======
         WHERE and(equals(events.team_id, 99999), greaterOrEquals(toTimeZone(events.timestamp, 'UTC'), toDateTime64('explicit_redacted_timestamp', 6, 'UTC')), less(toTimeZone(events.timestamp, 'UTC'), toDateTime64('explicit_redacted_timestamp', 6, 'UTC')), ifNull(notILike(toString(events__person.properties___email), '%@laterevent.com%'), 1), equals(events.event, 'purchase'))) AS metric_events ON and(equals(toString(exposures.entity_id), toString(metric_events.entity_id)), greaterOrEquals(metric_events.timestamp, exposures.first_exposure_time))
->>>>>>> 349d6926
      GROUP BY exposures.variant,
               exposures.entity_id) AS metric_events
   GROUP BY metric_events.variant
