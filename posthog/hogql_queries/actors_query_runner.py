import itertools
from typing import Any, Optional
from collections.abc import Sequence, Iterator

from posthog.hogql import ast
from posthog.hogql.constants import HogQLGlobalSettings, HogQLQuerySettings
from posthog.hogql.context import HogQLContext
from posthog.hogql.parser import parse_expr, parse_order_expr
from posthog.hogql.printer import print_ast
from posthog.hogql.property import has_aggregation
from posthog.hogql.resolver_utils import extract_select_queries
from posthog.hogql_queries.actor_strategies import ActorStrategy, PersonStrategy, GroupStrategy
from posthog.hogql_queries.insights.funnels.funnels_query_runner import FunnelsQueryRunner
from posthog.hogql_queries.insights.insight_actors_query_runner import InsightActorsQueryRunner
from posthog.hogql_queries.insights.paginators import HogQLHasMorePaginator
from posthog.hogql_queries.query_runner import QueryRunner, get_query_runner
from posthog.schema import (
    ActorsQuery,
    ActorsQueryResponse,
    CachedActorsQueryResponse,
    DashboardFilter,
    InsightActorsQuery,
    TrendsQuery,
)


class ActorsQueryRunner(QueryRunner):
    query: ActorsQuery
    response: ActorsQueryResponse
    cached_response: CachedActorsQueryResponse

    def __init__(self, *args, **kwargs):
        super().__init__(*args, **kwargs)
        self.paginator = HogQLHasMorePaginator.from_limit_context(
            limit_context=self.limit_context, limit=self.query.limit, offset=self.query.offset
        )
        self.source_query_runner: Optional[QueryRunner] = None

        if self.query.source:
            self.source_query_runner = get_query_runner(self.query.source, self.team, self.timings, self.limit_context)

        self.strategy = self.determine_strategy()
        self.calculating = False

    @property
    def group_type_index(self) -> int | None:
        if not self.source_query_runner or not isinstance(self.source_query_runner, InsightActorsQueryRunner):
            return None

        return self.source_query_runner.group_type_index

    def determine_strategy(self) -> ActorStrategy:
        if self.group_type_index is not None:
            return GroupStrategy(self.group_type_index, team=self.team, query=self.query, paginator=self.paginator)
        return PersonStrategy(team=self.team, query=self.query, paginator=self.paginator)

    @staticmethod
    def _get_recordings(event_results: list, recordings_lookup: dict) -> list[dict]:
        return [
            {"session_id": session_id, "events": recordings_lookup[session_id]}
            for session_id in {event[2] for event in event_results}
            if session_id in recordings_lookup
        ]

    def _enrich_with_actors(
        self,
        results,
        actor_column_index,
        actors_lookup,
        recordings_column_index: Optional[int],
        recordings_lookup: Optional[dict[str, list[dict]]],
        events_distinct_id_lookup: Optional[dict[str, list[str]]],
    ) -> list:
        enriched = []

        for result in results:
            new_row = list(result)
            actor_id = str(result[actor_column_index])
            actor = actors_lookup.get(actor_id)
            if actor:
                new_row[actor_column_index] = actor
            else:
                actor_data: dict[str, Any] = {"id": actor_id}
                if events_distinct_id_lookup is not None:
                    actor_data["distinct_ids"] = events_distinct_id_lookup.get(actor_id)
                new_row[actor_column_index] = actor_data
            if recordings_column_index is not None and recordings_lookup is not None:
                new_row[recordings_column_index] = (
                    self._get_recordings(result[recordings_column_index], recordings_lookup) or []
                )

            enriched.append(new_row)

        return enriched

    def prepare_recordings(
        self, column_name: str, input_columns: list[str]
    ) -> tuple[int | None, dict[str, list[dict]] | None]:
        if (column_name != "person" and column_name != "actor") or "matched_recordings" not in input_columns:
            return None, None

        column_index_events = input_columns.index("matched_recordings")
        matching_events_list = itertools.chain.from_iterable(row[column_index_events] for row in self.paginator.results)
        return column_index_events, self.strategy.get_recordings(matching_events_list)

    def _calculate(self) -> ActorsQueryResponse:
        # Funnel queries require the experimental analyzer to run correctly
        # Can remove once clickhouse moves to version 24.3 or above
        settings = None
        if isinstance(self.source_query_runner, InsightActorsQueryRunner) and isinstance(
            self.source_query_runner.source_runner, FunnelsQueryRunner
        ):
            settings = HogQLGlobalSettings(allow_experimental_analyzer=True)

        response = self.paginator.execute_hogql_query(
            query_type="ActorsQuery",
            query=self.to_query(),
            team=self.team,
            timings=self.timings,
            modifiers=self.modifiers,
            settings=settings,
        )
        input_columns = self.input_columns()
        missing_actors_count = None
        results: Sequence[list] | Iterator[list] = self.paginator.results

        enrich_columns = filter(lambda column: column in ("person", "group", "actor"), input_columns)
        for column_name in enrich_columns:
            actor_column_index = input_columns.index(column_name)
            actor_ids = (row[actor_column_index] for row in self.paginator.results)
            actors_lookup = self.strategy.get_actors(actor_ids)
            person_uuid_to_event_distinct_ids = None

            if "event_distinct_ids" in input_columns:
                event_distinct_ids_index = input_columns.index("event_distinct_ids")
                person_uuid_to_event_distinct_ids = {
                    str(row[actor_column_index]): row[event_distinct_ids_index] for row in self.paginator.results
                }

            recordings_column_index, recordings_lookup = self.prepare_recordings(column_name, input_columns)

            missing_actors_count = len(self.paginator.results) - len(actors_lookup)
            results = self._enrich_with_actors(
                results,
                actor_column_index,
                actors_lookup,
                recordings_column_index,
                recordings_lookup,
                person_uuid_to_event_distinct_ids,
            )

        return ActorsQueryResponse(
            results=results,
            timings=response.timings,
            types=[t for _, t in response.types] if response.types else None,
            columns=input_columns,
            hogql=response.hogql,
            modifiers=self.modifiers,
            missing_actors_count=missing_actors_count,
            **self.paginator.response_params(),
        )

    def calculate(self) -> ActorsQueryResponse:
        try:
            self.calculating = True
            return self._calculate()
        finally:
            self.calculating = False

    def input_columns(self) -> list[str]:
        if self.query.select:
            # If we're calculating, which involves hydrating for the actors modal, we include event_distinct_ids
            # See https://github.com/PostHog/posthog/pull/27131
            if (
                self.calculating
                and isinstance(self.query.source, InsightActorsQuery)
                and isinstance(self.query.source.source, TrendsQuery)
            ):
                return list(dict.fromkeys([*self.query.select, "event_distinct_ids"]))
            return self.query.select

        return self.strategy.input_columns()

    # TODO: Figure out a more sure way of getting the actor id than using the alias or chain name
    def source_id_column(self, source_query: ast.SelectQuery | ast.SelectSetQuery) -> list[int | str]:
        # Figure out the id column of the source query, first column that has id in the name
        if isinstance(source_query, ast.SelectQuery):
            select = source_query.select
        else:
            select = next(extract_select_queries(source_query)).select

        for column in select:
            if isinstance(column, ast.Alias) and (column.alias in ("group_key", "actor_id", "person_id")):
                return [column.alias]

        for column in select:
            if isinstance(column, ast.Alias) and "id" in column.alias:
                return [column.alias]

            if isinstance(column, ast.Field) and any("id" in str(part).lower() for part in column.chain):
                return [str(part) for part in column.chain]
        raise ValueError("Source query must have an id column")

    def source_distinct_id_column(self, source_query: ast.SelectQuery | ast.SelectSetQuery) -> str | None:
<<<<<<< HEAD
        if self.query.select and "event_distinct_ids" not in self.query.select:
=======
        if "event_distinct_ids" not in self.input_columns():
>>>>>>> 42cb44ee
            return None

        if isinstance(source_query, ast.SelectQuery):
            select = source_query.select
        else:
            select = next(extract_select_queries(source_query)).select

        for column in select:
            if isinstance(column, ast.Alias) and (column.alias in ("event_distinct_ids")):
                return column.alias

        return None

    def source_table_join(self) -> ast.JoinExpr:
        assert self.source_query_runner is not None  # For type checking
        source_query = self.source_query_runner.to_actors_query()
        source_id_chain = self.source_id_column(source_query)
        source_alias = "source"

        return ast.JoinExpr(
            table=source_query,
            alias=source_alias,
            next_join=ast.JoinExpr(
                table=ast.Field(chain=[self.strategy.origin]),
                join_type="INNER JOIN",
                constraint=ast.JoinConstraint(
                    expr=ast.CompareOperation(
                        op=ast.CompareOperationOp.Eq,
                        left=ast.Field(chain=[self.strategy.origin, self.strategy.origin_id]),
                        right=ast.Field(chain=[source_alias, *source_id_chain]),
                    ),
                    constraint_type="ON",
                ),
            ),
        )

    def to_query(self, calculate: bool = False) -> ast.SelectQuery:
        with self.timings.measure("columns"):
            columns = []
            group_by = []
            aggregations = []
            for expr in self.input_columns():
                column: ast.Expr = parse_expr(expr)

                if expr == "person.$delete":
                    column = ast.Constant(value=1)
                elif expr == self.strategy.field or expr == "actor":
                    column = ast.Field(chain=[self.strategy.origin_id])
                elif expr == "matched_recordings":
                    # the underlying query used to match recordings compares to a selection of "matched events"
                    # like `groupUniqArray(100)(tuple(timestamp, uuid, `$session_id`, `$window_id`)) AS matching_events`
                    # we look up valid session ids and match them against the session ids in matching events
                    column = ast.Field(chain=["matching_events"])

                columns.append(column)
                if has_aggregation(column):
                    aggregations.append(column)
                elif not isinstance(column, ast.Constant):
                    group_by.append(column)
            has_any_aggregation = len(aggregations) > 0

        with self.timings.measure("filters"):
            filter_conditions = self.strategy.filter_conditions()
            where_list = [expr for expr in filter_conditions if not has_aggregation(expr)]
            if len(where_list) == 0:
                where = None
            elif len(where_list) == 1:
                where = where_list[0]
            else:
                where = ast.And(exprs=where_list)

            having_list = [expr for expr in filter_conditions if has_aggregation(expr)]
            if len(having_list) == 0:
                having = None
            elif len(having_list) == 1:
                having = having_list[0]
            else:
                having = ast.And(exprs=having_list)

        order_by: list[ast.OrderExpr]
        with self.timings.measure("order"):
            if self.query.orderBy is not None:
                strategy_order_by = self.strategy.order_by()
                if strategy_order_by is not None:
                    order_by = strategy_order_by
                else:
                    order_by = [parse_order_expr(col, timings=self.timings) for col in self.query.orderBy]
            elif "count()" in self.input_columns():
                order_by = [ast.OrderExpr(expr=parse_expr("count()"), order="DESC")]
            elif len(aggregations) > 0:
                order_by = [ast.OrderExpr(expr=self._remove_aliases(aggregations[0]), order="DESC")]
            elif "created_at" in self.input_columns():
                order_by = [ast.OrderExpr(expr=ast.Field(chain=["created_at"]), order="DESC")]
            elif len(columns) > 0:
                order_by = [ast.OrderExpr(expr=self._remove_aliases(columns[0]), order="ASC")]
            else:
                order_by = []

        with self.timings.measure("select"):
            select_query = ast.SelectQuery(
                select=columns,
                where=where,
                having=having,
                group_by=group_by if has_any_aggregation else None,
                order_by=order_by,
                settings=HogQLQuerySettings(join_algorithm="auto", optimize_aggregation_in_order=True),
            )
            if not self.query.source:
                select_query.select_from = ast.JoinExpr(table=ast.Field(chain=[self.strategy.origin]))
            else:
                assert self.source_query_runner is not None  # For type checking
                source_query = self.source_query_runner.to_actors_query()
                source_id_chain = self.source_id_column(source_query)
                source_distinct_id_column = self.source_distinct_id_column(source_query)
                source_alias = "source"

                # If we aren't joining with the origin, give the source the origin_id
                for source in (
                    [source_query] if isinstance(source_query, ast.SelectQuery) else source_query.select_queries()
                ):
                    source.select.append(
                        ast.Alias(alias=self.strategy.origin_id, expr=ast.Field(chain=source_id_chain))
                    )
                select_query.select_from = ast.JoinExpr(
                    table=source_query,
                    alias=source_alias,
                )
                if source_distinct_id_column is not None:
                    select_query.select.append(ast.Field(chain=[source_distinct_id_column]))

                try:
                    print_ast(
                        select_query,
                        context=HogQLContext(
                            team=self.team,
                            enable_select_queries=True,
                            timings=self.timings,
                            modifiers=self.modifiers,
                        ),
                        dialect="clickhouse",
                    )
                    return select_query
                except Exception:
                    pass

                origin = self.strategy.origin

                join_on: ast.Expr = ast.CompareOperation(
                    op=ast.CompareOperationOp.Eq,
                    left=ast.Field(chain=[origin, self.strategy.origin_id]),
                    right=ast.Field(chain=[source_alias, *source_id_chain]),
                )

                # For some of our users, the persons table is large. If we're looking for person,
                # help make the join smarter by limiting the people it has to look up
                # The persons table inlines `in` conditions on the join (see `persons.py`)
                # Funnels queries are very big. Don't do this for funnels as it blows up the query size.
                if isinstance(self.strategy, PersonStrategy) and not (
                    isinstance(self.source_query_runner, InsightActorsQueryRunner)
                    and isinstance(self.source_query_runner.source_runner, FunnelsQueryRunner)
                ):
                    join_on = ast.And(
                        exprs=[
                            join_on,
                            ast.CompareOperation(
                                left=ast.Field(chain=[origin, self.strategy.origin_id]),
                                right=ast.SelectQuery(
                                    select=[ast.Field(chain=[source_alias, *self.source_id_column(source_query)])],
                                    select_from=ast.JoinExpr(table=source_query, alias=source_alias),
                                ),
                                op=ast.CompareOperationOp.In,
                            ),
                        ]
                    )

                # remove id, which now comes from the origin
                for source in (
                    [source_query] if isinstance(source_query, ast.SelectQuery) else source_query.select_queries()
                ):
                    source.select.pop()
                select_query.select_from = ast.JoinExpr(
                    table=source_query,
                    alias=source_alias,
                    next_join=ast.JoinExpr(
                        table=ast.Field(chain=[origin]),
                        join_type="INNER JOIN",
                        constraint=ast.JoinConstraint(
                            expr=join_on,
                            constraint_type="ON",
                        ),
                    ),
                )

        return select_query

    def to_actors_query(self) -> ast.SelectQuery:
        return self.to_query()

    def apply_dashboard_filters(self, dashboard_filter: DashboardFilter):
        if self.source_query_runner:
            self.source_query_runner.apply_dashboard_filters(dashboard_filter)

    def _remove_aliases(self, node: ast.Expr) -> ast.Expr:
        if isinstance(node, ast.Alias):
            return self._remove_aliases(node.expr)
        return node<|MERGE_RESOLUTION|>--- conflicted
+++ resolved
@@ -202,11 +202,7 @@
         raise ValueError("Source query must have an id column")
 
     def source_distinct_id_column(self, source_query: ast.SelectQuery | ast.SelectSetQuery) -> str | None:
-<<<<<<< HEAD
-        if self.query.select and "event_distinct_ids" not in self.query.select:
-=======
         if "event_distinct_ids" not in self.input_columns():
->>>>>>> 42cb44ee
             return None
 
         if isinstance(source_query, ast.SelectQuery):
