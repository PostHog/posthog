import re
from datetime import datetime, timedelta
from functools import cached_property
from typing import Literal, Optional, Dict
from zoneinfo import ZoneInfo

from dateutil.parser import parse
from dateutil.relativedelta import relativedelta

from posthog.hogql.errors import ImpossibleASTError
from posthog.hogql.parser import ast
from posthog.models.team import Team, WeekStartDay
from posthog.queries.util import get_earliest_timestamp, get_trunc_func_ch
from posthog.schema import DateRange, IntervalType
from posthog.utils import (
    DEFAULT_DATE_FROM_DAYS,
    relative_date_parse,
    relative_date_parse_with_delta_mapping,
)


# Originally similar to posthog/queries/query_date_range.py but rewritten to be used in HogQL queries
class QueryDateRange:
    """Translation of the raw `date_from` and `date_to` filter values to datetimes."""

    _team: Team
    _date_range: Optional[DateRange]
    _interval: Optional[IntervalType]
    _now_without_timezone: datetime

    def __init__(
        self,
        date_range: Optional[DateRange],
        team: Team,
        interval: Optional[IntervalType],
        now: datetime,
    ) -> None:
        self._team = team
        self._date_range = date_range
        self._interval = interval or IntervalType.day
        self._now_without_timezone = now

        if not isinstance(self._interval, IntervalType) or re.match(r"[^a-z]", self._interval.name):
            raise ValueError(f"Invalid interval: {interval}")

    def date_to(self) -> datetime:
        date_to = self.now_with_timezone
        delta_mapping = None

        if self._date_range and self._date_range.date_to:
            date_to, delta_mapping, _position = relative_date_parse_with_delta_mapping(
                self._date_range.date_to,
                self._team.timezone_info,
                always_truncate=True,
                now=self.now_with_timezone,
            )

<<<<<<< HEAD
        is_relative = not self._date_range or not self._date_range.date_to or delta_mapping is not None

        date_to = date_to.replace(hour=23, minute=59, second=59, microsecond=999999)
        if is_relative:
            date_to = date_to.replace(minute=59, second=59, microsecond=999999)
=======
        if not self._date_range or not self._date_range.explicitDate:
            is_relative = not self._date_range or not self._date_range.date_to or delta_mapping is not None
            if not self.is_hourly:
                date_to = date_to.replace(hour=23, minute=59, second=59, microsecond=999999)
            elif is_relative:
                date_to = date_to.replace(minute=59, second=59, microsecond=999999)
>>>>>>> 65fb6178

        return date_to

    def get_earliest_timestamp(self) -> datetime:
        return get_earliest_timestamp(self._team.pk)

    def date_from(self) -> datetime:
        date_from: datetime
        if self._date_range and self._date_range.date_from == "all":
            date_from = self.get_earliest_timestamp()
        elif self._date_range and isinstance(self._date_range.date_from, str):
            date_from = relative_date_parse(
                self._date_range.date_from,
                self._team.timezone_info,
                now=self.now_with_timezone,
                # this makes sure we truncate date_from to the start of the day, when looking at last N days by hour
                always_truncate=True,
            )
        else:
            date_from = self.now_with_timezone.replace(hour=0, minute=0, second=0, microsecond=0) - relativedelta(
                days=DEFAULT_DATE_FROM_DAYS
            )

        return date_from

    @cached_property
    def previous_period_date_from(self) -> datetime:
        return self.date_from() - (self.date_to() - self.date_from())

    @cached_property
    def now_with_timezone(self) -> datetime:
        return self._now_without_timezone.astimezone(ZoneInfo(self._team.timezone))

    @cached_property
    def date_to_str(self) -> str:
        return self.date_to().strftime("%Y-%m-%d %H:%M:%S")

    @cached_property
    def date_from_str(self) -> str:
        return self.date_from().strftime("%Y-%m-%d %H:%M:%S")

    @cached_property
    def previous_period_date_from_str(self) -> str:
        return self.previous_period_date_from.strftime("%Y-%m-%d %H:%M:%S")

    @cached_property
    def is_hourly(self) -> bool:
        return self.interval_name == "hour"

    @cached_property
    def interval_type(self) -> IntervalType:
        return self._interval or IntervalType.day

    @cached_property
    def interval_name(self) -> Literal["hour", "day", "week", "month"]:
        return self.interval_type.name

    def align_with_interval(self, start: datetime) -> datetime:
        if self.interval_name == "hour":
            return start.replace(minute=0, second=0, microsecond=0)
        elif self.interval_name == "day":
            return start.replace(hour=0, minute=0, second=0, microsecond=0)
        elif self.interval_name == "week":
            start = start.replace(hour=0, minute=0, second=0, microsecond=0)
            week_start_alignment_days = start.isoweekday() % 7
            if self._team.week_start_day == WeekStartDay.MONDAY:
                week_start_alignment_days = start.weekday()
            start -= timedelta(days=week_start_alignment_days)
            return start
        elif self.interval_name == "month":
            return start.replace(day=1, hour=0, minute=0, second=0, microsecond=0)

    def interval_relativedelta(self) -> relativedelta:
        return relativedelta(
            days=1 if self.interval_name == "day" else 0,
            weeks=1 if self.interval_name == "week" else 0,
            months=1 if self.interval_name == "month" else 0,
            hours=1 if self.interval_name == "hour" else 0,
        )

    def all_values(self) -> list[datetime]:
        start = self.align_with_interval(self.date_from())
        end: datetime = self.date_to()
        delta = self.interval_relativedelta()

        values: list[datetime] = []
        while start <= end:
            values.append(start)
            start += delta
        return values

    def date_to_as_hogql(self) -> ast.Expr:
        return ast.Call(
            name="assumeNotNull",
            args=[ast.Call(name="toDateTime", args=[(ast.Constant(value=self.date_to_str))])],
        )

    def date_from_as_hogql(self) -> ast.Expr:
        return ast.Call(
            name="assumeNotNull",
            args=[ast.Call(name="toDateTime", args=[(ast.Constant(value=self.date_from_str))])],
        )

    def previous_period_date_from_as_hogql(self) -> ast.Expr:
        return ast.Call(
            name="assumeNotNull",
            args=[
                ast.Call(
                    name="toDateTime",
                    args=[(ast.Constant(value=self.previous_period_date_from_str))],
                )
            ],
        )

    def one_interval_period(self) -> ast.Expr:
        return ast.Call(
            name=f"toInterval{self.interval_name.capitalize()}",
            args=[ast.Constant(value=1)],
        )

    def number_interval_periods(self) -> ast.Expr:
        return ast.Call(
            name=f"toInterval{self.interval_name.capitalize()}",
            args=[ast.Field(chain=["number"])],
        )

    def interval_period_string_as_hogql_constant(self) -> ast.Expr:
        return ast.Constant(value=self.interval_name)

    # Returns whether we should wrap `date_from` with `toStartOf<Interval>` dependent on the interval period
    def use_start_of_interval(self):
        if self._date_range is None or self._date_range.date_from is None:
            return True

        _date_from, delta_mapping, _position = relative_date_parse_with_delta_mapping(
            self._date_range.date_from,
            self._team.timezone_info,
            always_truncate=True,
            now=self.now_with_timezone,
        )

        is_relative = delta_mapping is not None
        interval = self._interval

        if not is_relative or not interval:
            return True

        is_delta_hours = delta_mapping.get("hours", None) is not None

        if interval == IntervalType.hour:
            return False
        elif interval == IntervalType.day:
            if is_delta_hours:
                return False
            else:
                return True
        elif interval == IntervalType.week or interval == IntervalType.month:
            return True

        return True

    def date_to_start_of_interval_hogql(self, date: ast.Expr) -> ast.Call:
        match self.interval_name:
            case "hour":
                return ast.Call(name="toStartOfHour", args=[date])
            case "day":
                return ast.Call(name="toStartOfDay", args=[date])
            case "week":
                return ast.Call(name="toStartOfWeek", args=[date])
            case "month":
                return ast.Call(name="toStartOfMonth", args=[date])
            case _:
                raise ImpossibleASTError(message="Unknown interval name")

    def date_from_to_start_of_interval_hogql(self) -> ast.Call:
        return self.date_to_start_of_interval_hogql(self.date_from_as_hogql())

    def date_to_to_start_of_interval_hogql(self) -> ast.Call:
        return self.date_to_start_of_interval_hogql(self.date_to_as_hogql())

    def date_to_with_extra_interval_hogql(self) -> ast.Call:
        return ast.Call(
            name="plus",
            args=[self.date_to_start_of_interval_hogql(self.date_to_as_hogql()), self.one_interval_period()],
        )

    def to_placeholders(self) -> Dict[str, ast.Expr]:
        return {
            "interval": self.interval_period_string_as_hogql_constant(),
            "one_interval_period": self.one_interval_period(),
            "number_interval_period": self.number_interval_periods(),
            "date_from": self.date_from_as_hogql(),
            "date_to": self.date_to_as_hogql(),
            "date_from_start_of_interval": self.date_from_to_start_of_interval_hogql(),
            "date_to_start_of_interval": self.date_to_to_start_of_interval_hogql(),
            "date_from_with_adjusted_start_of_interval": self.date_from_to_start_of_interval_hogql()
            if self.use_start_of_interval()
            else self.date_from_as_hogql(),
        }

    def interval_bounds_from_str(self, time_frame: str) -> tuple[datetime, datetime]:
        date_from = parse(time_frame, tzinfos={None: self._team.timezone_info})
        date_to = date_from + self.interval_relativedelta()
        return date_from, date_to


class QueryDateRangeWithIntervals(QueryDateRange):
    def __init__(
        self,
        date_range: Optional[DateRange],
        total_intervals: int,
        team: Team,
        interval: Optional[IntervalType],
        now: datetime,
    ) -> None:
        self.total_intervals = total_intervals
        super().__init__(date_range, team, interval, now)

    @staticmethod
    def determine_time_delta(total_intervals: int, period: str) -> timedelta:
        period_map = {
            "hour": timedelta(hours=1),
            "day": timedelta(days=1),
            "week": timedelta(weeks=1),
            "month": relativedelta(months=1),
        }

        if period.lower() not in period_map:
            raise ValueError(f"Period {period} is unsupported.")

        return period_map[period.lower()] * total_intervals

    def date_from(self) -> datetime:
        delta = self.determine_time_delta(self.total_intervals, self._interval.name)

        if self._interval == IntervalType.hour:
            return self.date_to() - delta
        elif self._interval == IntervalType.week:
            date_from = self.date_to() - delta
            week_start_alignment_days = date_from.isoweekday() % 7
            if self._team.week_start_day == WeekStartDay.MONDAY:
                week_start_alignment_days = date_from.weekday()
            return date_from - timedelta(days=week_start_alignment_days)
        elif self._interval == IntervalType.month:
            return self.date_to().replace(day=1, hour=0, minute=0, second=0, microsecond=0) - delta
        else:
            date_to = self.date_to().replace(hour=0, minute=0, second=0, microsecond=0)
            return date_to - delta

    def date_to(self) -> datetime:
        delta = self.determine_time_delta(1, self._interval.name)
        date_to = super().date_to() + delta

        if self.is_hourly:
            return date_to.replace(minute=0, second=0, microsecond=0)
        return date_to.replace(hour=0, minute=0, second=0, microsecond=0)

    def get_start_of_interval_hogql(self, *, source: ast.Expr = None) -> ast.Expr:
        trunc_func = get_trunc_func_ch(self._interval.name.lower())
        trunc_func_args = [source] if source else [ast.Constant(value=self.date_from())]
        if trunc_func == "toStartOfWeek":
            trunc_func_args.append(
                ast.Constant(value=int((WeekStartDay(self._team.week_start_day or 0)).clickhouse_mode))
            )
        return ast.Call(name=trunc_func, args=trunc_func_args)<|MERGE_RESOLUTION|>--- conflicted
+++ resolved
@@ -55,20 +55,12 @@
                 now=self.now_with_timezone,
             )
 
-<<<<<<< HEAD
-        is_relative = not self._date_range or not self._date_range.date_to or delta_mapping is not None
-
-        date_to = date_to.replace(hour=23, minute=59, second=59, microsecond=999999)
-        if is_relative:
-            date_to = date_to.replace(minute=59, second=59, microsecond=999999)
-=======
         if not self._date_range or not self._date_range.explicitDate:
             is_relative = not self._date_range or not self._date_range.date_to or delta_mapping is not None
-            if not self.is_hourly:
-                date_to = date_to.replace(hour=23, minute=59, second=59, microsecond=999999)
-            elif is_relative:
+
+            date_to = date_to.replace(hour=23, minute=59, second=59, microsecond=999999)
+            if is_relative:
                 date_to = date_to.replace(minute=59, second=59, microsecond=999999)
->>>>>>> 65fb6178
 
         return date_to
 
@@ -264,9 +256,11 @@
             "date_to": self.date_to_as_hogql(),
             "date_from_start_of_interval": self.date_from_to_start_of_interval_hogql(),
             "date_to_start_of_interval": self.date_to_to_start_of_interval_hogql(),
-            "date_from_with_adjusted_start_of_interval": self.date_from_to_start_of_interval_hogql()
-            if self.use_start_of_interval()
-            else self.date_from_as_hogql(),
+            "date_from_with_adjusted_start_of_interval": (
+                self.date_from_to_start_of_interval_hogql()
+                if self.use_start_of_interval()
+                else self.date_from_as_hogql()
+            ),
         }
 
     def interval_bounds_from_str(self, time_frame: str) -> tuple[datetime, datetime]:
