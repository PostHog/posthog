--- conflicted
+++ resolved
@@ -404,9 +404,46 @@
      WHERE equals(error_tracking_issue_fingerprint_overrides.team_id, 99999)
      GROUP BY error_tracking_issue_fingerprint_overrides.fingerprint
      HAVING ifNull(equals(argMax(error_tracking_issue_fingerprint_overrides.is_deleted, error_tracking_issue_fingerprint_overrides.version), 0), 0) SETTINGS optimize_aggregation_in_order=1) AS events__exception_issue_override ON equals(replaceRegexpAll(nullIf(nullIf(JSONExtractRaw(events.properties, '$exception_fingerprint'), ''), 'null'), '^"|"$', ''), events__exception_issue_override.fingerprint)
-<<<<<<< HEAD
   WHERE and(equals(events.team_id, 99999), equals(events.event, '$exception'), isNotNull(if(not(empty(events__exception_issue_override.issue_id)), events__exception_issue_override.issue_id, accurateCastOrNull(replaceRegexpAll(nullIf(nullIf(JSONExtractRaw(events.properties, '$exception_issue_id'), ''), 'null'), '^"|"$', ''), 'UUID'))), 1, in(if(not(empty(events__exception_issue_override.issue_id)), events__exception_issue_override.issue_id, accurateCastOrNull(replaceRegexpAll(nullIf(nullIf(JSONExtractRaw(events.properties, '$exception_issue_id'), ''), 'null'), '^"|"$', ''), 'UUID')), ['e9ac529f-ac1c-4a96-bd3a-107034368d64']))
-=======
+  GROUP BY if(not(empty(events__exception_issue_override.issue_id)), events__exception_issue_override.issue_id, accurateCastOrNull(replaceRegexpAll(nullIf(nullIf(JSONExtractRaw(events.properties, '$exception_issue_id'), ''), 'null'), '^"|"$', ''), 'UUID'))
+  LIMIT 101
+  OFFSET 0 SETTINGS readonly=2,
+                    max_execution_time=60,
+                    allow_experimental_object_type=1,
+                    format_csv_allow_double_quotes=0,
+                    max_ast_elements=4000000,
+                    max_expanded_ast_elements=4000000,
+                    max_bytes_before_external_group_by=0,
+                    transform_null_in=1,
+                    optimize_min_equality_disjunction_chain_length=4294967295
+  '''
+# ---
+# name: TestErrorTrackingQueryRunner.test_search_query
+  '''
+  SELECT if(not(empty(events__exception_issue_override.issue_id)), events__exception_issue_override.issue_id, accurateCastOrNull(replaceRegexpAll(nullIf(nullIf(JSONExtractRaw(events.properties, '$exception_issue_id'), ''), 'null'), '^"|"$', ''), 'UUID')) AS id,
+         count(DISTINCT events.uuid) AS occurrences,
+         count(DISTINCT nullIf(events.`$session_id`, '')) AS sessions,
+         count(DISTINCT events.distinct_id) AS users,
+         max(toTimeZone(events.timestamp, 'UTC')) AS last_seen,
+         min(toTimeZone(events.timestamp, 'UTC')) AS first_seen,
+         sumForEach(arrayMap(bin -> if(and(greater(toTimeZone(events.timestamp, 'UTC'), bin), lessOrEquals(dateDiff('seconds', bin, toTimeZone(events.timestamp, 'UTC')), divide(dateDiff('seconds', parseDateTime64BestEffort('2022-01-09T12:11:00', 6, 'UTC'), parseDateTime64BestEffort('2022-01-10T12:11:00', 6, 'UTC')), 1))), 1, 0), arrayMap(i -> dateAdd(parseDateTime64BestEffort('2022-01-09T12:11:00', 6, 'UTC'), toIntervalSecond(multiply(i, divide(dateDiff('seconds', parseDateTime64BestEffort('2022-01-09T12:11:00', 6, 'UTC'), parseDateTime64BestEffort('2022-01-10T12:11:00', 6, 'UTC')), 1)))), range(0, 1)))) AS volumeDay,
+         sumForEach(arrayMap(bin -> if(and(greater(toTimeZone(events.timestamp, 'UTC'), bin), lessOrEquals(dateDiff('seconds', bin, toTimeZone(events.timestamp, 'UTC')), divide(dateDiff('seconds', toDateTime('2022-01-10', 'UTC'), toDateTime('2022-01-11', 'UTC')), 1))), 1, 0), arrayMap(i -> dateAdd(toDateTime('2022-01-10', 'UTC'), toIntervalSecond(multiply(i, divide(dateDiff('seconds', toDateTime('2022-01-10', 'UTC'), toDateTime('2022-01-11', 'UTC')), 1)))), range(0, 1)))) AS volumeRange,
+         argMax(replaceRegexpAll(nullIf(nullIf(JSONExtractRaw(events.properties, '$lib'), ''), 'null'), '^"|"$', ''), toTimeZone(events.timestamp, 'UTC')) AS library
+  FROM events
+  LEFT OUTER JOIN
+    (SELECT argMax(person_distinct_id_overrides.person_id, person_distinct_id_overrides.version) AS person_id,
+            person_distinct_id_overrides.distinct_id AS distinct_id
+     FROM person_distinct_id_overrides
+     WHERE equals(person_distinct_id_overrides.team_id, 99999)
+     GROUP BY person_distinct_id_overrides.distinct_id
+     HAVING ifNull(equals(argMax(person_distinct_id_overrides.is_deleted, person_distinct_id_overrides.version), 0), 0) SETTINGS optimize_aggregation_in_order=1) AS events__override ON equals(events.distinct_id, events__override.distinct_id)
+  LEFT OUTER JOIN
+    (SELECT argMax(error_tracking_issue_fingerprint_overrides.issue_id, error_tracking_issue_fingerprint_overrides.version) AS issue_id,
+            error_tracking_issue_fingerprint_overrides.fingerprint AS fingerprint
+     FROM error_tracking_issue_fingerprint_overrides
+     WHERE equals(error_tracking_issue_fingerprint_overrides.team_id, 99999)
+     GROUP BY error_tracking_issue_fingerprint_overrides.fingerprint
+     HAVING ifNull(equals(argMax(error_tracking_issue_fingerprint_overrides.is_deleted, error_tracking_issue_fingerprint_overrides.version), 0), 0) SETTINGS optimize_aggregation_in_order=1) AS events__exception_issue_override ON equals(replaceRegexpAll(nullIf(nullIf(JSONExtractRaw(events.properties, '$exception_fingerprint'), ''), 'null'), '^"|"$', ''), events__exception_issue_override.fingerprint)
   LEFT JOIN
     (SELECT person.id AS id,
             replaceRegexpAll(nullIf(nullIf(JSONExtractRaw(person.properties, 'email'), ''), 'null'), '^"|"$', '') AS properties___email
@@ -418,30 +455,29 @@
                                                     GROUP BY person.id
                                                     HAVING and(ifNull(equals(argMax(person.is_deleted, person.version), 0), 0), ifNull(less(argMax(toTimeZone(person.created_at, 'UTC'), person.version), plus(now64(6, 'UTC'), toIntervalDay(1))), 0))))) SETTINGS optimize_aggregation_in_order=1) AS events__person ON equals(if(not(empty(events__override.distinct_id)), events__override.person_id, events.person_id), events__person.id)
   WHERE and(equals(events.team_id, 99999), equals(events.event, '$exception'), isNotNull(if(not(empty(events__exception_issue_override.issue_id)), events__exception_issue_override.issue_id, accurateCastOrNull(replaceRegexpAll(nullIf(nullIf(JSONExtractRaw(events.properties, '$exception_issue_id'), ''), 'null'), '^"|"$', ''), 'UUID'))), and(1, ifNull(notILike(toString(events__person.properties___email), '%@posthog.com%'), 1)), greaterOrEquals(toTimeZone(events.timestamp, 'UTC'), toDateTime('2022-01-10', 'UTC')), lessOrEquals(toTimeZone(events.timestamp, 'UTC'), toDateTime('2022-01-11', 'UTC')), or(ifNull(greater(position(lower(replaceRegexpAll(nullIf(nullIf(JSONExtractRaw(events.properties, '$exception_types'), ''), 'null'), '^"|"$', '')), lower('databasenot')), 0), 0), ifNull(greater(position(lower(replaceRegexpAll(nullIf(nullIf(JSONExtractRaw(events.properties, '$exception_values'), ''), 'null'), '^"|"$', '')), lower('databasenot')), 0), 0), ifNull(greater(position(lower(replaceRegexpAll(nullIf(nullIf(JSONExtractRaw(events.properties, '$exception_sources'), ''), 'null'), '^"|"$', '')), lower('databasenot')), 0), 0), ifNull(greater(position(lower(replaceRegexpAll(nullIf(nullIf(JSONExtractRaw(events.properties, '$exception_functions'), ''), 'null'), '^"|"$', '')), lower('databasenot')), 0), 0)))
->>>>>>> 26568dc7
-  GROUP BY if(not(empty(events__exception_issue_override.issue_id)), events__exception_issue_override.issue_id, accurateCastOrNull(replaceRegexpAll(nullIf(nullIf(JSONExtractRaw(events.properties, '$exception_issue_id'), ''), 'null'), '^"|"$', ''), 'UUID'))
-  LIMIT 101
-  OFFSET 0 SETTINGS readonly=2,
-                    max_execution_time=60,
-                    allow_experimental_object_type=1,
-                    format_csv_allow_double_quotes=0,
-                    max_ast_elements=4000000,
-                    max_expanded_ast_elements=4000000,
-                    max_bytes_before_external_group_by=0,
-                    transform_null_in=1,
-                    optimize_min_equality_disjunction_chain_length=4294967295
-  '''
-# ---
-# name: TestErrorTrackingQueryRunner.test_search_query
-  '''
-  SELECT if(not(empty(events__exception_issue_override.issue_id)), events__exception_issue_override.issue_id, accurateCastOrNull(replaceRegexpAll(nullIf(nullIf(JSONExtractRaw(events.properties, '$exception_issue_id'), ''), 'null'), '^"|"$', ''), 'UUID')) AS id,
-         count(DISTINCT events.uuid) AS occurrences,
-         count(DISTINCT nullIf(events.`$session_id`, '')) AS sessions,
-         count(DISTINCT events.distinct_id) AS users,
-         max(toTimeZone(events.timestamp, 'UTC')) AS last_seen,
-         min(toTimeZone(events.timestamp, 'UTC')) AS first_seen,
-         sumForEach(arrayMap(bin -> if(and(greater(toTimeZone(events.timestamp, 'UTC'), bin), lessOrEquals(dateDiff('seconds', bin, toTimeZone(events.timestamp, 'UTC')), divide(dateDiff('seconds', parseDateTime64BestEffort('2022-01-09T12:11:00', 6, 'UTC'), parseDateTime64BestEffort('2022-01-10T12:11:00', 6, 'UTC')), 1))), 1, 0), arrayMap(i -> dateAdd(parseDateTime64BestEffort('2022-01-09T12:11:00', 6, 'UTC'), toIntervalSecond(multiply(i, divide(dateDiff('seconds', parseDateTime64BestEffort('2022-01-09T12:11:00', 6, 'UTC'), parseDateTime64BestEffort('2022-01-10T12:11:00', 6, 'UTC')), 1)))), range(0, 1)))) AS volumeDay,
-         sumForEach(arrayMap(bin -> if(and(greater(toTimeZone(events.timestamp, 'UTC'), bin), lessOrEquals(dateDiff('seconds', bin, toTimeZone(events.timestamp, 'UTC')), divide(dateDiff('seconds', toDateTime('2022-01-10', 'UTC'), toDateTime('2022-01-11', 'UTC')), 1))), 1, 0), arrayMap(i -> dateAdd(toDateTime('2022-01-10', 'UTC'), toIntervalSecond(multiply(i, divide(dateDiff('seconds', toDateTime('2022-01-10', 'UTC'), toDateTime('2022-01-11', 'UTC')), 1)))), range(0, 1)))) AS volumeRange,
+  GROUP BY if(not(empty(events__exception_issue_override.issue_id)), events__exception_issue_override.issue_id, accurateCastOrNull(replaceRegexpAll(nullIf(nullIf(JSONExtractRaw(events.properties, '$exception_issue_id'), ''), 'null'), '^"|"$', ''), 'UUID'))
+  LIMIT 101
+  OFFSET 0 SETTINGS readonly=2,
+                    max_execution_time=60,
+                    allow_experimental_object_type=1,
+                    format_csv_allow_double_quotes=0,
+                    max_ast_elements=4000000,
+                    max_expanded_ast_elements=4000000,
+                    max_bytes_before_external_group_by=0,
+                    transform_null_in=1,
+                    optimize_min_equality_disjunction_chain_length=4294967295
+  '''
+# ---
+# name: TestErrorTrackingQueryRunner.test_search_query_with_multiple_search_items
+  '''
+  SELECT if(not(empty(events__exception_issue_override.issue_id)), events__exception_issue_override.issue_id, accurateCastOrNull(replaceRegexpAll(nullIf(nullIf(JSONExtractRaw(events.properties, '$exception_issue_id'), ''), 'null'), '^"|"$', ''), 'UUID')) AS id,
+         count(DISTINCT events.uuid) AS occurrences,
+         count(DISTINCT nullIf(events.`$session_id`, '')) AS sessions,
+         count(DISTINCT events.distinct_id) AS users,
+         max(toTimeZone(events.timestamp, 'UTC')) AS last_seen,
+         min(toTimeZone(events.timestamp, 'UTC')) AS first_seen,
+         sumForEach(arrayMap(bin -> if(and(greater(toTimeZone(events.timestamp, 'UTC'), bin), lessOrEquals(dateDiff('seconds', bin, toTimeZone(events.timestamp, 'UTC')), divide(dateDiff('seconds', parseDateTime64BestEffort('2022-01-09T12:11:00', 6, 'UTC'), parseDateTime64BestEffort('2022-01-10T12:11:00', 6, 'UTC')), 1))), 1, 0), arrayMap(i -> dateAdd(parseDateTime64BestEffort('2022-01-09T12:11:00', 6, 'UTC'), toIntervalSecond(multiply(i, divide(dateDiff('seconds', parseDateTime64BestEffort('2022-01-09T12:11:00', 6, 'UTC'), parseDateTime64BestEffort('2022-01-10T12:11:00', 6, 'UTC')), 1)))), range(0, 1)))) AS volumeDay,
+         sumForEach(arrayMap(bin -> if(and(greater(toTimeZone(events.timestamp, 'UTC'), bin), lessOrEquals(dateDiff('seconds', bin, toTimeZone(events.timestamp, 'UTC')), divide(dateDiff('seconds', parseDateTime64BestEffortOrNull(NULL, 6, 'UTC'), parseDateTime64BestEffortOrNull(NULL, 6, 'UTC')), 1))), 1, 0), arrayMap(i -> dateAdd(parseDateTime64BestEffortOrNull(NULL, 6, 'UTC'), toIntervalSecond(multiply(i, divide(dateDiff('seconds', parseDateTime64BestEffortOrNull(NULL, 6, 'UTC'), parseDateTime64BestEffortOrNull(NULL, 6, 'UTC')), 1)))), range(0, 1)))) AS volumeRange,
          argMax(replaceRegexpAll(nullIf(nullIf(JSONExtractRaw(events.properties, '$lib'), ''), 'null'), '^"|"$', ''), toTimeZone(events.timestamp, 'UTC')) AS library
   FROM events
   LEFT OUTER JOIN
@@ -468,61 +504,7 @@
                                                     WHERE equals(person.team_id, 99999)
                                                     GROUP BY person.id
                                                     HAVING and(ifNull(equals(argMax(person.is_deleted, person.version), 0), 0), ifNull(less(argMax(toTimeZone(person.created_at, 'UTC'), person.version), plus(now64(6, 'UTC'), toIntervalDay(1))), 0))))) SETTINGS optimize_aggregation_in_order=1) AS events__person ON equals(if(not(empty(events__override.distinct_id)), events__override.person_id, events.person_id), events__person.id)
-<<<<<<< HEAD
-  WHERE and(equals(events.team_id, 99999), equals(events.event, '$exception'), isNotNull(if(not(empty(events__exception_issue_override.issue_id)), events__exception_issue_override.issue_id, accurateCastOrNull(replaceRegexpAll(nullIf(nullIf(JSONExtractRaw(events.properties, '$exception_issue_id'), ''), 'null'), '^"|"$', ''), 'UUID'))), ifNull(notILike(toString(events__person.properties___email), '%@posthog.com%'), 1), greaterOrEquals(toTimeZone(events.timestamp, 'UTC'), toDateTime('2022-01-10', 'UTC')), lessOrEquals(toTimeZone(events.timestamp, 'UTC'), toDateTime('2022-01-11', 'UTC')), or(ifNull(greater(position(lower(replaceRegexpAll(nullIf(nullIf(JSONExtractRaw(events.properties, '$exception_types'), ''), 'null'), '^"|"$', '')), lower('databasenot')), 0), 0), ifNull(greater(position(lower(replaceRegexpAll(nullIf(nullIf(JSONExtractRaw(events.properties, '$exception_values'), ''), 'null'), '^"|"$', '')), lower('databasenot')), 0), 0), ifNull(greater(position(lower(replaceRegexpAll(nullIf(nullIf(JSONExtractRaw(events.properties, '$exception_sources'), ''), 'null'), '^"|"$', '')), lower('databasenot')), 0), 0), ifNull(greater(position(lower(replaceRegexpAll(nullIf(nullIf(JSONExtractRaw(events.properties, '$exception_functions'), ''), 'null'), '^"|"$', '')), lower('databasenot')), 0), 0)))
-=======
   WHERE and(equals(events.team_id, 99999), equals(events.event, '$exception'), isNotNull(if(not(empty(events__exception_issue_override.issue_id)), events__exception_issue_override.issue_id, accurateCastOrNull(replaceRegexpAll(nullIf(nullIf(JSONExtractRaw(events.properties, '$exception_issue_id'), ''), 'null'), '^"|"$', ''), 'UUID'))), and(1, ifNull(notILike(toString(events__person.properties___email), '%@posthog.com%'), 1)), and(or(ifNull(greater(position(lower(replaceRegexpAll(nullIf(nullIf(JSONExtractRaw(events.properties, '$exception_types'), ''), 'null'), '^"|"$', '')), lower('databasenotfoundX')), 0), 0), ifNull(greater(position(lower(replaceRegexpAll(nullIf(nullIf(JSONExtractRaw(events.properties, '$exception_values'), ''), 'null'), '^"|"$', '')), lower('databasenotfoundX')), 0), 0), ifNull(greater(position(lower(replaceRegexpAll(nullIf(nullIf(JSONExtractRaw(events.properties, '$exception_sources'), ''), 'null'), '^"|"$', '')), lower('databasenotfoundX')), 0), 0), ifNull(greater(position(lower(replaceRegexpAll(nullIf(nullIf(JSONExtractRaw(events.properties, '$exception_functions'), ''), 'null'), '^"|"$', '')), lower('databasenotfoundX')), 0), 0)), or(ifNull(greater(position(lower(replaceRegexpAll(nullIf(nullIf(JSONExtractRaw(events.properties, '$exception_types'), ''), 'null'), '^"|"$', '')), lower('clickhouse/client/execute.py')), 0), 0), ifNull(greater(position(lower(replaceRegexpAll(nullIf(nullIf(JSONExtractRaw(events.properties, '$exception_values'), ''), 'null'), '^"|"$', '')), lower('clickhouse/client/execute.py')), 0), 0), ifNull(greater(position(lower(replaceRegexpAll(nullIf(nullIf(JSONExtractRaw(events.properties, '$exception_sources'), ''), 'null'), '^"|"$', '')), lower('clickhouse/client/execute.py')), 0), 0), ifNull(greater(position(lower(replaceRegexpAll(nullIf(nullIf(JSONExtractRaw(events.properties, '$exception_functions'), ''), 'null'), '^"|"$', '')), lower('clickhouse/client/execute.py')), 0), 0))))
->>>>>>> 26568dc7
-  GROUP BY if(not(empty(events__exception_issue_override.issue_id)), events__exception_issue_override.issue_id, accurateCastOrNull(replaceRegexpAll(nullIf(nullIf(JSONExtractRaw(events.properties, '$exception_issue_id'), ''), 'null'), '^"|"$', ''), 'UUID'))
-  LIMIT 101
-  OFFSET 0 SETTINGS readonly=2,
-                    max_execution_time=60,
-                    allow_experimental_object_type=1,
-                    format_csv_allow_double_quotes=0,
-                    max_ast_elements=4000000,
-                    max_expanded_ast_elements=4000000,
-                    max_bytes_before_external_group_by=0,
-                    transform_null_in=1,
-                    optimize_min_equality_disjunction_chain_length=4294967295
-  '''
-# ---
-# name: TestErrorTrackingQueryRunner.test_search_query_with_multiple_search_items
-  '''
-  SELECT if(not(empty(events__exception_issue_override.issue_id)), events__exception_issue_override.issue_id, accurateCastOrNull(replaceRegexpAll(nullIf(nullIf(JSONExtractRaw(events.properties, '$exception_issue_id'), ''), 'null'), '^"|"$', ''), 'UUID')) AS id,
-         count(DISTINCT events.uuid) AS occurrences,
-         count(DISTINCT nullIf(events.`$session_id`, '')) AS sessions,
-         count(DISTINCT events.distinct_id) AS users,
-         max(toTimeZone(events.timestamp, 'UTC')) AS last_seen,
-         min(toTimeZone(events.timestamp, 'UTC')) AS first_seen,
-         sumForEach(arrayMap(bin -> if(and(greater(toTimeZone(events.timestamp, 'UTC'), bin), lessOrEquals(dateDiff('seconds', bin, toTimeZone(events.timestamp, 'UTC')), divide(dateDiff('seconds', parseDateTime64BestEffort('2022-01-09T12:11:00', 6, 'UTC'), parseDateTime64BestEffort('2022-01-10T12:11:00', 6, 'UTC')), 1))), 1, 0), arrayMap(i -> dateAdd(parseDateTime64BestEffort('2022-01-09T12:11:00', 6, 'UTC'), toIntervalSecond(multiply(i, divide(dateDiff('seconds', parseDateTime64BestEffort('2022-01-09T12:11:00', 6, 'UTC'), parseDateTime64BestEffort('2022-01-10T12:11:00', 6, 'UTC')), 1)))), range(0, 1)))) AS volumeDay,
-         sumForEach(arrayMap(bin -> if(and(greater(toTimeZone(events.timestamp, 'UTC'), bin), lessOrEquals(dateDiff('seconds', bin, toTimeZone(events.timestamp, 'UTC')), divide(dateDiff('seconds', parseDateTime64BestEffortOrNull(NULL, 6, 'UTC'), parseDateTime64BestEffortOrNull(NULL, 6, 'UTC')), 1))), 1, 0), arrayMap(i -> dateAdd(parseDateTime64BestEffortOrNull(NULL, 6, 'UTC'), toIntervalSecond(multiply(i, divide(dateDiff('seconds', parseDateTime64BestEffortOrNull(NULL, 6, 'UTC'), parseDateTime64BestEffortOrNull(NULL, 6, 'UTC')), 1)))), range(0, 1)))) AS volumeRange,
-         argMax(replaceRegexpAll(nullIf(nullIf(JSONExtractRaw(events.properties, '$lib'), ''), 'null'), '^"|"$', ''), toTimeZone(events.timestamp, 'UTC')) AS library
-  FROM events
-  LEFT OUTER JOIN
-    (SELECT argMax(person_distinct_id_overrides.person_id, person_distinct_id_overrides.version) AS person_id,
-            person_distinct_id_overrides.distinct_id AS distinct_id
-     FROM person_distinct_id_overrides
-     WHERE equals(person_distinct_id_overrides.team_id, 99999)
-     GROUP BY person_distinct_id_overrides.distinct_id
-     HAVING ifNull(equals(argMax(person_distinct_id_overrides.is_deleted, person_distinct_id_overrides.version), 0), 0) SETTINGS optimize_aggregation_in_order=1) AS events__override ON equals(events.distinct_id, events__override.distinct_id)
-  LEFT OUTER JOIN
-    (SELECT argMax(error_tracking_issue_fingerprint_overrides.issue_id, error_tracking_issue_fingerprint_overrides.version) AS issue_id,
-            error_tracking_issue_fingerprint_overrides.fingerprint AS fingerprint
-     FROM error_tracking_issue_fingerprint_overrides
-     WHERE equals(error_tracking_issue_fingerprint_overrides.team_id, 99999)
-     GROUP BY error_tracking_issue_fingerprint_overrides.fingerprint
-     HAVING ifNull(equals(argMax(error_tracking_issue_fingerprint_overrides.is_deleted, error_tracking_issue_fingerprint_overrides.version), 0), 0) SETTINGS optimize_aggregation_in_order=1) AS events__exception_issue_override ON equals(replaceRegexpAll(nullIf(nullIf(JSONExtractRaw(events.properties, '$exception_fingerprint'), ''), 'null'), '^"|"$', ''), events__exception_issue_override.fingerprint)
-  LEFT JOIN
-    (SELECT person.id AS id,
-            replaceRegexpAll(nullIf(nullIf(JSONExtractRaw(person.properties, 'email'), ''), 'null'), '^"|"$', '') AS properties___email
-     FROM person
-     WHERE and(equals(person.team_id, 99999), in(tuple(person.id, person.version),
-                                                   (SELECT person.id AS id, max(person.version) AS version
-                                                    FROM person
-                                                    WHERE equals(person.team_id, 99999)
-                                                    GROUP BY person.id
-                                                    HAVING and(ifNull(equals(argMax(person.is_deleted, person.version), 0), 0), ifNull(less(argMax(toTimeZone(person.created_at, 'UTC'), person.version), plus(now64(6, 'UTC'), toIntervalDay(1))), 0))))) SETTINGS optimize_aggregation_in_order=1) AS events__person ON equals(if(not(empty(events__override.distinct_id)), events__override.person_id, events.person_id), events__person.id)
-  WHERE and(equals(events.team_id, 99999), equals(events.event, '$exception'), isNotNull(if(not(empty(events__exception_issue_override.issue_id)), events__exception_issue_override.issue_id, accurateCastOrNull(replaceRegexpAll(nullIf(nullIf(JSONExtractRaw(events.properties, '$exception_issue_id'), ''), 'null'), '^"|"$', ''), 'UUID'))), ifNull(notILike(toString(events__person.properties___email), '%@posthog.com%'), 1), and(or(ifNull(greater(position(lower(replaceRegexpAll(nullIf(nullIf(JSONExtractRaw(events.properties, '$exception_types'), ''), 'null'), '^"|"$', '')), lower('databasenotfoundX')), 0), 0), ifNull(greater(position(lower(replaceRegexpAll(nullIf(nullIf(JSONExtractRaw(events.properties, '$exception_values'), ''), 'null'), '^"|"$', '')), lower('databasenotfoundX')), 0), 0), ifNull(greater(position(lower(replaceRegexpAll(nullIf(nullIf(JSONExtractRaw(events.properties, '$exception_sources'), ''), 'null'), '^"|"$', '')), lower('databasenotfoundX')), 0), 0), ifNull(greater(position(lower(replaceRegexpAll(nullIf(nullIf(JSONExtractRaw(events.properties, '$exception_functions'), ''), 'null'), '^"|"$', '')), lower('databasenotfoundX')), 0), 0)), or(ifNull(greater(position(lower(replaceRegexpAll(nullIf(nullIf(JSONExtractRaw(events.properties, '$exception_types'), ''), 'null'), '^"|"$', '')), lower('clickhouse/client/execute.py')), 0), 0), ifNull(greater(position(lower(replaceRegexpAll(nullIf(nullIf(JSONExtractRaw(events.properties, '$exception_values'), ''), 'null'), '^"|"$', '')), lower('clickhouse/client/execute.py')), 0), 0), ifNull(greater(position(lower(replaceRegexpAll(nullIf(nullIf(JSONExtractRaw(events.properties, '$exception_sources'), ''), 'null'), '^"|"$', '')), lower('clickhouse/client/execute.py')), 0), 0), ifNull(greater(position(lower(replaceRegexpAll(nullIf(nullIf(JSONExtractRaw(events.properties, '$exception_functions'), ''), 'null'), '^"|"$', '')), lower('clickhouse/client/execute.py')), 0), 0))))
   GROUP BY if(not(empty(events__exception_issue_override.issue_id)), events__exception_issue_override.issue_id, accurateCastOrNull(replaceRegexpAll(nullIf(nullIf(JSONExtractRaw(events.properties, '$exception_issue_id'), ''), 'null'), '^"|"$', ''), 'UUID'))
   LIMIT 101
   OFFSET 0 SETTINGS readonly=2,
