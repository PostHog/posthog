# serializer version: 1
# name: TestErrorTrackingIssueCorrelationQueryRunner.test_column_names
  '''
  SELECT event AS event,
  
    (SELECT issues.ids AS ids
     FROM
       (SELECT groupArray(issue_id) AS ids,
               groupArray(last_seen) AS last_seen_timestamps,
               groupArray(library) AS libraries
        FROM
          (SELECT if(not(empty(events__exception_issue_override.issue_id)), events__exception_issue_override.issue_id, accurateCastOrNull(replaceRegexpAll(nullIf(nullIf(JSONExtractRaw(events.properties, '$exception_issue_id'), ''), 'null'), '^"|"$', ''), 'UUID')) AS issue_id,
                  max(toTimeZone(events.timestamp, 'UTC')) AS last_seen,
                  argMax(replaceRegexpAll(nullIf(nullIf(JSONExtractRaw(events.properties, '$lib'), ''), 'null'), '^"|"$', ''), toTimeZone(events.timestamp, 'UTC')) AS library
           FROM events
           LEFT OUTER JOIN
             (SELECT tupleElement(argMax(tuple(error_tracking_issue_fingerprint_overrides.issue_id), error_tracking_issue_fingerprint_overrides.version), 1) AS issue_id,
                     error_tracking_issue_fingerprint_overrides.fingerprint AS fingerprint
              FROM error_tracking_issue_fingerprint_overrides
              WHERE equals(error_tracking_issue_fingerprint_overrides.team_id, 99999)
              GROUP BY error_tracking_issue_fingerprint_overrides.fingerprint
              HAVING ifNull(equals(tupleElement(argMax(tuple(error_tracking_issue_fingerprint_overrides.is_deleted), error_tracking_issue_fingerprint_overrides.version), 1), 0), 0) SETTINGS optimize_aggregation_in_order=1) AS events__exception_issue_override ON equals(replaceRegexpAll(nullIf(nullIf(JSONExtractRaw(events.properties, '$exception_fingerprint'), ''), 'null'), '^"|"$', ''), events__exception_issue_override.fingerprint)
           WHERE and(equals(events.team_id, 99999), greater(toTimeZone(events.timestamp, 'UTC'), minus(now64(6, 'UTC'), toIntervalHour(6))), notEmpty(events.`$session_id`), isNotNull(if(not(empty(events__exception_issue_override.issue_id)), events__exception_issue_override.issue_id, accurateCastOrNull(replaceRegexpAll(nullIf(nullIf(JSONExtractRaw(events.properties, '$exception_issue_id'), ''), 'null'), '^"|"$', ''), 'UUID'))), equals(events.event, '$exception'))
           GROUP BY if(not(empty(events__exception_issue_override.issue_id)), events__exception_issue_override.issue_id, accurateCastOrNull(replaceRegexpAll(nullIf(nullIf(JSONExtractRaw(events.properties, '$exception_issue_id'), ''), 'null'), '^"|"$', ''), 'UUID')))) AS issues) AS issue_ids,
  
    (SELECT issues.last_seen_timestamps AS last_seen_timestamps
     FROM
       (SELECT groupArray(issue_id) AS ids,
               groupArray(last_seen) AS last_seen_timestamps,
               groupArray(library) AS libraries
        FROM
          (SELECT if(not(empty(events__exception_issue_override.issue_id)), events__exception_issue_override.issue_id, accurateCastOrNull(replaceRegexpAll(nullIf(nullIf(JSONExtractRaw(events.properties, '$exception_issue_id'), ''), 'null'), '^"|"$', ''), 'UUID')) AS issue_id,
                  max(toTimeZone(events.timestamp, 'UTC')) AS last_seen,
                  argMax(replaceRegexpAll(nullIf(nullIf(JSONExtractRaw(events.properties, '$lib'), ''), 'null'), '^"|"$', ''), toTimeZone(events.timestamp, 'UTC')) AS library
           FROM events
           LEFT OUTER JOIN
             (SELECT tupleElement(argMax(tuple(error_tracking_issue_fingerprint_overrides.issue_id), error_tracking_issue_fingerprint_overrides.version), 1) AS issue_id,
                     error_tracking_issue_fingerprint_overrides.fingerprint AS fingerprint
              FROM error_tracking_issue_fingerprint_overrides
              WHERE equals(error_tracking_issue_fingerprint_overrides.team_id, 99999)
              GROUP BY error_tracking_issue_fingerprint_overrides.fingerprint
              HAVING ifNull(equals(tupleElement(argMax(tuple(error_tracking_issue_fingerprint_overrides.is_deleted), error_tracking_issue_fingerprint_overrides.version), 1), 0), 0) SETTINGS optimize_aggregation_in_order=1) AS events__exception_issue_override ON equals(replaceRegexpAll(nullIf(nullIf(JSONExtractRaw(events.properties, '$exception_fingerprint'), ''), 'null'), '^"|"$', ''), events__exception_issue_override.fingerprint)
           WHERE and(equals(events.team_id, 99999), greater(toTimeZone(events.timestamp, 'UTC'), minus(now64(6, 'UTC'), toIntervalHour(6))), notEmpty(events.`$session_id`), isNotNull(if(not(empty(events__exception_issue_override.issue_id)), events__exception_issue_override.issue_id, accurateCastOrNull(replaceRegexpAll(nullIf(nullIf(JSONExtractRaw(events.properties, '$exception_issue_id'), ''), 'null'), '^"|"$', ''), 'UUID'))), equals(events.event, '$exception'))
           GROUP BY if(not(empty(events__exception_issue_override.issue_id)), events__exception_issue_override.issue_id, accurateCastOrNull(replaceRegexpAll(nullIf(nullIf(JSONExtractRaw(events.properties, '$exception_issue_id'), ''), 'null'), '^"|"$', ''), 'UUID')))) AS issues) AS issue_last_seen_timestamps,
  
    (SELECT issues.libraries AS libraries
     FROM
       (SELECT groupArray(issue_id) AS ids,
               groupArray(last_seen) AS last_seen_timestamps,
               groupArray(library) AS libraries
        FROM
          (SELECT if(not(empty(events__exception_issue_override.issue_id)), events__exception_issue_override.issue_id, accurateCastOrNull(replaceRegexpAll(nullIf(nullIf(JSONExtractRaw(events.properties, '$exception_issue_id'), ''), 'null'), '^"|"$', ''), 'UUID')) AS issue_id,
                  max(toTimeZone(events.timestamp, 'UTC')) AS last_seen,
                  argMax(replaceRegexpAll(nullIf(nullIf(JSONExtractRaw(events.properties, '$lib'), ''), 'null'), '^"|"$', ''), toTimeZone(events.timestamp, 'UTC')) AS library
           FROM events
           LEFT OUTER JOIN
             (SELECT tupleElement(argMax(tuple(error_tracking_issue_fingerprint_overrides.issue_id), error_tracking_issue_fingerprint_overrides.version), 1) AS issue_id,
                     error_tracking_issue_fingerprint_overrides.fingerprint AS fingerprint
              FROM error_tracking_issue_fingerprint_overrides
              WHERE equals(error_tracking_issue_fingerprint_overrides.team_id, 99999)
              GROUP BY error_tracking_issue_fingerprint_overrides.fingerprint
              HAVING ifNull(equals(tupleElement(argMax(tuple(error_tracking_issue_fingerprint_overrides.is_deleted), error_tracking_issue_fingerprint_overrides.version), 1), 0), 0) SETTINGS optimize_aggregation_in_order=1) AS events__exception_issue_override ON equals(replaceRegexpAll(nullIf(nullIf(JSONExtractRaw(events.properties, '$exception_fingerprint'), ''), 'null'), '^"|"$', ''), events__exception_issue_override.fingerprint)
           WHERE and(equals(events.team_id, 99999), greater(toTimeZone(events.timestamp, 'UTC'), minus(now64(6, 'UTC'), toIntervalHour(6))), notEmpty(events.`$session_id`), isNotNull(if(not(empty(events__exception_issue_override.issue_id)), events__exception_issue_override.issue_id, accurateCastOrNull(replaceRegexpAll(nullIf(nullIf(JSONExtractRaw(events.properties, '$exception_issue_id'), ''), 'null'), '^"|"$', ''), 'UUID'))), equals(events.event, '$exception'))
           GROUP BY if(not(empty(events__exception_issue_override.issue_id)), events__exception_issue_override.issue_id, accurateCastOrNull(replaceRegexpAll(nullIf(nullIf(JSONExtractRaw(events.properties, '$exception_issue_id'), ''), 'null'), '^"|"$', ''), 'UUID')))) AS issues) AS issue_libraries,
         sumForEach(both) AS both,
         sumForEach(success_only) AS success_only,
         sumForEach(exception_only) AS exception_only,
         sumForEach(neither) AS neither
  FROM
<<<<<<< HEAD
    (SELECT events.`$session_id` AS `$session_id`,
            minIf(toNullable(toTimeZone(events.timestamp, 'UTC')), equals(events.event, '$pageview')) AS earliest_success_event,
            minForEach(arrayMap(x -> if(ifNull(equals(x, if(not(empty(events__exception_issue_override.issue_id)), events__exception_issue_override.issue_id, accurateCastOrNull(replaceRegexpAll(nullIf(nullIf(JSONExtractRaw(events.properties, '$exception_issue_id'), ''), 'null'), '^"|"$', ''), 'UUID'))), isNull(x)
                                               and isNull(if(not(empty(events__exception_issue_override.issue_id)), events__exception_issue_override.issue_id, accurateCastOrNull(replaceRegexpAll(nullIf(nullIf(JSONExtractRaw(events.properties, '$exception_issue_id'), ''), 'null'), '^"|"$', ''), 'UUID')))), toNullable(toTimeZone(events.timestamp, 'UTC')), NULL),
                                  (SELECT issues.ids AS ids
                                   FROM
                                     (SELECT groupArray(issue_id) AS ids, groupArray(last_seen) AS last_seen_timestamps, groupArray(library) AS libraries
                                      FROM
                                        (SELECT if(not(empty(events__exception_issue_override.issue_id)), events__exception_issue_override.issue_id, accurateCastOrNull(replaceRegexpAll(nullIf(nullIf(JSONExtractRaw(events.properties, '$exception_issue_id'), ''), 'null'), '^"|"$', ''), 'UUID')) AS issue_id, max(toTimeZone(events.timestamp, 'UTC')) AS last_seen, argMax(replaceRegexpAll(nullIf(nullIf(JSONExtractRaw(events.properties, '$lib'), ''), 'null'), '^"|"$', ''), toTimeZone(events.timestamp, 'UTC')) AS library
                                         FROM events
                                         LEFT OUTER JOIN
                                           (SELECT tupleElement(argMax(tuple(error_tracking_issue_fingerprint_overrides.issue_id), error_tracking_issue_fingerprint_overrides.version), 1) AS issue_id, error_tracking_issue_fingerprint_overrides.fingerprint AS fingerprint
                                            FROM error_tracking_issue_fingerprint_overrides
                                            WHERE equals(error_tracking_issue_fingerprint_overrides.team_id, 99999)
                                            GROUP BY error_tracking_issue_fingerprint_overrides.fingerprint
                                            HAVING ifNull(equals(tupleElement(argMax(tuple(error_tracking_issue_fingerprint_overrides.is_deleted), error_tracking_issue_fingerprint_overrides.version), 1), 0), 0) SETTINGS optimize_aggregation_in_order=1) AS events__exception_issue_override ON equals(replaceRegexpAll(nullIf(nullIf(JSONExtractRaw(events.properties, '$exception_fingerprint'), ''), 'null'), '^"|"$', ''), events__exception_issue_override.fingerprint)
                                         WHERE and(equals(events.team_id, 99999), greater(toTimeZone(events.timestamp, 'UTC'), minus(now64(6, 'UTC'), toIntervalHour(6))), notEmpty(events.`$session_id`), isNotNull(if(not(empty(events__exception_issue_override.issue_id)), events__exception_issue_override.issue_id, accurateCastOrNull(replaceRegexpAll(nullIf(nullIf(JSONExtractRaw(events.properties, '$exception_issue_id'), ''), 'null'), '^"|"$', ''), 'UUID'))), equals(events.event, '$exception'))
                                         GROUP BY if(not(empty(events__exception_issue_override.issue_id)), events__exception_issue_override.issue_id, accurateCastOrNull(replaceRegexpAll(nullIf(nullIf(JSONExtractRaw(events.properties, '$exception_issue_id'), ''), 'null'), '^"|"$', ''), 'UUID')))) AS issues))) AS earliest_exceptions,
=======
    (SELECT event,
            `$session_id` AS `$session_id`,
>>>>>>> 349d6926
            arrayMap(x -> if(and(isNotNull(x), isNotNull(earliest_success_event), ifNull(less(x, earliest_success_event), 0)), 1, 0), earliest_exceptions) AS both,
            arrayMap(x -> if(and(isNull(x), isNotNull(earliest_success_event)), 1, 0), earliest_exceptions) AS success_only,
            arrayMap(x -> if(and(isNotNull(x), isNull(earliest_success_event)), 1, 0), earliest_exceptions) AS exception_only,
            arrayMap(x -> if(and(isNull(x), isNull(earliest_success_event)), 1, 0), earliest_exceptions) AS neither
<<<<<<< HEAD
     FROM events
     LEFT OUTER JOIN
       (SELECT tupleElement(argMax(tuple(error_tracking_issue_fingerprint_overrides.issue_id), error_tracking_issue_fingerprint_overrides.version), 1) AS issue_id,
               error_tracking_issue_fingerprint_overrides.fingerprint AS fingerprint
        FROM error_tracking_issue_fingerprint_overrides
        WHERE equals(error_tracking_issue_fingerprint_overrides.team_id, 99999)
        GROUP BY error_tracking_issue_fingerprint_overrides.fingerprint
        HAVING ifNull(equals(tupleElement(argMax(tuple(error_tracking_issue_fingerprint_overrides.is_deleted), error_tracking_issue_fingerprint_overrides.version), 1), 0), 0) SETTINGS optimize_aggregation_in_order=1) AS events__exception_issue_override ON equals(replaceRegexpAll(nullIf(nullIf(JSONExtractRaw(events.properties, '$exception_fingerprint'), ''), 'null'), '^"|"$', ''), events__exception_issue_override.fingerprint)
     WHERE and(equals(events.team_id, 99999), greater(toTimeZone(events.timestamp, 'UTC'), minus(now64(6, 'UTC'), toIntervalHour(6))), notEmpty(events.`$session_id`))
     GROUP BY events.`$session_id`)
=======
     FROM
       (SELECT events.`$session_id` AS `$session_id`,
               ['$pageview'] AS events,
               minForEach(arrayMap(x -> if(ifNull(equals(events.event, x), isNull(events.event)
                                                  and isNull(x)), toNullable(toTimeZone(events.timestamp, 'UTC')), NULL), ['$pageview'])) AS earliest_success_events,
               minForEach(arrayMap(x -> if(ifNull(equals(x, if(not(empty(events__exception_issue_override.issue_id)), events__exception_issue_override.issue_id, accurateCastOrNull(replaceRegexpAll(nullIf(nullIf(JSONExtractRaw(events.properties, '$exception_issue_id'), ''), 'null'), '^"|"$', ''), 'UUID'))), isNull(x)
                                                  and isNull(if(not(empty(events__exception_issue_override.issue_id)), events__exception_issue_override.issue_id, accurateCastOrNull(replaceRegexpAll(nullIf(nullIf(JSONExtractRaw(events.properties, '$exception_issue_id'), ''), 'null'), '^"|"$', ''), 'UUID')))), toNullable(toTimeZone(events.timestamp, 'UTC')), NULL),
                                     (SELECT issues.ids AS ids
                                      FROM
                                        (SELECT groupArray(issue_id) AS ids, groupArray(last_seen) AS last_seen_timestamps, groupArray(library) AS libraries
                                         FROM
                                           (SELECT if(not(empty(events__exception_issue_override.issue_id)), events__exception_issue_override.issue_id, accurateCastOrNull(replaceRegexpAll(nullIf(nullIf(JSONExtractRaw(events.properties, '$exception_issue_id'), ''), 'null'), '^"|"$', ''), 'UUID')) AS issue_id, max(toTimeZone(events.timestamp, 'UTC')) AS last_seen, argMax(replaceRegexpAll(nullIf(nullIf(JSONExtractRaw(events.properties, '$lib'), ''), 'null'), '^"|"$', ''), toTimeZone(events.timestamp, 'UTC')) AS library
                                            FROM events
                                            LEFT OUTER JOIN
                                              (SELECT argMax(error_tracking_issue_fingerprint_overrides.issue_id, error_tracking_issue_fingerprint_overrides.version) AS issue_id, error_tracking_issue_fingerprint_overrides.fingerprint AS fingerprint
                                               FROM error_tracking_issue_fingerprint_overrides
                                               WHERE equals(error_tracking_issue_fingerprint_overrides.team_id, 99999)
                                               GROUP BY error_tracking_issue_fingerprint_overrides.fingerprint
                                               HAVING ifNull(equals(argMax(error_tracking_issue_fingerprint_overrides.is_deleted, error_tracking_issue_fingerprint_overrides.version), 0), 0) SETTINGS optimize_aggregation_in_order=1) AS events__exception_issue_override ON equals(replaceRegexpAll(nullIf(nullIf(JSONExtractRaw(events.properties, '$exception_fingerprint'), ''), 'null'), '^"|"$', ''), events__exception_issue_override.fingerprint)
                                            WHERE and(equals(events.team_id, 99999), greater(toTimeZone(events.timestamp, 'UTC'), minus(now64(6, 'UTC'), toIntervalHour(6))), notEmpty(events.`$session_id`), isNotNull(if(not(empty(events__exception_issue_override.issue_id)), events__exception_issue_override.issue_id, accurateCastOrNull(replaceRegexpAll(nullIf(nullIf(JSONExtractRaw(events.properties, '$exception_issue_id'), ''), 'null'), '^"|"$', ''), 'UUID'))), equals(events.event, '$exception'))
                                            GROUP BY if(not(empty(events__exception_issue_override.issue_id)), events__exception_issue_override.issue_id, accurateCastOrNull(replaceRegexpAll(nullIf(nullIf(JSONExtractRaw(events.properties, '$exception_issue_id'), ''), 'null'), '^"|"$', ''), 'UUID')))) AS issues))) AS earliest_exceptions
        FROM events
        LEFT OUTER JOIN
          (SELECT argMax(error_tracking_issue_fingerprint_overrides.issue_id, error_tracking_issue_fingerprint_overrides.version) AS issue_id,
                  error_tracking_issue_fingerprint_overrides.fingerprint AS fingerprint
           FROM error_tracking_issue_fingerprint_overrides
           WHERE equals(error_tracking_issue_fingerprint_overrides.team_id, 99999)
           GROUP BY error_tracking_issue_fingerprint_overrides.fingerprint
           HAVING ifNull(equals(argMax(error_tracking_issue_fingerprint_overrides.is_deleted, error_tracking_issue_fingerprint_overrides.version), 0), 0) SETTINGS optimize_aggregation_in_order=1) AS events__exception_issue_override ON equals(replaceRegexpAll(nullIf(nullIf(JSONExtractRaw(events.properties, '$exception_fingerprint'), ''), 'null'), '^"|"$', ''), events__exception_issue_override.fingerprint)
        WHERE and(equals(events.team_id, 99999), greater(toTimeZone(events.timestamp, 'UTC'), minus(now64(6, 'UTC'), toIntervalHour(6))), notEmpty(events.`$session_id`))
        GROUP BY events.`$session_id`) ARRAY
     JOIN events AS event,
                    earliest_success_events AS earliest_success_event)
  GROUP BY event
>>>>>>> 349d6926
  LIMIT 51
  OFFSET 0 SETTINGS readonly=2,
                    max_execution_time=60,
                    allow_experimental_object_type=1,
                    format_csv_allow_double_quotes=0,
                    max_ast_elements=4000000,
                    max_expanded_ast_elements=4000000,
                    max_bytes_before_external_group_by=0,
                    transform_null_in=1,
                    optimize_min_equality_disjunction_chain_length=4294967295,
                    allow_experimental_join_condition=1
  '''
# ---<|MERGE_RESOLUTION|>--- conflicted
+++ resolved
@@ -14,12 +14,12 @@
                   argMax(replaceRegexpAll(nullIf(nullIf(JSONExtractRaw(events.properties, '$lib'), ''), 'null'), '^"|"$', ''), toTimeZone(events.timestamp, 'UTC')) AS library
            FROM events
            LEFT OUTER JOIN
-             (SELECT tupleElement(argMax(tuple(error_tracking_issue_fingerprint_overrides.issue_id), error_tracking_issue_fingerprint_overrides.version), 1) AS issue_id,
+             (SELECT argMax(error_tracking_issue_fingerprint_overrides.issue_id, error_tracking_issue_fingerprint_overrides.version) AS issue_id,
                      error_tracking_issue_fingerprint_overrides.fingerprint AS fingerprint
               FROM error_tracking_issue_fingerprint_overrides
               WHERE equals(error_tracking_issue_fingerprint_overrides.team_id, 99999)
               GROUP BY error_tracking_issue_fingerprint_overrides.fingerprint
-              HAVING ifNull(equals(tupleElement(argMax(tuple(error_tracking_issue_fingerprint_overrides.is_deleted), error_tracking_issue_fingerprint_overrides.version), 1), 0), 0) SETTINGS optimize_aggregation_in_order=1) AS events__exception_issue_override ON equals(replaceRegexpAll(nullIf(nullIf(JSONExtractRaw(events.properties, '$exception_fingerprint'), ''), 'null'), '^"|"$', ''), events__exception_issue_override.fingerprint)
+              HAVING ifNull(equals(argMax(error_tracking_issue_fingerprint_overrides.is_deleted, error_tracking_issue_fingerprint_overrides.version), 0), 0) SETTINGS optimize_aggregation_in_order=1) AS events__exception_issue_override ON equals(replaceRegexpAll(nullIf(nullIf(JSONExtractRaw(events.properties, '$exception_fingerprint'), ''), 'null'), '^"|"$', ''), events__exception_issue_override.fingerprint)
            WHERE and(equals(events.team_id, 99999), greater(toTimeZone(events.timestamp, 'UTC'), minus(now64(6, 'UTC'), toIntervalHour(6))), notEmpty(events.`$session_id`), isNotNull(if(not(empty(events__exception_issue_override.issue_id)), events__exception_issue_override.issue_id, accurateCastOrNull(replaceRegexpAll(nullIf(nullIf(JSONExtractRaw(events.properties, '$exception_issue_id'), ''), 'null'), '^"|"$', ''), 'UUID'))), equals(events.event, '$exception'))
            GROUP BY if(not(empty(events__exception_issue_override.issue_id)), events__exception_issue_override.issue_id, accurateCastOrNull(replaceRegexpAll(nullIf(nullIf(JSONExtractRaw(events.properties, '$exception_issue_id'), ''), 'null'), '^"|"$', ''), 'UUID')))) AS issues) AS issue_ids,
   
@@ -34,12 +34,12 @@
                   argMax(replaceRegexpAll(nullIf(nullIf(JSONExtractRaw(events.properties, '$lib'), ''), 'null'), '^"|"$', ''), toTimeZone(events.timestamp, 'UTC')) AS library
            FROM events
            LEFT OUTER JOIN
-             (SELECT tupleElement(argMax(tuple(error_tracking_issue_fingerprint_overrides.issue_id), error_tracking_issue_fingerprint_overrides.version), 1) AS issue_id,
+             (SELECT argMax(error_tracking_issue_fingerprint_overrides.issue_id, error_tracking_issue_fingerprint_overrides.version) AS issue_id,
                      error_tracking_issue_fingerprint_overrides.fingerprint AS fingerprint
               FROM error_tracking_issue_fingerprint_overrides
               WHERE equals(error_tracking_issue_fingerprint_overrides.team_id, 99999)
               GROUP BY error_tracking_issue_fingerprint_overrides.fingerprint
-              HAVING ifNull(equals(tupleElement(argMax(tuple(error_tracking_issue_fingerprint_overrides.is_deleted), error_tracking_issue_fingerprint_overrides.version), 1), 0), 0) SETTINGS optimize_aggregation_in_order=1) AS events__exception_issue_override ON equals(replaceRegexpAll(nullIf(nullIf(JSONExtractRaw(events.properties, '$exception_fingerprint'), ''), 'null'), '^"|"$', ''), events__exception_issue_override.fingerprint)
+              HAVING ifNull(equals(argMax(error_tracking_issue_fingerprint_overrides.is_deleted, error_tracking_issue_fingerprint_overrides.version), 0), 0) SETTINGS optimize_aggregation_in_order=1) AS events__exception_issue_override ON equals(replaceRegexpAll(nullIf(nullIf(JSONExtractRaw(events.properties, '$exception_fingerprint'), ''), 'null'), '^"|"$', ''), events__exception_issue_override.fingerprint)
            WHERE and(equals(events.team_id, 99999), greater(toTimeZone(events.timestamp, 'UTC'), minus(now64(6, 'UTC'), toIntervalHour(6))), notEmpty(events.`$session_id`), isNotNull(if(not(empty(events__exception_issue_override.issue_id)), events__exception_issue_override.issue_id, accurateCastOrNull(replaceRegexpAll(nullIf(nullIf(JSONExtractRaw(events.properties, '$exception_issue_id'), ''), 'null'), '^"|"$', ''), 'UUID'))), equals(events.event, '$exception'))
            GROUP BY if(not(empty(events__exception_issue_override.issue_id)), events__exception_issue_override.issue_id, accurateCastOrNull(replaceRegexpAll(nullIf(nullIf(JSONExtractRaw(events.properties, '$exception_issue_id'), ''), 'null'), '^"|"$', ''), 'UUID')))) AS issues) AS issue_last_seen_timestamps,
   
@@ -54,12 +54,12 @@
                   argMax(replaceRegexpAll(nullIf(nullIf(JSONExtractRaw(events.properties, '$lib'), ''), 'null'), '^"|"$', ''), toTimeZone(events.timestamp, 'UTC')) AS library
            FROM events
            LEFT OUTER JOIN
-             (SELECT tupleElement(argMax(tuple(error_tracking_issue_fingerprint_overrides.issue_id), error_tracking_issue_fingerprint_overrides.version), 1) AS issue_id,
+             (SELECT argMax(error_tracking_issue_fingerprint_overrides.issue_id, error_tracking_issue_fingerprint_overrides.version) AS issue_id,
                      error_tracking_issue_fingerprint_overrides.fingerprint AS fingerprint
               FROM error_tracking_issue_fingerprint_overrides
               WHERE equals(error_tracking_issue_fingerprint_overrides.team_id, 99999)
               GROUP BY error_tracking_issue_fingerprint_overrides.fingerprint
-              HAVING ifNull(equals(tupleElement(argMax(tuple(error_tracking_issue_fingerprint_overrides.is_deleted), error_tracking_issue_fingerprint_overrides.version), 1), 0), 0) SETTINGS optimize_aggregation_in_order=1) AS events__exception_issue_override ON equals(replaceRegexpAll(nullIf(nullIf(JSONExtractRaw(events.properties, '$exception_fingerprint'), ''), 'null'), '^"|"$', ''), events__exception_issue_override.fingerprint)
+              HAVING ifNull(equals(argMax(error_tracking_issue_fingerprint_overrides.is_deleted, error_tracking_issue_fingerprint_overrides.version), 0), 0) SETTINGS optimize_aggregation_in_order=1) AS events__exception_issue_override ON equals(replaceRegexpAll(nullIf(nullIf(JSONExtractRaw(events.properties, '$exception_fingerprint'), ''), 'null'), '^"|"$', ''), events__exception_issue_override.fingerprint)
            WHERE and(equals(events.team_id, 99999), greater(toTimeZone(events.timestamp, 'UTC'), minus(now64(6, 'UTC'), toIntervalHour(6))), notEmpty(events.`$session_id`), isNotNull(if(not(empty(events__exception_issue_override.issue_id)), events__exception_issue_override.issue_id, accurateCastOrNull(replaceRegexpAll(nullIf(nullIf(JSONExtractRaw(events.properties, '$exception_issue_id'), ''), 'null'), '^"|"$', ''), 'UUID'))), equals(events.event, '$exception'))
            GROUP BY if(not(empty(events__exception_issue_override.issue_id)), events__exception_issue_override.issue_id, accurateCastOrNull(replaceRegexpAll(nullIf(nullIf(JSONExtractRaw(events.properties, '$exception_issue_id'), ''), 'null'), '^"|"$', ''), 'UUID')))) AS issues) AS issue_libraries,
          sumForEach(both) AS both,
@@ -67,45 +67,12 @@
          sumForEach(exception_only) AS exception_only,
          sumForEach(neither) AS neither
   FROM
-<<<<<<< HEAD
-    (SELECT events.`$session_id` AS `$session_id`,
-            minIf(toNullable(toTimeZone(events.timestamp, 'UTC')), equals(events.event, '$pageview')) AS earliest_success_event,
-            minForEach(arrayMap(x -> if(ifNull(equals(x, if(not(empty(events__exception_issue_override.issue_id)), events__exception_issue_override.issue_id, accurateCastOrNull(replaceRegexpAll(nullIf(nullIf(JSONExtractRaw(events.properties, '$exception_issue_id'), ''), 'null'), '^"|"$', ''), 'UUID'))), isNull(x)
-                                               and isNull(if(not(empty(events__exception_issue_override.issue_id)), events__exception_issue_override.issue_id, accurateCastOrNull(replaceRegexpAll(nullIf(nullIf(JSONExtractRaw(events.properties, '$exception_issue_id'), ''), 'null'), '^"|"$', ''), 'UUID')))), toNullable(toTimeZone(events.timestamp, 'UTC')), NULL),
-                                  (SELECT issues.ids AS ids
-                                   FROM
-                                     (SELECT groupArray(issue_id) AS ids, groupArray(last_seen) AS last_seen_timestamps, groupArray(library) AS libraries
-                                      FROM
-                                        (SELECT if(not(empty(events__exception_issue_override.issue_id)), events__exception_issue_override.issue_id, accurateCastOrNull(replaceRegexpAll(nullIf(nullIf(JSONExtractRaw(events.properties, '$exception_issue_id'), ''), 'null'), '^"|"$', ''), 'UUID')) AS issue_id, max(toTimeZone(events.timestamp, 'UTC')) AS last_seen, argMax(replaceRegexpAll(nullIf(nullIf(JSONExtractRaw(events.properties, '$lib'), ''), 'null'), '^"|"$', ''), toTimeZone(events.timestamp, 'UTC')) AS library
-                                         FROM events
-                                         LEFT OUTER JOIN
-                                           (SELECT tupleElement(argMax(tuple(error_tracking_issue_fingerprint_overrides.issue_id), error_tracking_issue_fingerprint_overrides.version), 1) AS issue_id, error_tracking_issue_fingerprint_overrides.fingerprint AS fingerprint
-                                            FROM error_tracking_issue_fingerprint_overrides
-                                            WHERE equals(error_tracking_issue_fingerprint_overrides.team_id, 99999)
-                                            GROUP BY error_tracking_issue_fingerprint_overrides.fingerprint
-                                            HAVING ifNull(equals(tupleElement(argMax(tuple(error_tracking_issue_fingerprint_overrides.is_deleted), error_tracking_issue_fingerprint_overrides.version), 1), 0), 0) SETTINGS optimize_aggregation_in_order=1) AS events__exception_issue_override ON equals(replaceRegexpAll(nullIf(nullIf(JSONExtractRaw(events.properties, '$exception_fingerprint'), ''), 'null'), '^"|"$', ''), events__exception_issue_override.fingerprint)
-                                         WHERE and(equals(events.team_id, 99999), greater(toTimeZone(events.timestamp, 'UTC'), minus(now64(6, 'UTC'), toIntervalHour(6))), notEmpty(events.`$session_id`), isNotNull(if(not(empty(events__exception_issue_override.issue_id)), events__exception_issue_override.issue_id, accurateCastOrNull(replaceRegexpAll(nullIf(nullIf(JSONExtractRaw(events.properties, '$exception_issue_id'), ''), 'null'), '^"|"$', ''), 'UUID'))), equals(events.event, '$exception'))
-                                         GROUP BY if(not(empty(events__exception_issue_override.issue_id)), events__exception_issue_override.issue_id, accurateCastOrNull(replaceRegexpAll(nullIf(nullIf(JSONExtractRaw(events.properties, '$exception_issue_id'), ''), 'null'), '^"|"$', ''), 'UUID')))) AS issues))) AS earliest_exceptions,
-=======
     (SELECT event,
             `$session_id` AS `$session_id`,
->>>>>>> 349d6926
             arrayMap(x -> if(and(isNotNull(x), isNotNull(earliest_success_event), ifNull(less(x, earliest_success_event), 0)), 1, 0), earliest_exceptions) AS both,
             arrayMap(x -> if(and(isNull(x), isNotNull(earliest_success_event)), 1, 0), earliest_exceptions) AS success_only,
             arrayMap(x -> if(and(isNotNull(x), isNull(earliest_success_event)), 1, 0), earliest_exceptions) AS exception_only,
             arrayMap(x -> if(and(isNull(x), isNull(earliest_success_event)), 1, 0), earliest_exceptions) AS neither
-<<<<<<< HEAD
-     FROM events
-     LEFT OUTER JOIN
-       (SELECT tupleElement(argMax(tuple(error_tracking_issue_fingerprint_overrides.issue_id), error_tracking_issue_fingerprint_overrides.version), 1) AS issue_id,
-               error_tracking_issue_fingerprint_overrides.fingerprint AS fingerprint
-        FROM error_tracking_issue_fingerprint_overrides
-        WHERE equals(error_tracking_issue_fingerprint_overrides.team_id, 99999)
-        GROUP BY error_tracking_issue_fingerprint_overrides.fingerprint
-        HAVING ifNull(equals(tupleElement(argMax(tuple(error_tracking_issue_fingerprint_overrides.is_deleted), error_tracking_issue_fingerprint_overrides.version), 1), 0), 0) SETTINGS optimize_aggregation_in_order=1) AS events__exception_issue_override ON equals(replaceRegexpAll(nullIf(nullIf(JSONExtractRaw(events.properties, '$exception_fingerprint'), ''), 'null'), '^"|"$', ''), events__exception_issue_override.fingerprint)
-     WHERE and(equals(events.team_id, 99999), greater(toTimeZone(events.timestamp, 'UTC'), minus(now64(6, 'UTC'), toIntervalHour(6))), notEmpty(events.`$session_id`))
-     GROUP BY events.`$session_id`)
-=======
      FROM
        (SELECT events.`$session_id` AS `$session_id`,
                ['$pageview'] AS events,
@@ -140,7 +107,6 @@
      JOIN events AS event,
                     earliest_success_events AS earliest_success_event)
   GROUP BY event
->>>>>>> 349d6926
   LIMIT 51
   OFFSET 0 SETTINGS readonly=2,
                     max_execution_time=60,
