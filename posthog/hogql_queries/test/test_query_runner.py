from datetime import datetime, timedelta
from typing import Any, Literal, Optional
from zoneinfo import ZoneInfo

from dateutil.parser import isoparse
from freezegun import freeze_time
from pydantic import BaseModel

from posthog.hogql_queries.query_runner import ExecutionMode, QueryRunner
from posthog.models.team.team import Team
from posthog.schema import (
    CacheMissResponse,
    HogQLQuery,
    HogQLQueryModifiers,
    MaterializationMode,
    TestBasicQueryResponse,
    TestCachedBasicQueryResponse,
)
from posthog.test.base import BaseTest


class TestQuery(BaseModel):
    kind: Literal["TestQuery"] = "TestQuery"
    some_attr: str
    other_attr: Optional[list[Any]] = []


class TestQueryRunner(BaseTest):
    maxDiff = None

    def setup_test_query_runner_class(self):
        """Setup required methods and attributes of the abstract base class."""

        class TestQueryRunner(QueryRunner):
            query: TestQuery
            response: TestBasicQueryResponse
            cached_response: TestCachedBasicQueryResponse

            def calculate(self):
                return TestBasicQueryResponse(
                    results=[
                        ["row", 1, 2, 3],
                        (i for i in range(10)),  # Test support of cache.set with iterators
                    ]
                )

            def _refresh_frequency(self) -> timedelta:
                return timedelta(minutes=4)

            def _is_stale(self, cached_result_package) -> bool:
                return isoparse(cached_result_package.last_refresh) + timedelta(minutes=10) <= datetime.now(
                    tz=ZoneInfo("UTC")
                )

        TestQueryRunner.__abstractmethods__ = frozenset()

        return TestQueryRunner

    def test_init_with_query_instance(self):
        TestQueryRunner = self.setup_test_query_runner_class()

        runner = TestQueryRunner(query=TestQuery(some_attr="bla"), team=self.team)

        self.assertEqual(runner.query, TestQuery(some_attr="bla"))

    def test_init_with_query_dict(self):
        TestQueryRunner = self.setup_test_query_runner_class()

        runner = TestQueryRunner(query={"some_attr": "bla"}, team=self.team)

        self.assertEqual(runner.query, TestQuery(some_attr="bla"))

    def test_cache_payload(self):
        TestQueryRunner = self.setup_test_query_runner_class()
        # set the pk directly as it affects the hash in the _cache_key call
        team = Team.objects.create(pk=42, organization=self.organization)

        runner = TestQueryRunner(query={"some_attr": "bla"}, team=team)
        cache_payload = runner.get_cache_payload()

        # changes to the cache payload have a significant impact, as they'll
        # result in new cache keys, which effectively invalidates our cache.
        # this causes increased load on the cluster and increased cache
        # memory usage (until old cache items are evicted).
        self.assertEqual(
            cache_payload,
            {
                "hogql_modifiers": {
                    "inCohortVia": "auto",
                    "materializationMode": "legacy_null_as_null",
                    "personsArgMaxVersion": "auto",
                    "personsOnEventsMode": "disabled",
                },
                "limit_context": "query",
                "query": {"kind": "TestQuery", "some_attr": "bla"},
                "query_runner": "TestQueryRunner",
                "team_id": 42,
                "timezone": "UTC",
                "version": 2,
            },
        )

    def test_cache_key(self):
        TestQueryRunner = self.setup_test_query_runner_class()
        # set the pk directly as it affects the hash in the _cache_key call
        team = Team.objects.create(pk=42, organization=self.organization)

        runner = TestQueryRunner(query={"some_attr": "bla"}, team=team)

        cache_key = runner.get_cache_key()
<<<<<<< HEAD
        self.assertEqual(cache_key, "cache_7d24771ea5182ac75c9e3eb793935ca2")
=======
        self.assertEqual(cache_key, "cache_b1d728aa930c229409d9e25c1c9f6da8")
>>>>>>> e3f75263

    def test_cache_key_runner_subclass(self):
        TestQueryRunner = self.setup_test_query_runner_class()

        class TestSubclassQueryRunner(TestQueryRunner):
            pass

        # set the pk directly as it affects the hash in the _cache_key call
        team = Team.objects.create(pk=42, organization=self.organization)

        runner = TestSubclassQueryRunner(query={"some_attr": "bla"}, team=team)

        cache_key = runner.get_cache_key()
<<<<<<< HEAD
        self.assertEqual(cache_key, "cache_b40c7f719decbcc00d26d2ced2f09ed7")
=======
        self.assertEqual(cache_key, "cache_152551f1203fb6a38599509f111aa03d")
>>>>>>> e3f75263

    def test_cache_key_different_timezone(self):
        TestQueryRunner = self.setup_test_query_runner_class()
        team = Team.objects.create(pk=42, organization=self.organization)
        team.timezone = "Europe/Vienna"
        team.save()

        runner = TestQueryRunner(query={"some_attr": "bla"}, team=team)

        cache_key = runner.get_cache_key()
<<<<<<< HEAD
        self.assertEqual(cache_key, "cache_0e0767a9656f2871ce6caede66d1cf15")
=======
        self.assertEqual(cache_key, "cache_f824b242d459b9deafa2340cb9575e93")
>>>>>>> e3f75263

    def test_cache_response(self):
        TestQueryRunner = self.setup_test_query_runner_class()

        runner = TestQueryRunner(query={"some_attr": "bla"}, team=self.team)

        with freeze_time(datetime(2023, 2, 4, 13, 37, 42)):
            # in cache-only mode, returns cache miss response if uncached
            response = runner.run(execution_mode=ExecutionMode.CACHE_ONLY_NEVER_CALCULATE)
            self.assertIsInstance(response, CacheMissResponse)

            # returns fresh response if uncached
            response = runner.run(execution_mode=ExecutionMode.RECENT_CACHE_CALCULATE_IF_STALE)
            self.assertIsInstance(response, TestCachedBasicQueryResponse)
            self.assertEqual(response.is_cached, False)
            self.assertEqual(response.last_refresh, "2023-02-04T13:37:42Z")
            self.assertEqual(response.next_allowed_client_refresh, "2023-02-04T13:41:42Z")

            # returns cached response afterwards
            response = runner.run(execution_mode=ExecutionMode.RECENT_CACHE_CALCULATE_IF_STALE)
            self.assertIsInstance(response, TestCachedBasicQueryResponse)
            self.assertEqual(response.is_cached, True)

            # return fresh response if refresh requested
            response = runner.run(execution_mode=ExecutionMode.CALCULATION_ALWAYS)
            self.assertIsInstance(response, TestCachedBasicQueryResponse)
            self.assertEqual(response.is_cached, False)

        with freeze_time(datetime(2023, 2, 4, 13, 37 + 11, 42)):
            # returns fresh response if stale
            response = runner.run(execution_mode=ExecutionMode.RECENT_CACHE_CALCULATE_IF_STALE)
            self.assertIsInstance(response, TestCachedBasicQueryResponse)
            self.assertEqual(response.is_cached, False)

    def test_modifier_passthrough(self):
        try:
            from ee.clickhouse.materialized_columns.analyze import materialize
            from posthog.hogql_queries.hogql_query_runner import HogQLQueryRunner

            materialize("events", "$browser")
        except ModuleNotFoundError:
            # EE not available? Assume we're good
            self.assertEqual(1 + 2, 3)
            return

        runner = HogQLQueryRunner(
            query=HogQLQuery(query="select properties.$browser from events"),
            team=self.team,
            modifiers=HogQLQueryModifiers(materializationMode=MaterializationMode.legacy_null_as_string),
        )
        response = runner.calculate()
        assert response.clickhouse is not None
        assert "events.`mat_$browser" in response.clickhouse

        runner = HogQLQueryRunner(
            query=HogQLQuery(query="select properties.$browser from events"),
            team=self.team,
            modifiers=HogQLQueryModifiers(materializationMode=MaterializationMode.disabled),
        )
        response = runner.calculate()
        assert response.clickhouse is not None
        assert "events.`mat_$browser" not in response.clickhouse<|MERGE_RESOLUTION|>--- conflicted
+++ resolved
@@ -89,6 +89,7 @@
                     "inCohortVia": "auto",
                     "materializationMode": "legacy_null_as_null",
                     "personsArgMaxVersion": "auto",
+                    "optimizeJoinedFilters": False,
                     "personsOnEventsMode": "disabled",
                 },
                 "limit_context": "query",
@@ -108,11 +109,7 @@
         runner = TestQueryRunner(query={"some_attr": "bla"}, team=team)
 
         cache_key = runner.get_cache_key()
-<<<<<<< HEAD
-        self.assertEqual(cache_key, "cache_7d24771ea5182ac75c9e3eb793935ca2")
-=======
-        self.assertEqual(cache_key, "cache_b1d728aa930c229409d9e25c1c9f6da8")
->>>>>>> e3f75263
+        self.assertEqual(cache_key, "cache_a013c195ba35b507fb17d3d54c5da8d6")
 
     def test_cache_key_runner_subclass(self):
         TestQueryRunner = self.setup_test_query_runner_class()
@@ -126,11 +123,7 @@
         runner = TestSubclassQueryRunner(query={"some_attr": "bla"}, team=team)
 
         cache_key = runner.get_cache_key()
-<<<<<<< HEAD
-        self.assertEqual(cache_key, "cache_b40c7f719decbcc00d26d2ced2f09ed7")
-=======
-        self.assertEqual(cache_key, "cache_152551f1203fb6a38599509f111aa03d")
->>>>>>> e3f75263
+        self.assertEqual(cache_key, "cache_3b757b09fd05d83c7310d92978a4a0d4")
 
     def test_cache_key_different_timezone(self):
         TestQueryRunner = self.setup_test_query_runner_class()
@@ -141,11 +134,7 @@
         runner = TestQueryRunner(query={"some_attr": "bla"}, team=team)
 
         cache_key = runner.get_cache_key()
-<<<<<<< HEAD
-        self.assertEqual(cache_key, "cache_0e0767a9656f2871ce6caede66d1cf15")
-=======
-        self.assertEqual(cache_key, "cache_f824b242d459b9deafa2340cb9575e93")
->>>>>>> e3f75263
+        self.assertEqual(cache_key, "cache_dde0923ea2284e85867b0c8772bfed03")
 
     def test_cache_response(self):
         TestQueryRunner = self.setup_test_query_runner_class()
