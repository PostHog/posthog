from abc import ABC, abstractmethod
from datetime import UTC, datetime, timedelta
from enum import StrEnum
from time import perf_counter
from types import UnionType
from typing import Any, Generic, Optional, Protocol, TypeGuard, TypeVar, Union, cast, get_args

import structlog
import posthoganalytics
from pydantic import BaseModel, ConfigDict

from posthog.schema import (
    ActorsPropertyTaxonomyQuery,
    ActorsQuery,
    CacheMissResponse,
    CalendarHeatmapQuery,
    ChartDisplayType,
    DashboardFilter,
    DateRange,
    EventsQuery,
    EventTaxonomyQuery,
    ExperimentExposureQuery,
    FilterLogicalOperator,
    FunnelCorrelationActorsQuery,
    FunnelCorrelationQuery,
    FunnelsActorsQuery,
    FunnelsQuery,
    GenericCachedQueryResponse,
    GroupsQuery,
    HogQLASTQuery,
    HogQLQuery,
    HogQLQueryModifiers,
    HogQLVariable,
    InsightActorsQuery,
    InsightActorsQueryOptions,
    LifecycleQuery,
    MarketingAnalyticsAggregatedQuery,
    MarketingAnalyticsTableQuery,
    NodeKind,
    PathsQuery,
    PropertyGroupFilter,
    PropertyGroupFilterValue,
    QueryStatus,
    QueryStatusResponse,
    QueryTiming,
    RetentionQuery,
    SamplingRate,
    SessionAttributionExplorerQuery,
    SessionBatchEventsQuery,
    SessionsTimelineQuery,
    StickinessQuery,
    SuggestedQuestionsQuery,
    TeamTaxonomyQuery,
    TraceQuery,
    TracesQuery,
    TrendsQuery,
    UsageMetricsQuery,
    VectorSearchQuery,
    WebGoalsQuery,
    WebOverviewQuery,
    WebStatsTableQuery,
    WebTrendsQuery,
)

from posthog.hogql import ast
from posthog.hogql.constants import LimitContext
from posthog.hogql.context import HogQLContext
from posthog.hogql.database.database import Database, create_hogql_database
from posthog.hogql.modifiers import create_default_modifiers_for_user
from posthog.hogql.printer import print_ast
from posthog.hogql.query import create_default_modifiers_for_team
from posthog.hogql.timings import HogQLTimings

from posthog import settings
from posthog.caching.utils import ThresholdMode, cache_target_age, is_stale, last_refresh_from_cached_result
from posthog.clickhouse.client.connection import Workload
from posthog.clickhouse.client.execute_async import QueryNotFoundError, enqueue_process_query_task, get_query_status
from posthog.clickhouse.client.limit import (
    get_api_team_rate_limiter,
    get_app_dashboard_queries_rate_limiter,
    get_app_org_rate_limiter,
    get_org_app_concurrency_limit,
)
from posthog.clickhouse.query_tagging import get_query_tag_value, tag_queries
from posthog.event_usage import groups
from posthog.exceptions_capture import capture_exception
from posthog.hogql_queries.query_cache import count_query_cache_hit
from posthog.hogql_queries.query_cache_base import QueryCacheManagerBase
from posthog.hogql_queries.query_cache_factory import get_query_cache_manager
from posthog.hogql_queries.query_metadata import extract_query_metadata
from posthog.hogql_queries.utils.event_usage import log_event_usage_from_query_metadata
from posthog.models import Team, User
from posthog.models.team import WeekStartDay
from posthog.rbac.user_access_control import UserAccessControlError
from posthog.schema_helpers import to_dict
from posthog.utils import generate_cache_key, get_from_dict_or_attr, to_json

logger = structlog.get_logger(__name__)


EXTENDED_CACHE_AGE = timedelta(days=1)


class ExecutionMode(StrEnum):
    CALCULATE_BLOCKING_ALWAYS = "force_blocking"
    """Always recalculate."""
    CALCULATE_ASYNC_ALWAYS = "force_async"
    """Always kick off async calculation."""
    RECENT_CACHE_CALCULATE_BLOCKING_IF_STALE = "blocking"
    """Use cache, unless the results are missing or stale."""
    RECENT_CACHE_CALCULATE_ASYNC_IF_STALE = "async"
    """Use cache, kick off async calculation when results are missing or stale."""
    RECENT_CACHE_CALCULATE_ASYNC_IF_STALE_AND_BLOCKING_ON_MISS = "async_except_on_cache_miss"
    """Use cache, kick off async calculation when results are stale, but block on cache miss."""
    EXTENDED_CACHE_CALCULATE_ASYNC_IF_STALE = "lazy_async"
    """Use cache for longer, kick off async calculation when results are missing or stale."""
    CACHE_ONLY_NEVER_CALCULATE = "force_cache"
    """Do not initiate calculation."""


BLOCKING_EXECUTION_MODES: set[ExecutionMode] = {
    ExecutionMode.CALCULATE_BLOCKING_ALWAYS,
    ExecutionMode.RECENT_CACHE_CALCULATE_BLOCKING_IF_STALE,
    ExecutionMode.RECENT_CACHE_CALCULATE_ASYNC_IF_STALE_AND_BLOCKING_ON_MISS,
}

_REFRESH_TO_EXECUTION_MODE: dict[str | bool, ExecutionMode] = {
    **ExecutionMode._value2member_map_,  # type: ignore
    True: ExecutionMode.CALCULATE_BLOCKING_ALWAYS,
}


def execution_mode_from_refresh(refresh_requested: bool | str | None) -> ExecutionMode:
    if refresh_requested:
        if execution_mode := _REFRESH_TO_EXECUTION_MODE.get(refresh_requested):
            return execution_mode
    return ExecutionMode.CACHE_ONLY_NEVER_CALCULATE


_SHARED_MODE_WHITELIST = {
    # Cache only is default refresh mode - remap to async so shared insights stay fresh
    ExecutionMode.CACHE_ONLY_NEVER_CALCULATE: ExecutionMode.EXTENDED_CACHE_CALCULATE_ASYNC_IF_STALE,
    # Legacy refresh=true - but on shared insights, we don't give the ability to refresh at will
    # TODO: Adjust once shared insights can poll for async query_status
    ExecutionMode.CALCULATE_BLOCKING_ALWAYS: ExecutionMode.RECENT_CACHE_CALCULATE_BLOCKING_IF_STALE,
    # Allow regular async
    ExecutionMode.RECENT_CACHE_CALCULATE_ASYNC_IF_STALE: ExecutionMode.RECENT_CACHE_CALCULATE_ASYNC_IF_STALE,
    # - All others fall back to extended cache -
}


def shared_insights_execution_mode(execution_mode: ExecutionMode) -> ExecutionMode:
    return _SHARED_MODE_WHITELIST.get(execution_mode, ExecutionMode.EXTENDED_CACHE_CALCULATE_ASYNC_IF_STALE)


RunnableQueryNode = Union[
    TrendsQuery,
    FunnelsQuery,
    RetentionQuery,
    PathsQuery,
    StickinessQuery,
    LifecycleQuery,
    ActorsQuery,
    EventsQuery,
    SessionBatchEventsQuery,
    HogQLQuery,
    InsightActorsQuery,
    FunnelsActorsQuery,
    FunnelCorrelationQuery,
    FunnelCorrelationActorsQuery,
    InsightActorsQueryOptions,
    SessionsTimelineQuery,
    WebOverviewQuery,
    WebStatsTableQuery,
    WebGoalsQuery,
    WebTrendsQuery,
    SessionAttributionExplorerQuery,
    MarketingAnalyticsTableQuery,
    MarketingAnalyticsAggregatedQuery,
    ActorsPropertyTaxonomyQuery,
    UsageMetricsQuery,
]


def get_query_runner(
    query: dict[str, Any] | RunnableQueryNode | BaseModel,
    team: Team,
    timings: Optional[HogQLTimings] = None,
    limit_context: Optional[LimitContext] = None,
    modifiers: Optional[HogQLQueryModifiers] = None,
) -> "QueryRunner":
    try:
        kind = get_from_dict_or_attr(query, "kind")
    except AttributeError:
        raise ValueError(f"Can't get a runner for an unknown query type: {query}")

    if kind == "TrendsQuery":
        # Check if this should use calendar heatmap runner instead
        query_obj = cast(TrendsQuery | dict[str, Any], query)
        trends_filter = get_from_dict_or_attr(query_obj, "trendsFilter") or {}
        display_type = get_from_dict_or_attr(trends_filter, "display") if trends_filter else None

        if display_type == ChartDisplayType.CALENDAR_HEATMAP:
            from .insights.trends.calendar_heatmap_trends_query_runner import CalendarHeatmapTrendsQueryRunner

            return CalendarHeatmapTrendsQueryRunner(
                query=query_obj,
                team=team,
                timings=timings,
                limit_context=limit_context,
                modifiers=modifiers,
            )

        from .insights.trends.trends_query_runner import TrendsQueryRunner

        return TrendsQueryRunner(
            query=query_obj,
            team=team,
            timings=timings,
            limit_context=limit_context,
            modifiers=modifiers,
        )
    if kind == "FunnelsQuery":
        from .insights.funnels.funnels_query_runner import FunnelsQueryRunner

        return FunnelsQueryRunner(
            query=cast(FunnelsQuery | dict[str, Any], query),
            team=team,
            timings=timings,
            limit_context=limit_context,
            modifiers=modifiers,
        )
    if kind == "RetentionQuery":
        from .insights.retention_query_runner import RetentionQueryRunner

        return RetentionQueryRunner(
            query=cast(RetentionQuery | dict[str, Any], query),
            team=team,
            timings=timings,
            limit_context=limit_context,
            modifiers=modifiers,
        )
    if kind == "PathsQuery":
        from .insights.paths_query_runner import PathsQueryRunner

        return PathsQueryRunner(
            query=cast(PathsQuery | dict[str, Any], query),
            team=team,
            timings=timings,
            limit_context=limit_context,
            modifiers=modifiers,
        )

    if kind == "CalendarHeatmapQuery":
        from .insights.trends.calendar_heatmap_query_runner import CalendarHeatmapQueryRunner

        return CalendarHeatmapQueryRunner(
            query=cast(CalendarHeatmapQuery | dict[str, Any], query),
            team=team,
            timings=timings,
            limit_context=limit_context,
            modifiers=modifiers,
        )
    if kind == "StickinessQuery":
        from .insights.stickiness_query_runner import StickinessQueryRunner

        return StickinessQueryRunner(
            query=cast(StickinessQuery | dict[str, Any], query),
            team=team,
            timings=timings,
            limit_context=limit_context,
            modifiers=modifiers,
        )
    if kind == "LifecycleQuery":
        from .insights.lifecycle_query_runner import LifecycleQueryRunner

        return LifecycleQueryRunner(
            query=cast(LifecycleQuery | dict[str, Any], query),
            team=team,
            timings=timings,
            limit_context=limit_context,
            modifiers=modifiers,
        )
    if kind == "EventsQuery":
        from .events_query_runner import EventsQueryRunner

        return EventsQueryRunner(
            query=cast(EventsQuery | dict[str, Any], query),
            team=team,
            timings=timings,
            limit_context=limit_context,
            modifiers=modifiers,
        )
    if kind == "SessionBatchEventsQuery":
        from .ai.session_batch_events_query_runner import SessionBatchEventsQueryRunner

        return SessionBatchEventsQueryRunner(
            query=cast(SessionBatchEventsQuery | dict[str, Any], query),
            team=team,
            timings=timings,
            limit_context=limit_context,
            modifiers=modifiers,
        )
    if kind == "ActorsQuery":
        from .actors_query_runner import ActorsQueryRunner

        return ActorsQueryRunner(
            query=cast(ActorsQuery | dict[str, Any], query),
            team=team,
            timings=timings,
            limit_context=limit_context,
            modifiers=modifiers,
        )

    if kind == "GroupsQuery":
        from .groups.groups_query_runner import GroupsQueryRunner

        return GroupsQueryRunner(
            query=cast(GroupsQuery | dict[str, Any], query),
            team=team,
            timings=timings,
            modifiers=modifiers,
            limit_context=limit_context,
        )

    if kind in ("InsightActorsQuery", "FunnelsActorsQuery", "FunnelCorrelationActorsQuery", "StickinessActorsQuery"):
        from .insights.insight_actors_query_runner import InsightActorsQueryRunner

        return InsightActorsQueryRunner(
            query=cast(InsightActorsQuery | dict[str, Any], query),
            team=team,
            timings=timings,
            limit_context=limit_context,
            modifiers=modifiers,
        )
    if kind == "InsightActorsQueryOptions":
        from .insights.insight_actors_query_options_runner import InsightActorsQueryOptionsRunner

        return InsightActorsQueryOptionsRunner(
            query=cast(InsightActorsQueryOptions | dict[str, Any], query),
            team=team,
            timings=timings,
            limit_context=limit_context,
            modifiers=modifiers,
        )
    if kind == "FunnelCorrelationQuery":
        from .insights.funnels.funnel_correlation_query_runner import FunnelCorrelationQueryRunner

        return FunnelCorrelationQueryRunner(
            query=cast(FunnelCorrelationQuery | dict[str, Any], query),
            team=team,
            timings=timings,
            limit_context=limit_context,
            modifiers=modifiers,
        )
    if kind == "HogQLQuery" or kind == "HogQLASTQuery":
        from .hogql_query_runner import HogQLQueryRunner

        return HogQLQueryRunner(
            query=cast(HogQLQuery | HogQLASTQuery | dict[str, Any], query),
            team=team,
            timings=timings,
            limit_context=limit_context,
            modifiers=modifiers,
        )
    if kind == "SessionsTimelineQuery":
        from .sessions_timeline_query_runner import SessionsTimelineQueryRunner

        return SessionsTimelineQueryRunner(
            query=cast(SessionsTimelineQuery | dict[str, Any], query),
            team=team,
            timings=timings,
            modifiers=modifiers,
            limit_context=limit_context,
        )
    if kind == "WebOverviewQuery":
        from .web_analytics.web_overview import WebOverviewQueryRunner

        return WebOverviewQueryRunner(
            query=query,
            team=team,
            timings=timings,
            modifiers=modifiers,
            limit_context=limit_context,
        )

    if kind == "WebStatsTableQuery":
        from .web_analytics.stats_table import WebStatsTableQueryRunner

        return WebStatsTableQueryRunner(
            query=query,
            team=team,
            timings=timings,
            modifiers=modifiers,
            limit_context=limit_context,
        )

    if kind == "WebGoalsQuery":
        from .web_analytics.web_goals import WebGoalsQueryRunner

        return WebGoalsQueryRunner(
            query=query,
            team=team,
            timings=timings,
            modifiers=modifiers,
            limit_context=limit_context,
        )

    if kind == "WebTrendsQuery":
        from .web_analytics.web_trends_query_runner import WebTrendsQueryRunner

        return WebTrendsQueryRunner(
            query=query,
            team=team,
            timings=timings,
            modifiers=modifiers,
            limit_context=limit_context,
        )

    if kind == "WebExternalClicksTableQuery":
        from .web_analytics.external_clicks import WebExternalClicksTableQueryRunner

        return WebExternalClicksTableQueryRunner(
            query=query,
            team=team,
            timings=timings,
            modifiers=modifiers,
            limit_context=limit_context,
        )

    if kind == "WebVitalsPathBreakdownQuery":
        from .web_analytics.web_vitals_path_breakdown import WebVitalsPathBreakdownQueryRunner

        return WebVitalsPathBreakdownQueryRunner(
            query=query,
            team=team,
        )

    if kind == "WebPageURLSearchQuery":
        from .web_analytics.page_url_search_query_runner import PageUrlSearchQueryRunner

        return PageUrlSearchQueryRunner(
            query=query,
            team=team,
            timings=timings,
            modifiers=modifiers,
            limit_context=limit_context,
        )

    if kind == "SessionAttributionExplorerQuery":
        from .web_analytics.session_attribution_explorer_query_runner import SessionAttributionExplorerQueryRunner

        return SessionAttributionExplorerQueryRunner(
            query=query,
            team=team,
            timings=timings,
            modifiers=modifiers,
            limit_context=limit_context,
        )

    if kind == "RevenueAnalyticsGrossRevenueQuery":
        from products.revenue_analytics.backend.hogql_queries.revenue_analytics_gross_revenue_query_runner import (
            RevenueAnalyticsGrossRevenueQueryRunner,
        )

        return RevenueAnalyticsGrossRevenueQueryRunner(
            query=query,
            team=team,
            timings=timings,
            modifiers=modifiers,
            limit_context=limit_context,
        )

    if kind == "RevenueAnalyticsMetricsQuery":
        from products.revenue_analytics.backend.hogql_queries.revenue_analytics_metrics_query_runner import (
            RevenueAnalyticsMetricsQueryRunner,
        )

        return RevenueAnalyticsMetricsQueryRunner(
            query=query,
            team=team,
            timings=timings,
            modifiers=modifiers,
            limit_context=limit_context,
        )

    if kind == "RevenueAnalyticsMRRQuery":
        from products.revenue_analytics.backend.hogql_queries.revenue_analytics_mrr_query_runner import (
            RevenueAnalyticsMRRQueryRunner,
        )

        return RevenueAnalyticsMRRQueryRunner(
            query=query,
            team=team,
            timings=timings,
            modifiers=modifiers,
            limit_context=limit_context,
        )

    if kind == "RevenueAnalyticsOverviewQuery":
        from products.revenue_analytics.backend.hogql_queries.revenue_analytics_overview_query_runner import (
            RevenueAnalyticsOverviewQueryRunner,
        )

        return RevenueAnalyticsOverviewQueryRunner(
            query=query,
            team=team,
            timings=timings,
            modifiers=modifiers,
            limit_context=limit_context,
        )

    if kind == "RevenueAnalyticsTopCustomersQuery":
        from products.revenue_analytics.backend.hogql_queries.revenue_analytics_top_customers_query_runner import (
            RevenueAnalyticsTopCustomersQueryRunner,
        )

        return RevenueAnalyticsTopCustomersQueryRunner(
            query=query,
            team=team,
            timings=timings,
            modifiers=modifiers,
            limit_context=limit_context,
        )

    if kind == "RevenueExampleEventsQuery":
        from products.revenue_analytics.backend.hogql_queries.revenue_example_events_query_runner import (
            RevenueExampleEventsQueryRunner,
        )

        return RevenueExampleEventsQueryRunner(
            query=query,
            team=team,
            timings=timings,
            modifiers=modifiers,
            limit_context=limit_context,
        )

    if kind == "RevenueExampleDataWarehouseTablesQuery":
        from products.revenue_analytics.backend.hogql_queries.revenue_example_data_warehouse_tables_query_runner import (
            RevenueExampleDataWarehouseTablesQueryRunner,
        )

        return RevenueExampleDataWarehouseTablesQueryRunner(
            query=query,
            team=team,
            timings=timings,
            modifiers=modifiers,
            limit_context=limit_context,
        )

    if kind == "ErrorTrackingQuery":
        from .error_tracking_query_runner import ErrorTrackingQueryRunner

        return ErrorTrackingQueryRunner(
            query=query,
            team=team,
            timings=timings,
            modifiers=modifiers,
            limit_context=limit_context,
        )

    if kind == "ErrorTrackingIssueCorrelationQuery":
        from .error_tracking_issue_correlation_query_runner import ErrorTrackingIssueCorrelationQueryRunner

        return ErrorTrackingIssueCorrelationQueryRunner(
            query=query,
            team=team,
            timings=timings,
            modifiers=modifiers,
            limit_context=limit_context,
        )

    if kind == "ExperimentFunnelsQuery":
        from .experiments.experiment_funnels_query_runner import ExperimentFunnelsQueryRunner

        return ExperimentFunnelsQueryRunner(
            query=query,
            team=team,
            timings=timings,
            modifiers=modifiers,
            limit_context=limit_context,
        )

    if kind == "ExperimentTrendsQuery":
        from .experiments.experiment_trends_query_runner import ExperimentTrendsQueryRunner

        return ExperimentTrendsQueryRunner(
            query=query,
            team=team,
            timings=timings,
            modifiers=modifiers,
            limit_context=limit_context,
        )

    if kind == "ExperimentQuery":
        from .experiments.experiment_query_runner import ExperimentQueryRunner

        return ExperimentQueryRunner(
            query=query,
            team=team,
            timings=timings,
            modifiers=modifiers,
            limit_context=limit_context,
        )

    if kind == "ExperimentExposureQuery":
        from posthog.hogql_queries.experiments.experiment_exposures_query_runner import ExperimentExposuresQueryRunner

        return ExperimentExposuresQueryRunner(
            query=cast(ExperimentExposureQuery | dict[str, Any], query),
            team=team,
            timings=timings,
            limit_context=limit_context,
            modifiers=modifiers,
        )

    if kind == "SuggestedQuestionsQuery":
        from posthog.hogql_queries.ai.suggested_questions_query_runner import SuggestedQuestionsQueryRunner

        return SuggestedQuestionsQueryRunner(
            query=cast(SuggestedQuestionsQuery | dict[str, Any], query),
            team=team,
            timings=timings,
            limit_context=limit_context,
            modifiers=modifiers,
        )
    if kind == "TeamTaxonomyQuery":
        from .ai.team_taxonomy_query_runner import TeamTaxonomyQueryRunner

        return TeamTaxonomyQueryRunner(
            query=cast(TeamTaxonomyQuery | dict[str, Any], query),
            team=team,
            timings=timings,
            limit_context=limit_context,
            modifiers=modifiers,
        )
    if kind == "EventTaxonomyQuery":
        from .ai.event_taxonomy_query_runner import EventTaxonomyQueryRunner

        return EventTaxonomyQueryRunner(
            query=cast(EventTaxonomyQuery | dict[str, Any], query),
            team=team,
            timings=timings,
            limit_context=limit_context,
            modifiers=modifiers,
        )
    if kind == "ActorsPropertyTaxonomyQuery":
        from .ai.actors_property_taxonomy_query_runner import ActorsPropertyTaxonomyQueryRunner

        return ActorsPropertyTaxonomyQueryRunner(
            query=cast(ActorsPropertyTaxonomyQuery | dict[str, Any], query),
            team=team,
            timings=timings,
            limit_context=limit_context,
            modifiers=modifiers,
        )
    if kind == "TracesQuery":
        from .legacy_compatibility.feature_flag import llm_analytics_traces_query_v2

        if llm_analytics_traces_query_v2(team):
            from .ai.traces_query_runner_v2 import TracesQueryRunnerV2

            return TracesQueryRunnerV2(
                query=cast(TracesQuery | dict[str, Any], query),
                team=team,
                timings=timings,
                limit_context=limit_context,
                modifiers=modifiers,
            )
        else:
            from .ai.traces_query_runner import TracesQueryRunner

            return TracesQueryRunner(
                query=cast(TracesQuery | dict[str, Any], query),
                team=team,
                timings=timings,
                limit_context=limit_context,
                modifiers=modifiers,
            )
    if kind == "TraceQuery":
        from .ai.trace_query_runner import TraceQueryRunner

        return TraceQueryRunner(
            query=cast(TraceQuery | dict[str, Any], query),
            team=team,
            timings=timings,
            limit_context=limit_context,
            modifiers=modifiers,
        )
    if kind == "VectorSearchQuery":
        from .ai.vector_search_query_runner import VectorSearchQueryRunner

        return VectorSearchQueryRunner(
            query=cast(VectorSearchQuery | dict[str, Any], query),
            team=team,
            timings=timings,
            limit_context=limit_context,
            modifiers=modifiers,
        )

    if kind == NodeKind.MARKETING_ANALYTICS_TABLE_QUERY:
        from products.marketing_analytics.backend.hogql_queries.marketing_analytics_table_query_runner import (
            MarketingAnalyticsTableQueryRunner,
        )

        return MarketingAnalyticsTableQueryRunner(
            query=query,
            team=team,
            timings=timings,
            modifiers=modifiers,
            limit_context=limit_context,
        )

    if kind == NodeKind.MARKETING_ANALYTICS_AGGREGATED_QUERY:
        from products.marketing_analytics.backend.hogql_queries.marketing_analytics_aggregated_query_runner import (
            MarketingAnalyticsAggregatedQueryRunner,
        )

        return MarketingAnalyticsAggregatedQueryRunner(
            query=query,
            team=team,
            timings=timings,
            modifiers=modifiers,
            limit_context=limit_context,
        )

<<<<<<< HEAD
=======
    if kind == "UsageMetricsQuery":
        from products.customer_analytics.backend.hogql_queries.usage_metrics_query_runner import UsageMetricsQueryRunner

        return UsageMetricsQueryRunner(
            query=query,
            team=team,
            timings=timings,
            modifiers=modifiers,
            limit_context=limit_context,
        )

>>>>>>> f2468320
    raise ValueError(f"Can't get a runner for an unknown query kind: {kind}")


def get_query_runner_or_none(
    query: dict[str, Any] | RunnableQueryNode | BaseModel,
    team: Team,
    timings: Optional[HogQLTimings] = None,
    limit_context: Optional[LimitContext] = None,
    modifiers: Optional[HogQLQueryModifiers] = None,
) -> Optional["QueryRunner"]:
    try:
        return get_query_runner(
            query=query, team=team, timings=timings, limit_context=limit_context, modifiers=modifiers
        )
    except ValueError as e:
        if "Can't get a runner for an unknown" in str(e):
            return None
        raise


Q = TypeVar("Q", bound=RunnableQueryNode)
# R (for Response) should have a structure similar to QueryResponse
# Due to the way schema.py is generated, we don't have a good inheritance story here
R = TypeVar("R", bound=BaseModel)
# CR (for CachedResponse) must be R extended with CachedQueryResponseMixin
# Unfortunately inheritance is also not a thing here, because we lose this info in the schema.ts->.json->.py journey
CR = TypeVar("CR", bound=GenericCachedQueryResponse)


class QueryRunner(ABC, Generic[Q, R, CR]):
    query: Q
    response: R
    cached_response: CR
    query_id: Optional[str]

    team: Team
    timings: HogQLTimings
    modifiers: HogQLQueryModifiers
    limit_context: LimitContext
    # query service means programmatic access and /query endpoint
    is_query_service: bool = False
    workload: Workload

    def __init__(
        self,
        query: Q | BaseModel | dict[str, Any],
        team: Team,
        timings: Optional[HogQLTimings] = None,
        modifiers: Optional[HogQLQueryModifiers] = None,
        limit_context: Optional[LimitContext] = None,
        query_id: Optional[str] = None,
        workload: Workload = Workload.DEFAULT,
        extract_modifiers=lambda query: (query.modifiers if hasattr(query, "modifiers") else None),
    ):
        self.team = team
        self.timings = timings or HogQLTimings()
        self.limit_context = limit_context or LimitContext.QUERY
        self.query_id = query_id
        self.workload = workload

        if not self.is_query_node(query):
            if isinstance(self.query_type, UnionType):
                for query_type in get_args(self.query_type):  # type: ignore
                    try:
                        query = query_type.model_validate(query)
                        break
                    except ValueError:
                        continue
                if not self.is_query_node(query):
                    raise ValueError(f"Query is not of type {self.query_type}")
            else:
                query = self.query_type.model_validate(query)
                assert isinstance(query, self.query_type)

        _modifiers = modifiers or extract_modifiers(query)
        self.modifiers = create_default_modifiers_for_team(team, _modifiers)
        self.query = query
        self.__post_init__()

    def __post_init__(self):
        """Called after init, can by overriden by subclasses. Should be idempotent. Also called after dashboard overrides are set."""
        pass

    @property
    def query_type(self) -> type[Q]:
        return self.__annotations__["query"]  # Enforcing the type annotation of `query` at runtime

    @property
    def cached_response_type(self) -> type[CR]:
        return self.__annotations__["cached_response"]

    def is_query_node(self, data) -> TypeGuard[Q]:
        return isinstance(data, self.query_type)

    def is_cached_response(self, data) -> TypeGuard[dict]:
        return hasattr(data, "is_cached") or (  # Duck typing for backwards compatibility with `CachedQueryResponse`
            isinstance(data, dict) and "is_cached" in data
        )

    @property
    def _limit_context_aliased_for_cache(self) -> LimitContext:
        # For caching purposes, QUERY_ASYNC is equivalent to QUERY (max query duration should be the only difference)
        if not self.limit_context or self.limit_context == LimitContext.QUERY_ASYNC:
            return LimitContext.QUERY
        return self.limit_context

    def calculate(self) -> R:
        return self._calculate()

    @abstractmethod
    def _calculate(self) -> R:
        raise NotImplementedError()

    def enqueue_async_calculation(
        self,
        *,
        cache_manager: QueryCacheManagerBase,
        refresh_requested: bool = False,
        user: Optional[User] = None,
    ) -> QueryStatus:
        posthoganalytics.capture(
            distinct_id=user.distinct_id if user else str(self.team.uuid),
            event="query async recalculation initiated",
            properties={
                "query_type": getattr(self.query, "kind", "Other"),
                "cache_key": cache_manager.cache_key,
                "insight_id": cache_manager.insight_id,
                "dashboard_id": cache_manager.dashboard_id,
                "refresh_requested": refresh_requested,
                "user_id": user.id if user else None,
            },
            groups=(groups(self.team.organization, self.team)),
        )

        return enqueue_process_query_task(
            team=self.team,
            user_id=user.id if user else None,
            insight_id=cache_manager.insight_id,
            dashboard_id=cache_manager.dashboard_id,
            query_json=self.query.model_dump(),
            query_id=self.query_id or cache_manager.cache_key,  # Use cache key as query ID to avoid duplicates
            cache_key=cache_manager.cache_key,
            refresh_requested=refresh_requested,
            is_query_service=self.is_query_service,
        )

    def get_async_query_status(self, *, cache_key: str) -> Optional[QueryStatus]:
        try:
            query_status = get_query_status(team_id=self.team.pk, query_id=self.query_id or cache_key)
            if query_status.complete:
                return None
            return query_status

        except QueryNotFoundError:
            return None

    def handle_cache_and_async_logic(
        self, execution_mode: ExecutionMode, cache_manager: QueryCacheManagerBase, user: Optional[User] = None
    ) -> Optional[CR | CacheMissResponse]:
        CachedResponse: type[CR] = self.cached_response_type
        cached_response: CR | CacheMissResponse
        cached_response_candidate = cache_manager.get_cache_data()

        if self.is_cached_response(cached_response_candidate):
            cached_response_candidate["is_cached"] = True
            # When rolling out schema changes, cached responses may not match the new schema.
            # Trigger recomputation in this case.
            try:
                cached_response = CachedResponse(**cached_response_candidate)
            except Exception as e:
                capture_exception(Exception(f"Error parsing cached response: {e}"))
                cached_response = CacheMissResponse(cache_key=cache_manager.cache_key)
        elif cached_response_candidate is None:
            cached_response = CacheMissResponse(cache_key=cache_manager.cache_key)
        else:
            # Whatever's in cache is malformed, so let's treat is as non-existent
            cached_response = CacheMissResponse(cache_key=cache_manager.cache_key)
            capture_exception(
                ValueError(f"Cached response is of unexpected type {type(cached_response)}, ignoring it"),
                {"cache_key": cache_manager.cache_key},
            )

        if self.is_cached_response(cached_response_candidate):
            assert isinstance(cached_response, CachedResponse)

            if not self._is_stale(last_refresh=last_refresh_from_cached_result(cached_response)):
                count_query_cache_hit(self.team.pk, hit="hit", trigger=cached_response.calculation_trigger or "")
                # We have a valid result that's fresh enough, let's return it
                cached_response.query_status = self.get_async_query_status(cache_key=cache_manager.cache_key)
                return cached_response

            count_query_cache_hit(self.team.pk, hit="stale", trigger=cached_response.calculation_trigger or "")
            # We have a stale result. If we aren't allowed to calculate, let's still return it
            # – otherwise let's proceed to calculation
            if execution_mode == ExecutionMode.CACHE_ONLY_NEVER_CALCULATE:
                cached_response.query_status = self.get_async_query_status(cache_key=cache_manager.cache_key)
                return cached_response
            elif execution_mode in (
                ExecutionMode.RECENT_CACHE_CALCULATE_ASYNC_IF_STALE,
                ExecutionMode.RECENT_CACHE_CALCULATE_ASYNC_IF_STALE_AND_BLOCKING_ON_MISS,
            ):
                # We're allowed to calculate, but we'll do it asynchronously and attach the query status
                cached_response.query_status = self.enqueue_async_calculation(
                    cache_manager=cache_manager, user=user, refresh_requested=True
                )
                return cached_response
            elif execution_mode == ExecutionMode.EXTENDED_CACHE_CALCULATE_ASYNC_IF_STALE:
                # We're allowed to calculate if the lazy check fails, but we'll do it asynchronously
                assert isinstance(cached_response, CachedResponse)
                if self._is_stale(last_refresh=last_refresh_from_cached_result(cached_response), lazy=True):
                    cached_response.query_status = self.enqueue_async_calculation(
                        cache_manager=cache_manager, user=user
                    )
                cached_response.query_status = self.get_async_query_status(cache_key=cache_manager.cache_key)
                return cached_response
        else:
            count_query_cache_hit(self.team.pk, hit="miss", trigger="")
            # We have no cached result. If we aren't allowed to calculate, let's return the cache miss
            # – otherwise let's proceed to calculation
            if execution_mode == ExecutionMode.CACHE_ONLY_NEVER_CALCULATE:
                cached_response.query_status = self.get_async_query_status(cache_key=cache_manager.cache_key)
                return cached_response
            elif execution_mode in (
                ExecutionMode.RECENT_CACHE_CALCULATE_ASYNC_IF_STALE,
                ExecutionMode.EXTENDED_CACHE_CALCULATE_ASYNC_IF_STALE,
            ):
                # We're allowed to calculate, but we'll do it asynchronously
                cached_response.query_status = self.enqueue_async_calculation(cache_manager=cache_manager, user=user)
                return cached_response

        # Nothing useful out of cache, nor async query status
        return None

    def run(
        self,
        execution_mode: ExecutionMode = ExecutionMode.RECENT_CACHE_CALCULATE_BLOCKING_IF_STALE,
        user: Optional[User] = None,
        query_id: Optional[str] = None,
        insight_id: Optional[int] = None,
        dashboard_id: Optional[int] = None,
    ) -> CR | CacheMissResponse | QueryStatusResponse:
        start_time = perf_counter()
        cache_key = self.get_cache_key()

        with posthoganalytics.new_context():
            posthoganalytics.tag("cache_key", cache_key)
            posthoganalytics.tag("query_type", getattr(self.query, "kind", "Other"))

            if insight_id:
                posthoganalytics.tag("insight_id", str(insight_id))
            if dashboard_id:
                posthoganalytics.tag("dashboard_id", str(dashboard_id))
            if tags := getattr(self.query, "tags", None):
                if tags.productKey:
                    posthoganalytics.tag("product_key", tags.productKey)
                if tags.scene:
                    posthoganalytics.tag("scene", tags.scene)

            # Abort early if the user doesn't have access to the query runner
            # We'll proceed as usual if there's no user connected to this request
            # We're capturing the error for analytics purposes, but we reraise the same one
            if user is not None:
                try:
                    self.validate_query_runner_access(user)
                except UserAccessControlError as error:
                    posthoganalytics.capture(
                        distinct_id=user.distinct_id,
                        event="query access control error",
                        properties={
                            "query_runner": self.__class__.__name__,
                            "query_id": self.query_id,
                            "insight_id": insight_id,
                            "dashboard_id": dashboard_id,
                            "execution_mode": execution_mode.value,
                            "query_type": getattr(self.query, "kind", "Other"),
                            "resource": error.resource,
                            "required_level": error.required_level,
                            "resource_id": error.resource_id,
                            "cache_key": cache_key,
                        },
                    )

                    raise

            trigger: str | None = get_query_tag_value("trigger")

            self.query_id = query_id or self.query_id
            CachedResponse: type[CR] = self.cached_response_type
            cache_manager = get_query_cache_manager(
                team=self.team,
                cache_key=cache_key,
                insight_id=insight_id,
                dashboard_id=dashboard_id,
            )

            if execution_mode == ExecutionMode.CALCULATE_ASYNC_ALWAYS:
                # We should always kick off async calculation and disregard the cache
                return QueryStatusResponse(
                    query_status=self.enqueue_async_calculation(
                        refresh_requested=True, cache_manager=cache_manager, user=user
                    )
                )
            elif execution_mode != ExecutionMode.CALCULATE_BLOCKING_ALWAYS:
                # Let's look in the cache first
                results = self.handle_cache_and_async_logic(
                    execution_mode=execution_mode, cache_manager=cache_manager, user=user
                )
                if results:
                    cache_tracking_props = {}
                    if isinstance(results, CachedResponse):
                        if (not trigger or not trigger.startswith("warming")) and results.query_metadata:
                            log_event_usage_from_query_metadata(
                                results.query_metadata,
                                team_id=self.team.id,
                                user_id=user.id if user else None,
                            )

                        last_refresh = last_refresh_from_cached_result(results)
                        cache_tracking_props = {
                            "is_cache_stale": self._is_stale(last_refresh=last_refresh),
                            "calculation_trigger": results.calculation_trigger,
                            "cache_age_seconds": round((datetime.now(UTC) - last_refresh).total_seconds(), 2)
                            if last_refresh
                            else None,
                            "last_refresh": last_refresh.isoformat() if last_refresh else None,
                        }

                    posthoganalytics.capture(
                        distinct_id=user.distinct_id if user else str(self.team.uuid),
                        event="query executed",
                        properties={
                            "insight_id": insight_id,
                            "dashboard_id": dashboard_id,
                            "execution_mode": execution_mode.value,
                            "query_type": getattr(self.query, "kind", "Other"),
                            "cache_key": cache_key,
                            "cache_hit": True if isinstance(results, CachedResponse) else False,
                            "response_time_ms": round((perf_counter() - start_time) * 1000, 2),
                            **cache_tracking_props,
                        },
                        groups=(groups(self.team.organization, self.team)),
                    )

                    return results

            last_refresh = datetime.now(UTC)
            target_age = self.cache_target_age(last_refresh=last_refresh)

            # Avoid affecting cache key
            # Add user based modifiers here, primarily for user specific feature flagging
            if user:
                self.modifiers = create_default_modifiers_for_user(user, self.team, self.modifiers)
                self.modifiers.useMaterializedViews = True

            concurrency_limit = self.get_api_queries_concurrency_limit()
            with get_api_team_rate_limiter().run(
                is_api=self.is_query_service,
                team_id=self.team.pk,
                task_id=self.query_id,
                limit=concurrency_limit,
            ):
                if self.is_query_service:
                    tag_queries(chargeable=1)

                with get_app_org_rate_limiter().run(
                    org_id=self.team.organization_id,
                    task_id=self.query_id,
                    team_id=self.team.id,
                    is_api=get_query_tag_value("access_method") == "personal_api_key",
                    limit=get_org_app_concurrency_limit(self.team.organization_id),
                ):
                    with get_app_dashboard_queries_rate_limiter().run(
                        org_id=self.team.organization_id,
                        dashboard_id=dashboard_id,
                        task_id=self.query_id,
                        team_id=self.team.id,
                        is_api=get_query_tag_value("access_method") == "personal_api_key",
                    ):
                        query_start_time = perf_counter()
                        query_result = self.calculate()
                        query_duration_ms = round((perf_counter() - query_start_time) * 1000, 2)

                        fresh_response_dict = {
                            **query_result.model_dump(),
                            "is_cached": False,
                            "last_refresh": last_refresh,
                            "next_allowed_client_refresh": last_refresh + self._refresh_frequency(),
                            "cache_key": cache_key,
                            "timezone": self.team.timezone,
                            "cache_target_age": target_age,
                        }

            try:
                query_metadata = extract_query_metadata(query=self.query, team=self.team).model_dump()
                fresh_response_dict["query_metadata"] = query_metadata

                # Don't log usage for warming queries
                if not trigger or not trigger.startswith("warming"):
                    log_event_usage_from_query_metadata(
                        query_metadata,
                        team_id=self.team.id,
                        user_id=user.id if user else None,
                    )
            except Exception as e:
                # fail silently if we can't extract query metadata
                capture_exception(
                    e, {"query": self.query, "team_id": self.team.pk, "context": "query_metadata_extract"}
                )

            if trigger:
                fresh_response_dict["calculation_trigger"] = trigger

            # Don't cache debug queries with errors and export queries
            errors: Optional[list] = fresh_response_dict.get("error", None)
            has_error = errors is not None and len(errors) > 0
            if not has_error and self.limit_context != LimitContext.EXPORT:
                cache_manager.set_cache_data(
                    response=fresh_response_dict,
                    # This would be a possible place to decide to not ever keep this cache warm
                    # Example: Not for super quickly calculated insights
                    # Set target_age to None in that case
                    target_age=target_age,
                )

            posthoganalytics.capture(
                distinct_id=user.distinct_id if user else str(self.team.uuid),
                event="query executed",
                properties={
                    "insight_id": insight_id,
                    "dashboard_id": dashboard_id,
                    "cache_hit": False,
                    "cache_key": cache_key,
                    "calculation_trigger": trigger,
                    "execution_mode": execution_mode.value,
                    "query_type": getattr(self.query, "kind", "Other"),
                    "response_time_ms": round((perf_counter() - start_time) * 1000, 2),
                    "query_duration_ms": query_duration_ms,
                    "has_error": has_error,
                },
                groups=(groups(self.team.organization, self.team)),
            )

            return CachedResponse(**fresh_response_dict)

    def get_api_queries_concurrency_limit(self):
        """
        :return: None - no feature, 0 - rate limited, 1,3,<other> for actual concurrency limit
        """

        if not settings.EE_AVAILABLE or not settings.API_QUERIES_ENABLED:
            return None

        from posthog.constants import AvailableFeature

        from ee.billing.quota_limiting import QuotaLimitingCaches, QuotaResource, list_limited_team_attributes

        if self.team.api_token in list_limited_team_attributes(
            QuotaResource.API_QUERIES, QuotaLimitingCaches.QUOTA_LIMITER_CACHE_KEY
        ):
            return 0

        feature = self.team.organization.get_available_feature(AvailableFeature.API_QUERIES_CONCURRENCY)
        return feature.get("limit") if feature else None

    @abstractmethod
    def to_query(self) -> ast.SelectQuery | ast.SelectSetQuery:
        raise NotImplementedError()

    def to_actors_query(self, *args, **kwargs) -> ast.SelectQuery | ast.SelectSetQuery:
        # TODO: add support for selecting and filtering by breakdowns
        raise NotImplementedError()

    def to_hogql(self, **kwargs) -> str:
        with self.timings.measure("to_hogql"):
            return print_ast(
                self.to_query(),
                HogQLContext(
                    team_id=self.team.pk,
                    enable_select_queries=True,
                    timings=self.timings,
                    modifiers=self.modifiers,
                ),
                "hogql",
                **kwargs,
            )

    def get_cache_payload(self) -> dict:
        # remove the tags key, these are used in the query log comment but shouldn't break caching
        query = to_dict(self.query)
        query.pop("tags", None)

        return {
            "query_runner": self.__class__.__name__,
            "query": query,
            "team_id": self.team.pk,
            "hogql_modifiers": to_dict(self.modifiers),
            "products_modifiers": {
                "revenue_analytics": self.team.revenue_analytics_config.to_cache_key_dict(),
                "marketing_analytics": self.team.marketing_analytics_config.to_cache_key_dict(),
            },
            "limit_context": self._limit_context_aliased_for_cache,
            "timezone": self.team.timezone,
            "week_start_day": self.team.week_start_day or WeekStartDay.SUNDAY,
            "version": 2,
        }

    def get_cache_key(self) -> str:
        return generate_cache_key(f"query_{bytes.decode(to_json(self.get_cache_payload()))}")

    def cache_target_age(self, last_refresh: Optional[datetime], lazy: bool = False) -> Optional[datetime]:
        if last_refresh is None:
            return None
        query_date_range = getattr(self, "query_date_range", None)
        interval = query_date_range.interval_name if query_date_range else "minute"
        mode = ThresholdMode.LAZY if lazy else ThresholdMode.DEFAULT
        return cache_target_age(interval, last_refresh=last_refresh, mode=mode)

    def validate_query_runner_access(self, user: User) -> bool:
        """
        Child query runners can override this to check if the user has access to the query runner
        by using the user_access_control.check_access_level_for_resource method

        It should return `True` if the user has access to the query runner, or raise a `UserAccessControlError` if they don't.

        Example:
        ```
        from posthog.rbac.user_access_control import UserAccessControl

        def validate_query_runner_access(self, user: User) -> bool:
            user_access_control = UserAccessControl(user=user, team=self.team)
            if not user_access_control.check_access_level_for_resource("revenue_analytics", "viewer"):
                raise UserAccessControlError("revenue_analytics", "viewer")
        ```

        Example using `assert_access_level_for_resource`:
        ```
        from posthog.rbac.user_access_control import UserAccessControl

        def validate_query_runner_access(self, user: User) -> bool:
            user_access_control = UserAccessControl(user=user, team=self.team)
            return user_access_control.assert_access_level_for_resource("revenue_analytics", "viewer")
        ```

        Args:
            user: The user to check access for

        Returns:
            `True` if the user has access to the query runner

        Raises:
            `UserAccessControlError` if the user does not have access to the query runner
        """
        return True

    def _is_stale(self, last_refresh: Optional[datetime], lazy: bool = False) -> bool:
        query_date_range = getattr(self, "query_date_range", None)
        date_to = query_date_range.date_to() if query_date_range else None
        interval = query_date_range.interval_name if query_date_range else "minute"
        mode = ThresholdMode.LAZY if lazy else ThresholdMode.DEFAULT
        return is_stale(self.team, date_to=date_to, interval=interval, last_refresh=last_refresh, mode=mode)

    def _refresh_frequency(self) -> timedelta:
        return timedelta(minutes=1)

    def apply_variable_overrides(self, variable_overrides: list[HogQLVariable]):
        """Irreversibly update self.query with provided variable overrides."""
        if not hasattr(self.query, "variables") or not self.query.kind == "HogQLQuery" or len(variable_overrides) == 0:
            return

        assert isinstance(self.query, HogQLQuery)

        if not self.query.variables:
            return

        for variable in variable_overrides:
            if self.query.variables.get(variable.variableId):
                self.query.variables[variable.variableId] = variable

    def apply_dashboard_filters(self, dashboard_filter: DashboardFilter):
        """Irreversibly update self.query with provided dashboard filters."""
        if not hasattr(self.query, "properties") or not hasattr(self.query, "dateRange"):
            capture_exception(
                NotImplementedError(
                    f"{self.query.__class__.__name__} does not support dashboard filters out of the box"
                )
            )
            return

        # The default logic below applies to all insights and a lot of other queries
        # Notable exception: `HogQLQuery`, which has `properties` and `dateRange` within `HogQLFilters`
        if dashboard_filter.properties:
            if self.query.properties:
                try:
                    self.query.properties = PropertyGroupFilter(
                        type=FilterLogicalOperator.AND_,
                        values=[
                            (
                                PropertyGroupFilterValue(type=FilterLogicalOperator.AND_, values=self.query.properties)
                                if isinstance(self.query.properties, list)
                                else PropertyGroupFilterValue(**self.query.properties.model_dump())
                            ),
                            PropertyGroupFilterValue(
                                type=FilterLogicalOperator.AND_, values=dashboard_filter.properties
                            ),
                        ],
                    )
                except:
                    # If pydantic is unhappy about the shape of data, let's ignore property filters and carry on
                    capture_exception()
                    logger.exception("Failed to apply dashboard property filters")
            else:
                self.query.properties = dashboard_filter.properties
        if dashboard_filter.date_from or dashboard_filter.date_to:
            if self.query.dateRange is None:
                self.query.dateRange = DateRange()
            self.query.dateRange.date_from = dashboard_filter.date_from
            self.query.dateRange.date_to = dashboard_filter.date_to

        if dashboard_filter.breakdown_filter:
            if hasattr(self.query, "breakdownFilter"):
                self.query.breakdownFilter = dashboard_filter.breakdown_filter
            else:
                capture_exception(
                    NotImplementedError(
                        f"{self.query.__class__.__name__} does not support breakdown filters out of the box"
                    )
                )
        self.__post_init__()


# Type constraint for analytics query responses
class AnalyticsQueryResponseProtocol(Protocol):
    timings: Optional[list[QueryTiming]]


AR = TypeVar("AR", bound=AnalyticsQueryResponseProtocol)


class AnalyticsQueryRunner(QueryRunner, Generic[AR]):
    """
    QueryRunner subclass that constrains the response type to AnalyticsQueryResponseBase.
    When subclassing this, give it a single generic argument of the Response type
    e.g. class TeamTaxonomyQueryRunner(TaxonomyCacheMixin, AnalyticsQueryRunner[TeamTaxonomyQueryResponse]):
    """

    def calculate(self) -> AR:
        response = self._calculate()
        if not self.modifiers.timings:
            response.timings = None
        return response


class QueryRunnerWithHogQLContext(AnalyticsQueryRunner[AR]):
    database: Database
    hogql_context: HogQLContext

    def __init__(self, *args, **kwargs):
        super().__init__(*args, **kwargs)

        # We create a new context here because we need to access the database
        # below in the to_query method and creating a database is pretty heavy
        # so we'll reuse this database for the query once it eventually runs
        self.database = create_hogql_database(team=self.team)
        self.hogql_context = HogQLContext(team_id=self.team.pk, database=self.database)


### START OF BACKWARDS COMPATIBILITY CODE

# In May 2024 we've switched from a single shared `CachedQueryResponse` to a `Cached*QueryResponse` being defined
# for each runnable query kind, so we won't be creating new `CachedQueryResponse`s. Unfortunately, as of May 2024,
# we're pickling cached query responses instead of e.g. serializing to JSON, so we have to unpickle them later.
# Because of that, we need `CachedQueryResponse` to still be defined here till the end of May 2024 - otherwise
# we wouldn't be able to unpickle and therefore use cached results from before this change was merged.

DataT = TypeVar("DataT")


class QueryResponse(BaseModel, Generic[DataT]):
    model_config = ConfigDict(
        extra="forbid",
    )
    results: DataT
    timings: Optional[list[QueryTiming]] = None
    types: Optional[list[Union[tuple[str, str], str]]] = None
    columns: Optional[list[str]] = None
    error: Optional[str] = None
    hogql: Optional[str] = None
    hasMore: Optional[bool] = None
    limit: Optional[int] = None
    offset: Optional[int] = None
    samplingRate: Optional[SamplingRate] = None
    modifiers: Optional[HogQLQueryModifiers] = None


class CachedQueryResponse(QueryResponse):
    model_config = ConfigDict(
        extra="forbid",
    )
    is_cached: bool
    last_refresh: str
    next_allowed_client_refresh: str
    cache_key: str
    timezone: str


### END OF BACKWARDS COMPATIBILITY CODE<|MERGE_RESOLUTION|>--- conflicted
+++ resolved
@@ -725,8 +725,6 @@
             limit_context=limit_context,
         )
 
-<<<<<<< HEAD
-=======
     if kind == "UsageMetricsQuery":
         from products.customer_analytics.backend.hogql_queries.usage_metrics_query_runner import UsageMetricsQueryRunner
 
@@ -738,7 +736,6 @@
             limit_context=limit_context,
         )
 
->>>>>>> f2468320
     raise ValueError(f"Can't get a runner for an unknown query kind: {kind}")
 
 
