from abc import ABC, abstractmethod
from datetime import datetime
from enum import IntEnum
from typing import Any, Generic, Optional, TypeVar, Union, cast, TypeGuard

from django.conf import settings
from django.core.cache import cache
from prometheus_client import Counter
from pydantic import BaseModel, ConfigDict
from sentry_sdk import capture_exception, push_scope
import structlog

from posthog.cache_utils import OrjsonJsonSerializer
from posthog.clickhouse.query_tagging import tag_queries
from posthog.hogql import ast
from posthog.hogql.constants import LimitContext
from posthog.hogql.context import HogQLContext
from posthog.hogql.printer import print_ast
from posthog.hogql.query import create_default_modifiers_for_team
from posthog.hogql.timings import HogQLTimings
from posthog.metrics import LABEL_TEAM_ID
from posthog.models import Team
from posthog.schema import (
    CacheMissResponse,
    DateRange,
    FilterLogicalOperator,
    FunnelCorrelationActorsQuery,
    FunnelCorrelationQuery,
    FunnelsActorsQuery,
    PropertyGroupFilter,
    PropertyGroupFilterValue,
    QueryTiming,
    SamplingRate,
    TrendsQuery,
    FunnelsQuery,
    RetentionQuery,
    PathsQuery,
    StickinessQuery,
    LifecycleQuery,
    HogQLQuery,
    WebOverviewQuery,
    WebTopClicksQuery,
    WebStatsTableQuery,
    SessionsTimelineQuery,
    ActorsQuery,
    EventsQuery,
    InsightActorsQuery,
    DashboardFilter,
    HogQLQueryModifiers,
    InsightActorsQueryOptions,
)
from posthog.utils import generate_cache_key, get_safe_cache, get_from_dict_or_attr

logger = structlog.get_logger(__name__)

QUERY_CACHE_WRITE_COUNTER = Counter(
    "posthog_query_cache_write_total",
    "When a query result was persisted in the cache.",
    labelnames=[LABEL_TEAM_ID],
)

QUERY_CACHE_HIT_COUNTER = Counter(
    "posthog_query_cache_hit_total",
    "Whether we could fetch the query from the cache or not.",
    labelnames=[LABEL_TEAM_ID, "cache_hit"],
)


class ExecutionMode(IntEnum):
    CALCULATION_ALWAYS = 2
    """Always recalculate."""
    RECENT_CACHE_CALCULATE_IF_STALE = 1
    """Use cache, unless the results are missing or stale."""
    CACHE_ONLY_NEVER_CALCULATE = 0
    """Do not initiate calculation."""


RunnableQueryNode = Union[
    TrendsQuery,
    FunnelsQuery,
    RetentionQuery,
    PathsQuery,
    StickinessQuery,
    LifecycleQuery,
    ActorsQuery,
    EventsQuery,
    HogQLQuery,
    InsightActorsQuery,
    FunnelsActorsQuery,
    FunnelCorrelationQuery,
    FunnelCorrelationActorsQuery,
    InsightActorsQueryOptions,
    SessionsTimelineQuery,
    WebOverviewQuery,
    WebStatsTableQuery,
    WebTopClicksQuery,
]


def get_query_runner(
    query: dict[str, Any] | RunnableQueryNode | BaseModel,
    team: Team,
    timings: Optional[HogQLTimings] = None,
    limit_context: Optional[LimitContext] = None,
    modifiers: Optional[HogQLQueryModifiers] = None,
) -> "QueryRunner":
    try:
        kind = get_from_dict_or_attr(query, "kind")
    except AttributeError:
        raise ValueError(f"Can't get a runner for an unknown query type: {query}")

    if kind == "TrendsQuery":
        from .insights.trends.trends_query_runner import TrendsQueryRunner

        return TrendsQueryRunner(
            query=cast(TrendsQuery | dict[str, Any], query),
            team=team,
            timings=timings,
            limit_context=limit_context,
            modifiers=modifiers,
        )
    if kind == "FunnelsQuery":
        from .insights.funnels.funnels_query_runner import FunnelsQueryRunner

        return FunnelsQueryRunner(
            query=cast(FunnelsQuery | dict[str, Any], query),
            team=team,
            timings=timings,
            limit_context=limit_context,
            modifiers=modifiers,
        )
    if kind == "RetentionQuery":
        from .insights.retention_query_runner import RetentionQueryRunner

        return RetentionQueryRunner(
            query=cast(RetentionQuery | dict[str, Any], query),
            team=team,
            timings=timings,
            limit_context=limit_context,
            modifiers=modifiers,
        )
    if kind == "PathsQuery":
        from .insights.paths_query_runner import PathsQueryRunner

        return PathsQueryRunner(
            query=cast(PathsQuery | dict[str, Any], query),
            team=team,
            timings=timings,
            limit_context=limit_context,
            modifiers=modifiers,
        )
    if kind == "StickinessQuery":
        from .insights.stickiness_query_runner import StickinessQueryRunner

        return StickinessQueryRunner(
            query=cast(StickinessQuery | dict[str, Any], query),
            team=team,
            timings=timings,
            limit_context=limit_context,
            modifiers=modifiers,
        )
    if kind == "LifecycleQuery":
        from .insights.lifecycle_query_runner import LifecycleQueryRunner

        return LifecycleQueryRunner(
            query=cast(LifecycleQuery | dict[str, Any], query),
            team=team,
            timings=timings,
            limit_context=limit_context,
            modifiers=modifiers,
        )
    if kind == "EventsQuery":
        from .events_query_runner import EventsQueryRunner

        return EventsQueryRunner(
            query=cast(EventsQuery | dict[str, Any], query),
            team=team,
            timings=timings,
            limit_context=limit_context,
            modifiers=modifiers,
        )
    if kind == "ActorsQuery":
        from .actors_query_runner import ActorsQueryRunner

        return ActorsQueryRunner(
            query=cast(ActorsQuery | dict[str, Any], query),
            team=team,
            timings=timings,
            limit_context=limit_context,
            modifiers=modifiers,
        )
    if kind == "InsightActorsQuery" or kind == "FunnelsActorsQuery" or kind == "FunnelCorrelationActorsQuery":
        from .insights.insight_actors_query_runner import InsightActorsQueryRunner

        return InsightActorsQueryRunner(
            query=cast(InsightActorsQuery | dict[str, Any], query),
            team=team,
            timings=timings,
            limit_context=limit_context,
            modifiers=modifiers,
        )
    if kind == "InsightActorsQueryOptions":
        from .insights.insight_actors_query_options_runner import InsightActorsQueryOptionsRunner

        return InsightActorsQueryOptionsRunner(
            query=cast(InsightActorsQueryOptions | dict[str, Any], query),
            team=team,
            timings=timings,
            limit_context=limit_context,
            modifiers=modifiers,
        )
    if kind == "FunnelCorrelationQuery":
        from .insights.funnels.funnel_correlation_query_runner import FunnelCorrelationQueryRunner

        return FunnelCorrelationQueryRunner(
            query=cast(FunnelCorrelationQuery | dict[str, Any], query),
            team=team,
            timings=timings,
            limit_context=limit_context,
            modifiers=modifiers,
        )
    if kind == "HogQLQuery":
        from .hogql_query_runner import HogQLQueryRunner

        return HogQLQueryRunner(
            query=cast(HogQLQuery | dict[str, Any], query),
            team=team,
            timings=timings,
            limit_context=limit_context,
            modifiers=modifiers,
        )
    if kind == "SessionsTimelineQuery":
        from .sessions_timeline_query_runner import SessionsTimelineQueryRunner

        return SessionsTimelineQueryRunner(
            query=cast(SessionsTimelineQuery | dict[str, Any], query),
            team=team,
            timings=timings,
            modifiers=modifiers,
        )
    if kind == "WebOverviewQuery":
        use_session_table = get_from_dict_or_attr(query, "useSessionsTable")
        if use_session_table:
            from .web_analytics.web_overview import WebOverviewQueryRunner

            return WebOverviewQueryRunner(query=query, team=team, timings=timings, modifiers=modifiers)
        else:
            from .web_analytics.web_overview_legacy import LegacyWebOverviewQueryRunner

            return LegacyWebOverviewQueryRunner(query=query, team=team, timings=timings, modifiers=modifiers)
    if kind == "WebTopClicksQuery":
        from .web_analytics.top_clicks import WebTopClicksQueryRunner

        return WebTopClicksQueryRunner(query=query, team=team, timings=timings, modifiers=modifiers)
    if kind == "WebStatsTableQuery":
        use_session_table = get_from_dict_or_attr(query, "useSessionsTable")
        if use_session_table:
            from .web_analytics.stats_table import WebStatsTableQueryRunner

            return WebStatsTableQueryRunner(query=query, team=team, timings=timings, modifiers=modifiers)
        else:
            from .web_analytics.stats_table_legacy import LegacyWebStatsTableQueryRunner

            return LegacyWebStatsTableQueryRunner(query=query, team=team, timings=timings, modifiers=modifiers)

    raise ValueError(f"Can't get a runner for an unknown query kind: {kind}")


Q = TypeVar("Q", bound=RunnableQueryNode)
# R (for Response) should have a structure similar to QueryResponse
# Due to the way schema.py is generated, we don't have a good inheritance story here
R = TypeVar("R", bound=BaseModel)
# CR (for CachedResponse) must be R extended with CachedQueryResponseMixin
# Unfortunately inheritance is also not a thing here, because we lose this info in the schema.ts->.json->.py journey
CR = TypeVar("CR", bound=BaseModel)


class QueryRunner(ABC, Generic[Q, R, CR]):
    query: Q
    response: R
    cached_response: CR

    team: Team
    timings: HogQLTimings
    modifiers: HogQLQueryModifiers
    limit_context: LimitContext

    def __init__(
        self,
        query: Q | BaseModel | dict[str, Any],
        team: Team,
        timings: Optional[HogQLTimings] = None,
        modifiers: Optional[HogQLQueryModifiers] = None,
        limit_context: Optional[LimitContext] = None,
    ):
        self.team = team
        self.timings = timings or HogQLTimings()
        self.limit_context = limit_context or LimitContext.QUERY
        _modifiers = modifiers or (query.modifiers if hasattr(query, "modifiers") else None)
        self.modifiers = create_default_modifiers_for_team(team, _modifiers)

        if not self.is_query_node(query):
            query = self.query_type.model_validate(query)
        assert isinstance(query, self.query_type)
        self.query = query

    @property
    def query_type(self) -> type[Q]:
        return self.__annotations__["query"]  # Enforcing the type annotation of `query` at runtime

    @property
    def cached_response_type(self) -> type[CR]:
        return self.__annotations__["cached_response"]

    def is_query_node(self, data) -> TypeGuard[Q]:
        return isinstance(data, self.query_type)

    def is_cached_response(self, data) -> TypeGuard[dict]:
        return (
            hasattr(data, "is_cached")  # Duck typing for backwards compatibility with `CachedQueryResponse`
            or (isinstance(data, dict) and "is_cached" in data)
        )

    @abstractmethod
    def calculate(self) -> R:
        raise NotImplementedError()

    def run(
        self, execution_mode: ExecutionMode = ExecutionMode.RECENT_CACHE_CALCULATE_IF_STALE
    ) -> CR | CacheMissResponse:
        # TODO: `self.limit_context` should probably just be in get_cache_key()
        cache_key = f"{self.get_cache_key()}_{self.limit_context or LimitContext.QUERY}_v2"
        tag_queries(cache_key=cache_key)
        CachedResponse: type[CR] = self.cached_response_type

        if execution_mode != ExecutionMode.CALCULATION_ALWAYS:
            # Let's look in the cache first
            cached_response: CR | CacheMissResponse
            cached_response_candidate_bytes: Optional[bytes] = get_safe_cache(cache_key)
            cached_response_candidate: Optional[dict] = (
                OrjsonJsonSerializer({}).loads(cached_response_candidate_bytes)
                if cached_response_candidate_bytes
                else None
            )
            if self.is_cached_response(cached_response_candidate):
                cached_response_candidate["is_cached"] = True
                cached_response = CachedResponse(**cached_response_candidate)
            elif cached_response_candidate is None:
                cached_response = CacheMissResponse(cache_key=cache_key)
            else:
                # Whatever's in cache is malformed, so let's treat is as non-existent
                cached_response = CacheMissResponse(cache_key=cache_key)
                with push_scope() as scope:
                    scope.set_tag("cache_key", cache_key)
                    capture_exception(
                        ValueError(f"Cached response is of unexpected type {type(cached_response)}, ignoring it")
                    )

            if self.is_cached_response(cached_response_candidate):
                if not self._is_stale(cached_response):
                    QUERY_CACHE_HIT_COUNTER.labels(team_id=self.team.pk, cache_hit="hit").inc()
                    # We have a valid result that's fresh enough, let's return it
                    return cached_response
                else:
                    QUERY_CACHE_HIT_COUNTER.labels(team_id=self.team.pk, cache_hit="stale").inc()
                    # We have a stale result. If we aren't allowed to calculate, let's still return it
                    # – otherwise let's proceed to calculation
                    if execution_mode == ExecutionMode.CACHE_ONLY_NEVER_CALCULATE:
                        return cached_response
            else:
                QUERY_CACHE_HIT_COUNTER.labels(team_id=self.team.pk, cache_hit="miss").inc()
                # We have no cached result. If we aren't allowed to calculate, let's return the cache miss
                # – otherwise let's proceed to calculation
                if execution_mode == ExecutionMode.CACHE_ONLY_NEVER_CALCULATE:
                    return cached_response

        fresh_response_dict = self.calculate().model_dump()
        fresh_response_dict["is_cached"] = False
        fresh_response_dict["last_refresh"] = datetime.now().strftime("%Y-%m-%dT%H:%M:%SZ")
        fresh_response_dict["next_allowed_client_refresh"] = (datetime.now() + self._refresh_frequency()).strftime(
            "%Y-%m-%dT%H:%M:%SZ"
        )
        fresh_response_dict["cache_key"] = cache_key
        fresh_response_dict["timezone"] = self.team.timezone
        fresh_response = CachedResponse(**fresh_response_dict)

        # Dont cache debug queries with errors
        has_error: Optional[list] = fresh_response_dict.get("error", None)
        if has_error is None or len(has_error) == 0:
            # TODO: Use JSON serializer in general for redis cache
            fresh_response_serialized = OrjsonJsonSerializer({}).dumps(fresh_response.model_dump())
            cache.set(cache_key, fresh_response_serialized, settings.CACHED_RESULTS_TTL)

        QUERY_CACHE_WRITE_COUNTER.labels(team_id=self.team.pk).inc()
        return fresh_response

    @abstractmethod
    def to_query(self) -> ast.SelectQuery | ast.SelectUnionQuery:
        raise NotImplementedError()

    def to_actors_query(self) -> ast.SelectQuery | ast.SelectUnionQuery:
        # TODO: add support for selecting and filtering by breakdowns
        raise NotImplementedError()

    def to_hogql(self) -> str:
        with self.timings.measure("to_hogql"):
            return print_ast(
                self.to_query(),
                HogQLContext(
                    team_id=self.team.pk,
                    enable_select_queries=True,
                    timings=self.timings,
                    modifiers=self.modifiers,
                ),
                "hogql",
            )

    def to_json(self) -> str:
        return self.query.model_dump_json(exclude_defaults=True, exclude_none=True)

    def get_cache_key(self) -> str:
        modifiers = self.modifiers.model_dump_json(exclude_defaults=True, exclude_none=True)
        return generate_cache_key(
            f"query_{self.to_json()}_{self.__class__.__name__}_{self.team.pk}_{self.team.timezone}_{modifiers}"
        )

    @abstractmethod
    def _is_stale(self, cached_result_package):
        raise NotImplementedError()

    @abstractmethod
    def _refresh_frequency(self):
        raise NotImplementedError()

    def apply_dashboard_filters(self, dashboard_filter: DashboardFilter):
        """Irreversably update self.query with provided dashboard filters."""
        if not hasattr(self.query, "properties") or not hasattr(self.query, "dateRange"):
            raise NotImplementedError(
                f"{self.query.__class__.__name__} does not support dashboard filters out of the box"
            )

        # The default logic below applies to all insights and a lot of other queries
        # Notable exception: `HogQLQuery`, which has `properties` and `dateRange` within `HogQLFilters`
        if dashboard_filter.properties:
            if self.query.properties:
                try:
                    self.query.properties = PropertyGroupFilter(
                        type=FilterLogicalOperator.AND,
                        values=[
                            PropertyGroupFilterValue(type=FilterLogicalOperator.AND, values=self.query.properties)
                            if isinstance(self.query.properties, list)
                            else PropertyGroupFilterValue(**self.query.properties.model_dump()),
                            PropertyGroupFilterValue(
                                type=FilterLogicalOperator.AND, values=dashboard_filter.properties
                            ),
                        ],
                    )
<<<<<<< HEAD
                else:
                    query_update["properties"] = dashboard_filter.properties
            if dashboard_filter.date_from or dashboard_filter.date_to:
                date_range_update = {}
                if dashboard_filter.date_from:
                    date_range_update["date_from"] = dashboard_filter.date_from
                if dashboard_filter.date_to:
                    date_range_update["date_to"] = dashboard_filter.date_to
                if self.query.dateRange:
                    query_update["dateRange"] = self.query.dateRange.model_copy(update=date_range_update)
                else:
                    query_update["dateRange"] = DateRange(**date_range_update)
        else:
            # Capturing lack of support in Sentry in a non-failing way
            capture_exception(
                NotImplementedError(
                    f"Skipped applying dashboard filters, as {self.query.__class__.__name__} does not support them"
                )
            )

        return cast(Q, self.query.model_copy(update=query_update))  # Shallow copy!
=======
                except Exception:
                    # If pydantic is unhappy about the shape of data, let's ignore property filters and carry on
                    capture_exception()
                    logger.exception("Failed to apply dashboard property filters")
            else:
                self.query.properties = dashboard_filter.properties
        if dashboard_filter.date_from or dashboard_filter.date_to:
            if self.query.dateRange is None:
                self.query.dateRange = DateRange()
            self.query.dateRange.date_from = dashboard_filter.date_from
            self.query.dateRange.date_to = dashboard_filter.date_to


### START OF BACKWARDS COMPATIBILITY CODE

# In May 2024 we've switched from a single shared `CachedQueryResponse` to a `Cached*QueryResponse` being defined
# for each runnable query kind, so we won't be creating new `CachedQueryResponse`s. Unfortunately, as of May 2024,
# we're pickling cached query responses instead of e.g. serializing to JSON, so we have to unpickle them later.
# Because of that, we need `CachedQueryResponse` to still be defined here till the end of May 2024 - otherwise
# we wouldn't be able to unpickle and therefore use cached results from before this change was merged.

DataT = TypeVar("DataT")


class QueryResponse(BaseModel, Generic[DataT]):
    model_config = ConfigDict(
        extra="forbid",
    )
    results: DataT
    timings: Optional[list[QueryTiming]] = None
    types: Optional[list[Union[tuple[str, str], str]]] = None
    columns: Optional[list[str]] = None
    error: Optional[str] = None
    hogql: Optional[str] = None
    hasMore: Optional[bool] = None
    limit: Optional[int] = None
    offset: Optional[int] = None
    samplingRate: Optional[SamplingRate] = None
    modifiers: Optional[HogQLQueryModifiers] = None


class CachedQueryResponse(QueryResponse):
    model_config = ConfigDict(
        extra="forbid",
    )
    is_cached: bool
    last_refresh: str
    next_allowed_client_refresh: str
    cache_key: str
    timezone: str


### END OF BACKWARDS COMPATIBILITY CODE
>>>>>>> 4fba6a63
<|MERGE_RESOLUTION|>--- conflicted
+++ resolved
@@ -435,9 +435,12 @@
     def apply_dashboard_filters(self, dashboard_filter: DashboardFilter):
         """Irreversably update self.query with provided dashboard filters."""
         if not hasattr(self.query, "properties") or not hasattr(self.query, "dateRange"):
-            raise NotImplementedError(
-                f"{self.query.__class__.__name__} does not support dashboard filters out of the box"
+            capture_exception(
+                NotImplementedError(
+                    f"{self.query.__class__.__name__} does not support dashboard filters out of the box"
+                )
             )
+            return
 
         # The default logic below applies to all insights and a lot of other queries
         # Notable exception: `HogQLQuery`, which has `properties` and `dateRange` within `HogQLFilters`
@@ -455,30 +458,7 @@
                             ),
                         ],
                     )
-<<<<<<< HEAD
-                else:
-                    query_update["properties"] = dashboard_filter.properties
-            if dashboard_filter.date_from or dashboard_filter.date_to:
-                date_range_update = {}
-                if dashboard_filter.date_from:
-                    date_range_update["date_from"] = dashboard_filter.date_from
-                if dashboard_filter.date_to:
-                    date_range_update["date_to"] = dashboard_filter.date_to
-                if self.query.dateRange:
-                    query_update["dateRange"] = self.query.dateRange.model_copy(update=date_range_update)
-                else:
-                    query_update["dateRange"] = DateRange(**date_range_update)
-        else:
-            # Capturing lack of support in Sentry in a non-failing way
-            capture_exception(
-                NotImplementedError(
-                    f"Skipped applying dashboard filters, as {self.query.__class__.__name__} does not support them"
-                )
-            )
-
-        return cast(Q, self.query.model_copy(update=query_update))  # Shallow copy!
-=======
-                except Exception:
+                except:
                     # If pydantic is unhappy about the shape of data, let's ignore property filters and carry on
                     capture_exception()
                     logger.exception("Failed to apply dashboard property filters")
@@ -530,5 +510,4 @@
     timezone: str
 
 
-### END OF BACKWARDS COMPATIBILITY CODE
->>>>>>> 4fba6a63
+### END OF BACKWARDS COMPATIBILITY CODE