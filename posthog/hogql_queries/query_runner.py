--- conflicted
+++ resolved
@@ -72,12 +72,8 @@
     LifecycleQuery,
     EventsQuery,
     PersonsQuery,
-<<<<<<< HEAD
     SessionsTimelineQuery,
-    WebOverviewStatsQuery,
-=======
     WebOverviewQuery,
->>>>>>> 1015e498
     WebTopClicksQuery,
     WebStatsTableQuery,
 ]
@@ -140,7 +136,6 @@
             timings=timings,
             in_export_context=in_export_context,
         )
-<<<<<<< HEAD
     if kind == "SessionsTimelineQuery":
         from .sessions_timeline_query_runner import SessionsTimelineQueryRunner
 
@@ -149,12 +144,8 @@
             team=team,
             timings=timings,
         )
-    if kind == "WebOverviewStatsQuery":
-        from .web_analytics.overview_stats import WebOverviewStatsQueryRunner
-=======
     if kind == "WebOverviewQuery":
         from .web_analytics.web_overview import WebOverviewQueryRunner
->>>>>>> 1015e498
 
         return WebOverviewQueryRunner(query=query, team=team, timings=timings)
     if kind == "WebTopClicksQuery":
