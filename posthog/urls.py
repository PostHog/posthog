from typing import cast, Optional
from django.contrib import admin
from django.urls import path, include, re_path
from django.views.generic.base import TemplateView
from django.http import HttpResponse, JsonResponse
from django.shortcuts import redirect
from django.contrib.auth import authenticate, login, views as auth_views, decorators
from django.conf import settings
from django.views.decorators.csrf import csrf_exempt
from django.template.loader import render_to_string
from urllib.parse import urlparse

from .api import router, capture, user, decide
from .models import Team, User, Event
from .utils import render_template
from .views import health, stats
from posthog.demo import demo, delete_demo_data
import json
import posthoganalytics
import os

from rest_framework import permissions


def home(request, **kwargs):
    if request.path.endswith(".map") or request.path.endswith(".map.js"):
        return redirect("/static%s" % request.path)
    return render_template("index.html", request)


def login_view(request):
    if request.user.is_authenticated:
        return redirect("/")

    if not User.objects.exists():
        return redirect("/setup_admin")
    if request.method == "POST":
        email = request.POST["email"]
        password = request.POST["password"]
        user = cast(Optional[User], authenticate(request, email=email, password=password))
        if user is not None:
            login(request, user, backend="django.contrib.auth.backends.ModelBackend")
            if user.distinct_id:
                posthoganalytics.capture(user.distinct_id, "user logged in")
            return redirect("/")
        else:
            return render_template("login.html", request=request, context={"email": email, "error": True})
    return render_template("login.html", request)


def signup_to_team_view(request, token):
    if request.user.is_authenticated:
        return redirect("/")
    if not token:
        return redirect("/")
    if not User.objects.exists():
        return redirect("/setup_admin")
    try:
        team = Team.objects.get(signup_token=token)
    except Team.DoesNotExist:
        return redirect("/")

    if request.method == "POST":
        email = request.POST["email"]
        password = request.POST["password"]
        first_name = request.POST.get("name")
        email_opt_in = request.POST.get("emailOptIn") == "on"
        valid_inputs = (
            is_input_valid("name", first_name) and
            is_input_valid("email", email) and
            is_input_valid("password", password)
        )
        email_exists = User.objects.filter(email=email).exists()
        if email_exists or not valid_inputs:
            return render_template(
                "signup_to_team.html",
                request=request,
<<<<<<< HEAD
                context={
                    "email": email,
                    "name": first_name,
                    "error": email_exists,
                    "invalid_input": not valid_inputs,
                    "team": team,
                    "signup_token": token,
                },
=======
                context={"email": email, "name": first_name, "error": True, "team": team, "signup_token": token,},
>>>>>>> 93aebb9e
            )
        user = User.objects.create_user(
            email=email, password=password, first_name=first_name, email_opt_in=email_opt_in,
        )
        login(request, user, backend="django.contrib.auth.backends.ModelBackend")
        team.users.add(user)
        team.save()
        posthoganalytics.capture(user.distinct_id, "user signed up", properties={"is_first_user": False})
        posthoganalytics.identify(user.distinct_id, {"email_opt_in": user.email_opt_in})
        return redirect("/")
    return render_template("signup_to_team.html", request, context={"team": team, "signup_token": token})


def setup_admin(request):
    if User.objects.exists():
        return redirect("/login")
    if request.method == "GET":
        if request.user.is_authenticated:
            return redirect("/")
        return render_template("setup_admin.html", request)
    if request.method == "POST":
        email = request.POST["email"]
        password = request.POST["password"]
        company_name = request.POST.get("company_name")
        name = request.POST.get("name")
        email_opt_in = request.POST.get("emailOptIn") == "on"
        is_first_user = not User.objects.exists()
        valid_inputs = (
            is_input_valid("name", name) and
            is_input_valid("email", email) and
            is_input_valid("password", password) and
            is_input_valid("company", company_name)
        )
        if not valid_inputs:
            return render_template(
                "setup_admin.html",
                request=request,
                context={
                    "email": email,
                    "name": name,
                    "invalid_input": True,
                    "company": company_name
                },
            )
        user = User.objects.create_user(
<<<<<<< HEAD
            email=email,
            password=password,
            first_name=name,
            email_opt_in=email_opt_in,
=======
            email=email, password=password, first_name=request.POST.get("name"), email_opt_in=email_opt_in,
>>>>>>> 93aebb9e
        )
        Team.objects.create_with_data(users=[user], name=company_name)
        login(request, user, backend="django.contrib.auth.backends.ModelBackend")
        posthoganalytics.capture(
            user.distinct_id, "user signed up", properties={"is_first_user": is_first_user},
        )
        posthoganalytics.identify(
            user.distinct_id, properties={"email": user.email, "company_name": company_name, "name": user.first_name,},
        )
        return redirect("/")


def social_create_user(strategy, details, backend, user=None, *args, **kwargs):
    if user:
        return {"is_new": False}

    signup_token = strategy.session_get("signup_token")
    if signup_token is None:
        processed = render_to_string(
            "auth_error.html",
            {
                "message": "There is no team associated with this account! Please use an invite link from a team to create an account!"
            },
        )
        return HttpResponse(processed, status=401)

    fields = dict((name, kwargs.get(name, details.get(name))) for name in backend.setting("USER_FIELDS", ["email"]))

    if not fields:
        return

    try:
        team = Team.objects.get(signup_token=signup_token)
    except Team.DoesNotExist:
        processed = render_to_string(
            "auth_error.html",
            {
                "message": "We can't find the team associated with this signup token. Please ensure the invite link is provided from an existing team!"
            },
        )
        return HttpResponse(processed, status=401)

    try:
        user = strategy.create_user(**fields)
    except:
        processed = render_to_string(
            "auth_error.html",
            {
                "message": "Account unable to be created. This account may already exist. Please try again or use different credentials!"
            },
        )
        return HttpResponse(processed, status=401)

    team.users.add(user)
    team.save()
    posthoganalytics.capture(user.distinct_id, "user signed up", properties={"is_first_user": False})

    return {"is_new": True, "user": user}


def logout(request):
    return auth_views.logout_then_login(request)


def authorize_and_redirect(request):
    if not request.GET.get("redirect"):
        return HttpResponse("You need to pass a url to ?redirect=", status=401)
    url = request.GET["redirect"]
    return render_template(
        "authorize_and_redirect.html",
        request=request,
        context={"domain": urlparse(url).hostname, "redirect_url": url,},
    )

def is_input_valid(inp_type, val):
    # Uses inp_type instead of is_email for explicitness in function call
    if inp_type == "email":
        return len(val) > 2 and val.count('@') > 0
    return len(val) > 0


urlpatterns = [
    path("_health/", health),
    path("_stats/", stats),
    path("admin/", admin.site.urls),
    path("admin/", include("loginas.urls")),
    path("api/", include(router.urls)),
    path("api/user/", user.user),
    path("api/user/redirect_to_site/", user.redirect_to_site),
    path("api/user/change_password/", user.change_password),
    path("api/user/test_slack_webhook/", user.test_slack_webhook),
    path("decide/", decide.get_decide),
    path("authorize_and_redirect/", decorators.login_required(authorize_and_redirect)),
    path("engage/", capture.get_event),
    path("engage", capture.get_event),
    re_path(r"^demo.*", decorators.login_required(demo)),
    path("delete_demo_data/", decorators.login_required(delete_demo_data)),
    path("e/", capture.get_event),
    path("track", capture.get_event),
    path("track/", capture.get_event),
    path("capture", capture.get_event),
    path("capture/", capture.get_event),
    path("batch", capture.get_event),
    path("batch/", capture.get_event),
]

if not settings.EMAIL_HOST:
    urlpatterns.append(
        path("accounts/password_reset/", TemplateView.as_view(template_name="registration/password_no_smtp.html"),)
    )

urlpatterns = urlpatterns + [
    # auth
    path("logout", logout, name="login"),
    path("login", login_view, name="login"),
    path("signup/<str:token>", signup_to_team_view, name="signup"),
    path("", include("social_django.urls", namespace="social")),
    path("setup_admin", setup_admin, name="setup_admin"),
    path(
        "accounts/reset/<uidb64>/<token>/",
        auth_views.PasswordResetConfirmView.as_view(
            success_url="/",
            post_reset_login_backend="django.contrib.auth.backends.ModelBackend",
            post_reset_login=True,
        ),
    ),
    path("accounts/", include("django.contrib.auth.urls")),
]

if settings.DEBUG:
    try:
        import debug_toolbar

        urlpatterns += [
            path("__debug__/", include(debug_toolbar.urls)),
        ]
    except ImportError:
        pass

    @csrf_exempt
    def debug(request):
        assert False, locals()

    urlpatterns += [
        path("debug/", debug),
    ]

urlpatterns += [
    re_path(r"^.*", decorators.login_required(home)),
]<|MERGE_RESOLUTION|>--- conflicted
+++ resolved
@@ -75,7 +75,6 @@
             return render_template(
                 "signup_to_team.html",
                 request=request,
-<<<<<<< HEAD
                 context={
                     "email": email,
                     "name": first_name,
@@ -84,9 +83,6 @@
                     "team": team,
                     "signup_token": token,
                 },
-=======
-                context={"email": email, "name": first_name, "error": True, "team": team, "signup_token": token,},
->>>>>>> 93aebb9e
             )
         user = User.objects.create_user(
             email=email, password=password, first_name=first_name, email_opt_in=email_opt_in,
@@ -132,14 +128,10 @@
                 },
             )
         user = User.objects.create_user(
-<<<<<<< HEAD
             email=email,
             password=password,
             first_name=name,
             email_opt_in=email_opt_in,
-=======
-            email=email, password=password, first_name=request.POST.get("name"), email_opt_in=email_opt_in,
->>>>>>> 93aebb9e
         )
         Team.objects.create_with_data(users=[user], name=company_name)
         login(request, user, backend="django.contrib.auth.backends.ModelBackend")
