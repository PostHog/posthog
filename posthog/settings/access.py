# Settings which restrict access to the site across the app
import os
import sys

import structlog

from posthog.settings.base_variables import DEBUG, STATIC_COLLECTION, TEST
from posthog.settings.utils import get_from_env, get_list, str_to_bool

logger = structlog.get_logger(__name__)

# SSL & cookie defaults
if os.getenv("SECURE_COOKIES", None) is None:
    # Default to True if in production
    secure_cookies = not DEBUG and not TEST
else:
    secure_cookies = get_from_env("SECURE_COOKIES", True, type_cast=str_to_bool)

TOOLBAR_COOKIE_SECURE = secure_cookies
SESSION_COOKIE_SECURE = secure_cookies
CSRF_COOKIE_SECURE = secure_cookies
SECURE_SSL_REDIRECT = secure_cookies
SECURE_REDIRECT_EXEMPT = [r"^_health/?"]
SECURE_REFERRER_POLICY = get_from_env("SECURE_REFERRER_POLICY", "same-origin")

if get_from_env("DISABLE_SECURE_SSL_REDIRECT", False, type_cast=str_to_bool):
    SECURE_SSL_REDIRECT = False

raw_site_url = os.getenv("SITE_URL")
CSRF_TRUSTED_ORIGINS = (
    [raw_site_url.rstrip("/")]
    if raw_site_url
<<<<<<< HEAD
    else [
        "http://localhost:8000",
        "http://localhost:8010",
        "https://slackhog.ngrok.dev",
    ]  # 8000 is just Django, 8010 is Django + Capture via Caddy
=======
    else ["http://localhost:8000", "http://localhost:8010", "https://derrick-unshorn-yadira.ngrok-free.dev"]  # 8000 is just Django, 8010 is Django + Capture via Caddy
>>>>>>> 6cadfca3
)

# Proxy settings
IS_BEHIND_PROXY = get_from_env("IS_BEHIND_PROXY", False, type_cast=str_to_bool)
TRUSTED_PROXIES = os.getenv("TRUSTED_PROXIES", None)
TRUST_ALL_PROXIES = os.getenv("TRUST_ALL_PROXIES", False)


if IS_BEHIND_PROXY:
    USE_X_FORWARDED_HOST = True
    USE_X_FORWARDED_PORT = True
    SECURE_PROXY_SSL_HEADER = ("HTTP_X_FORWARDED_PROTO", "https")

    if not TRUST_ALL_PROXIES and not TRUSTED_PROXIES:
        logger.warning(
            """
                You indicated your instance is behind a proxy (IS_BEHIND_PROXY env var),
                but you haven't configured any trusted proxies. See
                https://posthog.com/docs/configuring-posthog/running-behind-proxy for details.
            """
        )

# IP Block settings
ALLOWED_IP_BLOCKS = get_list(os.getenv("ALLOWED_IP_BLOCKS", ""))
ALLOWED_HOSTS = get_list(os.getenv("ALLOWED_HOSTS", "*"))

# Quick-start development settings - unsuitable for production
# See https://docs.djangoproject.com/en/2.2/howto/deployment/checklist/

DEFAULT_SECRET_KEY = "<randomly generated secret key>"

# SECURITY WARNING: keep the secret key used in production secret!
SECRET_KEY: str = os.getenv("SECRET_KEY", DEFAULT_SECRET_KEY)


if not DEBUG and not TEST and not STATIC_COLLECTION and SECRET_KEY == DEFAULT_SECRET_KEY:
    logger.critical(
        """
You are using the default SECRET_KEY in a production environment!
For the safety of your instance, you must generate and set a unique key.
"""
    )
    sys.exit("[ERROR] Default SECRET_KEY in production. Stopping Django server…\n")

# These are legacy values only kept around for backwards compatibility with self hosted versions
SALT_KEY = get_list(os.getenv("SALT_KEY", "0123456789abcdefghijklmnopqrstuvwxyz"))
# We provide a default as it is needed for hobby deployments
ENCRYPTION_SALT_KEYS = get_list(os.getenv("ENCRYPTION_SALT_KEYS", "00beef0000beef0000beef0000beef00"))

INTERNAL_IPS = ["127.0.0.1", "172.18.0.1"]  # Docker IP
if os.getenv("CORS_ALLOWED_ORIGINS", False):
    CORS_ORIGIN_ALLOW_ALL = False
    CORS_ALLOWED_ORIGINS = get_list(os.getenv("CORS_ALLOWED_ORIGINS", ""))
else:
    CORS_ORIGIN_ALLOW_ALL = True

BLOCKED_GEOIP_REGIONS = get_list(os.getenv("BLOCKED_GEOIP_REGIONS", ""))<|MERGE_RESOLUTION|>--- conflicted
+++ resolved
@@ -30,15 +30,7 @@
 CSRF_TRUSTED_ORIGINS = (
     [raw_site_url.rstrip("/")]
     if raw_site_url
-<<<<<<< HEAD
-    else [
-        "http://localhost:8000",
-        "http://localhost:8010",
-        "https://slackhog.ngrok.dev",
-    ]  # 8000 is just Django, 8010 is Django + Capture via Caddy
-=======
     else ["http://localhost:8000", "http://localhost:8010", "https://derrick-unshorn-yadira.ngrok-free.dev"]  # 8000 is just Django, 8010 is Django + Capture via Caddy
->>>>>>> 6cadfca3
 )
 
 # Proxy settings
