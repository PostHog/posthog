# Web app specific settings/middleware/apps setup
# :NOTE: posthog-cloud modifies some of these values
import os
from datetime import timedelta
from typing import List

from posthog.settings.base_variables import BASE_DIR, DEBUG, TEST
from posthog.settings.statsd import STATSD_HOST
from posthog.settings.utils import get_from_env, get_list, str_to_bool

# django-axes settings to lockout after too many attempts


AXES_ENABLED = get_from_env("AXES_ENABLED", not TEST, type_cast=str_to_bool)
AXES_HANDLER = "axes.handlers.cache.AxesCacheHandler"
AXES_FAILURE_LIMIT = get_from_env("AXES_FAILURE_LIMIT", 30, type_cast=int)
AXES_COOLOFF_TIME = timedelta(minutes=10)
AXES_LOCKOUT_CALLABLE = "posthog.api.authentication.axes_locked_out"
AXES_META_PRECEDENCE_ORDER = [
    "HTTP_X_FORWARDED_FOR",
    "REMOTE_ADDR",
]

# Application definition

INSTALLED_APPS = [
    "whitenoise.runserver_nostatic",  # makes sure that whitenoise handles static files in development
    "django.contrib.admin",
    "django.contrib.auth",
    "django.contrib.contenttypes",
    "django.contrib.sessions",
    "django.contrib.messages",
    "django.contrib.postgres",
    "django.contrib.staticfiles",
    "posthog.apps.PostHogConfig",
    "rest_framework",
    "loginas",
    "corsheaders",
    "social_django",
    "django_filters",
    "axes",
    "drf_spectacular",
    "django_prometheus",
]

MIDDLEWARE = [
    "django_prometheus.middleware.PrometheusBeforeMiddleware",
    "posthog.gzip_middleware.ScopedGZipMiddleware",
    "django_structlog.middlewares.RequestMiddleware",
    "django_structlog.middlewares.CeleryMiddleware",
    "django.middleware.security.SecurityMiddleware",
<<<<<<< HEAD
    "posthog.middleware.ShortCircuitMiddleware",
    "posthog.middleware.AllowIPMiddleware",
=======
>>>>>>> 497f5f67
    # NOTE: we need healthcheck high up to avoid hitting middlewares that may be
    # using dependencies that the healthcheck should be checking. It should be
    # ok below the above middlewares however.
    "posthog.health.healthcheck_middleware",
    "posthog.middleware.ShortCircuitMiddleware",
    "posthog.middleware.AllowIPMiddleware",
    "google.cloud.sqlcommenter.django.middleware.SqlCommenter",
    "django.contrib.sessions.middleware.SessionMiddleware",
    "corsheaders.middleware.CorsMiddleware",
    "django.middleware.common.CommonMiddleware",
    "posthog.middleware.CsrfOrKeyViewMiddleware",
    "django.contrib.auth.middleware.AuthenticationMiddleware",
    "django.contrib.messages.middleware.MessageMiddleware",
    "django.middleware.clickjacking.XFrameOptionsMiddleware",
    "posthog.middleware.CsvNeverCacheMiddleware",
    "whitenoise.middleware.WhiteNoiseMiddleware",
    "axes.middleware.AxesMiddleware",
    "posthog.middleware.AutoProjectMiddleware",
    "posthog.middleware.CHQueries",
    "django_prometheus.middleware.PrometheusAfterMiddleware",
]

if STATSD_HOST is not None:
    MIDDLEWARE.insert(0, "django_statsd.middleware.StatsdMiddleware")
    MIDDLEWARE.append("django_statsd.middleware.StatsdMiddlewareTimer")

# Append Enterprise Edition as an app if available
try:
    from ee.apps import EnterpriseConfig  # noqa: F401
except ImportError:
    pass
else:
    INSTALLED_APPS.append("rest_hooks")
    INSTALLED_APPS.append("ee.apps.EnterpriseConfig")

# Use django-extensions if it exists
try:
    import django_extensions  # noqa: F401
except ImportError:
    pass
else:
    INSTALLED_APPS.append("django_extensions")

# Max size of a POST body (for event ingestion)
DATA_UPLOAD_MAX_MEMORY_SIZE = 20971520  # 20 MB

ROOT_URLCONF = "posthog.urls"

TEMPLATES = [
    {
        "BACKEND": "django.template.backends.django.DjangoTemplates",
        "DIRS": ["frontend/dist", "posthog/templates"],
        "APP_DIRS": True,
        "OPTIONS": {
            "context_processors": [
                "django.template.context_processors.debug",
                "django.template.context_processors.request",
                "django.contrib.auth.context_processors.auth",
                "django.contrib.messages.context_processors.messages",
            ],
        },
    },
]

WSGI_APPLICATION = "posthog.wsgi.application"


# Social Auth

SOCIAL_AUTH_JSONFIELD_ENABLED = True
SOCIAL_AUTH_USER_MODEL = "posthog.User"
SOCIAL_AUTH_REDIRECT_IS_HTTPS = get_from_env("SOCIAL_AUTH_REDIRECT_IS_HTTPS", not DEBUG, type_cast=str_to_bool)

AUTHENTICATION_BACKENDS: List[str] = [
    "axes.backends.AxesBackend",
    "social_core.backends.github.GithubOAuth2",
    "social_core.backends.gitlab.GitLabOAuth2",
    "django.contrib.auth.backends.ModelBackend",
]

SOCIAL_AUTH_PIPELINE = (
    "social_core.pipeline.social_auth.social_details",
    "social_core.pipeline.social_auth.social_uid",
    "social_core.pipeline.social_auth.auth_allowed",
    "social_core.pipeline.social_auth.social_user",
    "social_core.pipeline.social_auth.associate_by_email",
    "posthog.api.signup.social_create_user",
    "social_core.pipeline.social_auth.associate_user",
    "social_core.pipeline.social_auth.load_extra_data",
    "social_core.pipeline.user.user_details",
)

SOCIAL_AUTH_STRATEGY = "social_django.strategy.DjangoStrategy"
SOCIAL_AUTH_STORAGE = "social_django.models.DjangoStorage"
SOCIAL_AUTH_FIELDS_STORED_IN_SESSION = [
    "invite_id",
    "user_name",
    "email_opt_in",
    "organization_name",
]
SOCIAL_AUTH_GITHUB_SCOPE = ["user:email"]
SOCIAL_AUTH_GITHUB_KEY = os.getenv("SOCIAL_AUTH_GITHUB_KEY")
SOCIAL_AUTH_GITHUB_SECRET = os.getenv("SOCIAL_AUTH_GITHUB_SECRET")

SOCIAL_AUTH_GITLAB_SCOPE = ["read_user"]
SOCIAL_AUTH_GITLAB_KEY = os.getenv("SOCIAL_AUTH_GITLAB_KEY")
SOCIAL_AUTH_GITLAB_SECRET = os.getenv("SOCIAL_AUTH_GITLAB_SECRET")
SOCIAL_AUTH_GITLAB_API_URL = os.getenv("SOCIAL_AUTH_GITLAB_API_URL", "https://gitlab.com")


# Password validation
# https://docs.djangoproject.com/en/2.2/ref/settings/#auth-password-validators

AUTH_PASSWORD_VALIDATORS = [
    {"NAME": "django.contrib.auth.password_validation.MinimumLengthValidator"},
]

PASSWORD_RESET_TIMEOUT = 86_400  # 1 day

# Internationalization
# https://docs.djangoproject.com/en/2.2/topics/i18n/

LANGUAGE_CODE = "en-us"

TIME_ZONE = "UTC"

USE_I18N = True

USE_L10N = True

USE_TZ = True


# Static files (CSS, JavaScript, Images)
# https://docs.djangoproject.com/en/2.2/howto/static-files/

STATIC_ROOT = os.path.join(BASE_DIR, "staticfiles")
STATIC_URL = "/static/"
STATICFILES_DIRS = [
    os.path.join(BASE_DIR, "frontend/dist"),
]
STATICFILES_STORAGE = "whitenoise.storage.CompressedManifestStaticFilesStorage"

AUTH_USER_MODEL = "posthog.User"

LOGIN_URL = "/login"
LOGOUT_URL = "/logout"
LOGIN_REDIRECT_URL = "/"
APPEND_SLASH = False
CORS_URLS_REGEX = r"^/api/.*$"

REST_FRAMEWORK = {
    "DEFAULT_AUTHENTICATION_CLASSES": [
        "posthog.auth.PersonalAPIKeyAuthentication",
        "rest_framework.authentication.BasicAuthentication",
        "rest_framework.authentication.SessionAuthentication",
    ],
    "DEFAULT_PAGINATION_CLASS": "rest_framework.pagination.LimitOffsetPagination",
    "DEFAULT_PERMISSION_CLASSES": ["rest_framework.permissions.IsAuthenticated"],
    "DEFAULT_RENDERER_CLASSES": ["rest_framework.renderers.JSONRenderer"],
    "PAGE_SIZE": 100,
    "EXCEPTION_HANDLER": "exceptions_hog.exception_handler",
    "TEST_REQUEST_DEFAULT_FORMAT": "json",
    "DEFAULT_SCHEMA_CLASS": "drf_spectacular.openapi.AutoSchema",
}
if DEBUG:
    REST_FRAMEWORK["DEFAULT_RENDERER_CLASSES"].append("rest_framework.renderers.BrowsableAPIRenderer")  # type: ignore

if get_from_env("RATE_LIMIT_ENABLED", False, type_cast=str_to_bool) or TEST:
    # These rate limits are applied to all Django views.
    # Note: Ingestion + decide endpoints do not use Django views, so no rate limits are applied
    REST_FRAMEWORK["DEFAULT_THROTTLE_CLASSES"] = [
        "posthog.rate_limit.PassThroughBurstRateThrottle",
        "posthog.rate_limit.PassThroughSustainedRateThrottle",
    ]
    REST_FRAMEWORK["DEFAULT_THROTTLE_RATES"] = {"burst": "120/minute", "sustained": "1000/hour"}

SPECTACULAR_SETTINGS = {
    "AUTHENTICATION_WHITELIST": ["posthog.auth.PersonalAPIKeyAuthentication"],
    "PREPROCESSING_HOOKS": ["posthog.api.documentation.preprocess_exclude_path_format"],
    "POSTPROCESSING_HOOKS": ["posthog.api.documentation.custom_postprocessing_hook"],
}

EXCEPTIONS_HOG = {
    "EXCEPTION_REPORTING": "posthog.exceptions.exception_reporting",
}


def add_recorder_js_headers(headers, path, url):
    if url.endswith("/recorder.js") and not DEBUG:
        headers["Cache-Control"] = "max-age=31536000, public"


WHITENOISE_ADD_HEADERS_FUNCTION = add_recorder_js_headers

CSRF_COOKIE_NAME = "posthog_csrftoken"

# see posthog.gzip_middleware.ScopedGZipMiddleware
# for how adding paths here can add vulnerability to the "breach" attack
GZIP_RESPONSE_ALLOW_LIST = get_list(
    os.getenv(
        "GZIP_RESPONSE_ALLOW_LIST",
        ",".join(
            [
                "^/?api/projects/\\d+/session_recordings/.*/snapshots/?$",
                "^/?api/plugin_config/\\d+/frontend/?$",
                "^/?api/projects/@current/property_definitions/?$",
                "^/?api/projects/\\d+/event_definitions/?$",
                "^/?api/projects/\\d+/insights/(trend|funnel)/?$",
                "^/?api/projects/\\d+/insights/\\d+/?$",
                "^/?api/projects/\\d+/dashboards/\\d+/?$",
                "^/?api/projects/\\d+/actions/?$",
                "^/?api/projects/\\d+/session_recordings/?$",
                "^/?api/projects/\\d+/exports/\\d+/content/?$",
            ]
        ),
    )
)<|MERGE_RESOLUTION|>--- conflicted
+++ resolved
@@ -40,7 +40,6 @@
     "django_filters",
     "axes",
     "drf_spectacular",
-    "django_prometheus",
 ]
 
 MIDDLEWARE = [
@@ -49,11 +48,6 @@
     "django_structlog.middlewares.RequestMiddleware",
     "django_structlog.middlewares.CeleryMiddleware",
     "django.middleware.security.SecurityMiddleware",
-<<<<<<< HEAD
-    "posthog.middleware.ShortCircuitMiddleware",
-    "posthog.middleware.AllowIPMiddleware",
-=======
->>>>>>> 497f5f67
     # NOTE: we need healthcheck high up to avoid hitting middlewares that may be
     # using dependencies that the healthcheck should be checking. It should be
     # ok below the above middlewares however.
