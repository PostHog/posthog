import re
import time
import uuid
from collections.abc import Callable
from contextlib import suppress
from datetime import datetime, timedelta
from ipaddress import ip_address, ip_network
from typing import Optional, cast

from django.conf import settings
from django.contrib.auth import logout
from django.contrib.sessions.middleware import SessionMiddleware
from django.core.cache import cache
from django.core.exceptions import MiddlewareNotUsed
from django.db import connection
from django.db.models import QuerySet
from django.http import HttpRequest, HttpResponse, JsonResponse
from django.middleware.csrf import CsrfViewMiddleware
from django.shortcuts import redirect
from django.urls import resolve
from django.utils.cache import add_never_cache_headers
from django.views.decorators.csrf import csrf_protect
from django.views.decorators.http import require_POST

import structlog
from django_prometheus.middleware import Metrics
from loginas.utils import is_impersonated_session, restore_original_login
from rest_framework import status
from social_core.exceptions import AuthFailed
from statshog.defaults.django import statsd

from posthog.api.decide import get_decide
from posthog.api.shared import UserBasicSerializer
from posthog.clickhouse.client.execute import clickhouse_query_counter
from posthog.clickhouse.query_tagging import QueryCounter, reset_query_tags, tag_queries
from posthog.cloud_utils import is_cloud, is_dev_mode
from posthog.constants import AUTH_BACKEND_KEYS
from posthog.exceptions import generate_exception_response
from posthog.geoip import get_geoip_properties
from posthog.models import Action, Cohort, Dashboard, FeatureFlag, Insight, Team, User
from posthog.models.activity_logging.utils import activity_storage
from posthog.models.utils import generate_random_token
from posthog.rate_limit import DecideRateThrottle
from posthog.rbac.user_access_control import UserAccessControl
from posthog.settings import PROJECT_SWITCHING_TOKEN_ALLOWLIST, SITE_URL
from posthog.user_permissions import UserPermissions

from products.notebooks.backend.models import Notebook

from .auth import PersonalAPIKeyAuthentication
from .utils_cors import cors_response

ALWAYS_ALLOWED_ENDPOINTS = [
    "decide",
    "static",
    "_health",
    "flags",
    "messaging-preferences",
    "i",
]

default_cookie_options = {
    "max_age": 365 * 24 * 60 * 60,  # one year
    "expires": None,
    "path": "/",
    "domain": "posthog.com",
    "secure": True,
    "samesite": "Strict",
}

cookie_api_paths_to_ignore = {"decide", "api", "flags", "scim"}


class AllowIPMiddleware:
    trusted_proxies: list[str] = []

    def __init__(self, get_response):
        if not settings.ALLOWED_IP_BLOCKS and not settings.BLOCKED_GEOIP_REGIONS:
            # this will make Django skip this middleware for all future requests
            raise MiddlewareNotUsed()
        self.ip_blocks = settings.ALLOWED_IP_BLOCKS

        if settings.TRUSTED_PROXIES:
            self.trusted_proxies = [item.strip() for item in settings.TRUSTED_PROXIES.split(",")]
        self.get_response = get_response

    def get_forwarded_for(self, request: HttpRequest):
        forwarded_for = request.headers.get("x-forwarded-for")
        if forwarded_for is not None:
            return [ip.strip() for ip in forwarded_for.split(",") if ip.strip()]
        else:
            return []

    def extract_client_ip(self, request: HttpRequest):
        client_ip = request.META["REMOTE_ADDR"]
        if getattr(settings, "USE_X_FORWARDED_HOST", False):
            forwarded_for = self.get_forwarded_for(request)
            if forwarded_for:
                closest_proxy = client_ip
                client_ip = forwarded_for.pop(0)
                if settings.TRUST_ALL_PROXIES:
                    return client_ip
                proxies = [closest_proxy, *forwarded_for]
                for proxy in proxies:
                    if proxy not in self.trusted_proxies:
                        return None
        return client_ip

    def __call__(self, request: HttpRequest):
        response: HttpResponse = self.get_response(request)
        if request.path.split("/")[1] in ALWAYS_ALLOWED_ENDPOINTS:
            return response
        ip = self.extract_client_ip(request)
        if ip:
            if settings.ALLOWED_IP_BLOCKS:
                if any(ip_address(ip) in ip_network(block, strict=False) for block in self.ip_blocks):
                    return response
            elif settings.BLOCKED_GEOIP_REGIONS:
                if get_geoip_properties(ip).get("$geoip_country_code", None) not in settings.BLOCKED_GEOIP_REGIONS:
                    return response
        return HttpResponse(
            "PostHog is not available in your region. If you think this is in error, please contact tim@posthog.com.",
            status=403,
        )


class CsrfOrKeyViewMiddleware(CsrfViewMiddleware):
    """Middleware accepting requests that either contain a valid CSRF token or a personal API key."""

    def process_view(self, request, callback, callback_args, callback_kwargs):
        result = super().process_view(request, callback, callback_args, callback_kwargs)  # None if request accepted
        # if super().process_view did not find a valid CSRF token, try looking for a personal API key
        if result is not None and PersonalAPIKeyAuthentication.find_key_with_source(request) is not None:
            return self._accept(request)
        return result

    def _accept(self, request):
        request.csrf_processing_done = True
        return None


# Work around cloudflare by default caching csv files
class CsvNeverCacheMiddleware:
    def __init__(self, get_response):
        self.get_response = get_response

    def __call__(self, request):
        response = self.get_response(request)
        if request.path.endswith("csv"):
            add_never_cache_headers(response)
        return response


class AutoProjectMiddleware:
    """Automatic switching of the user's current project to that of the item being accessed if possible.

    Sometimes you get sent a link to PostHog that points to an item from a different project than the one you currently
    are in. With this middleware, if you have access to the target project, you are seamlessly switched to it,
    instead of seeing a 404 eror.
    """

    def __init__(self, get_response):
        self.get_response = get_response
        self.token_allowlist = PROJECT_SWITCHING_TOKEN_ALLOWLIST

    def __call__(self, request: HttpRequest):
        # Skip project switching for CLI authorization page
        if request.path.startswith("/cli/authorize"):
            return self.get_response(request)

        if request.user.is_authenticated:
            path_parts = request.path.strip("/").split("/")
            project_id_in_url = None
            user = cast(User, request.user)

            if (
                len(path_parts) >= 2
                and path_parts[0] == "project"
                and (path_parts[1].startswith("phc_") or path_parts[1] in self.token_allowlist)
            ):

                def do_redirect():
                    new_path = "/".join(path_parts)
                    search_params = request.GET.urlencode()

                    return redirect(f"/{new_path}?{search_params}" if search_params else f"/{new_path}")

                try:
                    new_team = Team.objects.get(api_token=path_parts[1])

                    if not self.can_switch_to_team(new_team, request):
                        raise Team.DoesNotExist

                    path_parts[1] = str(new_team.pk)
                    return do_redirect()

                except Team.DoesNotExist:
                    if user.team:
                        path_parts[1] = str(user.team.pk)
                        return do_redirect()

            if len(path_parts) >= 2 and path_parts[0] == "project" and path_parts[1].isdigit():
                project_id_in_url = int(path_parts[1])

            elif (
                len(path_parts) >= 3
                and path_parts[0] == "api"
                and path_parts[1] == "project"
                and path_parts[2].isdigit()
            ):
                project_id_in_url = int(path_parts[2])

            if project_id_in_url and user.team and user.team.pk != project_id_in_url:
                try:
                    new_team = Team.objects.get(pk=project_id_in_url)
                    self.switch_team_if_allowed(new_team, request)
                except Team.DoesNotExist:
                    pass
                return self.get_response(request)

            target_queryset = self.get_target_queryset(request)
            if target_queryset is not None:
                self.switch_team_if_needed_and_allowed(request, target_queryset)
        return self.get_response(request)

    def get_target_queryset(self, request: HttpRequest) -> Optional[QuerySet]:
        # TODO: Remove this method, as all relevant links now have `project_id_in_url``

        path_parts = request.path.strip("/").split("/")
        # Sync the paths with urls.ts!
        if len(path_parts) >= 2:
            if path_parts[0] == "dashboard":
                dashboard_id = path_parts[1]
                if dashboard_id.isnumeric():
                    return Dashboard.objects.filter(deleted=False, id=dashboard_id)
            elif path_parts[0] == "insights":
                insight_short_id = path_parts[1]
                return Insight.objects.filter(deleted=False, short_id=insight_short_id)
            elif path_parts[0] == "notebooks":
                notebook_short_id = path_parts[1]
                return Notebook.objects.filter(deleted=False, short_id=notebook_short_id)
            elif path_parts[0] == "feature_flags":
                feature_flag_id = path_parts[1]
                if feature_flag_id.isnumeric():
                    return FeatureFlag.objects.filter(deleted=False, id=feature_flag_id)
            elif path_parts[0] == "action":
                action_id = path_parts[1]
                if action_id.isnumeric():
                    return Action.objects.filter(deleted=False, id=action_id)
            elif path_parts[0] == "cohorts":
                cohort_id = path_parts[1]
                if cohort_id.isnumeric():
                    return Cohort.objects.filter(deleted=False, id=cohort_id)
        return None

    def switch_team_if_needed_and_allowed(self, request: HttpRequest, target_queryset: QuerySet):
        user = cast(User, request.user)
        current_team = user.team
        if current_team is not None and not target_queryset.filter(team=current_team).exists():
            actual_item = target_queryset.only("team").select_related("team").first()
            if actual_item is not None:
                self.switch_team_if_allowed(actual_item.team, request)

    def switch_team_if_allowed(self, new_team: Team, request: HttpRequest):
        user = cast(User, request.user)

        if not self.can_switch_to_team(new_team, request):
            return

        old_team_id = user.current_team_id
        user.team = new_team
        user.current_team = new_team
        user.current_organization_id = new_team.organization_id
        user.save()
        # Information for POSTHOG_APP_CONTEXT
        request.switched_team = old_team_id  # type: ignore

    def can_switch_to_team(self, new_team: Team, request: HttpRequest):
        user = cast(User, request.user)
        user_permissions = UserPermissions(user)
        user_access_control = UserAccessControl(user=user, team=new_team)

        # :KLUDGE: This is more inefficient than needed, doing several expensive lookups
        #   However this should be a rare operation!
        if (
            not user_access_control.check_access_level_for_object(new_team, "member")
            and user_permissions.team(new_team).effective_membership_level is None
        ):
            if user.is_staff:
                # Staff users get a popup with suggested users to log in as, facilating support
                request.suggested_users_with_access = UserBasicSerializer(  # type: ignore
                    new_team.all_users_with_access().order_by("first_name", "last_name", "id"), many=True
                ).data
            return False

        return True


class CHQueries:
    def __init__(self, get_response):
        self.get_response = get_response
        self.logger = structlog.get_logger(__name__)

    def __call__(self, request: HttpRequest):
        """Install monkey-patch on demand.
        If monkey-patch has not been run in for this process (assuming multiple preforked processes),
        then do it now.
        """
        route = resolve(request.path)
        route_id = f"{route.route} ({route.func.__name__})"

        user = cast(User, request.user)

        with suppress(Exception):
            if request_id := structlog.get_context(self.logger).get("request_id"):
                tag_queries(http_request_id=uuid.UUID(request_id))

        tag_queries(
            user_id=user.pk,
            kind="request",
            id=request.path,
            route_id=route.route,
            client_query_id=self._get_param(request, "client_query_id"),
            session_id=self._get_param(request, "session_id"),
            http_referer=request.headers.get("referer"),
            http_user_agent=request.headers.get("user-agent"),
        )

        try:
            response: HttpResponse = self.get_response(request)

            if "api/" in request.path and "capture" not in request.path:
                statsd.incr(
                    "http_api_request_response",
                    tags={"id": route_id, "status_code": response.status_code},
                )

            return response
        finally:
            reset_query_tags()

    def _get_param(self, request: HttpRequest, name: str):
        if name in request.GET:
            return request.GET[name]
        if name in request.POST:
            return request.POST[name]
        return None


class QueryTimeCountingMiddleware:
    ALLOW_LIST_ROUTES = [
        "dashboard",
        "insight",
        "property_definitions",
        "properties",
        "person",
    ]

    def __init__(self, get_response):
        self.get_response = get_response

    def __call__(self, request: HttpRequest):
        if not (
            settings.CAPTURE_TIME_TO_SEE_DATA
            and "api" in request.path
            and any(key in request.path for key in self.ALLOW_LIST_ROUTES)
        ):
            return self.get_response(request)

        pg_query_counter, ch_query_counter = QueryCounter(), QueryCounter()
        start_time = time.perf_counter()
        with connection.execute_wrapper(pg_query_counter), clickhouse_query_counter(ch_query_counter):
            response: HttpResponse = self.get_response(request)

        response.headers["Server-Timing"] = self._construct_header(
            django=time.perf_counter() - start_time,
            pg=pg_query_counter.query_time_ms,
            ch=ch_query_counter.query_time_ms,
        )
        return response

    def _construct_header(self, **kwargs):
        return ", ".join(f"{key};dur={round(duration)}" for key, duration in kwargs.items())


def shortcircuitmiddleware(f):
    """view decorator, the sole purpose to is 'rename' the function
    '_shortcircuitmiddleware'"""

    def _shortcircuitmiddleware(*args, **kwargs):
        return f(*args, **kwargs)

    return _shortcircuitmiddleware


class ShortCircuitMiddleware:
    def __init__(self, get_response):
        self.get_response = get_response
        self.decide_throttler = DecideRateThrottle(
            replenish_rate=settings.DECIDE_BUCKET_REPLENISH_RATE,
            bucket_capacity=settings.DECIDE_BUCKET_CAPACITY,
        )

    def __call__(self, request: HttpRequest):
        if request.path == "/decide/" or request.path == "/decide":
            try:
                # :KLUDGE: Manually tag ClickHouse queries as CHMiddleware is skipped
                tag_queries(
                    kind="request",
                    id=request.path,
                    route_id=resolve(request.path).route,
                    http_referer=request.headers.get("referer"),
                    http_user_agent=request.headers.get("user-agent"),
                )
                if self.decide_throttler.allow_request(request, None):
                    return get_decide(request)
                else:
                    return cors_response(
                        request,
                        generate_exception_response(
                            "decide",
                            f"Rate limit exceeded ",
                            code="rate_limit_exceeded",
                            status_code=status.HTTP_429_TOO_MANY_REQUESTS,
                        ),
                    )
            finally:
                reset_query_tags()
        response: HttpResponse = self.get_response(request)
        return response


def per_request_logging_context_middleware(
    get_response: Callable[[HttpRequest], HttpResponse],
) -> Callable[[HttpRequest], HttpResponse]:
    """
    We get some default logging context from the django-structlog middleware,
    see
    https://django-structlog.readthedocs.io/en/latest/getting_started.html#extending-request-log-metadata
    for details. They include e.g. request_id, user_id. In some cases e.g. we
    add the team_id to the context like the get_events and decide endpoints.

    This middleware adds some additional context at the beginning of the
    request. Feel free to add anything that's relevant for the request here.
    """

    def middleware(request: HttpRequest) -> HttpResponse:
        # Add in the host header, and the x-forwarded-for header if it exists.
        # We add these such that we can see if there are any requests on cloud
        # that do not use Host header app.posthog.com. This is important as we
        # roll out CloudFront in front of app.posthog.com. We can get the host
        # header from NGINX, but we really want to have a way to get to the
        # team_id given a host header, and we can't do that with NGINX.
        structlog.contextvars.bind_contextvars(
            host=request.headers.get("host", ""),
            container_hostname=settings.CONTAINER_HOSTNAME,
            x_forwarded_for=request.headers.get("x-forwarded-for", ""),
        )

        return get_response(request)

    return middleware


def user_logging_context_middleware(
    get_response: Callable[[HttpRequest], HttpResponse],
) -> Callable[[HttpRequest], HttpResponse]:
    """
    This middleware adds the team_id to the logging context if it exists. Note
    that this should be added after we have performed authentication, as we
    need the user to be authenticated to get the team_id.
    """

    def middleware(request: HttpRequest) -> HttpResponse:
        if request.user.is_authenticated:
            structlog.contextvars.bind_contextvars(team_id=request.user.current_team_id)

        return get_response(request)

    return middleware


PROMETHEUS_EXTENDED_METRICS = [
    "django_http_requests_total_by_view_transport_method",
    "django_http_responses_total_by_status_view_method",
    "django_http_requests_latency_seconds_by_view_method",
]


class CustomPrometheusMetrics(Metrics):
    def register_metric(self, metric_cls, name, documentation, labelnames=(), **kwargs):
        return super().register_metric(metric_cls, name, documentation, labelnames=labelnames, **kwargs)


class PostHogTokenCookieMiddleware(SessionMiddleware):
    """
    Adds two secure cookies to enable auto-filling the current project token on the docs.
    """

    def process_response(self, request, response):
        response = super().process_response(request, response)

        if settings.TEST:
            pass
        elif is_dev_mode():
            # for local development
            default_cookie_options["domain"] = None
            default_cookie_options["secure"] = False
        elif not is_cloud():
            # skip adding cookies for self-hosted instance
            return response

        # skip adding the cookie on API requests
        split_request_path = request.path.split("/")
        if len(split_request_path) and split_request_path[1] in cookie_api_paths_to_ignore:
            return response

        if request.path.startswith("/logout"):
            # clears the cookies that were previously set, except for ph_current_instance as that is used for the website login button
            response.delete_cookie("ph_current_project_token", domain=default_cookie_options["domain"])
            response.delete_cookie("ph_current_project_name", domain=default_cookie_options["domain"])
        if request.user and request.user.is_authenticated:
            if request.user.team:
                response.set_cookie(
                    key="ph_current_project_token",
                    value=request.user.team.api_token,
                    max_age=default_cookie_options["max_age"],
                    expires=default_cookie_options["expires"],
                    path=default_cookie_options["path"],
                    domain=default_cookie_options["domain"],
                    secure=default_cookie_options["secure"],
                    samesite=default_cookie_options["samesite"],
                )

                response.set_cookie(
                    key="ph_current_project_name",  # clarify which project is active (orgs can have multiple projects)
                    value=request.user.team.name.encode("utf-8").decode("latin-1"),
                    max_age=default_cookie_options["max_age"],
                    expires=default_cookie_options["expires"],
                    path=default_cookie_options["path"],
                    domain=default_cookie_options["domain"],
                    secure=default_cookie_options["secure"],
                    samesite=default_cookie_options["samesite"],
                )

                response.set_cookie(
                    key="ph_current_instance",
                    value=SITE_URL,
                    max_age=default_cookie_options["max_age"],
                    expires=default_cookie_options["expires"],
                    path=default_cookie_options["path"],
                    domain=default_cookie_options["domain"],
                    secure=default_cookie_options["secure"],
                    samesite=default_cookie_options["samesite"],
                )

            auth_backend = request.session.get("_auth_user_backend")
            login_method = AUTH_BACKEND_KEYS.get(auth_backend)
            if login_method:
                response.set_cookie(
                    key="ph_last_login_method",
                    value=login_method,
                    max_age=default_cookie_options["max_age"],
                    expires=default_cookie_options["expires"],
                    path=default_cookie_options["path"],
                    domain=default_cookie_options["domain"],
                    secure=default_cookie_options["secure"],
                    samesite=default_cookie_options["samesite"],
                )

        return response


def get_or_set_session_cookie_created_at(request: HttpRequest) -> float:
    return request.session.setdefault(settings.SESSION_COOKIE_CREATED_AT_KEY, time.time())


class SessionAgeMiddleware:
    def __init__(self, get_response):
        self.get_response = get_response

    def __call__(self, request: HttpRequest):
        # NOTE: This should be covered by the post_login signal, but we add it here as a fallback
        get_or_set_session_cookie_created_at(request=request)

        if request.user.is_authenticated:
            # Get session creation time
            session_created_at = request.session.get(settings.SESSION_COOKIE_CREATED_AT_KEY)
            if session_created_at:
                # Get timeout from Redis cache first, fallback to settings
                org_id = request.user.current_organization_id
                session_age = None
                if org_id:
                    session_age = cache.get(f"org_session_age:{org_id}")

                if session_age is None:
                    session_age = settings.SESSION_COOKIE_AGE

                current_time = time.time()
                if current_time - session_created_at > session_age:
                    logout(request)
                    return redirect("/login?message=Your session has expired. Please log in again.")

        response = self.get_response(request)
        return response


def get_impersonated_session_expires_at(request: HttpRequest) -> Optional[datetime]:
    if not is_impersonated_session(request):
        return None

    init_time = get_or_set_session_cookie_created_at(request=request)

    last_activity_time = request.session.get(settings.IMPERSONATION_COOKIE_LAST_ACTIVITY_KEY, init_time)

    # If the last activity time is less than the idle timeout, we extend the session
    if time.time() - last_activity_time < settings.IMPERSONATION_IDLE_TIMEOUT_SECONDS:
        last_activity_time = request.session[settings.IMPERSONATION_COOKIE_LAST_ACTIVITY_KEY] = time.time()
        request.session.modified = True

    idle_expiry_time = datetime.fromtimestamp(last_activity_time) + timedelta(
        seconds=settings.IMPERSONATION_IDLE_TIMEOUT_SECONDS
    )
    total_expiry_time = datetime.fromtimestamp(init_time) + timedelta(seconds=settings.IMPERSONATION_TIMEOUT_SECONDS)

    return min(idle_expiry_time, total_expiry_time)


class AutoLogoutImpersonateMiddleware:
    def __init__(self, get_response):
        self.get_response = get_response

    def __call__(self, request: HttpRequest):
        impersonated_session_expires_at = get_impersonated_session_expires_at(request)

        if not impersonated_session_expires_at:
            return self.get_response(request)

        session_is_expired = impersonated_session_expires_at < datetime.now()

        # Handle logout for impersonated sessions (expired or not)
        # Redirect back to the impersonated user's admin page
        if request.path.startswith("/logout"):
            impersonated_user_pk = request.user.pk
            restore_original_login(request)
            return redirect(f"/admin/posthog/user/{impersonated_user_pk}/change/")

        if session_is_expired:
            # TRICKY: We need to handle different cases here:
            # 1. For /api requests we want to respond with a code that will force the UI to redirect to the logout page (401)
            # 2. For any other endpoint we want to redirect to the logout page

            if request.path.startswith("/static/"):
                # Skip static files
                pass
            elif request.path.startswith("/api/"):
                return HttpResponse(
                    "Impersonation session has expired. Please log in again.",
                    status=401,
                )
            else:
                return redirect("/logout/")

        return self.get_response(request)


class Fix204Middleware:
    """
    Remove the 'Content-Type' and 'X-Content-Type-Options: nosniff' headers and set content to empty string for HTTP 204 response (and only those).
    """

    def __init__(self, get_response):
        self.get_response = get_response

    def __call__(self, request):
        response = self.get_response(request)

        if response.status_code == 204:
            response.content = b""
            for h in ["Content-Type", "X-Content-Type-Options"]:
                response.headers.pop(h, None)

        return response


class ActivityLoggingMiddleware:
    """
    Middleware that sets the current user and impersonation status in activity storage
    for use by the activity logging system.
    """

    def __init__(self, get_response):
        self.get_response = get_response

    def __call__(self, request: HttpRequest):
        # Set user in activity storage if authenticated
        if request.user.is_authenticated:
            activity_storage.set_user(request.user)
            activity_storage.set_was_impersonated(is_impersonated_session(request))

        try:
            response = self.get_response(request)
        finally:
            # Clean up activity storage after request
            activity_storage.clear_all()

        return response


class CSPMiddleware:
    def __init__(self, get_response):
        self.get_response = get_response

    def __call__(self, request):
        nonce = generate_random_token(16)
        request.csp_nonce = nonce

        # nonce must be added to request (above) before generating response
        response = self.get_response(request)

        is_admin_view = request.path.startswith("/admin/")
        if is_admin_view:
            # TODO replace with django-loginas `LOGINAS_CSP_FRIENDLY` setting once 0.3.12 is released (https://github.com/skorokithakis/django-loginas/issues/111)
            django_loginas_inline_script_hash = "sha256-YS9p0l7SQLkAEtvGFGffDcYHRcUBpPzMcbSQe1lRuLc="
            csp_parts = [
                "default-src 'self'",
                "style-src 'self' 'unsafe-inline'",
                f"script-src 'self' 'nonce-{nonce}' '{django_loginas_inline_script_hash}'",
                "font-src data: https://fonts.gstatic.com",
                "worker-src 'none'",
                "child-src 'none'",
                "object-src 'none'",
                "frame-ancestors 'none'",
                "manifest-src 'none'",
                # used by the error page
                "frame-src https://posthog.com",
                "base-uri 'self'",
                "report-uri https://us.i.posthog.com/report/?token=sTMFPsFhdP1Ssg&v=2",
                "report-to posthog",
            ]

            response.headers["Reporting-Endpoints"] = (
                'posthog="https://us.i.posthog.com/report/?token=sTMFPsFhdP1Ssg&v=2"'
            )
            response.headers["Content-Security-Policy"] = "; ".join(csp_parts)
        else:
            resource_url = "https://*.posthog.com"
            if settings.DEBUG or settings.TEST:
                resource_url = "http://localhost:8234"
            elif settings.SITE_URL.endswith(".dev.posthog.dev"):
                resource_url = "https://*.dev.posthog.dev"

            connect_debug_url = "ws://localhost:8234" if settings.DEBUG or settings.TEST else ""
            csp_parts = [
                "default-src 'self'",
                f"style-src 'self' 'unsafe-inline' {resource_url} https://fonts.googleapis.com",
                f"script-src 'self' 'nonce-{nonce}' {resource_url} https://*.i.posthog.com",
                f"font-src 'self' {resource_url} https://app-static.eu.posthog.com https://app-static-prod.posthog.com https://d1sdjtjk6xzm7.cloudfront.net https://fonts.gstatic.com https://cdn.jsdelivr.net https://assets.faircado.com https://use.typekit.net",
                "worker-src 'self'",
                "child-src 'none'",
                "object-src 'none'",
                "media-src https://res.cloudinary.com",
                f"img-src 'self' data: {resource_url} https://posthog.com https://www.gravatar.com https://res.cloudinary.com https://platform.slack-edge.com https://raw.githubusercontent.com",
                "frame-ancestors https://posthog.com https://preview.posthog.com",
                f"connect-src 'self' https://status.posthog.com {resource_url} {connect_debug_url} https://raw.githubusercontent.com https://api.github.com",
                # allow all sites for displaying heatmaps
                "frame-src https:",
                "manifest-src 'self'",
                "base-uri 'self'",
                "report-uri https://us.i.posthog.com/report/?token=sTMFPsFhdP1Ssg&sample_rate=0.1&v=2",
                "report-to posthog",
            ]

            response.headers["Reporting-Endpoints"] = (
                'posthog="https://us.i.posthog.com/report/?token=sTMFPsFhdP1Ssg&sample_rate=0.1&v=2"'
            )
            response.headers["Content-Security-Policy-Report-Only"] = "; ".join(csp_parts)

        return response


class SocialAuthExceptionMiddleware:
    """
    Middleware to handle custom social auth exceptions.
    """

    def __init__(self, get_response):
        self.get_response = get_response

    def __call__(self, request):
        return self.get_response(request)

    def process_exception(self, request: HttpRequest, exception: Exception) -> HttpResponse | None:
        # Only handle exceptions on OAuth callback URLs
        if not request.path.startswith("/complete/"):
            return None

        if isinstance(exception, AuthFailed) and len(exception.args) >= 1:
            error = exception.args[0]
            if error in (
                "saml_sso_enforced",
                "google_sso_enforced",
                "github_sso_enforced",
                "gitlab_sso_enforced",
                "sso_enforced",
            ):
                return redirect(f"/login?error_code={error}")

        # Handle other exceptions with existing middleware
        return None


<<<<<<< HEAD
class ActiveOrganizationMiddleware:
    """
    Middleware to verify that the current authenticated session is attached to an active organization (is_active = None or True)
    """

    _IGNORED_PATHS = ("/logout", "/api", "/admin")
=======
# Session key used to mark an impersonation session as read-only
IMPERSONATION_READ_ONLY_SESSION_KEY = "impersonation_read_only"


def is_read_only_impersonation(request: HttpRequest) -> bool:
    """Check if the current session is a read-only impersonation session."""
    return is_impersonated_session(request) and request.session.get(IMPERSONATION_READ_ONLY_SESSION_KEY, False)


# HTTP methods that are considered idempotent/safe and allowed during impersonation
IMPERSONATION_SAFE_METHODS = frozenset({"GET", "HEAD", "OPTIONS", "TRACE"})

# Paths that are allowed for non-idempotent requests during impersonation.
# These should be paths that are safe or necessary for the impersonated session to function.
# Supports both prefix strings and compiled regex patterns.
IMPERSONATION_ALLOWLISTED_PATHS: list[str | re.Pattern] = [
    # These endpoints use POST but are read-only
    re.compile(r"^/api/(environments|projects)/([0-9]+|@current)/query/?$"),
    re.compile(r"^/api/(environments|projects)/([0-9]+|@current)/insights/viewed/?$"),
    re.compile(r"^/api/(environments|projects)/([0-9]+|@current)/metalytics/?$"),
]


class ImpersonationReadOnlyMiddleware:
    """
    Restricts impersonated sessions to read-only (idempotent) HTTP methods.

    When a staff user is impersonating another user via django-loginas,
    this middleware blocks non-idempotent requests (POST, PUT, PATCH, DELETE)
    to prevent unintended modifications to the impersonated user's data.

    Safe methods (GET, HEAD, OPTIONS, TRACE) are always allowed.
    Specific paths can be allowlisted via IMPERSONATION_ALLOWLISTED_PATHS.
    """
>>>>>>> 40028268

    def __init__(self, get_response):
        self.get_response = get_response

<<<<<<< HEAD
    def __call__(self, request: HttpRequest) -> HttpResponse:
        # Skip middleware for static assets, logout, and org switching endpoints
        if any(request.path.startswith(path) for path in self._IGNORED_PATHS):
            return self.get_response(request)

        if not request.user.is_authenticated or request.user.is_anonymous:
            return self.get_response(request)

        user = cast(User, request.user)

        if user.current_organization is None:
            return self.get_response(request)

        if user.current_organization.is_active is not False:
            return redirect("/") if request.path == "/organization-deactivated" else self.get_response(request)

        return (
            self.get_response(request)
            if request.path == "/organization-deactivated"
            else redirect("/organization-deactivated")
        )
=======
    def __call__(self, request: HttpRequest):
        if not is_read_only_impersonation(request):
            return self.get_response(request)

        if request.method in IMPERSONATION_SAFE_METHODS:
            return self.get_response(request)

        if self._is_path_allowlisted(request.path):
            return self.get_response(request)

        return JsonResponse(
            {
                "type": "authentication_error",
                "code": "impersonation_read_only",
                "detail": "This action is not allowed during read-only user impersonation.",
            },
            status=403,
        )

    def _is_path_allowlisted(self, path: str) -> bool:
        for allowed_path in IMPERSONATION_ALLOWLISTED_PATHS:
            if isinstance(allowed_path, re.Pattern):
                if allowed_path.match(path):
                    return True
            elif path.startswith(allowed_path):
                return True
        return False


def impersonated_session_logout(request: HttpRequest) -> HttpResponse:
    """
    Log out of an impersonated session and redirect back to the
    impersonated user's admin change page.
    """
    if not is_impersonated_session(request):
        return redirect("/admin/")

    impersonated_user_pk = request.user.pk
    restore_original_login(request)
    return redirect(f"/admin/posthog/user/{impersonated_user_pk}/change/")


@csrf_protect
@require_POST
def login_as_user_read_only(request: HttpRequest, user_id: str) -> HttpResponse:
    """
    Log in as another user in read-only mode.

    This view wraps django-loginas functionality but additionally sets
    a session flag that triggers read-only restrictions via
    ImpersonationReadOnlyMiddleware.
    """
    from django.contrib import messages
    from django.contrib.admin.utils import unquote
    from django.contrib.auth import get_user_model
    from django.core.exceptions import PermissionDenied

    from loginas.utils import login_as

    User = get_user_model()

    can_login_as = settings.CAN_LOGIN_AS
    target_user = User.objects.get(pk=unquote(user_id))

    error_message = None
    try:
        if not can_login_as(request, target_user):
            error_message = "You do not have permission to do that."
    except PermissionDenied as e:
        error_message = str(e)

    if error_message:
        messages.error(request, error_message)
        return redirect(f"/admin/posthog/user/{target_user.pk}/change/")

    login_as(target_user, request)

    # Mark this session as read-only
    request.session[IMPERSONATION_READ_ONLY_SESSION_KEY] = True

    return redirect("/")
>>>>>>> 40028268
<|MERGE_RESOLUTION|>--- conflicted
+++ resolved
@@ -810,14 +810,39 @@
         return None
 
 
-<<<<<<< HEAD
 class ActiveOrganizationMiddleware:
     """
     Middleware to verify that the current authenticated session is attached to an active organization (is_active = None or True)
     """
 
     _IGNORED_PATHS = ("/logout", "/api", "/admin")
-=======
+
+    def __init__(self, get_response):
+        self.get_response = get_response
+
+    def __call__(self, request: HttpRequest) -> HttpResponse:
+        # Skip middleware for static assets, logout, and org switching endpoints
+        if any(request.path.startswith(path) for path in self._IGNORED_PATHS):
+            return self.get_response(request)
+
+        if not request.user.is_authenticated or request.user.is_anonymous:
+            return self.get_response(request)
+
+        user = cast(User, request.user)
+
+        if user.current_organization is None:
+            return self.get_response(request)
+
+        if user.current_organization.is_active is not False:
+            return redirect("/") if request.path == "/organization-deactivated" else self.get_response(request)
+
+        return (
+            self.get_response(request)
+            if request.path == "/organization-deactivated"
+            else redirect("/organization-deactivated")
+        )
+
+
 # Session key used to mark an impersonation session as read-only
 IMPERSONATION_READ_ONLY_SESSION_KEY = "impersonation_read_only"
 
@@ -852,34 +877,10 @@
     Safe methods (GET, HEAD, OPTIONS, TRACE) are always allowed.
     Specific paths can be allowlisted via IMPERSONATION_ALLOWLISTED_PATHS.
     """
->>>>>>> 40028268
-
-    def __init__(self, get_response):
-        self.get_response = get_response
-
-<<<<<<< HEAD
-    def __call__(self, request: HttpRequest) -> HttpResponse:
-        # Skip middleware for static assets, logout, and org switching endpoints
-        if any(request.path.startswith(path) for path in self._IGNORED_PATHS):
-            return self.get_response(request)
-
-        if not request.user.is_authenticated or request.user.is_anonymous:
-            return self.get_response(request)
-
-        user = cast(User, request.user)
-
-        if user.current_organization is None:
-            return self.get_response(request)
-
-        if user.current_organization.is_active is not False:
-            return redirect("/") if request.path == "/organization-deactivated" else self.get_response(request)
-
-        return (
-            self.get_response(request)
-            if request.path == "/organization-deactivated"
-            else redirect("/organization-deactivated")
-        )
-=======
+
+    def __init__(self, get_response):
+        self.get_response = get_response
+
     def __call__(self, request: HttpRequest):
         if not is_read_only_impersonation(request):
             return self.get_response(request)
@@ -960,5 +961,4 @@
     # Mark this session as read-only
     request.session[IMPERSONATION_READ_ONLY_SESSION_KEY] = True
 
-    return redirect("/")
->>>>>>> 40028268
+    return redirect("/")