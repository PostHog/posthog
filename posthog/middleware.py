import re
from ipaddress import ip_address, ip_network

from django.conf import settings
<<<<<<< HEAD
from django.core.exceptions import MiddlewareNotUsed
from django.http import HttpRequest, HttpResponse

=======
from django.core.exceptions import MiddlewareNotUsed, PermissionDenied
from django.http import HttpResponse, HttpRequest
from ipaddress import ip_address, ip_network
import re
>>>>>>> 89625704

class AllowIP(object):
    def __init__(self, get_response):
        if not settings.ALLOWED_IP_BLOCKS:
            # this will make Django skip this middleware for all future requests
            raise MiddlewareNotUsed()

<<<<<<< HEAD
        self.ip_blocks = settings.ALLOWED_IP_BLOCKS
=======
        if getattr(settings, 'TRUSTED_PROXIES', False):
            self.trusted_proxies = [item.strip() for item in getattr(settings, 'TRUSTED_PROXIES').split(',')]
>>>>>>> 89625704
        self.get_response = get_response

    def get_forwarded_for(self, request: HttpRequest):
        forwarded_for = request.META.get('HTTP_X_FORWARDED_FOR')
        if forwarded_for is not None:
            return [ip.strip() for ip in forwarded_for.split(',')]
        else:
            return []

    def extract_client_ip(self, request: HttpRequest):
        client_ip = request.META['REMOTE_ADDR']
        if getattr(settings, 'USE_X_FORWARDED_HOST', False):
            forwarded_for = self.get_forwarded_for(request)
            if forwarded_for:
                closest_proxy = client_ip
                client_ip = forwarded_for.pop(0)
                if getattr(settings, 'TRUST_ALL_PROXIES', False):
                    return client_ip
                proxies = [closest_proxy] + forwarded_for
                for proxy in proxies:
                    if proxy not in self.trusted_proxies:
                        return None
        return client_ip

    def __call__(self, request: HttpRequest):
        response: HttpResponse = self.get_response(request)
        if request.path.split('/')[1] in ['decide', 'engage', 'track', 'capture', 'batch', 'e', 'static']:
            return response
        ip = self.extract_client_ip(request)
        if ip and any(ip_address(ip) in ip_network(block, strict=False) for block in self.ip_blocks):
            return response
        return HttpResponse("Your IP is not allowed. Check your ALLOWED_IP_BLOCKS settings. If you are behind a proxy, you need to set TRUSTED_PROXIES. See https://posthog.com/docs/deployment/running-behind-proxy")<|MERGE_RESOLUTION|>--- conflicted
+++ resolved
@@ -2,16 +2,10 @@
 from ipaddress import ip_address, ip_network
 
 from django.conf import settings
-<<<<<<< HEAD
 from django.core.exceptions import MiddlewareNotUsed
-from django.http import HttpRequest, HttpResponse
-
-=======
-from django.core.exceptions import MiddlewareNotUsed, PermissionDenied
 from django.http import HttpResponse, HttpRequest
 from ipaddress import ip_address, ip_network
 import re
->>>>>>> 89625704
 
 class AllowIP(object):
     def __init__(self, get_response):
@@ -19,12 +13,8 @@
             # this will make Django skip this middleware for all future requests
             raise MiddlewareNotUsed()
 
-<<<<<<< HEAD
-        self.ip_blocks = settings.ALLOWED_IP_BLOCKS
-=======
         if getattr(settings, 'TRUSTED_PROXIES', False):
             self.trusted_proxies = [item.strip() for item in getattr(settings, 'TRUSTED_PROXIES').split(',')]
->>>>>>> 89625704
         self.get_response = get_response
 
     def get_forwarded_for(self, request: HttpRequest):
