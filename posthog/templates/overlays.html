{% if debug %}
<div id="bottom-notice">
    <div>
        <span>Current branch: </span><b><code>{{ git_branch|default:"unknown" }}</code></b
        ><span>.</span>
    </div>
    <div>
        <span>PostHog running in </span><b><code>DEBUG</code></b> mode!
    </div>
    <div>
        <span>Current revision: </span><b><code>{{ git_rev|default:"unknown" }}</code></b
        ><span>.</span>
    </div>
    <button title="Close debug bar" onclick="document.getElementById('bottom-notice').remove()">
        <code>×</code>
    </button>
</div>
{% else %}
<script>
    if (location.protocol !== 'https:') {
        const element = document.createElement('div')
        element.id = 'bottom-notice'
        element.className = 'warning'
        element.innerHTML =
            '<div>PostHog dangerously running in&nbsp;<b><code>PRODUCTION</code></b>&nbsp;mode without&nbsp;TLS! ' +
            'Use a&nbsp;valid TLS&nbsp;certificate and&nbsp;route&nbsp;to&nbsp;<code>https://</code>.</div>'
        document.body.prepend(element)
    }
</script>

<<<<<<< HEAD
{% if debug or request.get_host == 'app.posthog.com' %}	
      <script>	
        window.Papercups = {	
          config: {	
            accountId: '873f5102-d267-4b09-9de0-d6e741e0e076',	
            title: 'Welcome to PostHog',	
            subtitle: 'Ask us anything in the chat window below 😊',	
            primaryColor: '#1890ff',	
            greeting: "Hi! Send us a message and we'll respond as soon as we can.",	
            customer: {	
                email: '{{ request.user.email }}',	
                name: '{{ request.user.name }}'	
            },	
            newMessagePlaceholder: 'Start typing…',	
            baseUrl: 'https://app.papercups.io'	
          },	
        };	
      </script>	
      <script	
        type="text/javascript"	
        async	
        defer	
        src="https://app.papercups.io/widget.js"	
      ></script>	
=======
{% endif %} {% if not debug %}
<script>
    window.Papercups = {
        config: {
            accountId: '873f5102-d267-4b09-9de0-d6e741e0e076',
            title: 'Welcome to PostHog',
            subtitle: 'Ask us anything in the chat window below 😊',
            primaryColor: '#5375ff',
            greeting: "Hi! Send us a message and we'll respond as soon as we can.",
            customer: {
                email: '{{ request.user.email }}',
                name: '{{ request.user.first_name }}',
            },
            newMessagePlaceholder: 'Start typing…',
            baseUrl: 'https://app.papercups.io',
        },
    }
</script>
<script type="text/javascript" async defer src="https://app.papercups.io/widget.js"></script>
>>>>>>> ccd70fa3
{% endif %}<|MERGE_RESOLUTION|>--- conflicted
+++ resolved
@@ -28,32 +28,6 @@
     }
 </script>
 
-<<<<<<< HEAD
-{% if debug or request.get_host == 'app.posthog.com' %}	
-      <script>	
-        window.Papercups = {	
-          config: {	
-            accountId: '873f5102-d267-4b09-9de0-d6e741e0e076',	
-            title: 'Welcome to PostHog',	
-            subtitle: 'Ask us anything in the chat window below 😊',	
-            primaryColor: '#1890ff',	
-            greeting: "Hi! Send us a message and we'll respond as soon as we can.",	
-            customer: {	
-                email: '{{ request.user.email }}',	
-                name: '{{ request.user.name }}'	
-            },	
-            newMessagePlaceholder: 'Start typing…',	
-            baseUrl: 'https://app.papercups.io'	
-          },	
-        };	
-      </script>	
-      <script	
-        type="text/javascript"	
-        async	
-        defer	
-        src="https://app.papercups.io/widget.js"	
-      ></script>	
-=======
 {% endif %} {% if not debug %}
 <script>
     window.Papercups = {
@@ -73,5 +47,4 @@
     }
 </script>
 <script type="text/javascript" async defer src="https://app.papercups.io/widget.js"></script>
->>>>>>> ccd70fa3
 {% endif %}