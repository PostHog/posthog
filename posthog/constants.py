--- conflicted
+++ resolved
@@ -71,15 +71,13 @@
 RETENTION_RECURRING = "retention_recurring"
 RETENTION_FIRST_TIME = "retention_first_time"
 
-<<<<<<< HEAD
 TRENDS = "TRENDS"
 FUNNELS = "FUNNELS"
 PATHS = "PATHS"
 RETENTION = "RETENTION"
 STICKINESS = "Stickiness"
-=======
+
 DISTINCT_ID_FILTER = "distinct_id"
->>>>>>> 560fe076
 
 
 class RDBMS(str, Enum):
