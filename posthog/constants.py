from enum import Enum

TREND_FILTER_TYPE_ACTIONS = "actions"
TREND_FILTER_TYPE_EVENTS = "events"

TRENDS_CUMULATIVE = "ActionsLineGraphCumulative"
TRENDS_LINEAR = "ActionsLineGraph"
TRENDS_TABLE = "ActionsTable"
TRENDS_FUNNEL = "FunnelViz"
TRENDS_PIE = "ActionsPie"
<<<<<<< HEAD
TRENDS_TABLE = "ActionsTable"
=======
TRENDS_RETENTION = "RetentionTable"
TRENDS_PATHS = "PathsViz"

# CONSTANTS
INSIGHT_TRENDS = "TRENDS"
INSIGHT_FUNNELS = "FUNNELS"
INSIGHT_PATHS = "PATHS"
INSIGHT_SESSIONS = "SESSIONS"
INSIGHT_RETENTION = "RETENTION"

INSIGHT_TO_DISPLAY = {
    INSIGHT_TRENDS: TRENDS_LINEAR,
    INSIGHT_FUNNELS: TRENDS_FUNNEL,
    INSIGHT_PATHS: TRENDS_PATHS,
    INSIGHT_SESSIONS: TRENDS_LINEAR,
    INSIGHT_RETENTION: TRENDS_RETENTION,
}

>>>>>>> 5baee287

TRENDS_STICKINESS = "Stickiness"
TRENDS_LIFECYCLE = "Lifecycle"

SESSION_AVG = "avg"
SESSION_DIST = "dist"

SCREEN_EVENT = "$screen"
AUTOCAPTURE_EVENT = "$autocapture"
PAGEVIEW_EVENT = "$pageview"
CUSTOM_EVENT = "custom_event"


DATE_FROM = "date_from"
DATE_TO = "date_to"
ENTITIES = "entities"
ACTIONS = "actions"
EVENTS = "events"
PROPERTIES = "properties"
SELECTOR = "selector"
INTERVAL = "interval"
DISPLAY = "display"
SHOWN_AS = "shown_as"
BREAKDOWN_TYPE = "breakdown_type"
BREAKDOWN_VALUE = "breakdown_value"
COMPARE = "compare"
INSIGHT = "insight"
SESSION = "session"
BREAKDOWN = "breakdown"
FROM_DASHBOARD = "from_dashboard"
PATH_TYPE = "path_type"
RETENTION_TYPE = "retention_type"
TOTAL_INTERVALS = "total_intervals"
SELECTED_INTERVAL = "selected_interval"
START_POINT = "start_point"
TARGET_ENTITY = "target_entity"
OFFSET = "offset"
PERIOD = "period"
STICKINESS_DAYS = "stickiness_days"

RETENTION_RECURRING = "retention_recurring"
RETENTION_FIRST_TIME = "retention_first_time"

DISTINCT_ID_FILTER = "distinct_id"


class RDBMS(str, Enum):
    POSTGRES = "postgres"
    CLICKHOUSE = "clickhouse"<|MERGE_RESOLUTION|>--- conflicted
+++ resolved
@@ -8,9 +8,7 @@
 TRENDS_TABLE = "ActionsTable"
 TRENDS_FUNNEL = "FunnelViz"
 TRENDS_PIE = "ActionsPie"
-<<<<<<< HEAD
 TRENDS_TABLE = "ActionsTable"
-=======
 TRENDS_RETENTION = "RetentionTable"
 TRENDS_PATHS = "PathsViz"
 
@@ -29,7 +27,6 @@
     INSIGHT_RETENTION: TRENDS_RETENTION,
 }
 
->>>>>>> 5baee287
 
 TRENDS_STICKINESS = "Stickiness"
 TRENDS_LIFECYCLE = "Lifecycle"
