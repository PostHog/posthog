--- conflicted
+++ resolved
@@ -48,7 +48,7 @@
 
     if isinstance(
         query,
-        (TrendsQuery | FunnelsQuery | RetentionQuery | PathsQuery | StickinessQuery | LifecycleQuery),
+        (TrendsQuery | FunnelsQuery | RetentionQuery | PathsQuery | PathsV2Query | StickinessQuery | LifecycleQuery),
     ):
         insightFilterKey = filter_key_for_query(query)
 
@@ -124,111 +124,12 @@
                         dumped[insightFilterKey]["display"] = canonical_display
 
             ###
-<<<<<<< HEAD
-            # Our schema is generated with `Literal` fields for type, kind, etc. These
-            # are stripped by the `exclude_defaults=True` option, so we add them back in
-            # here.
-            for name, field_info in self.model_fields.items():
-                if get_origin(field_info.annotation) == Literal:
-                    dumped[name] = getattr(self, name)
-
-            if isinstance(
-                self,
-                (
-                    TrendsQuery
-                    | FunnelsQuery
-                    | RetentionQuery
-                    | PathsQuery
-                    | PathsV2Query
-                    | StickinessQuery
-                    | LifecycleQuery
-                ),
-            ):
-                insightFilterKey = filter_key_for_query(self)
-
-                for name in self.model_fields.keys():
-                    if name not in dumped:
-                        continue
-
-                    ###
-                    # Frontend only settings like which graph type is displayed, that don't affect
-                    # the generated dataset should be removed.
-                    #
-                    # Keep this in sync with the frontend side "cleanInsightQuery" function.
-                    if name == "series":
-                        # remove frontend-only props from series
-                        new_series_list = []
-                        for dumped_series, series in zip(dumped[name], self.series):
-                            new_series = {key: value for key, value in dumped_series.items() if key != "custom_name"}
-                            if isinstance(self, TrendsQuery) and series_should_be_set_to_dau(self.interval, series):
-                                new_series["math"] = BaseMathType.DAU
-                            new_series_list.append(new_series)
-                        dumped["series"] = new_series_list
-                    elif name == insightFilterKey:
-                        # Remove frontend-only props from insight filters
-                        # Keep this in sync with frontend/src/scenes/insights/utils/queryUtils.ts `cleanInsightQuery` method
-                        dumped[insightFilterKey] = {
-                            key: value
-                            for key, value in dumped[insightFilterKey].items()
-                            if key
-                            not in [
-                                "showLegend",
-                                "showPercentStackView",
-                                "showValuesOnSeries",
-                                "aggregationAxisFormat",
-                                "aggregationAxisPrefix",
-                                "aggregationAxisPostfix",
-                                "decimalPlaces",
-                                "layout",
-                                "toggledLifecycles",
-                                "showLabelsOnSeries",
-                                "showMean",
-                                "meanRetentionCalculation",
-                                "yAxisScaleType",
-                                "hiddenLegendIndexes",
-                                "hiddenLegendBreakdowns",
-                                "resultCustomizations",
-                                "resultCustomizationBy",
-                                "goalLines",
-                                "dashboardDisplay",
-                            ]
-                        }
-
-                        for key in ("targetEntity", "returningEntity"):
-                            if key in dumped[insightFilterKey] and "uuid" in dumped[insightFilterKey][key]:
-                                del dumped[insightFilterKey][key]["uuid"]
-
-                        # use a canonical value for each display category
-                        if "display" in dumped[insightFilterKey]:
-                            canonical_display = grouped_chart_display_types(dumped[insightFilterKey]["display"])
-                            if canonical_display == ChartDisplayType.ACTIONS_LINE_GRAPH:
-                                del dumped[insightFilterKey]["display"]  # default value, remove
-                            else:
-                                dumped[insightFilterKey]["display"] = canonical_display
-
-                    ###
-                    # Remove empty nested models, so that empty and not existing models serialize to the same json.
-                    filterKeys = [insightFilterKey, "breakdownFilter", "dateRange"]
-                    if name in filterKeys and len(dumped[name]) == 0:
-                        del dumped[name]
-
-            return dumped
-
-    # our schema is generated, so extend the models here
-    query = ExtendedQuery(**query.model_dump())
-
-    # generate a dict from the pydantic model
-    instance_dict = query.model_dump(exclude_none=True, exclude_defaults=True)
-
-    return instance_dict
-=======
             # Remove empty nested models, so that empty and not existing models serialize to the same json.
             filterKeys = [insightFilterKey, "breakdownFilter", "dateRange"]
             if name in filterKeys and len(dumped[name]) == 0:
                 del dumped[name]
 
     return dumped
->>>>>>> 0b337c02
 
 
 def filter_key_for_query(node: InsightQueryNode) -> str:
