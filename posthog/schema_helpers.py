from typing import Literal, get_origin

from pydantic import BaseModel, ValidationError

from posthog.schema import (
    BaseMathType,
    ChartDisplayType,
    FunnelsQuery,
    LifecycleQuery,
    PathsQuery,
    RetentionQuery,
    StickinessQuery,
    TrendsQuery,
)

from posthog.hogql_queries.insights.utils.utils import series_should_be_set_to_dau
from posthog.types import InsightQueryNode


def strip_version_recursive(d):
    if not isinstance(d, dict):
        return d

    if "version" in d:
        del d["version"]

    for key, value in d.items():
        if isinstance(value, dict):
            d[key] = strip_version_recursive(value)
        elif isinstance(value, list):
            d[key] = [strip_version_recursive(item) if isinstance(item, dict) else item for item in value]

    return d


def to_dict(query: BaseModel) -> dict:
    dumped = query.model_dump(exclude_none=True, exclude_defaults=True)
    dumped = strip_version_recursive(dumped)

    ###
    # Our schema is generated with `Literal` fields for type, kind, etc. These
    # are stripped by the `exclude_defaults=True` option, so we add them back in
    # here.
    for name, field_info in query.model_fields.items():
        if get_origin(field_info.annotation) == Literal:
            dumped[name] = getattr(query, name)

    if isinstance(
        query,
        (TrendsQuery | FunnelsQuery | RetentionQuery | PathsQuery | StickinessQuery | LifecycleQuery),
    ):
        insightFilterKey = filter_key_for_query(query)

        for name in query.model_fields.keys():
            if name not in dumped:
                continue

            ###
            # Frontend only settings like which graph type is displayed, that don't affect
            # the generated dataset should be removed.
            #
            # Keep this in sync with the frontend side "cleanInsightQuery" function.
            if name == "series":
                # remove frontend-only props from series
                # Only TrendsQuery, FunnelsQuery, StickinessQuery, and LifecycleQuery have series
                if hasattr(query, "series"):
                    new_series_list = []
                    for dumped_series, series in zip(dumped[name], query.series):
                        new_series = {key: value for key, value in dumped_series.items() if key != "custom_name"}
                        if (
                            isinstance(query, TrendsQuery)
                            and query.interval is not None
                            and series_should_be_set_to_dau(query.interval, series)
                        ):
                            new_series["math"] = BaseMathType.DAU
                        new_series_list.append(new_series)
                    dumped["series"] = new_series_list
            elif name == insightFilterKey:
                # Remove frontend-only props from insight filters
                # Keep this in sync with frontend/src/scenes/insights/utils/queryUtils.ts `cleanInsightQuery` method
                dumped[insightFilterKey] = {
                    key: value
                    for key, value in dumped[insightFilterKey].items()
                    if key
                    not in [
                        "showLegend",
                        "showPercentStackView",
                        "showValuesOnSeries",
                        "aggregationAxisFormat",
                        "aggregationAxisPrefix",
                        "aggregationAxisPostfix",
                        "decimalPlaces",
                        "layout",
                        "toggledLifecycles",
                        "showLabelsOnSeries",
                        "showMean",
                        "meanRetentionCalculation",
                        "yAxisScaleType",
                        "hiddenLegendIndexes",
                        "hiddenLegendBreakdowns",
                        "resultCustomizations",
                        "resultCustomizationBy",
                        "goalLines",
                        "dashboardDisplay",
                        "showConfidenceIntervals",
                        "confidenceLevel",
                        "showTrendLines",
                        "showMovingAverage",
                        "movingAverageIntervals",
                        "stacked",
                        "detailedResultsAggregationType",
<<<<<<< HEAD
                        "selectedInterval",
=======
                        "showFullUrls",
>>>>>>> 21f472cb
                    ]
                }

                for key in ("targetEntity", "returningEntity"):
                    if key in dumped[insightFilterKey] and "uuid" in dumped[insightFilterKey][key]:
                        del dumped[insightFilterKey][key]["uuid"]

                # use a canonical value for each display category
                if "display" in dumped[insightFilterKey]:
                    canonical_display = grouped_chart_display_types(dumped[insightFilterKey]["display"])
                    if canonical_display == ChartDisplayType.ACTIONS_LINE_GRAPH:
                        del dumped[insightFilterKey]["display"]  # default value, remove
                    else:
                        dumped[insightFilterKey]["display"] = canonical_display

            ###
            # Remove empty nested models, so that empty and not existing models serialize to the same json.
            filterKeys = [insightFilterKey, "breakdownFilter", "dateRange"]
            if name in filterKeys and len(dumped[name]) == 0:
                del dumped[name]

    return dumped


def filter_key_for_query(node: InsightQueryNode) -> str:
    if isinstance(node, TrendsQuery):
        return "trendsFilter"
    elif isinstance(node, FunnelsQuery):
        return "funnelsFilter"
    elif isinstance(node, RetentionQuery):
        return "retentionFilter"
    elif isinstance(node, PathsQuery):
        return "pathsFilter"
    elif isinstance(node, StickinessQuery):
        return "stickinessFilter"
    elif isinstance(node, LifecycleQuery):
        return "lifecycleFilter"
    else:
        raise ValidationError(f"Expected an insight node, got {node.__name__}")


def grouped_chart_display_types(display: ChartDisplayType) -> ChartDisplayType | None:
    if display in [
        ChartDisplayType.ACTIONS_LINE_GRAPH,
        ChartDisplayType.ACTIONS_BAR,
        ChartDisplayType.ACTIONS_AREA_GRAPH,
    ]:
        # time series
        return ChartDisplayType.ACTIONS_LINE_GRAPH
    elif display in [ChartDisplayType.ACTIONS_LINE_GRAPH_CUMULATIVE]:
        # cumulative time series
        return ChartDisplayType.ACTIONS_LINE_GRAPH_CUMULATIVE
    else:
        # total value
        return ChartDisplayType.ACTIONS_BAR_VALUE<|MERGE_RESOLUTION|>--- conflicted
+++ resolved
@@ -109,11 +109,8 @@
                         "movingAverageIntervals",
                         "stacked",
                         "detailedResultsAggregationType",
-<<<<<<< HEAD
+                        "showFullUrls",
                         "selectedInterval",
-=======
-                        "showFullUrls",
->>>>>>> 21f472cb
                     ]
                 }
 
