--- conflicted
+++ resolved
@@ -3,11 +3,7 @@
 import gzip
 import json
 from collections import defaultdict
-<<<<<<< HEAD
 from datetime import datetime, timedelta, timezone
-=======
-from datetime import datetime, timedelta
->>>>>>> 35f81f34
 from typing import (
     Any,
     DefaultDict,
@@ -23,13 +19,9 @@
 
 from posthog.models import utils
 
-<<<<<<< HEAD
-Event = Dict
-=======
 FULL_SNAPSHOT = 2
 
 Event = Dict[str, Any]
->>>>>>> 35f81f34
 SnapshotData = Dict
 WindowId = Optional[str]
 
@@ -114,20 +106,16 @@
 class SessionRecordingEventSummary(TypedDict):
     timestamp: int
     type: int
+    # keys of this object should be any of EVENT_SUMMARY_DATA_INCLUSIONS
     data: Dict[str, Union[int, str]]
 
 
-<<<<<<< HEAD
-class SessionRecordingEvent(TypedDict):
-=======
 class MinimalStaticSessionRecording(TypedDict):
     id: int
     created_at: datetime
 
 
-@dataclasses.dataclass
-class EventActivityData:
->>>>>>> 35f81f34
+class SessionRecordingEvent(TypedDict):
     timestamp: datetime
     distinct_id: str
     session_id: str
@@ -140,6 +128,13 @@
     distinct_id: str
     segments: List[RecordingSegment]
     start_and_end_times_by_window_id: Dict[WindowId, RecordingSegment]
+
+
+class RecordingSegment(TypedDict):
+    start_time: datetime
+    end_time: datetime
+    window_id: WindowId
+    is_active: bool
 
 
 class DecompressedRecordingData(TypedDict):
