--- conflicted
+++ resolved
@@ -2,11 +2,7 @@
 import random
 import string
 from datetime import datetime
-<<<<<<< HEAD
-from typing import List, Tuple, cast
-=======
 from typing import Any, List, Tuple, cast
->>>>>>> 84b8a5cb
 
 import pytest
 from pytest_mock import MockerFixture
@@ -699,11 +695,7 @@
         "something": "small",
     }
 
-<<<<<<< HEAD
-    events = [
-=======
     events: List[Any] = [
->>>>>>> 84b8a5cb
         {
             "event": "$snapshot",
             "properties": {
@@ -738,10 +730,6 @@
 
     assert [event["properties"]["$snapshot_bytes"] for event in events] == [106, 1072, 159]
 
-<<<<<<< HEAD
-    print("before!")
-=======
->>>>>>> 84b8a5cb
     assert list(mock_capture_flow(events, max_size_bytes=106 + 1072 + 50)[1]) == [
         {
             "event": "$snapshot_items",
