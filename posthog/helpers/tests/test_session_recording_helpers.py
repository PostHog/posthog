<<<<<<< HEAD
from datetime import datetime, timedelta, timezone
import random
import string
from typing import List, Tuple, cast
from unittest.mock import ANY
=======
from datetime import datetime
from typing import List, cast
>>>>>>> a8bc70bc

import pytest
from pytest_mock import MockerFixture

from posthog.session_recordings.session_recording_helpers import (
<<<<<<< HEAD
    RRWEB_MAP_EVENT_TYPE,
    RecordingSegment,
=======
>>>>>>> a8bc70bc
    SessionRecordingEventSummary,
    SnapshotData,
    SnapshotDataTaggedWithWindowId,
    decompress_chunked_snapshot_data,
    get_events_summary_from_snapshot_data,
    is_active_event,
    preprocess_replay_events_for_blob_ingestion,
    legacy_preprocess_session_recording_events_for_clickhouse,
    split_replay_events,
)

MILLISECOND_TIMESTAMP = round(datetime(2019, 1, 1).timestamp() * 1000)


def create_activity_data(timestamp: datetime, is_active: bool):
    return SessionRecordingEventSummary(
        timestamp=round(timestamp.timestamp() * 1000),
        type=3,
        data=dict(source=1 if is_active else -1),
    )


def mock_capture_flow(events: List[dict], max_size_bytes=512 * 1024) -> Tuple[List[dict], List[dict]]:
    """
    Returns the legacy events and the new flow ones
    """
    replay_events, other_events = split_replay_events(events)
    legacy_replay_events = legacy_preprocess_session_recording_events_for_clickhouse(
        replay_events, chunk_size=max_size_bytes
    )
    new_replay_events = preprocess_replay_events_for_blob_ingestion(replay_events, max_size_bytes=max_size_bytes)

    return (legacy_replay_events + other_events, new_replay_events + other_events)


def test_preprocess_with_no_recordings():
    events = [{"event": "$pageview"}, {"event": "$pageleave"}]
    assert mock_capture_flow(events)[0] == events


def test_preprocess_recording_event_groups_snapshots_split_by_session_and_window_id():
    events = [
        {
            "event": "$snapshot",
            "properties": {
                "$session_id": "1234",
                "$snapshot_data": {"type": 2, "timestamp": MILLISECOND_TIMESTAMP},
                "distinct_id": "abc123",
            },
        },
        {
            "event": "$snapshot",
            "properties": {
                "$session_id": "1234",
                "$snapshot_data": {"type": 1, "timestamp": MILLISECOND_TIMESTAMP},
                "distinct_id": "abc123",
            },
        },
        {
            "event": "$snapshot",
            "properties": {
                "$session_id": "5678",
                "$window_id": "1",
                "$snapshot_data": {"type": 1, "timestamp": MILLISECOND_TIMESTAMP},
                "distinct_id": "abc123",
            },
        },
        {
            "event": "$snapshot",
            "properties": {
                "$session_id": "5678",
                "$window_id": "2",
                "$snapshot_data": {"type": 1, "timestamp": MILLISECOND_TIMESTAMP},
                "distinct_id": "abc123",
            },
        },
    ]

    preprocessed, _ = mock_capture_flow(events)
    assert preprocessed != events
    assert len(preprocessed) == 3
    expected_session_ids = ["1234", "5678", "5678"]
    expected_window_ids = [None, "1", "2"]
    for index, result in enumerate(preprocessed):
        assert result["event"] == "$snapshot"
        assert result["properties"]["$session_id"] == expected_session_ids[index]
        assert result["properties"].get("$window_id") == expected_window_ids[index]
        assert result["properties"]["distinct_id"] == "abc123"
        assert "chunk_id" in result["properties"]["$snapshot_data"]
        assert result["event"] == "$snapshot"

    # it does not rechunk already chunked events
    assert mock_capture_flow(preprocessed)[0] == preprocessed


def test_compression_and_grouping(raw_snapshot_events, mocker: MockerFixture):
    mocker.patch("posthog.models.utils.UUIDT", return_value="0178495e-8521-0000-8e1c-2652fa57099b")
    mocker.patch("time.time", return_value=0)

    assert list(mock_capture_flow(raw_snapshot_events)[0]) == [
        {
            "event": "$snapshot",
            "properties": {
                "$session_id": "1234",
                "$window_id": "1",
                "$snapshot_data": {
                    "chunk_id": "0178495e-8521-0000-8e1c-2652fa57099b",
                    "chunk_index": 0,
                    "chunk_count": 1,
                    "compression": "gzip-base64",
                    "data": "H4sIAAAAAAAC//v/L5qhmkGJoYShkqGAIRXIsmJQYDBi0AGSINFMhlygaDGQlQhkFUDlDRlMGUwYzBiMGQyA0AJMQmAtWCemicYUmBjLAAABQ+l7pgAAAA==",
                    "has_full_snapshot": True,
                    "events_summary": [
                        {"timestamp": MILLISECOND_TIMESTAMP, "type": 2, "data": {}},
                        {"timestamp": MILLISECOND_TIMESTAMP, "type": 3, "data": {}},
                    ],
                },
                "distinct_id": "abc123",
            },
        }
    ]


def test_decompression_results_in_same_data(raw_snapshot_events):
    assert len(list(mock_capture_flow(raw_snapshot_events, 1000)[0])) == 1
    assert compress_decompress_and_extract(raw_snapshot_events, 1000) == [
        raw_snapshot_events[0]["properties"]["$snapshot_data"],
        raw_snapshot_events[1]["properties"]["$snapshot_data"],
    ]
    assert len(list(mock_capture_flow(raw_snapshot_events, 100)[0])) == 2
    assert compress_decompress_and_extract(raw_snapshot_events, 100) == [
        raw_snapshot_events[0]["properties"]["$snapshot_data"],
        raw_snapshot_events[1]["properties"]["$snapshot_data"],
    ]


def test_has_full_snapshot_property(raw_snapshot_events):
    compressed = list(mock_capture_flow(raw_snapshot_events)[0])
    assert len(compressed) == 1
    assert compressed[0]["properties"]["$snapshot_data"]["has_full_snapshot"]

    raw_snapshot_events[0]["properties"]["$snapshot_data"]["type"] = 0
    compressed = list(mock_capture_flow(raw_snapshot_events)[0])
    assert len(compressed) == 1
    assert not compressed[0]["properties"]["$snapshot_data"]["has_full_snapshot"]


def test_decompress_uncompressed_events_returns_unmodified_events(raw_snapshot_events):
    snapshot_data_tagged_with_window_id = []
    raw_snapshot_data = []
    for event in raw_snapshot_events:
        snapshot_data_tagged_with_window_id.append(
            SnapshotDataTaggedWithWindowId(snapshot_data=event["properties"]["$snapshot_data"], window_id="1")
        )
        raw_snapshot_data.append(event["properties"]["$snapshot_data"])

    assert (
        decompress_chunked_snapshot_data(snapshot_data_tagged_with_window_id)["snapshot_data_by_window_id"]["1"]
        == raw_snapshot_data
    )


def test_decompress_ignores_if_not_enough_chunks(raw_snapshot_events):
    raw_snapshot_data = [event["properties"]["$snapshot_data"] for event in raw_snapshot_events]
    snapshot_data_list = [
        event["properties"]["$snapshot_data"] for event in mock_capture_flow(raw_snapshot_events, 100)[0]
    ]
    window_id = "abc123"
    snapshot_list = []
    for snapshot_data in snapshot_data_list:
        snapshot_list.append(SnapshotDataTaggedWithWindowId(window_id=window_id, snapshot_data=snapshot_data))

    snapshot_list.append(
        SnapshotDataTaggedWithWindowId(
            snapshot_data={
                "chunk_id": "unique_id",
                "chunk_index": 1,
                "chunk_count": 2,
                "data": {},
                "compression": "gzip",
                "has_full_snapshot": False,
            },
            window_id=window_id,
        )
    )

    assert decompress_chunked_snapshot_data(snapshot_list)["snapshot_data_by_window_id"][window_id] == raw_snapshot_data


def test_decompress_deduplicates_if_duplicate_chunks(raw_snapshot_events):
    raw_snapshot_data = [event["properties"]["$snapshot_data"] for event in raw_snapshot_events]
    snapshot_data_list = [
        event["properties"]["$snapshot_data"] for event in mock_capture_flow(raw_snapshot_events, 10)[0]
    ]  # makes 12 chunks
    # take the first four chunks twice, then the remainder, and then again the first four chunks twice from snapshot_data_list
    snapshot_data_list = (
        snapshot_data_list[:4]
        + snapshot_data_list[:4]
        + snapshot_data_list[4:]
        + snapshot_data_list[:4]
        + snapshot_data_list[:4]
    )

    window_id = "abc123"
    snapshot_list = []
    for snapshot_data in snapshot_data_list:
        snapshot_list.append(SnapshotDataTaggedWithWindowId(window_id=window_id, snapshot_data=snapshot_data))

    assert decompress_chunked_snapshot_data(snapshot_list)["snapshot_data_by_window_id"][window_id] == raw_snapshot_data


def test_decompress_ignores_if_too_few_chunks_even_after_deduplication(raw_snapshot_events):
    snapshot_data_list = [
        event["properties"]["$snapshot_data"] for event in mock_capture_flow(raw_snapshot_events, 20)[0]
    ]  # makes 12 chunks

    assert len(snapshot_data_list) == 12
    # take the first four chunks four times, then not quite all the remainder
    # leaves more than 12 chunks in total, but not enough to decompress
    snapshot_data_list = (
        snapshot_data_list[:4]
        + snapshot_data_list[:4]
        + snapshot_data_list[:4]
        + snapshot_data_list[:4]
        + snapshot_data_list[8:-1]
    )

    window_id = "abc123"
    snapshot_list = []
    for snapshot_data in snapshot_data_list:
        snapshot_list.append(SnapshotDataTaggedWithWindowId(window_id=window_id, snapshot_data=snapshot_data))

    assert decompress_chunked_snapshot_data(snapshot_list)["snapshot_data_by_window_id"][window_id] == []


def test_paginate_decompression(chunked_and_compressed_snapshot_events):
    snapshot_data = [
        SnapshotDataTaggedWithWindowId(
            snapshot_data=event["properties"]["$snapshot_data"], window_id=event["properties"].get("$window_id")
        )
        for event in chunked_and_compressed_snapshot_events
    ]

    # Get the first chunk
    paginated_events = decompress_chunked_snapshot_data(snapshot_data, 1, 0)
    assert paginated_events["has_next"] is True
    assert cast(SnapshotData, paginated_events["snapshot_data_by_window_id"][None][0])["type"] == 4
    assert len(paginated_events["snapshot_data_by_window_id"][None]) == 2  # 2 events in a chunk

    # Get the second chunk
    paginated_events = decompress_chunked_snapshot_data(snapshot_data, 1, 1)
    assert paginated_events["has_next"] is False
    assert cast(SnapshotData, paginated_events["snapshot_data_by_window_id"]["1"][0])["type"] == 3
    assert len(paginated_events["snapshot_data_by_window_id"]["1"]) == 2  # 2 events in a chunk

    # Limit exceeds the length
    paginated_events = decompress_chunked_snapshot_data(snapshot_data, 10, 0)
    assert paginated_events["has_next"] is False
    assert len(paginated_events["snapshot_data_by_window_id"]["1"]) == 2
    assert len(paginated_events["snapshot_data_by_window_id"][None]) == 2

    # Offset exceeds the length
    paginated_events = decompress_chunked_snapshot_data(snapshot_data, 10, 2)
    assert paginated_events["has_next"] is False
    assert paginated_events["snapshot_data_by_window_id"] == {}

    # Non sequential snapshots
    snapshot_data = snapshot_data[-3:] + snapshot_data[0:-3]
    paginated_events = decompress_chunked_snapshot_data(snapshot_data, 10, 0)
    assert paginated_events["has_next"] is False
    assert len(paginated_events["snapshot_data_by_window_id"]["1"]) == 2
    assert len(paginated_events["snapshot_data_by_window_id"][None]) == 2

    # No limit or offset provided
    paginated_events = decompress_chunked_snapshot_data(snapshot_data)
    assert paginated_events["has_next"] is False
    assert len(paginated_events["snapshot_data_by_window_id"]["1"]) == 2
    assert len(paginated_events["snapshot_data_by_window_id"][None]) == 2


def test_decompress_empty_list(chunked_and_compressed_snapshot_events):
    paginated_events = decompress_chunked_snapshot_data([])
    assert paginated_events["has_next"] is False
    assert paginated_events["snapshot_data_by_window_id"] == {}


def test_decompress_data_returning_only_activity_info(chunked_and_compressed_snapshot_events):
    snapshot_data = [
        SnapshotDataTaggedWithWindowId(
            snapshot_data=event["properties"]["$snapshot_data"], window_id=event["properties"].get("$window_id")
        )
        for event in chunked_and_compressed_snapshot_events
    ]
    paginated_events = decompress_chunked_snapshot_data(snapshot_data, return_only_activity_data=True)

    assert paginated_events["snapshot_data_by_window_id"] == {
        None: [
            {"timestamp": 1546300800000, "type": 4, "data": {}},
            {"timestamp": 1546300800000, "type": 2, "data": {}},
        ],
        "1": [
            {"timestamp": 1546300800000, "type": 3, "data": {}},
            {"timestamp": 1546300800000, "type": 3, "data": {"source": 2}},
        ],
    }


def test_get_events_summary_from_snapshot_data():
    timestamp = round(datetime.now().timestamp() * 1000)

    snapshot_events = [
        # ignore malformed events
        {"type": 2, "foo": "bar"},
        # ignore other props
        {"type": 2, "timestamp": timestamp, "foo": "bar"},
        # include standard properties
        {"type": 1, "timestamp": timestamp, "data": {"source": 3}},
        # Payload as list when we expect a dict
        {"type": 1, "timestamp": timestamp, "data": {"source": 3, "payload": [1, 2, 3]}},
        # include only allowed values
        {
            "type": 1,
            "timestamp": timestamp,
            "data": {
                # Large values we dont want
                "node": {},
                "text": "long-useless-text",
                # Standard core values we want
                "source": 3,
                "type": 1,
                # Values for initial render meta event
                "href": "https://app.posthog.com/events?foo=bar",
                "width": 2056,
                "height": 1120,
                # Special case for custom pageview events
                "tag": "$pageview",
                "plugin": "rrweb/console@1",
                "payload": {
                    "href": "https://app.posthog.com/events?eventFilter=",  # from pageview
                    "level": "log",  # from console plugin
                    # random
                    "dont-want": "this",
                    "or-this": {"foo": "bar"},
                },
            },
        },
        # payload has iso string timestamp instead of number and is out of order by timestamp sort
        # in https://posthog.sentry.io/issues/4089255349/?project=1899813&referrer=slack we saw a client
        # send this event, which caused the backend sorting to fail because we treat the rrweb timestamp
        # as if it is always a number
        {
            "type": 1,
            "timestamp": "1987-04-28T17:17:17.590Z",
            "data": {"source": 3},
        },
        # safely ignore string timestamps that aren't timestamps
        {
            "type": 1,
            "timestamp": "it was about a hundred years ago, that I remember this happening",
            "data": {"source": 3},
        },
    ]

    assert get_events_summary_from_snapshot_data(snapshot_events) == [
        {"data": {"source": 3}, "timestamp": 546628637590, "type": 1},
        {"timestamp": timestamp, "type": 2, "data": {}},
        {"timestamp": timestamp, "type": 1, "data": {"source": 3}},
        {"timestamp": timestamp, "type": 1, "data": {"source": 3}},
        {
            "timestamp": timestamp,
            "type": 1,
            "data": {
                "source": 3,
                "type": 1,
                "href": "https://app.posthog.com/events?foo=bar",
                "width": 2056,
                "height": 1120,
                "tag": "$pageview",
                "plugin": "rrweb/console@1",
                "payload": {
                    "href": "https://app.posthog.com/events?eventFilter=",
                    "level": "log",
                },
            },
        },
    ]


@pytest.fixture
def raw_snapshot_events():
    return [
        {
            "event": "$snapshot",
            "properties": {
                "$session_id": "1234",
                "$window_id": "1",
                "$snapshot_data": {"type": 2, "timestamp": MILLISECOND_TIMESTAMP},
                "distinct_id": "abc123",
            },
        },
        {
            "event": "$snapshot",
            "properties": {
                "$session_id": "1234",
                "$window_id": "1",
                "$snapshot_data": {"type": 3, "timestamp": MILLISECOND_TIMESTAMP},
                "distinct_id": "abc123",
            },
        },
    ]


@pytest.fixture
def chunked_and_compressed_snapshot_events():
    chunk_1_events = [
        {
            "event": "$snapshot",
            "properties": {
                "$session_id": "1234",
                "$snapshot_data": {"type": 4, "timestamp": MILLISECOND_TIMESTAMP},
                "distinct_id": "abc123",
            },
        },
        {
            "event": "$snapshot",
            "properties": {
                "$session_id": "1234",
                "$snapshot_data": {"type": 2, "timestamp": MILLISECOND_TIMESTAMP},
                "distinct_id": "abc123",
            },
        },
    ]
    chunk_2_events = [
        {
            "event": "$snapshot",
            "properties": {
                "$session_id": "1234",
                "$window_id": "1",
                "$snapshot_data": {"type": 3, "timestamp": MILLISECOND_TIMESTAMP},
                "distinct_id": "abc123",
            },
        },
        {
            "event": "$snapshot",
            "properties": {
                "$session_id": "1234",
                "$window_id": "1",
                "$snapshot_data": {
                    "type": 3,
                    "timestamp": MILLISECOND_TIMESTAMP,
                    "data": {"source": 2},
                },
                "distinct_id": "abc123",
            },
        },
    ]
    return list(mock_capture_flow(chunk_1_events)[0]) + list(mock_capture_flow(chunk_2_events)[0])


def compress_decompress_and_extract(events, chunk_size):
    snapshot_data_list = [event["properties"]["$snapshot_data"] for event in mock_capture_flow(events, chunk_size)[0]]
    window_id = "abc123"
    snapshot_list = []
    for snapshot_data in snapshot_data_list:
        snapshot_list.append(SnapshotDataTaggedWithWindowId(window_id=window_id, snapshot_data=snapshot_data))

    return decompress_chunked_snapshot_data(snapshot_list)["snapshot_data_by_window_id"][window_id]


# def test_get_events_summary_from_snapshot_data():
#     timestamp = round(datetime.now().timestamp() * 1000)
#     snapshot_events = [
#         {"type": 2, "foo": "bar", "timestamp": timestamp},
#         {"type": 1, "foo": "bar", "timestamp": timestamp},
#         {"type": 1, "foo": "bar", "timestamp": timestamp, "data": {"source": 3}},
#     ]

#     assert get_events_summary_from_snapshot_data(snapshot_events) == [
#         {"timestamp": timestamp, "type": 2, "data": {}},
#         {"timestamp": timestamp, "type": 1, "data": {}},
#         {"timestamp": timestamp, "type": 1, "data": {"source": 3}},
#     ]


def test_is_active_event():
    timestamp = round(datetime.now().timestamp() * 1000)
    assert is_active_event({"timestamp": timestamp, "type": 3, "data": {}}) is False
    assert is_active_event({"timestamp": timestamp, "type": 2, "data": {"source": 3}}) is False
    assert is_active_event({"timestamp": timestamp, "type": 3, "data": {"source": 3}}) is True


def test_new_ingestion(raw_snapshot_events, mocker: MockerFixture):
    mocker.patch("time.time", return_value=0)

    big_payload = "".join(random.choices(string.ascii_uppercase + string.digits, k=1025))

    events = [
        {
            "event": "$snapshot",
            "properties": {
                "$session_id": "1234",
                "$window_id": "1",
                "$snapshot_data": {"type": 3, "timestamp": MILLISECOND_TIMESTAMP},
                "distinct_id": "abc123",
            },
        },
        {
            "event": "$snapshot",
            "properties": {
                "$session_id": "1234",
                "$window_id": "1",
                "$snapshot_data": {"type": 3, "timestamp": MILLISECOND_TIMESTAMP},
                "distinct_id": "abc123",
            },
        },
        {
            "event": "$snapshot",
            "properties": {
                "$session_id": "1234",
                "$window_id": "1",
                "$snapshot_data": {
                    "type": RRWEB_MAP_EVENT_TYPE.FullSnapshot,
                    "timestamp": 123,
                    "something": big_payload,
                },
                "distinct_id": "abc123",
            },
        },
    ]

    assert list(mock_capture_flow(events, max_size_bytes=2000)[1]) == [
        {
            "event": "$snapshot_items",
            "properties": {
                "distinct_id": "abc123",
                "$session_id": "1234",
                "$window_id": "1",
                "$snapshot_items": [
                    {"type": 3, "timestamp": 1546300800000},
                    {"type": 3, "timestamp": 1546300800000},
                    {
                        "type": 2,
                        "timestamp": 123,
                        "something": big_payload,
                    },
                ],
            },
        }
    ]


def test_new_ingestion_large_full_snapshot_is_separated(raw_snapshot_events, mocker: MockerFixture):
    mocker.patch("time.time", return_value=0)

    big_payload = "".join(random.choices(string.ascii_uppercase + string.digits, k=10000))

    events = [
        {
            "event": "$snapshot",
            "properties": {
                "$session_id": "1234",
                "$window_id": "1",
                "$snapshot_data": {"type": 3, "timestamp": MILLISECOND_TIMESTAMP},
                "distinct_id": "abc123",
            },
        },
        {
            "event": "$snapshot",
            "properties": {
                "$session_id": "1234",
                "$window_id": "1",
                "$snapshot_data": {"type": 3, "timestamp": MILLISECOND_TIMESTAMP},
                "distinct_id": "abc123",
            },
        },
    ] + [
        {
            "event": "$snapshot",
            "properties": {
                "$session_id": "1234",
                "$window_id": "1",
                "$snapshot_data": {
                    "type": RRWEB_MAP_EVENT_TYPE.FullSnapshot,
                    "timestamp": 123,
                    "something": big_payload,
                },
                "distinct_id": "abc123",
            },
        },
    ]

    assert list(mock_capture_flow(events, max_size_bytes=2000)[1]) == [
        {
            "event": "$snapshot_items",
            "properties": {
                "distinct_id": "abc123",
                "$session_id": "1234",
                "$window_id": "1",
                "$snapshot_items": [
                    {
                        "type": 2,
                        "timestamp": 123,
                        "something": big_payload,
                    }
                ],
            },
        },
        {
            "event": "$snapshot_items",
            "properties": {
                "distinct_id": "abc123",
                "$session_id": "1234",
                "$window_id": "1",
                "$snapshot_items": [{"type": 3, "timestamp": 1546300800000}, {"type": 3, "timestamp": 1546300800000}],
            },
        },
    ]


def test_new_ingestion_large_non_full_snapshots_are_separated(raw_snapshot_events, mocker: MockerFixture):
    mocker.patch("posthog.models.utils.UUIDT", return_value="0178495e-8521-0000-8e1c-2652fa57099b")
    mocker.patch("time.time", return_value=0)

    almost_too_big_payloads = [
        "".join(random.choices(string.ascii_uppercase + string.digits, k=1024)),
        "".join(random.choices(string.ascii_uppercase + string.digits, k=1024)),
    ]

    events = [
        {
            "event": "$snapshot",
            "properties": {
                "$session_id": "1234",
                "$window_id": "1",
                "$snapshot_data": {"type": 7, "timestamp": 234, "something": almost_too_big_payloads[0]},
                "distinct_id": "abc123",
            },
        },
        {
            "event": "$snapshot",
            "properties": {
                "$session_id": "1234",
                "$window_id": "1",
                "$snapshot_data": {"type": 8, "timestamp": 123, "something": almost_too_big_payloads[1]},
                "distinct_id": "abc123",
            },
        },
    ]
    assert list(mock_capture_flow(events, max_size_bytes=2000)[1]) == [
        {
            "event": "$snapshot_items",
            "properties": {
                "$session_id": "1234",
                "$window_id": "1",
                "$snapshot_items": [{"type": 7, "timestamp": 234, "something": almost_too_big_payloads[0]}],
                "distinct_id": "abc123",
            },
        },
        {
            "event": "$snapshot_items",
            "properties": {
                "$session_id": "1234",
                "$window_id": "1",
                "$snapshot_items": [{"type": 8, "timestamp": 123, "something": almost_too_big_payloads[1]}],
                "distinct_id": "abc123",
            },
        },
    ]<|MERGE_RESOLUTION|>--- conflicted
+++ resolved
@@ -1,31 +1,21 @@
-<<<<<<< HEAD
-from datetime import datetime, timedelta, timezone
 import random
 import string
+from datetime import datetime
 from typing import List, Tuple, cast
-from unittest.mock import ANY
-=======
-from datetime import datetime
-from typing import List, cast
->>>>>>> a8bc70bc
 
 import pytest
 from pytest_mock import MockerFixture
 
 from posthog.session_recordings.session_recording_helpers import (
-<<<<<<< HEAD
     RRWEB_MAP_EVENT_TYPE,
-    RecordingSegment,
-=======
->>>>>>> a8bc70bc
     SessionRecordingEventSummary,
     SnapshotData,
     SnapshotDataTaggedWithWindowId,
     decompress_chunked_snapshot_data,
     get_events_summary_from_snapshot_data,
     is_active_event,
+    legacy_preprocess_session_recording_events_for_clickhouse,
     preprocess_replay_events_for_blob_ingestion,
-    legacy_preprocess_session_recording_events_for_clickhouse,
     split_replay_events,
 )
 
