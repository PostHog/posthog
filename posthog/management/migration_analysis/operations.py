"""Operation-specific analyzers for Django migration operations."""

from django.db import models

from posthog.management.migration_analysis.models import OperationRisk
from posthog.management.migration_analysis.utils import VolatileFunctionDetector

# Base URL for migration safety documentation
SAFE_MIGRATIONS_DOCS_URL = "https://github.com/PostHog/posthog/blob/master/docs/safe-django-migrations.md"


class OperationAnalyzer:
    """Base class for operation-specific analyzers"""

    operation_type: str
    default_score: int = 2

    def analyze(self, op) -> OperationRisk:
        """Override in subclasses to provide specific analysis logic"""
        return OperationRisk(
            type=self.operation_type,
            score=self.default_score,
            reason=f"{self.operation_type} operation",
            details={},
        )


class AddFieldAnalyzer(OperationAnalyzer):
    operation_type = "AddField"

    def analyze(self, op) -> OperationRisk:
        field = op.field

        # Only null=True matters for database safety (blank=True is just form validation)
        if field.null:
            return self._analyze_nullable_field(op)

        has_default = field.default != models.NOT_PROVIDED
        if not has_default:
            return self._risk_not_null_no_default(op)

        return self._analyze_not_null_with_default(op, field)

    def _analyze_nullable_field(self, op) -> OperationRisk:
        """Nullable fields are always safe."""
        return OperationRisk(
            type=self.operation_type,
            score=0,
            reason="Adding nullable field is safe",
            details={"model": op.model_name, "field": op.name},
        )

    def _risk_not_null_no_default(self, op) -> OperationRisk:
        """NOT NULL without default requires table rewrite with lock."""
        return OperationRisk(
            type=self.operation_type,
            score=5,
            reason="Adding NOT NULL field without default locks table",
            details={"model": op.model_name, "field": op.name},
            guidance=f"""Add NOT NULL fields in 3 phases:
1. Add column as nullable, deploy
2. Backfill data for all rows
3. Add NOT NULL constraint, deploy

[See the migration safety guide]({SAFE_MIGRATIONS_DOCS_URL}#adding-not-null-columns)""",
        )

    def _analyze_not_null_with_default(self, op, field) -> OperationRisk:
        """Analyze NOT NULL field with default value."""
        if not callable(field.default):
            return self._risk_constant_default(op)

        return self._analyze_callable_default(op, field)

    def _risk_constant_default(self, op) -> OperationRisk:
        """Constant defaults are safe in PostgreSQL 11+."""
        return OperationRisk(
            type=self.operation_type,
            score=1,
            reason="Adding NOT NULL field with constant default (safe in PG11+)",
            details={"model": op.model_name, "field": op.name},
        )

    def _analyze_callable_default(self, op, field) -> OperationRisk:
        """Analyze callable defaults (functions)."""
        default_name = getattr(field.default, "__name__", str(field.default))

        if VolatileFunctionDetector.is_volatile(default_name):
            return OperationRisk(
                type=self.operation_type,
                score=5,
                reason=f"Adding NOT NULL field with volatile default ({default_name}) rewrites entire table",
                details={"model": op.model_name, "field": op.name, "default": default_name},
                guidance=f"""Volatile defaults (like `uuid4()`, `now()`, `random()`) require a table rewrite. Deploy in 3 phases:
1. Add column as nullable, deploy
2. Backfill data for all rows
3. Add NOT NULL constraint, deploy

[See the migration safety guide]({SAFE_MIGRATIONS_DOCS_URL}#adding-not-null-columns)""",
            )

        return OperationRisk(
            type=self.operation_type,
            score=2,
            reason=f"Adding NOT NULL field with callable default ({default_name}) - verify it's stable",
            details={"model": op.model_name, "field": op.name, "default": default_name},
        )


class RemoveFieldAnalyzer(OperationAnalyzer):
    operation_type = "RemoveField"
    default_score = 5

    def analyze(self, op) -> OperationRisk:
        return OperationRisk(
            type=self.operation_type,
            score=5,
            reason="Dropping column breaks backwards compatibility and can't rollback",
            details={"model": op.model_name, "field": op.name},
            guidance=f"""Multi-phase column drop:
1. Remove field from Django model (keeps column in DB)
2. Wait at least one full deployment cycle
3. Optionally drop column with RemoveField

[See the migration safety guide]({SAFE_MIGRATIONS_DOCS_URL}#dropping-columns)""",
        )


class DeleteModelAnalyzer(OperationAnalyzer):
    operation_type = "DeleteModel"
    default_score = 5

    def analyze(self, op) -> OperationRisk:
        return OperationRisk(
            type=self.operation_type,
            score=5,
            reason="Dropping table breaks backwards compatibility and can't rollback",
            details={"model": op.name},
            guidance=f"""Use SeparateDatabaseAndState for multi-phase drops:
1. Remove model from Django state (state_operations only)
2. Wait at least one full deployment cycle
3. Optionally drop table with RunSQL

[See the migration safety guide]({SAFE_MIGRATIONS_DOCS_URL}#dropping-tables)""",
        )


class AlterFieldAnalyzer(OperationAnalyzer):
    operation_type = "AlterField"
    default_score = 3

    def analyze(self, op) -> OperationRisk:
        field = op.field
        field_type = field.__class__.__name__

        # Check for specific dangerous alterations
        # Note: We can't easily compare old vs new field without loading the old migration state,
        # so we look for markers that suggest dangerous changes

        # Setting NOT NULL on existing column is very dangerous
        if not field.null and hasattr(field, "_null_changed"):
            return OperationRisk(
                type=self.operation_type,
                score=5,
                reason="Setting NOT NULL on existing column requires full table scan and locks table",
                details={"model": op.model_name, "field": op.name},
            )

        # Changing to a more restrictive max_length could be dangerous
        # (would need validation), but we can't detect this without old state

        # Default case: needs review
        return OperationRisk(
            type=self.operation_type,
            score=3,
            reason="Field alteration may cause table locks or data loss (check if changing type or constraints)",
            details={"model": op.model_name, "field": op.name, "field_type": field_type},
        )


class RenameFieldAnalyzer(OperationAnalyzer):
    operation_type = "RenameField"
    default_score = 4

    def analyze(self, op) -> OperationRisk:
        return OperationRisk(
            type=self.operation_type,
            score=4,
            reason="Renaming column breaks old code during deployment",
            details={"model": op.model_name, "old": op.old_name, "new": op.new_name},
            guidance=f"""Don't rename columns in production. Use `db_column` to map a better Python name to the existing database column instead.

[See the migration safety guide]({SAFE_MIGRATIONS_DOCS_URL}#renaming-columns)""",
        )


class RenameModelAnalyzer(OperationAnalyzer):
    operation_type = "RenameModel"
    default_score = 4

    def analyze(self, op) -> OperationRisk:
        return OperationRisk(
            type=self.operation_type,
            score=4,
            reason="Renaming table breaks old code during deployment",
            details={"old": op.old_name, "new": op.new_name},
            guidance=f"""Don't rename tables in production - accept the original name. Renaming creates significant complexity and risk for minimal benefit.

[See the migration safety guide]({SAFE_MIGRATIONS_DOCS_URL}#renaming-tables)""",
        )


class AlterModelTableAnalyzer(OperationAnalyzer):
    operation_type = "AlterModelTable"
    default_score = 4

    def analyze(self, op) -> OperationRisk:
        return OperationRisk(
            type=self.operation_type,
            score=4,
            reason="Changing table name breaks old code during deployment",
            details={},
        )


class AddIndexAnalyzer(OperationAnalyzer):
    operation_type = "AddIndex"
    default_score = 0

    def analyze(self, op) -> OperationRisk:
        model_name = getattr(op, "model_name", None)
        if hasattr(op, "index"):
            concurrent = getattr(op.index, "concurrent", False)
            if not concurrent:
                return OperationRisk(
                    type=self.operation_type,
                    score=4,
                    reason="Non-concurrent index creation locks table",
<<<<<<< HEAD
                    details={},
                    guidance=f"""Use AddIndexConcurrently for existing large tables (requires atomic=False).

[See the migration safety guide]({SAFE_MIGRATIONS_DOCS_URL}#adding-indexes)""",
=======
                    details={"model": model_name},
                    guidance="Use migrations.AddIndex with index=models.Index(..., name='...', fields=[...]) and set concurrent=True in the index. In PostgreSQL this requires a separate migration with atomic=False.",
>>>>>>> fc60c153
                )
        return OperationRisk(
            type=self.operation_type,
            score=0,
            reason="Concurrent index is safe",
            details={"model": model_name},
        )


class AddConstraintAnalyzer(OperationAnalyzer):
    operation_type = "AddConstraint"
    default_score = 3

    def analyze(self, op) -> OperationRisk:
        model_name = getattr(op, "model_name", None)
        return OperationRisk(
            type=self.operation_type,
            score=3,
            reason="Adding constraint may lock table (use NOT VALID pattern)",
<<<<<<< HEAD
            details={},
            guidance=f"""Add constraints in 2 phases without locking:
1. Add constraint with NOT VALID (instant, validates new rows only)
2. Validate constraint in separate migration (scans table with non-blocking lock)
=======
            details={"model": model_name},
            guidance="""Add constraints without locking in 2 steps:
1. Add constraint with `NOT VALID` using RunSQL: `ALTER TABLE ... ADD CONSTRAINT ... CHECK (...) NOT VALID`
2. In a separate migration, validate: `ALTER TABLE ... VALIDATE CONSTRAINT ...`
>>>>>>> fc60c153

[See the migration safety guide]({SAFE_MIGRATIONS_DOCS_URL}#adding-constraints)""",
        )


class RunSQLAnalyzer(OperationAnalyzer):
    operation_type = "RunSQL"
    default_score = 2

    def analyze(self, op) -> OperationRisk:
        sql = str(op.sql).upper()

        # Check for CONCURRENTLY operations first (these are safe)
        # This must come before DROP check to avoid flagging DROP INDEX CONCURRENTLY as dangerous
        if "CONCURRENTLY" in sql:
            if "CREATE" in sql and "INDEX" in sql:
                if "IF NOT EXISTS" in sql:
                    return OperationRisk(
                        type=self.operation_type,
                        score=1,
                        reason="CREATE INDEX CONCURRENTLY is safe (non-blocking)",
                        details={"sql": sql},
                    )
                return OperationRisk(
                    type=self.operation_type,
                    score=2,
                    reason="CREATE INDEX CONCURRENTLY is safe (non-blocking)",
                    details={"sql": sql},
                    guidance="Add IF NOT EXISTS for idempotency: CREATE INDEX CONCURRENTLY IF NOT EXISTS",
                )
            elif "DROP" in sql and "INDEX" in sql:
                if "IF EXISTS" in sql:
                    return OperationRisk(
                        type=self.operation_type,
                        score=1,
                        reason="DROP INDEX CONCURRENTLY is safe (non-blocking)",
                        details={"sql": sql},
                    )
                return OperationRisk(
                    type=self.operation_type,
                    score=2,
                    reason="DROP INDEX CONCURRENTLY is safe (non-blocking)",
                    details={"sql": sql},
                    guidance="Add IF EXISTS for idempotency: DROP INDEX CONCURRENTLY IF EXISTS",
                )
            elif "REINDEX" in sql:
                return OperationRisk(
                    type=self.operation_type,
                    score=1,
                    reason="REINDEX CONCURRENTLY is safe (non-blocking)",
                    details={"sql": sql},
                )

        # Check for constraint operations (before general ALTER/DROP checks)
        if "ADD" in sql and "CONSTRAINT" in sql and "NOT VALID" in sql:
            return OperationRisk(
                type=self.operation_type,
                score=1,
                reason="ADD CONSTRAINT ... NOT VALID is safe (validates new rows only, no table scan)",
                details={"sql": sql},
                guidance="Follow up with VALIDATE CONSTRAINT in a later migration to check existing rows.",
            )

        if "VALIDATE" in sql and "CONSTRAINT" in sql:
            return OperationRisk(
                type=self.operation_type,
                score=2,
                reason="VALIDATE CONSTRAINT can be slow but non-blocking (allows reads/writes)",
                details={"sql": sql},
                guidance="Long-running on large tables but uses SHARE UPDATE EXCLUSIVE lock (allows normal operations).",
            )

        if "DROP" in sql and "CONSTRAINT" in sql:
            # Check for CASCADE which can be expensive
            if "CASCADE" in sql:
                return OperationRisk(
                    type=self.operation_type,
                    score=3,
                    reason="DROP CONSTRAINT CASCADE may be slow (drops dependent objects)",
                    details={"sql": sql},
                )
            return OperationRisk(
                type=self.operation_type,
                score=1,
                reason="DROP CONSTRAINT is fast (just removes metadata)",
                details={"sql": sql},
            )

        # Check for metadata-only operations (safe and instant)
        if "COMMENT ON" in sql:
            return OperationRisk(
                type=self.operation_type,
                score=0,
                reason="COMMENT ON is metadata-only (instant, no locks)",
                details={"sql": sql},
            )

        if "SET STATISTICS" in sql or "SET (FILLFACTOR" in sql:
            return OperationRisk(
                type=self.operation_type,
                score=0,
                reason="Metadata-only operation (instant, no locks)",
                details={"sql": sql},
            )

        if "DROP" in sql:
            # Check if using IF EXISTS for safer idempotent operations
            if "IF EXISTS" in sql:
                return OperationRisk(
                    type=self.operation_type,
                    score=5,
                    reason="RunSQL with DROP is dangerous",
                    details={"sql": sql},
                    guidance="Good: using IF EXISTS makes this idempotent. Consider using DROP ... CONCURRENTLY for indexes to avoid locks.",
                )
            return OperationRisk(
                type=self.operation_type,
                score=5,
                reason="RunSQL with DROP is dangerous",
                details={"sql": sql},
            )
        elif "UPDATE" in sql or "DELETE" in sql:
            return OperationRisk(
                type=self.operation_type,
                score=4,
                reason="RunSQL with UPDATE/DELETE needs careful review for locking",
                details={"sql": sql},
                guidance=f"""Break large updates into batches to avoid long locks:
- Batch size: 1,000-10,000 rows per batch
- Add pauses between batches
- Use WHERE clauses to limit scope
- Consider background jobs for very large updates (millions of rows)

[See the migration safety guide]({SAFE_MIGRATIONS_DOCS_URL}#running-data-migrations)""",
            )
        elif "ALTER" in sql:
            return OperationRisk(
                type=self.operation_type,
                score=3,
                reason="RunSQL with ALTER may cause locks",
                details={"sql": sql},
            )
        elif "CREATE" in sql and "INDEX" in sql:
            # Non-concurrent index creation (would have been caught earlier if CONCURRENTLY)
            if "IF NOT EXISTS" in sql:
                return OperationRisk(
                    type=self.operation_type,
                    score=2,
                    reason="CREATE INDEX without CONCURRENTLY locks table",
                    details={"sql": sql},
                    guidance="Use CONCURRENTLY to avoid table locks: CREATE INDEX CONCURRENTLY IF NOT EXISTS",
                )
            # Missing IF NOT EXISTS - slightly higher score within NEEDS_REVIEW range
            return OperationRisk(
                type=self.operation_type,
                score=3,
                reason="CREATE INDEX without CONCURRENTLY locks table",
                details={"sql": sql},
                guidance="Use CREATE INDEX CONCURRENTLY to avoid table locks. Add IF NOT EXISTS for idempotency and safer retries.",
            )
        else:
            return OperationRisk(
                type=self.operation_type,
                score=2,
                reason="RunSQL operation needs review",
                details={"sql": sql},
            )


class RunPythonAnalyzer(OperationAnalyzer):
    operation_type = "RunPython"
    default_score = 2

    def analyze(self, op) -> OperationRisk:
        return OperationRisk(
            type=self.operation_type,
            score=2,
            reason="RunPython data migration needs review for performance",
            details={},
            guidance=f"""Use batching for large data migrations:
- Use `.iterator()` to avoid loading all rows into memory
- Use `.bulk_update()` instead of saving individual objects
- Batch size: 1,000-10,000 rows per batch
- Add pauses between batches
- Consider background jobs for very large updates (millions of rows)

[See the migration safety guide]({SAFE_MIGRATIONS_DOCS_URL}#running-data-migrations)""",
        )


class CreateModelAnalyzer(OperationAnalyzer):
    operation_type = "CreateModel"
    default_score = 0

    def analyze(self, op) -> OperationRisk:
        return OperationRisk(
            type=self.operation_type,
            score=0,
            reason="Creating new table is safe",
            details={"model": op.name},
        )


class AlterUniqueTogetherAnalyzer(OperationAnalyzer):
    operation_type = "AlterUniqueTogether"
    default_score = 3

    def analyze(self, op) -> OperationRisk:
        return OperationRisk(
            type=self.operation_type,
            score=3,
            reason="Altering unique constraints may lock table",
            details={},
        )


class AlterIndexTogetherAnalyzer(OperationAnalyzer):
    operation_type = "AlterIndexTogether"
    default_score = 3

    def analyze(self, op) -> OperationRisk:
        return OperationRisk(
            type=self.operation_type,
            score=3,
            reason="Altering indexes may lock table",
            details={},
        )


class RemoveIndexAnalyzer(OperationAnalyzer):
    operation_type = "RemoveIndex"
    default_score = 0

    def analyze(self, op) -> OperationRisk:
        return OperationRisk(
            type=self.operation_type,
            score=0,
            reason="Removing index is safe (doesn't block reads/writes)",
            details={"model": op.model_name if hasattr(op, "model_name") else "unknown"},
        )


class SeparateDatabaseAndStateAnalyzer(OperationAnalyzer):
    operation_type = "SeparateDatabaseAndState"
    default_score = 0

    def analyze(self, op, analyzer=None) -> OperationRisk:
        """
        Analyze SeparateDatabaseAndState operation.

        Note: The actual risk comes from database_operations inside this wrapper.
        The RiskAnalyzer will recursively analyze those operations separately.
        """
        if not hasattr(op, "database_operations") or not op.database_operations:
            return OperationRisk(
                type=self.operation_type,
                score=0,
                reason="Only state operations (no database changes)",
                details={},
            )

        db_op_types = [db_op.__class__.__name__ for db_op in op.database_operations]

        return OperationRisk(
            type=self.operation_type,
            score=0,
            reason=f"Wrapper operation - see nested operations for risk: {', '.join(db_op_types)}",
            details={"database_operations": ", ".join(db_op_types)},
        )<|MERGE_RESOLUTION|>--- conflicted
+++ resolved
@@ -236,15 +236,10 @@
                     type=self.operation_type,
                     score=4,
                     reason="Non-concurrent index creation locks table",
-<<<<<<< HEAD
-                    details={},
+                    details={"model": model_name},
                     guidance=f"""Use AddIndexConcurrently for existing large tables (requires atomic=False).
 
 [See the migration safety guide]({SAFE_MIGRATIONS_DOCS_URL}#adding-indexes)""",
-=======
-                    details={"model": model_name},
-                    guidance="Use migrations.AddIndex with index=models.Index(..., name='...', fields=[...]) and set concurrent=True in the index. In PostgreSQL this requires a separate migration with atomic=False.",
->>>>>>> fc60c153
                 )
         return OperationRisk(
             type=self.operation_type,
@@ -264,17 +259,10 @@
             type=self.operation_type,
             score=3,
             reason="Adding constraint may lock table (use NOT VALID pattern)",
-<<<<<<< HEAD
-            details={},
+            details={"model": model_name},
             guidance=f"""Add constraints in 2 phases without locking:
 1. Add constraint with NOT VALID (instant, validates new rows only)
 2. Validate constraint in separate migration (scans table with non-blocking lock)
-=======
-            details={"model": model_name},
-            guidance="""Add constraints without locking in 2 steps:
-1. Add constraint with `NOT VALID` using RunSQL: `ALTER TABLE ... ADD CONSTRAINT ... CHECK (...) NOT VALID`
-2. In a separate migration, validate: `ALTER TABLE ... VALIDATE CONSTRAINT ...`
->>>>>>> fc60c153
 
 [See the migration safety guide]({SAFE_MIGRATIONS_DOCS_URL}#adding-constraints)""",
         )
