--- conflicted
+++ resolved
@@ -30,14 +30,7 @@
                     "event_properties": ["$current_url", "$browser", "$os"],
                 },
             )
-<<<<<<< HEAD
-            create_demo_data(team)
-=======
+
             PersonalAPIKey.objects.create(user=user, label="e2e_demo_api_key key", value="e2e_demo_api_key")
-            heroku_app_name = os.getenv("HEROKU_APP_NAME")
-            base_url = (
-                f"https://{heroku_app_name}.herokuapp.com/demo/" if heroku_app_name else f"{settings.SITE_URL}/demo/"
-            )
             if not options["no_data"]:
-                create_demo_data(team)
->>>>>>> c1197091
+                create_demo_data(team)