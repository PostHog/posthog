import signal
import asyncio
import datetime as dt
import functools
import faulthandler

import structlog
from temporalio import workflow
from temporalio.worker import Worker

with workflow.unsafe.imports_passed_through():
    from django.conf import settings
    from django.core.management.base import BaseCommand

from posthog.clickhouse.query_tagging import tag_queries
from posthog.constants import (
    BATCH_EXPORTS_TASK_QUEUE,
    BILLING_TASK_QUEUE,
    DATA_MODELING_TASK_QUEUE,
    DATA_WAREHOUSE_COMPACTION_TASK_QUEUE,
    DATA_WAREHOUSE_TASK_QUEUE,
    GENERAL_PURPOSE_TASK_QUEUE,
    MAX_AI_TASK_QUEUE,
    SYNC_BATCH_EXPORTS_TASK_QUEUE,
    TASKS_TASK_QUEUE,
    TEST_TASK_QUEUE,
    VIDEO_EXPORT_TASK_QUEUE,
)
from posthog.temporal.ai import (
    ACTIVITIES as AI_ACTIVITIES,
    WORKFLOWS as AI_WORKFLOWS,
)
from posthog.temporal.common.logger import configure_logger, get_logger
from posthog.temporal.common.worker import create_worker
from posthog.temporal.data_imports.settings import (
    ACTIVITIES as DATA_SYNC_ACTIVITIES,
    WORKFLOWS as DATA_SYNC_WORKFLOWS,
)
from posthog.temporal.data_modeling import (
    ACTIVITIES as DATA_MODELING_ACTIVITIES,
    WORKFLOWS as DATA_MODELING_WORKFLOWS,
)
from posthog.temporal.delete_persons import (
    ACTIVITIES as DELETE_PERSONS_ACTIVITIES,
    WORKFLOWS as DELETE_PERSONS_WORKFLOWS,
)
from posthog.temporal.exports_video import (
    ACTIVITIES as VIDEO_EXPORT_ACTIVITIES,
    WORKFLOWS as VIDEO_EXPORT_WORKFLOWS,
)
from posthog.temporal.product_analytics import (
    ACTIVITIES as PRODUCT_ANALYTICS_ACTIVITIES,
    WORKFLOWS as PRODUCT_ANALYTICS_WORKFLOWS,
)
from posthog.temporal.proxy_service import (
    ACTIVITIES as PROXY_SERVICE_ACTIVITIES,
    WORKFLOWS as PROXY_SERVICE_WORKFLOWS,
)
from posthog.temporal.quota_limiting import (
    ACTIVITIES as QUOTA_LIMITING_ACTIVITIES,
    WORKFLOWS as QUOTA_LIMITING_WORKFLOWS,
)
from posthog.temporal.salesforce_enrichment import (
    ACTIVITIES as SALESFORCE_ENRICHMENT_ACTIVITIES,
    WORKFLOWS as SALESFORCE_ENRICHMENT_WORKFLOWS,
)
from posthog.temporal.session_recordings import (
    ACTIVITIES as SESSION_RECORDINGS_ACTIVITIES,
    WORKFLOWS as SESSION_RECORDINGS_WORKFLOWS,
)
from posthog.temporal.subscriptions import (
    ACTIVITIES as SUBSCRIPTION_ACTIVITIES,
    WORKFLOWS as SUBSCRIPTION_WORKFLOWS,
)
from posthog.temporal.tests.utils.workflow import (
    ACTIVITIES as TEST_ACTIVITIES,
    WORKFLOWS as TEST_WORKFLOWS,
)
from posthog.temporal.usage_reports import (
    ACTIVITIES as USAGE_REPORTS_ACTIVITIES,
    WORKFLOWS as USAGE_REPORTS_WORKFLOWS,
)

from products.batch_exports.backend.temporal import (
    ACTIVITIES as BATCH_EXPORTS_ACTIVITIES,
    WORKFLOWS as BATCH_EXPORTS_WORKFLOWS,
)
from products.tasks.backend.temporal import (
    ACTIVITIES as TASKS_ACTIVITIES,
    WORKFLOWS as TASKS_WORKFLOWS,
)

# TODO: Add billing workflows and activities once ready
BILLING_WORKFLOWS: list = []
BILLING_ACTIVITIES: list = []

# Workflow and activity index
WORKFLOWS_DICT = {
    SYNC_BATCH_EXPORTS_TASK_QUEUE: BATCH_EXPORTS_WORKFLOWS,
    BATCH_EXPORTS_TASK_QUEUE: BATCH_EXPORTS_WORKFLOWS,
    DATA_WAREHOUSE_TASK_QUEUE: DATA_SYNC_WORKFLOWS + DATA_MODELING_WORKFLOWS,
    DATA_WAREHOUSE_COMPACTION_TASK_QUEUE: DATA_SYNC_WORKFLOWS + DATA_MODELING_WORKFLOWS,
    DATA_MODELING_TASK_QUEUE: DATA_MODELING_WORKFLOWS,
    GENERAL_PURPOSE_TASK_QUEUE: PROXY_SERVICE_WORKFLOWS
    + DELETE_PERSONS_WORKFLOWS
    + USAGE_REPORTS_WORKFLOWS
    + SESSION_RECORDINGS_WORKFLOWS
    + QUOTA_LIMITING_WORKFLOWS
    + SALESFORCE_ENRICHMENT_WORKFLOWS
    + PRODUCT_ANALYTICS_WORKFLOWS
    + SUBSCRIPTION_WORKFLOWS,
    TASKS_TASK_QUEUE: TASKS_WORKFLOWS,
    MAX_AI_TASK_QUEUE: AI_WORKFLOWS,
    TEST_TASK_QUEUE: TEST_WORKFLOWS,
<<<<<<< HEAD
    VIDEO_EXPORT_TASK_QUEUE: VIDEO_EXPORT_WORKFLOWS,
=======
    BILLING_TASK_QUEUE: BILLING_WORKFLOWS,
>>>>>>> a9e4da8b
}
ACTIVITIES_DICT = {
    SYNC_BATCH_EXPORTS_TASK_QUEUE: BATCH_EXPORTS_ACTIVITIES,
    BATCH_EXPORTS_TASK_QUEUE: BATCH_EXPORTS_ACTIVITIES,
    DATA_WAREHOUSE_TASK_QUEUE: DATA_SYNC_ACTIVITIES + DATA_MODELING_ACTIVITIES,
    DATA_WAREHOUSE_COMPACTION_TASK_QUEUE: DATA_SYNC_ACTIVITIES + DATA_MODELING_ACTIVITIES,
    DATA_MODELING_TASK_QUEUE: DATA_MODELING_ACTIVITIES,
    GENERAL_PURPOSE_TASK_QUEUE: PROXY_SERVICE_ACTIVITIES
    + DELETE_PERSONS_ACTIVITIES
    + USAGE_REPORTS_ACTIVITIES
    + SESSION_RECORDINGS_ACTIVITIES
    + QUOTA_LIMITING_ACTIVITIES
    + SALESFORCE_ENRICHMENT_ACTIVITIES
    + PRODUCT_ANALYTICS_ACTIVITIES
    + SUBSCRIPTION_ACTIVITIES,
    TASKS_TASK_QUEUE: TASKS_ACTIVITIES,
    MAX_AI_TASK_QUEUE: AI_ACTIVITIES,
    TEST_TASK_QUEUE: TEST_ACTIVITIES,
<<<<<<< HEAD
    VIDEO_EXPORT_TASK_QUEUE: VIDEO_EXPORT_ACTIVITIES,
=======
    BILLING_TASK_QUEUE: BILLING_ACTIVITIES,
>>>>>>> a9e4da8b
}

TASK_QUEUE_METRIC_PREFIXES = {
    BATCH_EXPORTS_TASK_QUEUE: "batch_exports_",
}

LOGGER = get_logger(__name__)


class Command(BaseCommand):
    help = "Start Temporal Python Django-aware Worker"

    def add_arguments(self, parser):
        parser.add_argument(
            "--temporal-host",
            default=settings.TEMPORAL_HOST,
            help="Hostname for Temporal Scheduler",
        )
        parser.add_argument(
            "--temporal-port",
            default=settings.TEMPORAL_PORT,
            help="Port for Temporal Scheduler",
        )
        parser.add_argument(
            "--namespace",
            default=settings.TEMPORAL_NAMESPACE,
            help="Namespace to connect to",
        )
        parser.add_argument(
            "--task-queue",
            default=settings.TEMPORAL_TASK_QUEUE,
            help="Task queue to service",
        )
        parser.add_argument(
            "--server-root-ca-cert",
            default=settings.TEMPORAL_CLIENT_ROOT_CA,
            help="Optional root server CA cert",
        )
        parser.add_argument(
            "--client-cert",
            default=settings.TEMPORAL_CLIENT_CERT,
            help="Optional client cert",
        )
        parser.add_argument(
            "--client-key",
            default=settings.TEMPORAL_CLIENT_KEY,
            help="Optional client key",
        )
        parser.add_argument(
            "--metrics-port",
            default=settings.PROMETHEUS_METRICS_EXPORT_PORT,
            help="Port to export Prometheus metrics on",
        )
        parser.add_argument(
            "--graceful-shutdown-timeout-seconds",
            default=settings.GRACEFUL_SHUTDOWN_TIMEOUT_SECONDS,
            help="Time that the worker will wait after shutdown before canceling activities, in seconds",
        )
        parser.add_argument(
            "--max-concurrent-workflow-tasks",
            default=settings.MAX_CONCURRENT_WORKFLOW_TASKS,
            help="Maximum number of concurrent workflow tasks for this worker",
        )
        parser.add_argument(
            "--max-concurrent-activities",
            default=settings.MAX_CONCURRENT_ACTIVITIES,
            help="Maximum number of concurrent activity tasks for this worker",
        )

    def handle(self, *args, **options):
        temporal_host = options["temporal_host"]
        temporal_port = options["temporal_port"]
        namespace = options["namespace"]
        task_queue = options["task_queue"]
        server_root_ca_cert = options.get("server_root_ca_cert", None)
        client_cert = options.get("client_cert", None)
        client_key = options.get("client_key", None)
        graceful_shutdown_timeout_seconds = options.get("graceful_shutdown_timeout_seconds", None)
        max_concurrent_workflow_tasks = options.get("max_concurrent_workflow_tasks", None)
        max_concurrent_activities = options.get("max_concurrent_activities", None)

        try:
            workflows = WORKFLOWS_DICT[task_queue]
            activities = ACTIVITIES_DICT[task_queue]
        except KeyError:
            raise ValueError(f'Task queue "{task_queue}" not found in WORKFLOWS_DICT or ACTIVITIES_DICT')

        if options["client_key"]:
            options["client_key"] = "--SECRET--"

        structlog.reset_defaults()

        # enable faulthandler to print stack traces on segfaults
        faulthandler.enable()

        metrics_port = int(options["metrics_port"])

        shutdown_task = None

        tag_queries(kind="temporal")

        def shutdown_worker_on_signal(worker: Worker, sig: signal.Signals, loop: asyncio.AbstractEventLoop):
            """Shutdown Temporal worker on receiving signal."""
            nonlocal shutdown_task

            logger.info("Signal %s received", sig)

            if worker.is_shutdown:
                logger.info("Temporal worker already shut down")
                return

            logger.info("Initiating Temporal worker shutdown")
            shutdown_task = loop.create_task(worker.shutdown())

        with asyncio.Runner() as runner:
            loop = runner.get_loop()

            configure_logger(loop=loop)
            logger = LOGGER.bind(
                host=temporal_host,
                port=temporal_port,
                namespace=namespace,
                task_queue=task_queue,
                graceful_shutdown_timeout_seconds=graceful_shutdown_timeout_seconds,
                max_concurrent_workflow_tasks=max_concurrent_workflow_tasks,
                max_concurrent_activities=max_concurrent_activities,
            )
            logger.info("Starting Temporal Worker")

            worker = runner.run(
                create_worker(
                    temporal_host,
                    temporal_port,
                    metrics_port=metrics_port,
                    namespace=namespace,
                    task_queue=task_queue,
                    server_root_ca_cert=server_root_ca_cert,
                    client_cert=client_cert,
                    client_key=client_key,
                    workflows=workflows,  # type: ignore
                    activities=activities,
                    graceful_shutdown_timeout=(
                        dt.timedelta(seconds=graceful_shutdown_timeout_seconds)
                        if graceful_shutdown_timeout_seconds is not None
                        else None
                    ),
                    max_concurrent_workflow_tasks=max_concurrent_workflow_tasks,
                    max_concurrent_activities=max_concurrent_activities,
                    metric_prefix=TASK_QUEUE_METRIC_PREFIXES.get(task_queue, None),
                )
            )

            for sig in (signal.SIGTERM, signal.SIGINT):
                loop.add_signal_handler(
                    sig,
                    functools.partial(shutdown_worker_on_signal, worker=worker, sig=sig, loop=loop),
                )

            runner.run(worker.run())

            if shutdown_task:
                logger.info("Waiting on shutdown_task")
                _ = runner.run(asyncio.wait([shutdown_task]))
                logger.info("Finished Temporal worker shutdown")<|MERGE_RESOLUTION|>--- conflicted
+++ resolved
@@ -112,11 +112,8 @@
     TASKS_TASK_QUEUE: TASKS_WORKFLOWS,
     MAX_AI_TASK_QUEUE: AI_WORKFLOWS,
     TEST_TASK_QUEUE: TEST_WORKFLOWS,
-<<<<<<< HEAD
     VIDEO_EXPORT_TASK_QUEUE: VIDEO_EXPORT_WORKFLOWS,
-=======
     BILLING_TASK_QUEUE: BILLING_WORKFLOWS,
->>>>>>> a9e4da8b
 }
 ACTIVITIES_DICT = {
     SYNC_BATCH_EXPORTS_TASK_QUEUE: BATCH_EXPORTS_ACTIVITIES,
@@ -135,11 +132,8 @@
     TASKS_TASK_QUEUE: TASKS_ACTIVITIES,
     MAX_AI_TASK_QUEUE: AI_ACTIVITIES,
     TEST_TASK_QUEUE: TEST_ACTIVITIES,
-<<<<<<< HEAD
     VIDEO_EXPORT_TASK_QUEUE: VIDEO_EXPORT_ACTIVITIES,
-=======
     BILLING_TASK_QUEUE: BILLING_ACTIVITIES,
->>>>>>> a9e4da8b
 }
 
 TASK_QUEUE_METRIC_PREFIXES = {
