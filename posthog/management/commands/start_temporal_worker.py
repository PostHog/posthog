--- conflicted
+++ resolved
@@ -17,24 +17,6 @@
     from django.core.management.base import BaseCommand
 
 from posthog.clickhouse.query_tagging import tag_queries
-<<<<<<< HEAD
-from posthog.constants import (
-    ANALYTICS_PLATFORM_TASK_QUEUE,
-    BATCH_EXPORTS_TASK_QUEUE,
-    BILLING_TASK_QUEUE,
-    DATA_MODELING_TASK_QUEUE,
-    DATA_WAREHOUSE_TASK_QUEUE,
-    GENERAL_PURPOSE_TASK_QUEUE,
-    MAX_AI_TASK_QUEUE,
-    MESSAGING_TASK_QUEUE,
-    SESSION_REPLAY_TASK_QUEUE,
-    SYNC_BATCH_EXPORTS_TASK_QUEUE,
-    TASKS_TASK_QUEUE,
-    TEST_TASK_QUEUE,
-    VIDEO_EXPORT_TASK_QUEUE,
-)
-=======
->>>>>>> c609a51b
 from posthog.temporal.ai import (
     ACTIVITIES as AI_ACTIVITIES,
     WORKFLOWS as AI_WORKFLOWS,
@@ -115,54 +97,6 @@
     WORKFLOWS as TASKS_WORKFLOWS,
 )
 
-<<<<<<< HEAD
-# Workflow and activity index
-WORKFLOWS_DICT = {
-    SYNC_BATCH_EXPORTS_TASK_QUEUE: BATCH_EXPORTS_WORKFLOWS,
-    BATCH_EXPORTS_TASK_QUEUE: BATCH_EXPORTS_WORKFLOWS,
-    DATA_WAREHOUSE_TASK_QUEUE: DATA_SYNC_WORKFLOWS + DATA_MODELING_WORKFLOWS,
-    DATA_MODELING_TASK_QUEUE: DATA_MODELING_WORKFLOWS,
-    GENERAL_PURPOSE_TASK_QUEUE: PROXY_SERVICE_WORKFLOWS
-    + DELETE_PERSONS_WORKFLOWS
-    + USAGE_REPORTS_WORKFLOWS
-    + SALESFORCE_ENRICHMENT_WORKFLOWS
-    + PRODUCT_ANALYTICS_WORKFLOWS
-    + LLM_ANALYTICS_WORKFLOWS,
-    ANALYTICS_PLATFORM_TASK_QUEUE: SUBSCRIPTION_WORKFLOWS,
-    TASKS_TASK_QUEUE: TASKS_WORKFLOWS,
-    MAX_AI_TASK_QUEUE: AI_WORKFLOWS,
-    TEST_TASK_QUEUE: TEST_WORKFLOWS,
-    BILLING_TASK_QUEUE: QUOTA_LIMITING_WORKFLOWS + SALESFORCE_ENRICHMENT_WORKFLOWS,
-    VIDEO_EXPORT_TASK_QUEUE: VIDEO_EXPORT_WORKFLOWS,
-    SESSION_REPLAY_TASK_QUEUE: DELETE_RECORDING_WORKFLOWS + ENFORCE_MAX_REPLAY_RETENTION_WORKFLOWS,
-    MESSAGING_TASK_QUEUE: MESSAGING_WORKFLOWS,
-}
-ACTIVITIES_DICT = {
-    SYNC_BATCH_EXPORTS_TASK_QUEUE: BATCH_EXPORTS_ACTIVITIES,
-    BATCH_EXPORTS_TASK_QUEUE: BATCH_EXPORTS_ACTIVITIES,
-    DATA_WAREHOUSE_TASK_QUEUE: DATA_SYNC_ACTIVITIES + DATA_MODELING_ACTIVITIES,
-    DATA_MODELING_TASK_QUEUE: DATA_MODELING_ACTIVITIES,
-    GENERAL_PURPOSE_TASK_QUEUE: PROXY_SERVICE_ACTIVITIES
-    + DELETE_PERSONS_ACTIVITIES
-    + USAGE_REPORTS_ACTIVITIES
-    + QUOTA_LIMITING_ACTIVITIES
-    + SALESFORCE_ENRICHMENT_ACTIVITIES
-    + PRODUCT_ANALYTICS_ACTIVITIES
-    + LLM_ANALYTICS_ACTIVITIES,
-    ANALYTICS_PLATFORM_TASK_QUEUE: SUBSCRIPTION_ACTIVITIES,
-    TASKS_TASK_QUEUE: TASKS_ACTIVITIES,
-    MAX_AI_TASK_QUEUE: AI_ACTIVITIES,
-    TEST_TASK_QUEUE: TEST_ACTIVITIES,
-    BILLING_TASK_QUEUE: QUOTA_LIMITING_ACTIVITIES + SALESFORCE_ENRICHMENT_ACTIVITIES,
-    VIDEO_EXPORT_TASK_QUEUE: VIDEO_EXPORT_ACTIVITIES,
-    SESSION_REPLAY_TASK_QUEUE: DELETE_RECORDING_ACTIVITIES + ENFORCE_MAX_REPLAY_RETENTION_ACTIVITIES,
-    MESSAGING_TASK_QUEUE: MESSAGING_ACTIVITIES,
-}
-
-TASK_QUEUE_METRIC_PREFIXES = {
-    BATCH_EXPORTS_TASK_QUEUE: "batch_exports_",
-}
-=======
 _task_queue_specs = [
     (
         settings.SYNC_BATCH_EXPORTS_TASK_QUEUE,
@@ -176,11 +110,6 @@
     ),
     (
         settings.DATA_WAREHOUSE_TASK_QUEUE,
-        DATA_SYNC_WORKFLOWS + DATA_MODELING_WORKFLOWS,
-        DATA_SYNC_ACTIVITIES + DATA_MODELING_ACTIVITIES,
-    ),
-    (
-        settings.DATA_WAREHOUSE_COMPACTION_TASK_QUEUE,
         DATA_SYNC_WORKFLOWS + DATA_MODELING_WORKFLOWS,
         DATA_SYNC_ACTIVITIES + DATA_MODELING_ACTIVITIES,
     ),
@@ -273,7 +202,6 @@
     TASK_QUEUE_METRIC_PREFIXES = {
         settings.BATCH_EXPORTS_TASK_QUEUE: "batch_exports_",
     }
->>>>>>> c609a51b
 
 LOGGER = get_logger(__name__)
 
