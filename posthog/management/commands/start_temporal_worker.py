--- conflicted
+++ resolved
@@ -7,11 +7,6 @@
 with workflow.unsafe.imports_passed_through():
     from django.conf import settings
     from django.core.management.base import BaseCommand
-<<<<<<< HEAD
-
-from prometheus_client import start_http_server
-=======
->>>>>>> f10da8b2
 
 from posthog.temporal.worker import start_worker
 
