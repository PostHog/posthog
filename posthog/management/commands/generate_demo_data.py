--- conflicted
+++ resolved
@@ -1,10 +1,7 @@
 # ruff: noqa: T201 allow print statements
 
 import os
-<<<<<<< HEAD
 import sys
-=======
->>>>>>> 2aaed5c0
 import logging
 import secrets
 import datetime as dt
