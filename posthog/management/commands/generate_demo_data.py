--- conflicted
+++ resolved
@@ -1,10 +1,7 @@
 # ruff: noqa: T201 allow print statements
 
-<<<<<<< HEAD
 import os
 import sys
-=======
->>>>>>> be124065
 import logging
 import secrets
 import datetime as dt
