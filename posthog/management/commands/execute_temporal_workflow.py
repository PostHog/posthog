import asyncio
import logging
from uuid import uuid4

from django.conf import settings
from django.core.management.base import BaseCommand

from temporalio.common import RetryPolicy, WorkflowIDReusePolicy

from posthog.temporal.ai import WORKFLOWS as AI_WORKFLOWS
from posthog.temporal.common.client import connect
from posthog.temporal.data_imports.settings import WORKFLOWS as DATA_IMPORT_WORKFLOWS
from posthog.temporal.data_modeling import WORKFLOWS as DATA_MODELING_WORKFLOWS
from posthog.temporal.delete_persons import WORKFLOWS as DELETE_PERSONS_WORKFLOWS
from posthog.temporal.delete_recordings import WORKFLOWS as DELETE_RECORDING_WORKFLOWS
from posthog.temporal.enforce_max_replay_retention import WORKFLOWS as ENFORCE_MAX_REPLAY_RETENTION_WORKFLOWS
from posthog.temporal.proxy_service import WORKFLOWS as PROXY_SERVICE_WORKFLOWS
from posthog.temporal.quota_limiting import WORKFLOWS as QUOTA_LIMITING_WORKFLOWS
from posthog.temporal.salesforce_enrichment import WORKFLOWS as SALESFORCE_ENRICHMENT_WORKFLOWS
from posthog.temporal.tests.utils.workflow import WORKFLOWS as TEST_WORKFLOWS
from posthog.temporal.usage_reports import WORKFLOWS as USAGE_REPORTS_WORKFLOWS
from posthog.temporal.weekly_digest import WORKFLOWS as WEEKLY_DIGEST_WORKFLOWS

from products.batch_exports.backend.temporal import WORKFLOWS as BATCH_EXPORT_WORKFLOWS
from products.data_modeling.backend.temporal import WORKFLOWS as NEW_DATA_MODELING_WORKFLOWS


class Command(BaseCommand):
    help = "Execute Temporal Workflow"

    def add_arguments(self, parser):
        parser.add_argument("workflow", metavar="<WORKFLOW>", help="The name of the workflow to execute")
        parser.add_argument(
            "inputs",
            metavar="INPUTS",
            nargs="*",
            help="Inputs for the workflow to execute",
        )
        parser.add_argument(
            "--workflow-id",
            default=str(uuid4()),
            help=(
                "Optionally, set an id for this workflow. If the ID is already in use, "
                "the workflow will not execute unless it failed. If not used, a random UUID "
                "will be used as the workflow ID, which means the workflow will always execute. "
                "Set an ID in order to limit concurrency."
            ),
        )
        parser.add_argument(
            "--temporal-host",
            default=settings.TEMPORAL_HOST,
            help="Hostname for Temporal Scheduler",
        )
        parser.add_argument(
            "--temporal-port",
            default=settings.TEMPORAL_PORT,
            help="Port for Temporal Scheduler",
        )
        parser.add_argument(
            "--namespace",
            default=settings.TEMPORAL_NAMESPACE,
            help="Namespace to connect to",
        )
        parser.add_argument(
            "--task-queue",
            default=settings.TEMPORAL_TASK_QUEUE,
            help=(
                "Temporal task queue that will handle the Workflow. This should be a "
                "task queue that is configured to run the Workflow, as different task "
                "queues are used for different workflows."
            ),
        )
        parser.add_argument(
            "--server-root-ca-cert",
            default=settings.TEMPORAL_CLIENT_ROOT_CA,
            help="Optional root server CA cert",
        )
        parser.add_argument(
            "--client-cert",
            default=settings.TEMPORAL_CLIENT_CERT,
            help="Optional client cert",
        )
        parser.add_argument(
            "--client-key",
            default=settings.TEMPORAL_CLIENT_KEY,
            help="Optional client key",
        )
        parser.add_argument(
            "--max-attempts",
            default=settings.TEMPORAL_WORKFLOW_MAX_ATTEMPTS,
            help="Number of max attempts",
        )
        parser.add_argument(
            "--use-pydantic-converter",
            action="store_true",
            default=settings.TEMPORAL_USE_PYDANTIC_CONVERTER,
            help="Use Pydantic data converter",
        )

    def handle(self, *args, **options):
        temporal_host = options["temporal_host"]
        temporal_port = options["temporal_port"]
        namespace = options["namespace"]
        task_queue = options["task_queue"]
        server_root_ca_cert = options.get("server_root_ca_cert", None)
        client_cert = options.get("client_cert", None)
        client_key = options.get("client_key", None)
        workflow_id = options["workflow_id"]
        workflow_name = options["workflow"]
        use_pydantic_converter = options["use_pydantic_converter"]

        if options["client_key"]:
            options["client_key"] = "--SECRET--"

        client = asyncio.run(
            connect(
                temporal_host,
                temporal_port,
                namespace,
                server_root_ca_cert=server_root_ca_cert,
                client_cert=client_cert,
                client_key=client_key,
                use_pydantic_converter=use_pydantic_converter,
            )
        )
        retry_policy = RetryPolicy(maximum_attempts=int(options["max_attempts"]))

        WORKFLOWS = (
            BATCH_EXPORT_WORKFLOWS
            + DATA_IMPORT_WORKFLOWS
            + PROXY_SERVICE_WORKFLOWS
            + DELETE_PERSONS_WORKFLOWS
            + USAGE_REPORTS_WORKFLOWS
            + QUOTA_LIMITING_WORKFLOWS
            + AI_WORKFLOWS
            + SALESFORCE_ENRICHMENT_WORKFLOWS
            + TEST_WORKFLOWS
            + DELETE_RECORDING_WORKFLOWS
            + ENFORCE_MAX_REPLAY_RETENTION_WORKFLOWS
            + WEEKLY_DIGEST_WORKFLOWS
<<<<<<< HEAD
            + NEW_DATA_MODELING_WORKFLOWS
=======
            + DATA_MODELING_WORKFLOWS
>>>>>>> 4e9e5cc7
        )
        try:
            workflow = next(workflow for workflow in WORKFLOWS if workflow.is_named(workflow_name))
        except StopIteration:
            raise ValueError(f"No workflow with name '{workflow_name}'")
        except AttributeError:
            raise TypeError(
                f"Workflow '{workflow_name}' is not a `PostHogWorkflow` that can invoked by `execute_temporal_workflow`."
            )

        logging.info("Executing Temporal Workflow %s with ID %s", workflow_name, workflow_id)
        result = asyncio.run(
            client.execute_workflow(
                workflow_name,
                workflow.parse_inputs(options["inputs"]),
                id=workflow_id,
                id_reuse_policy=WorkflowIDReusePolicy.ALLOW_DUPLICATE_FAILED_ONLY,
                task_queue=task_queue,
                retry_policy=retry_policy,
            )
        )
        logging.info("Workflow output: %s", result)<|MERGE_RESOLUTION|>--- conflicted
+++ resolved
@@ -22,7 +22,6 @@
 from posthog.temporal.weekly_digest import WORKFLOWS as WEEKLY_DIGEST_WORKFLOWS
 
 from products.batch_exports.backend.temporal import WORKFLOWS as BATCH_EXPORT_WORKFLOWS
-from products.data_modeling.backend.temporal import WORKFLOWS as NEW_DATA_MODELING_WORKFLOWS
 
 
 class Command(BaseCommand):
@@ -138,11 +137,7 @@
             + DELETE_RECORDING_WORKFLOWS
             + ENFORCE_MAX_REPLAY_RETENTION_WORKFLOWS
             + WEEKLY_DIGEST_WORKFLOWS
-<<<<<<< HEAD
-            + NEW_DATA_MODELING_WORKFLOWS
-=======
             + DATA_MODELING_WORKFLOWS
->>>>>>> 4e9e5cc7
         )
         try:
             workflow = next(workflow for workflow in WORKFLOWS if workflow.is_named(workflow_name))
