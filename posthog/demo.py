--- conflicted
+++ resolved
@@ -214,14 +214,11 @@
         )
         _create_anonymous_users(team=team, base_url=request.build_absolute_uri("/demo"), organization=organization)
         _create_funnel(team=team, base_url=request.build_absolute_uri("/demo"))
-<<<<<<< HEAD
-        recalculate_actions(team=team)
-=======
         FeatureFlag.objects.create(
             team=team, rollout_percentage=100, name="Sign Up CTA", key="sign-up-cta", created_by=user,
         )
-        _recalculate(team=team)
->>>>>>> a978b28a
+        recalculate_actions(team=team)
+
     user.current_team = team
     user.save()
     if "$pageview" not in team.event_names:
