--- conflicted
+++ resolved
@@ -9,25 +9,9 @@
 from posthog.hogql.printer import prepare_ast_for_printing, print_ast, print_prepared_ast
 from posthog.hogql.visitor import clone_expr
 from posthog.models.team import Team
-<<<<<<< HEAD
-from posthog.queries.insight import insight_sync_execute
-from posthog.schema import HogQLQueryResponse
-=======
 from posthog.clickhouse.query_tagging import tag_queries
 from posthog.client import sync_execute
-
-
-class HogQLQueryResponse(BaseModel):
-    class Config:
-        extra = Extra.forbid
-
-    clickhouse: Optional[str] = None
-    columns: Optional[List] = None
-    hogql: Optional[str] = None
-    query: Optional[str] = None
-    results: Optional[List] = None
-    types: Optional[List] = None
->>>>>>> b20fcfdc
+from posthog.schema import HogQLQueryResponse
 
 
 def execute_hogql_query(
