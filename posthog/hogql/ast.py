from enum import Enum
from typing import Any, Literal, Optional, Union
from dataclasses import dataclass, field

from posthog.hogql.base import Type, Expr, CTE, ConstantType, UnknownType, AST
from posthog.hogql.constants import ConstantDataType, HogQLQuerySettings
from posthog.hogql.context import HogQLContext
from posthog.hogql.database.models import (
    FieldTraverser,
    LazyJoin,
    StringJSONDatabaseField,
    Table,
    VirtualTable,
    LazyTable,
    FieldOrTable,
    DatabaseField,
    StringArrayDatabaseField,
    ExpressionField,
)
from posthog.hogql.errors import NotImplementedError, QueryError, ResolutionError

# :NOTE: when you add new AST fields or nodes, add them to CloningVisitor and TraversingVisitor in visitor.py as well.
# :NOTE2: also search for ":TRICKY:" in "resolver.py" when modifying SelectQuery or JoinExpr


@dataclass(kw_only=True)
class Declaration(AST):
    pass


@dataclass(kw_only=True)
class VariableAssignment(Declaration):
    name: str
    expr: Optional[Expr] = None
    is_declaration: bool


@dataclass(kw_only=True)
class Statement(Declaration):
    pass


@dataclass(kw_only=True)
class ExprStatement(Statement):
    expr: Expr


@dataclass(kw_only=True)
class ReturnStatement(Statement):
    expr: Optional[Expr]


@dataclass(kw_only=True)
class IfStatement(Statement):
    expr: Expr
    then: Statement
    else_: Optional[Statement] = None


@dataclass(kw_only=True)
class WhileStatement(Statement):
    expr: Expr
    body: Statement


@dataclass(kw_only=True)
class Function(Statement):
    name: str
    params: list[str]
    body: Statement


@dataclass(kw_only=True)
class Block(Statement):
    declarations: list[Declaration]


@dataclass(kw_only=True)
class Program(AST):
    declarations: list[Declaration]


@dataclass(kw_only=True)
class FieldAliasType(Type):
    alias: str
    type: Type

    def get_child(self, name: str, context: HogQLContext) -> Type:
        return self.type.get_child(name, context)

    def has_child(self, name: str, context: HogQLContext) -> bool:
        return self.type.has_child(name, context)

    def resolve_constant_type(self, context: HogQLContext):
        return self.type.resolve_constant_type(context)

    def resolve_database_field(self, context: HogQLContext):
        if isinstance(self.type, FieldType):
            return self.type.resolve_database_field(context)
        if isinstance(self.type, PropertyType):
            return self.type.field_type.resolve_database_field(context)
        raise NotImplementedError("FieldAliasType.resolve_database_field not implemented")

    def resolve_table_type(self, context: HogQLContext):
        if isinstance(self.type, FieldType):
            return self.type.table_type
        if isinstance(self.type, PropertyType):
            return self.type.field_type.table_type
        raise NotImplementedError("FieldAliasType.resolve_table_type not implemented")


@dataclass(kw_only=True)
class BaseTableType(Type):
    def resolve_database_table(self, context: HogQLContext) -> Table:
        raise NotImplementedError("BaseTableType.resolve_database_table not overridden")

    def has_child(self, name: str, context: HogQLContext) -> bool:
        return self.resolve_database_table(context).has_field(name)

    def get_child(self, name: str, context: HogQLContext) -> Type:
        if name == "*":
            return AsteriskType(table_type=self)
        if self.has_child(name, context):
            field = self.resolve_database_table(context).get_field(name)
            if isinstance(field, LazyJoin):
                return LazyJoinType(table_type=self, field=name, lazy_join=field)
            if isinstance(field, LazyTable):
                return LazyTableType(table=field)
            if isinstance(field, FieldTraverser):
                return FieldTraverserType(table_type=self, chain=field.chain)
            if isinstance(field, VirtualTable):
                return VirtualTableType(table_type=self, field=name, virtual_table=field)
            if isinstance(field, ExpressionField):
                return ExpressionFieldType(table_type=self, name=name, expr=field.expr)
            return FieldType(name=name, table_type=self)
        raise QueryError(f"Field not found: {name}")


TableOrSelectType = Union[
    BaseTableType, "SelectUnionQueryType", "SelectQueryType", "SelectQueryAliasType", "SelectViewType"
]


@dataclass(kw_only=True)
class TableType(BaseTableType):
    table: Table

    def resolve_database_table(self, context: HogQLContext) -> Table:
        return self.table


@dataclass(kw_only=True)
class TableAliasType(BaseTableType):
    alias: str
    table_type: TableType

    def resolve_database_table(self, context: HogQLContext) -> Table:
        return self.table_type.table


@dataclass(kw_only=True)
class LazyJoinType(BaseTableType):
    table_type: TableOrSelectType
    field: str
    lazy_join: LazyJoin

    def resolve_database_table(self, context: HogQLContext) -> Table:
        return self.lazy_join.resolve_table(context)


@dataclass(kw_only=True)
class LazyTableType(BaseTableType):
    table: LazyTable

    def resolve_database_table(self, context: HogQLContext) -> Table:
        return self.table


@dataclass(kw_only=True)
class VirtualTableType(BaseTableType):
    table_type: TableOrSelectType
    field: str
    virtual_table: VirtualTable

    def resolve_database_table(self, context: HogQLContext) -> Table:
        return self.virtual_table

    def has_child(self, name: str, context: HogQLContext) -> bool:
        return self.virtual_table.has_field(name)


@dataclass(kw_only=True)
class SelectQueryType(Type):
    """Type and new enclosed scope for a select query. Contains information about all tables and columns in the query."""

    # all aliases a select query has access to in its scope
    aliases: dict[str, FieldAliasType] = field(default_factory=dict)
    # all types a select query exports
    columns: dict[str, Type] = field(default_factory=dict)
    # all from and join, tables and subqueries with aliases
    tables: dict[str, TableOrSelectType] = field(default_factory=dict)
    ctes: dict[str, CTE] = field(default_factory=dict)
    # all from and join subqueries without aliases
    anonymous_tables: list[Union["SelectQueryType", "SelectUnionQueryType"]] = field(default_factory=list)
    # the parent select query, if this is a lambda
    parent: Optional[Union["SelectQueryType", "SelectUnionQueryType"]] = None

    def get_alias_for_table_type(self, table_type: TableOrSelectType) -> Optional[str]:
        for key, value in self.tables.items():
            if value == table_type:
                return key
        return None

    def get_child(self, name: str, context: HogQLContext) -> Type:
        if name == "*":
            return AsteriskType(table_type=self)
        if name in self.columns:
            return FieldType(name=name, table_type=self)
        raise QueryError(f"Column not found: {name}")

    def has_child(self, name: str, context: HogQLContext) -> bool:
        return name in self.columns

    def resolve_constant_type(self, context: HogQLContext) -> "ConstantType":
        columns = list(self.columns.values())
        if len(columns) == 1:
            return columns[0].resolve_constant_type()
        return TupleType(
            item_types=[column.resolve_constant_type() for column in self.columns.values()],
        )


@dataclass(kw_only=True)
class SelectUnionQueryType(Type):
    types: list[SelectQueryType]

    def get_alias_for_table_type(self, table_type: TableOrSelectType) -> Optional[str]:
        return self.types[0].get_alias_for_table_type(table_type)

    def get_child(self, name: str, context: HogQLContext) -> Type:
        return self.types[0].get_child(name, context)

    def has_child(self, name: str, context: HogQLContext) -> bool:
        return self.types[0].has_child(name, context)


@dataclass(kw_only=True)
class SelectViewType(Type):
    view_name: str
    alias: str
    select_query_type: SelectQueryType | SelectUnionQueryType

    def get_child(self, name: str, context: HogQLContext) -> Type:
        if name == "*":
            return AsteriskType(table_type=self)
        if self.select_query_type.has_child(name, context):
            return FieldType(name=name, table_type=self)
        if self.view_name:
            if context.database is None:
                raise ResolutionError("Database must be set for queries with views")

            field = context.database.get_table(self.view_name).get_field(name)

            if isinstance(field, LazyJoin):
                return LazyJoinType(table_type=self, field=name, lazy_join=field)
            if isinstance(field, LazyTable):
                return LazyTableType(table=field)
            if isinstance(field, FieldTraverser):
                return FieldTraverserType(table_type=self, chain=field.chain)
            if isinstance(field, VirtualTable):
                return VirtualTableType(table_type=self, field=name, virtual_table=field)
            if isinstance(field, ExpressionField):
                return ExpressionFieldType(table_type=self, name=name, expr=field.expr)
            return FieldType(name=name, table_type=self)
        raise ResolutionError(f"Field {name} not found on view query with name {self.view_name}")

    def has_child(self, name: str, context: HogQLContext) -> bool:
        if self.view_name:
            if context.database is None:
                raise ResolutionError("Database must be set for queries with views")
            try:
                context.database.get_table(self.view_name).get_field(name)
                return True
            except Exception:
                pass

        return self.select_query_type.has_child(name, context)


@dataclass(kw_only=True)
class SelectQueryAliasType(Type):
    alias: str
    select_query_type: SelectQueryType | SelectUnionQueryType

    def get_child(self, name: str, context: HogQLContext) -> Type:
        if name == "*":
            return AsteriskType(table_type=self)
        if self.select_query_type.has_child(name, context):
            return FieldType(name=name, table_type=self)

        raise ResolutionError(f"Field {name} not found on query with alias {self.alias}")

    def has_child(self, name: str, context: HogQLContext) -> bool:
        return self.select_query_type.has_child(name, context)


@dataclass(kw_only=True)
class NumericType(ConstantType):
    data_type: ConstantDataType = field(default="numeric", init=False)

    def print_type(self) -> str:
        return "Numeric"


@dataclass(kw_only=True)
class IntegerType(NumericType):
    data_type: ConstantDataType = field(default="int", init=False)

    def print_type(self) -> str:
        return "Integer"


@dataclass(kw_only=True)
class FloatType(NumericType):
    data_type: ConstantDataType = field(default="float", init=False)

    def print_type(self) -> str:
        return "Float"


@dataclass(kw_only=True)
class StringType(ConstantType):
    data_type: ConstantDataType = field(default="str", init=False)

    def print_type(self) -> str:
        return "String"


@dataclass(kw_only=True)
class BooleanType(ConstantType):
    data_type: ConstantDataType = field(default="bool", init=False)

    def print_type(self) -> str:
        return "Boolean"


@dataclass(kw_only=True)
class DateType(ConstantType):
    data_type: ConstantDataType = field(default="date", init=False)

    def print_type(self) -> str:
        return "Date"


@dataclass(kw_only=True)
class DateTimeType(ConstantType):
    data_type: ConstantDataType = field(default="datetime", init=False)

    def print_type(self) -> str:
        return "DateTime"


@dataclass(kw_only=True)
class UUIDType(ConstantType):
    data_type: ConstantDataType = field(default="uuid", init=False)

    def print_type(self) -> str:
        return "UUID"


@dataclass(kw_only=True)
class ArrayType(ConstantType):
    data_type: ConstantDataType = field(default="array", init=False)
    item_type: Optional[ConstantType] = None  # none means any type

    def print_type(self) -> str:
        return "Array"


@dataclass(kw_only=True)
class TupleType(ConstantType):
    data_type: ConstantDataType = field(default="tuple", init=False)
<<<<<<< HEAD
    item_types: List[ConstantType]
    repeat: bool = False
=======
    item_types: list[ConstantType]
>>>>>>> d89371e1

    def print_type(self) -> str:
        return "Tuple"


@dataclass(kw_only=True)
class CallType(Type):
    name: str
    arg_types: list[ConstantType]
    param_types: Optional[list[ConstantType]] = None
    return_type: ConstantType

    def resolve_constant_type(self, context: HogQLContext) -> ConstantType:
        return self.return_type


@dataclass(kw_only=True)
class AsteriskType(Type):
    table_type: TableOrSelectType

    def resolve_constant_type(self, context: HogQLContext) -> ConstantType:
        return UnknownType()


@dataclass(kw_only=True)
class FieldTraverserType(Type):
    chain: list[str | int]
    table_type: TableOrSelectType


@dataclass(kw_only=True)
class ExpressionFieldType(Type):
    name: str
    expr: Expr
    table_type: TableOrSelectType


@dataclass(kw_only=True)
class FieldType(Type):
    name: str
    table_type: TableOrSelectType

    def resolve_database_field(self, context: HogQLContext) -> Optional[FieldOrTable]:
        if isinstance(self.table_type, BaseTableType):
            table = self.table_type.resolve_database_table(context)
            if table is not None:
                return table.get_field(self.name)
        return None

    def is_nullable(self, context: HogQLContext) -> bool:
        database_field = self.resolve_database_field(context)
        if isinstance(database_field, DatabaseField):
            return database_field.nullable
        return True

    def resolve_constant_type(self, context: HogQLContext) -> ConstantType:
        table_type = self.table_type
        while True:
            if isinstance(table_type, SelectQueryAliasType):
                table_type = table_type.select_query_type
                continue

            if isinstance(table_type, SelectQueryType):
                field_type = table_type.columns.get(self.name)
                constant_type = field_type.resolve_constant_type(context)
                return constant_type

            if isinstance(table_type, BaseTableType):
                table: Table = table_type.resolve_database_table(context)
                database_field = None
                if table is not None:
                    database_field = table.get_field(self.name)
                if isinstance(database_field, DatabaseField):
                    constant_type = database_field.get_constant_type()
                    return constant_type
                else:
                    raise NotImplementedError(
                        f"FieldType.resolve_constant_type, for BaseTableType: unknown database_field type: {str(database_field.__class__)}"
                    )

            if isinstance(table_type, SelectUnionQueryType):
                table_type = table_type.types[0]
                continue

            if isinstance(table_type, SelectViewType):
                table_type = table_type.select_query_type
                continue

            raise NotImplementedError(
                f"FieldType.resolve_constant_type found unexpected table_type: {str(table_type.__class__)}"
            )

    def get_child(self, name: str | int, context: HogQLContext) -> Type:
        database_field = self.resolve_database_field(context)
        if database_field is None:
            raise ResolutionError(f'Can not access property "{name}" on field "{self.name}".')
        if isinstance(database_field, StringJSONDatabaseField):
            return PropertyType(chain=[name], field_type=self)
        if isinstance(database_field, StringArrayDatabaseField):
            return PropertyType(chain=[name], field_type=self)
        raise ResolutionError(
            f'Can not access property "{name}" on field "{self.name}" of type: {type(database_field).__name__}'
        )

    def resolve_table_type(self, context: HogQLContext):
        return self.table_type


@dataclass(kw_only=True)
class UnresolvedFieldType(Type):
    name: str

    def get_child(self, name: str | int, context: HogQLContext) -> "Type":
        raise QueryError(f"Unable to resolve field: {self.name}")

    def has_child(self, name: str | int, context: HogQLContext) -> bool:
        return False


@dataclass(kw_only=True)
class PropertyType(Type):
    chain: list[str | int]
    field_type: FieldType

    # The property has been moved into a field we query from a joined subquery
    joined_subquery: Optional[SelectQueryAliasType] = field(default=None, init=False)
    joined_subquery_field_name: Optional[str] = field(default=None, init=False)

    def get_child(self, name: str | int, context: HogQLContext) -> "Type":
        return PropertyType(chain=[*self.chain, name], field_type=self.field_type)

    def has_child(self, name: str | int, context: HogQLContext) -> bool:
        return True

    def resolve_constant_type(self, context: HogQLContext) -> ConstantType:
        return self.field_type.resolve_constant_type(context)


@dataclass(kw_only=True)
class LambdaArgumentType(Type):
    name: str

    def resolve_constant_type(self, context: HogQLContext) -> ConstantType:
        return UnknownType()


@dataclass(kw_only=True)
class Alias(Expr):
    alias: str
    expr: Expr
    """
    Aliases are "hidden" if they're automatically created by HogQL when abstracting fields.
    E.g. "events.timestamp" gets turned into a "toTimeZone(events.timestamp, 'UTC') AS timestamp".
    Hidden aliases are printed only when printing the columns of a SELECT query in the ClickHouse dialect.
    """
    hidden: bool = False


class ArithmeticOperationOp(str, Enum):
    Add = "+"
    Sub = "-"
    Mult = "*"
    Div = "/"
    Mod = "%"


@dataclass(kw_only=True)
class ArithmeticOperation(Expr):
    left: Expr
    right: Expr
    op: ArithmeticOperationOp


@dataclass(kw_only=True)
class And(Expr):
    type: Optional[ConstantType] = None
    exprs: list[Expr]


@dataclass(kw_only=True)
class Or(Expr):
    exprs: list[Expr]
    type: Optional[ConstantType] = None


class CompareOperationOp(str, Enum):
    Eq = "=="
    NotEq = "!="
    Gt = ">"
    GtEq = ">="
    Lt = "<"
    LtEq = "<="
    Like = "like"
    ILike = "ilike"
    NotLike = "not like"
    NotILike = "not ilike"
    In = "in"
    GlobalIn = "global in"
    NotIn = "not in"
    GlobalNotIn = "global not in"
    InCohort = "in cohort"
    NotInCohort = "not in cohort"
    Regex = "=~"
    IRegex = "=~*"
    NotRegex = "!~"
    NotIRegex = "!~*"


@dataclass(kw_only=True)
class CompareOperation(Expr):
    left: Expr
    right: Expr
    op: CompareOperationOp
    type: Optional[ConstantType] = None


@dataclass(kw_only=True)
class Not(Expr):
    expr: Expr
    type: Optional[ConstantType] = None


@dataclass(kw_only=True)
class OrderExpr(Expr):
    expr: Expr
    order: Literal["ASC", "DESC"] = "ASC"


@dataclass(kw_only=True)
class ArrayAccess(Expr):
    array: Expr
    property: Expr


@dataclass(kw_only=True)
class Array(Expr):
    exprs: list[Expr]


@dataclass(kw_only=True)
class Dict(Expr):
    items: list[tuple[Expr, Expr]]


@dataclass(kw_only=True)
class TupleAccess(Expr):
    tuple: Expr
    index: int


@dataclass(kw_only=True)
class Tuple(Expr):
    exprs: list[Expr]


@dataclass(kw_only=True)
class Lambda(Expr):
    args: list[str]
    expr: Expr


@dataclass(kw_only=True)
class Constant(Expr):
    value: Any


@dataclass(kw_only=True)
class Field(Expr):
    chain: list[str | int]


@dataclass(kw_only=True)
class Placeholder(Expr):
    field: str


@dataclass(kw_only=True)
class Call(Expr):
    name: str
    """Function name"""
    args: list[Expr]
    params: Optional[list[Expr]] = None
    """
    Parameters apply to some aggregate functions, see ClickHouse docs:
    https://clickhouse.com/docs/en/sql-reference/aggregate-functions/parametric-functions
    """
    distinct: bool = False


@dataclass(kw_only=True)
class JoinConstraint(Expr):
    expr: Expr
    constraint_type: Literal["ON", "USING"]


@dataclass(kw_only=True)
class JoinExpr(Expr):
    # :TRICKY: When adding new fields, make sure they're handled in visitor.py and resolver.py
    type: Optional[TableOrSelectType] = None

    join_type: Optional[str] = None
    table: Optional[Union["SelectQuery", "SelectUnionQuery", Field]] = None
    table_args: Optional[list[Expr]] = None
    alias: Optional[str] = None
    table_final: Optional[bool] = None
    constraint: Optional["JoinConstraint"] = None
    next_join: Optional["JoinExpr"] = None
    sample: Optional["SampleExpr"] = None


@dataclass(kw_only=True)
class WindowFrameExpr(Expr):
    frame_type: Optional[Literal["CURRENT ROW", "PRECEDING", "FOLLOWING"]] = None
    frame_value: Optional[int] = None


@dataclass(kw_only=True)
class WindowExpr(Expr):
    partition_by: Optional[list[Expr]] = None
    order_by: Optional[list[OrderExpr]] = None
    frame_method: Optional[Literal["ROWS", "RANGE"]] = None
    frame_start: Optional[WindowFrameExpr] = None
    frame_end: Optional[WindowFrameExpr] = None


@dataclass(kw_only=True)
class WindowFunction(Expr):
    name: str
    args: Optional[list[Expr]] = None
    over_expr: Optional[WindowExpr] = None
    over_identifier: Optional[str] = None


@dataclass(kw_only=True)
class SelectQuery(Expr):
    # :TRICKY: When adding new fields, make sure they're handled in visitor.py and resolver.py
    type: Optional[SelectQueryType] = None
    ctes: Optional[dict[str, CTE]] = None
    select: list[Expr]
    distinct: Optional[bool] = None
    select_from: Optional[JoinExpr] = None
    array_join_op: Optional[str] = None
    array_join_list: Optional[list[Expr]] = None
    window_exprs: Optional[dict[str, WindowExpr]] = None
    where: Optional[Expr] = None
    prewhere: Optional[Expr] = None
    having: Optional[Expr] = None
    group_by: Optional[list[Expr]] = None
    order_by: Optional[list[OrderExpr]] = None
    limit: Optional[Expr] = None
    limit_by: Optional[list[Expr]] = None
    limit_with_ties: Optional[bool] = None
    offset: Optional[Expr] = None
    settings: Optional[HogQLQuerySettings] = None
    view_name: Optional[str] = None


@dataclass(kw_only=True)
class SelectUnionQuery(Expr):
    type: Optional[SelectUnionQueryType] = None
    select_queries: list[SelectQuery]


@dataclass(kw_only=True)
class RatioExpr(Expr):
    left: Constant
    right: Optional[Constant] = None


@dataclass(kw_only=True)
class SampleExpr(Expr):
    # k or n
    sample_value: RatioExpr
    offset_value: Optional[RatioExpr] = None


@dataclass(kw_only=True)
class HogQLXAttribute(AST):
    name: str
    value: Any


@dataclass(kw_only=True)
class HogQLXTag(AST):
    kind: str
    attributes: list[HogQLXAttribute]

    def to_dict(self):
        return {
            "kind": self.kind,
            **{a.name: a.value for a in self.attributes},
        }<|MERGE_RESOLUTION|>--- conflicted
+++ resolved
@@ -224,10 +224,17 @@
     def resolve_constant_type(self, context: HogQLContext) -> "ConstantType":
         columns = list(self.columns.values())
         if len(columns) == 1:
-            return columns[0].resolve_constant_type()
-        return TupleType(
-            item_types=[column.resolve_constant_type() for column in self.columns.values()],
-        )
+            constant_type = columns[0].resolve_constant_type(context=context)
+            if not constant_type:
+                raise QueryError(f"Constant type cant be resolved: {columns[0]}")
+            return constant_type
+
+        item_types = [column.resolve_constant_type(context=context) for column in self.columns.values()]
+        for index, item in enumerate(item_types):
+            if item is None:
+                raise QueryError(f"Constant type cant be resolved: {columns[index]}")
+
+        return TupleType(item_types=item_types)  # type: ignore
 
 
 @dataclass(kw_only=True)
@@ -380,12 +387,8 @@
 @dataclass(kw_only=True)
 class TupleType(ConstantType):
     data_type: ConstantDataType = field(default="tuple", init=False)
-<<<<<<< HEAD
-    item_types: List[ConstantType]
+    item_types: list[ConstantType]
     repeat: bool = False
-=======
-    item_types: list[ConstantType]
->>>>>>> d89371e1
 
     def print_type(self) -> str:
         return "Tuple"
