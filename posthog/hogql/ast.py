from enum import StrEnum
<<<<<<< HEAD
from typing import Any, Literal, Optional, Union
=======
from typing import Any, Literal, Optional, Union, get_args
>>>>>>> 08386e43
from collections.abc import Sequence
from dataclasses import dataclass, field

from posthog.hogql.base import Type, Expr, CTE, ConstantType, UnknownType, AST
from posthog.hogql.constants import ConstantDataType, HogQLQuerySettings
from posthog.hogql.context import HogQLContext
from posthog.hogql.database.models import (
    FieldTraverser,
    LazyJoin,
    StringJSONDatabaseField,
    Table,
    VirtualTable,
    LazyTable,
    FieldOrTable,
    DatabaseField,
    StringArrayDatabaseField,
    ExpressionField,
)
from posthog.hogql.errors import NotImplementedError, QueryError, ResolutionError

# :NOTE: when you add new AST fields or nodes, add them to CloningVisitor and TraversingVisitor in visitor.py as well.
# :NOTE2: also search for ":TRICKY:" in "resolver.py" when modifying SelectQuery or JoinExpr


@dataclass(kw_only=True)
class Declaration(AST):
    pass


@dataclass(kw_only=True)
class VariableAssignment(Declaration):
    left: Expr
    right: Expr


@dataclass(kw_only=True)
class VariableDeclaration(Declaration):
    name: str
    expr: Optional[Expr] = None


@dataclass(kw_only=True)
class Statement(Declaration):
    pass


@dataclass(kw_only=True)
class ExprStatement(Statement):
    expr: Optional[Expr]


@dataclass(kw_only=True)
class ReturnStatement(Statement):
    expr: Optional[Expr]


@dataclass(kw_only=True)
class ThrowStatement(Statement):
    expr: Expr


@dataclass(kw_only=True)
class TryCatchStatement(Statement):
    try_stmt: Statement
    # var name (e), error type (RetryError), stmt ({})  # (e: RetryError) {}
    catches: list[tuple[Optional[str], Optional[str], Statement]]
    finally_stmt: Optional[Statement] = None


@dataclass(kw_only=True)
class IfStatement(Statement):
    expr: Expr
    then: Statement
    else_: Optional[Statement] = None


@dataclass(kw_only=True)
class WhileStatement(Statement):
    expr: Expr
    body: Statement


@dataclass(kw_only=True)
class ForStatement(Statement):
    initializer: Optional[VariableDeclaration | VariableAssignment | Expr]
    condition: Optional[Expr]
    increment: Optional[Expr]
    body: Statement


@dataclass(kw_only=True)
class ForInStatement(Statement):
    keyVar: Optional[str]
    valueVar: str
    expr: Expr
    body: Statement


@dataclass(kw_only=True)
class Function(Statement):
    name: str
    params: list[str]
    body: Statement


@dataclass(kw_only=True)
class Block(Statement):
    declarations: list[Declaration]


@dataclass(kw_only=True)
class Program(AST):
    declarations: list[Declaration]


@dataclass(kw_only=True)
class FieldAliasType(Type):
    alias: str
    type: Type

    def get_child(self, name: str, context: HogQLContext) -> Type:
        return self.type.get_child(name, context)

    def has_child(self, name: str, context: HogQLContext) -> bool:
        return self.type.has_child(name, context)

    def resolve_constant_type(self, context: HogQLContext) -> "ConstantType":
        return self.type.resolve_constant_type(context)

    def resolve_database_field(self, context: HogQLContext):
        if isinstance(self.type, FieldType):
            return self.type.resolve_database_field(context)
        if isinstance(self.type, PropertyType):
            return self.type.field_type.resolve_database_field(context)
        raise NotImplementedError("FieldAliasType.resolve_database_field not implemented")

    def resolve_table_type(self, context: HogQLContext):
        if isinstance(self.type, FieldType):
            return self.type.table_type
        if isinstance(self.type, PropertyType):
            return self.type.field_type.table_type
        raise NotImplementedError("FieldAliasType.resolve_table_type not implemented")


@dataclass(kw_only=True)
class BaseTableType(Type):
    def resolve_database_table(self, context: HogQLContext) -> Table:
        raise NotImplementedError("BaseTableType.resolve_database_table not overridden")

    def has_child(self, name: str, context: HogQLContext) -> bool:
        return self.resolve_database_table(context).has_field(name)

    def get_child(self, name: str, context: HogQLContext) -> Type:
        if name == "*":
            return AsteriskType(table_type=self)
        if self.has_child(name, context):
            field = self.resolve_database_table(context).get_field(name)
            if isinstance(field, LazyJoin):
                return LazyJoinType(table_type=self, field=name, lazy_join=field)
            if isinstance(field, LazyTable):
                return LazyTableType(table=field)
            if isinstance(field, FieldTraverser):
                return FieldTraverserType(table_type=self, chain=field.chain)
            if isinstance(field, VirtualTable):
                return VirtualTableType(table_type=self, field=name, virtual_table=field)
            if isinstance(field, ExpressionField):
                return ExpressionFieldType(
                    table_type=self, name=name, expr=field.expr, isolate_scope=field.isolate_scope or False
                )
            return FieldType(name=name, table_type=self)
        raise QueryError(f"Field not found: {name}")


TableOrSelectType = Union[
    BaseTableType, "SelectSetQueryType", "SelectQueryType", "SelectQueryAliasType", "SelectViewType"
]


@dataclass(kw_only=True)
class TableType(BaseTableType):
    table: Table

    def resolve_database_table(self, context: HogQLContext) -> Table:
        return self.table


@dataclass(kw_only=True)
class TableAliasType(BaseTableType):
    alias: str
    table_type: TableType

    def resolve_database_table(self, context: HogQLContext) -> Table:
        return self.table_type.table


@dataclass(kw_only=True)
class LazyJoinType(BaseTableType):
    table_type: TableOrSelectType
    field: str
    lazy_join: LazyJoin

    def resolve_database_table(self, context: HogQLContext) -> Table:
        return self.lazy_join.resolve_table(context)

    def resolve_constant_type(self, context: HogQLContext) -> "ConstantType":
        return self.get_child(self.field, context).resolve_constant_type(context)


@dataclass(kw_only=True)
class LazyTableType(BaseTableType):
    table: LazyTable

    def resolve_database_table(self, context: HogQLContext) -> Table:
        return self.table


@dataclass(kw_only=True)
class VirtualTableType(BaseTableType):
    table_type: TableOrSelectType
    field: str
    virtual_table: VirtualTable

    def resolve_database_table(self, context: HogQLContext) -> Table:
        return self.virtual_table

    def has_child(self, name: str, context: HogQLContext) -> bool:
        return self.virtual_table.has_field(name)

    def resolve_constant_type(self, context: HogQLContext) -> "ConstantType":
        return self.get_child(self.field, context).resolve_constant_type(context)


@dataclass(kw_only=True)
class SelectQueryType(Type):
    """Type and new enclosed scope for a select query. Contains information about all tables and columns in the query."""

    # all aliases a select query has access to in its scope
    aliases: dict[str, FieldAliasType] = field(default_factory=dict)
    # all types a select query exports
    columns: dict[str, Type] = field(default_factory=dict)
    # all from and join, tables and subqueries with aliases
    tables: dict[str, TableOrSelectType] = field(default_factory=dict)
    ctes: dict[str, CTE] = field(default_factory=dict)
    # all from and join subqueries without aliases
    anonymous_tables: list[Union["SelectQueryType", "SelectSetQueryType"]] = field(default_factory=list)
    # the parent select query, if this is a lambda
    parent: Optional[Union["SelectQueryType", "SelectSetQueryType"]] = None

    def get_alias_for_table_type(self, table_type: TableOrSelectType) -> Optional[str]:
        for key, value in self.tables.items():
            if value == table_type:
                return key
        return None

    def get_child(self, name: str, context: HogQLContext) -> Type:
        if name == "*":
            return AsteriskType(table_type=self)
        if name in self.columns:
            return FieldType(name=name, table_type=self)
        raise QueryError(f"Column not found: {name}")

    def has_child(self, name: str, context: HogQLContext) -> bool:
        return name in self.columns

    def resolve_column_constant_type(self, name: str, context: HogQLContext) -> "ConstantType":
        field = self.columns.get(name)
        if field is None:
            raise QueryError(f"Constant type cant be resolved: {name}")

        return field.resolve_constant_type(context)

    def resolve_constant_type(self, context: HogQLContext) -> "ConstantType":
        # Used only for resolving the constant type of a `ast.Lambda` node or `SELECT 1` query
        return UnknownType()


@dataclass(kw_only=True)
<<<<<<< HEAD
class SelectUnionQueryType(Type):
    types: list[Union[SelectQueryType, "SelectUnionQueryType"]]
=======
class SelectSetQueryType(Type):
    types: list[Union[SelectQueryType, "SelectSetQueryType"]]
>>>>>>> 08386e43

    def get_alias_for_table_type(self, table_type: TableOrSelectType) -> Optional[str]:
        return self.types[0].get_alias_for_table_type(table_type)

    def get_child(self, name: str, context: HogQLContext) -> Type:
        return self.types[0].get_child(name, context)

    def has_child(self, name: str, context: HogQLContext) -> bool:
        return self.types[0].has_child(name, context)

    def resolve_column_constant_type(self, name: str, context: HogQLContext) -> "ConstantType":
        return self.types[0].resolve_column_constant_type(name, context)


@dataclass(kw_only=True)
class SelectViewType(Type):
    view_name: str
    alias: str
    select_query_type: SelectQueryType | SelectSetQueryType

    def get_child(self, name: str, context: HogQLContext) -> Type:
        if name == "*":
            return AsteriskType(table_type=self)
        if self.select_query_type.has_child(name, context):
            return FieldType(name=name, table_type=self)
        if self.view_name:
            if context.database is None:
                raise ResolutionError("Database must be set for queries with views")

            field = context.database.get_table(self.view_name).get_field(name)

            if isinstance(field, LazyJoin):
                return LazyJoinType(table_type=self, field=name, lazy_join=field)
            if isinstance(field, LazyTable):
                return LazyTableType(table=field)
            if isinstance(field, FieldTraverser):
                return FieldTraverserType(table_type=self, chain=field.chain)
            if isinstance(field, VirtualTable):
                return VirtualTableType(table_type=self, field=name, virtual_table=field)
            if isinstance(field, ExpressionField):
                return ExpressionFieldType(
                    table_type=self, name=name, expr=field.expr, isolate_scope=field.isolate_scope or False
                )
            return FieldType(name=name, table_type=self)
        raise ResolutionError(f"Field {name} not found on view query with name {self.view_name}")

    def has_child(self, name: str, context: HogQLContext) -> bool:
        if self.view_name:
            if context.database is None:
                raise ResolutionError("Database must be set for queries with views")
            try:
                context.database.get_table(self.view_name).get_field(name)
                return True
            except Exception:
                pass

        return self.select_query_type.has_child(name, context)

    def resolve_column_constant_type(self, name: str, context: HogQLContext) -> "ConstantType":
        return self.select_query_type.resolve_column_constant_type(name, context)


@dataclass(kw_only=True)
class SelectQueryAliasType(Type):
    alias: str
    select_query_type: SelectQueryType | SelectSetQueryType

    def get_child(self, name: str, context: HogQLContext) -> Type:
        if name == "*":
            return AsteriskType(table_type=self)
        if self.select_query_type.has_child(name, context):
            return FieldType(name=name, table_type=self)

        raise ResolutionError(f"Field {name} not found on query with alias {self.alias}")

    def has_child(self, name: str, context: HogQLContext) -> bool:
        return self.select_query_type.has_child(name, context)

    def resolve_column_constant_type(self, name: str, context: HogQLContext) -> "ConstantType":
        return self.select_query_type.resolve_column_constant_type(name, context)


@dataclass(kw_only=True)
class IntegerType(ConstantType):
    data_type: ConstantDataType = field(default="int", init=False)

    def print_type(self) -> str:
        return "Integer"


@dataclass(kw_only=True)
class FloatType(ConstantType):
    data_type: ConstantDataType = field(default="float", init=False)

    def print_type(self) -> str:
        return "Float"


@dataclass(kw_only=True)
class StringType(ConstantType):
    data_type: ConstantDataType = field(default="str", init=False)

    def print_type(self) -> str:
        return "String"


@dataclass(kw_only=True)
class BooleanType(ConstantType):
    data_type: ConstantDataType = field(default="bool", init=False)

    def print_type(self) -> str:
        return "Boolean"


@dataclass(kw_only=True)
class DateType(ConstantType):
    data_type: ConstantDataType = field(default="date", init=False)

    def print_type(self) -> str:
        return "Date"


@dataclass(kw_only=True)
class DateTimeType(ConstantType):
    data_type: ConstantDataType = field(default="datetime", init=False)

    def print_type(self) -> str:
        return "DateTime"


@dataclass(kw_only=True)
class IntervalType(ConstantType):
    data_type: ConstantDataType = field(default="unknown", init=False)

    def print_type(self) -> str:
        return "IntervalType"


@dataclass(kw_only=True)
class UUIDType(ConstantType):
    data_type: ConstantDataType = field(default="uuid", init=False)

    def print_type(self) -> str:
        return "UUID"


@dataclass(kw_only=True)
class ArrayType(ConstantType):
    data_type: ConstantDataType = field(default="array", init=False)
    item_type: ConstantType = field(default_factory=UnknownType)

    def print_type(self) -> str:
        return "Array"


@dataclass(kw_only=True)
class TupleType(ConstantType):
    data_type: ConstantDataType = field(default="tuple", init=False)
    item_types: list[ConstantType]
    repeat: bool = False

    def print_type(self) -> str:
        return "Tuple"


@dataclass(kw_only=True)
class CallType(Type):
    name: str
    arg_types: list[ConstantType]
    param_types: Optional[list[ConstantType]] = None
    return_type: ConstantType

    def resolve_constant_type(self, context: HogQLContext) -> ConstantType:
        return self.return_type


@dataclass(kw_only=True)
class AsteriskType(Type):
    table_type: TableOrSelectType

    def resolve_constant_type(self, context: HogQLContext) -> ConstantType:
        return UnknownType()


@dataclass(kw_only=True)
class FieldTraverserType(Type):
    chain: list[str | int]
    table_type: TableOrSelectType

    def resolve_constant_type(self, context: HogQLContext) -> ConstantType:
        return UnknownType()


@dataclass(kw_only=True)
class ExpressionFieldType(Type):
    name: str
    expr: Expr
    table_type: TableOrSelectType
    # Pushes the parent table type to the scope when resolving any child fields
    isolate_scope: bool = False

    def resolve_constant_type(self, context: "HogQLContext") -> "ConstantType":
        if self.expr.type is not None:
            return self.expr.type.resolve_constant_type(context)
        return UnknownType()


@dataclass(kw_only=True)
class FieldType(Type):
    name: str
    table_type: TableOrSelectType

    def resolve_database_field(self, context: HogQLContext) -> Optional[FieldOrTable]:
        if isinstance(self.table_type, BaseTableType):
            table = self.table_type.resolve_database_table(context)
            if table is not None:
                return table.get_field(self.name)
        return None

    def is_nullable(self, context: HogQLContext) -> bool:
        database_field = self.resolve_database_field(context)
        if isinstance(database_field, DatabaseField):
            return database_field.nullable
        return True

    def resolve_constant_type(self, context: HogQLContext) -> ConstantType:
        if not isinstance(self.table_type, BaseTableType):
            return self.table_type.resolve_column_constant_type(self.name, context)

        table: Table = self.table_type.resolve_database_table(context)

        database_field = table.get_field(self.name)
        if isinstance(database_field, DatabaseField):
            return database_field.get_constant_type()

        raise NotImplementedError(
            f"FieldType.resolve_constant_type, for BaseTableType: unknown database_field type: {str(database_field.__class__)}"
        )

    def get_child(self, name: str | int, context: HogQLContext) -> Type:
        database_field = self.resolve_database_field(context)
        if database_field is None:
            raise ResolutionError(f'Can not access property "{name}" on field "{self.name}".')
        if isinstance(database_field, StringJSONDatabaseField):
            return PropertyType(chain=[name], field_type=self)
        if isinstance(database_field, StringArrayDatabaseField):
            return PropertyType(chain=[name], field_type=self)
        raise ResolutionError(
            f'Can not access property "{name}" on field "{self.name}" of type: {type(database_field).__name__}'
        )

    def resolve_table_type(self, context: HogQLContext):
        return self.table_type


@dataclass(kw_only=True)
class UnresolvedFieldType(Type):
    name: str

    def get_child(self, name: str | int, context: HogQLContext) -> "Type":
        raise QueryError(f"Unable to resolve field: {self.name}")

    def has_child(self, name: str | int, context: HogQLContext) -> bool:
        return False

    def resolve_constant_type(self, context: HogQLContext) -> ConstantType:
        return UnknownType()


@dataclass(kw_only=True)
class PropertyType(Type):
    chain: list[str | int]
    field_type: FieldType

    # The property has been moved into a field we query from a joined subquery
    joined_subquery: Optional[SelectQueryAliasType] = field(default=None, init=False)
    joined_subquery_field_name: Optional[str] = field(default=None, init=False)

    def get_child(self, name: str | int, context: HogQLContext) -> "Type":
        return PropertyType(chain=[*self.chain, name], field_type=self.field_type)

    def has_child(self, name: str | int, context: HogQLContext) -> bool:
        return True

    def resolve_constant_type(self, context: HogQLContext) -> ConstantType:
        if self.joined_subquery is not None and self.joined_subquery_field_name is not None:
            return self.joined_subquery.resolve_column_constant_type(self.joined_subquery_field_name, context)

        return self.field_type.resolve_constant_type(context)


@dataclass(kw_only=True)
class LambdaArgumentType(Type):
    name: str

    def resolve_constant_type(self, context: HogQLContext) -> ConstantType:
        return UnknownType()


@dataclass(kw_only=True)
class Alias(Expr):
    alias: str
    expr: Expr
    """
    Aliases are "hidden" if they're automatically created by HogQL when abstracting fields.
    E.g. "events.timestamp" gets turned into a "toTimeZone(events.timestamp, 'UTC') AS timestamp".
    Hidden aliases are printed only when printing the columns of a SELECT query in the ClickHouse dialect.
    """
    hidden: bool = False


class ArithmeticOperationOp(StrEnum):
    Add = "+"
    Sub = "-"
    Mult = "*"
    Div = "/"
    Mod = "%"


@dataclass(kw_only=True)
class ArithmeticOperation(Expr):
    left: Expr
    right: Expr
    op: ArithmeticOperationOp


@dataclass(kw_only=True)
class And(Expr):
    type: Optional[ConstantType] = None
    exprs: list[Expr]


@dataclass(kw_only=True)
class Or(Expr):
    exprs: list[Expr]
    type: Optional[ConstantType] = None


class CompareOperationOp(StrEnum):
    Eq = "=="
    NotEq = "!="
    Gt = ">"
    GtEq = ">="
    Lt = "<"
    LtEq = "<="
    Like = "like"
    ILike = "ilike"
    NotLike = "not like"
    NotILike = "not ilike"
    In = "in"
    GlobalIn = "global in"
    NotIn = "not in"
    GlobalNotIn = "global not in"
    InCohort = "in cohort"
    NotInCohort = "not in cohort"
    Regex = "=~"
    IRegex = "=~*"
    NotRegex = "!~"
    NotIRegex = "!~*"


NEGATED_COMPARE_OPS: list[CompareOperationOp] = [
    CompareOperationOp.NotEq,
    CompareOperationOp.NotLike,
    CompareOperationOp.NotILike,
    CompareOperationOp.NotIn,
    CompareOperationOp.GlobalNotIn,
    CompareOperationOp.NotInCohort,
    CompareOperationOp.NotRegex,
    CompareOperationOp.NotIRegex,
]


@dataclass(kw_only=True)
class CompareOperation(Expr):
    left: Expr
    right: Expr
    op: CompareOperationOp
    type: Optional[ConstantType] = None


@dataclass(kw_only=True)
class Not(Expr):
    expr: Expr
    type: Optional[ConstantType] = None


@dataclass(kw_only=True)
class OrderExpr(Expr):
    expr: Expr
    order: Literal["ASC", "DESC"] = "ASC"


@dataclass(kw_only=True)
class ArrayAccess(Expr):
    array: Expr
    property: Expr
    nullish: bool = False


@dataclass(kw_only=True)
class Array(Expr):
    exprs: list[Expr]


@dataclass(kw_only=True)
class Dict(Expr):
    items: list[tuple[Expr, Expr]]


@dataclass(kw_only=True)
class TupleAccess(Expr):
    tuple: Expr
    index: int
    nullish: bool = False


@dataclass(kw_only=True)
class Tuple(Expr):
    exprs: list[Expr]


@dataclass(kw_only=True)
class Lambda(Expr):
    args: list[str]
    expr: Expr | Block


@dataclass(kw_only=True)
class Constant(Expr):
    value: Any


@dataclass(kw_only=True)
class Field(Expr):
    chain: list[str | int]


@dataclass(kw_only=True)
class Placeholder(Expr):
    expr: Expr

    @property
    def chain(self) -> list[str | int] | None:
        expr = self.expr
        while isinstance(expr, Alias):
            expr = expr.expr
        return expr.chain if isinstance(expr, Field) else None

    @property
    def field(self) -> str | None:
        return ".".join(str(chain) for chain in self.chain) if self.chain else None


@dataclass(kw_only=True)
class Call(Expr):
    name: str
    """Function name"""
    args: list[Expr]
    params: Optional[list[Expr]] = None
    """
    Parameters apply to some aggregate functions, see ClickHouse docs:
    https://clickhouse.com/docs/en/sql-reference/aggregate-functions/parametric-functions
    """
    distinct: bool = False


@dataclass(kw_only=True)
class ExprCall(Expr):
    expr: Expr
    args: list[Expr]


@dataclass(kw_only=True)
class JoinConstraint(Expr):
    expr: Expr
    constraint_type: Literal["ON", "USING"]


@dataclass(kw_only=True)
class JoinExpr(Expr):
    # :TRICKY: When adding new fields, make sure they're handled in visitor.py and resolver.py
    type: Optional[TableOrSelectType] = None

    join_type: Optional[str] = None
    table: Optional[Union["SelectQuery", "SelectSetQuery", Field]] = None
    table_args: Optional[list[Expr]] = None
    alias: Optional[str] = None
    table_final: Optional[bool] = None
    constraint: Optional["JoinConstraint"] = None
    next_join: Optional["JoinExpr"] = None
    sample: Optional["SampleExpr"] = None


@dataclass(kw_only=True)
class WindowFrameExpr(Expr):
    frame_type: Optional[Literal["CURRENT ROW", "PRECEDING", "FOLLOWING"]] = None
    frame_value: Optional[int] = None


@dataclass(kw_only=True)
class WindowExpr(Expr):
    partition_by: Optional[list[Expr]] = None
    order_by: Optional[list[OrderExpr]] = None
    frame_method: Optional[Literal["ROWS", "RANGE"]] = None
    frame_start: Optional[WindowFrameExpr] = None
    frame_end: Optional[WindowFrameExpr] = None


@dataclass(kw_only=True)
class WindowFunction(Expr):
    name: str
    args: Optional[list[Expr]] = None
    exprs: Optional[list[Expr]] = None
    over_expr: Optional[WindowExpr] = None
    over_identifier: Optional[str] = None


@dataclass(kw_only=True)
class SelectQuery(Expr):
    # :TRICKY: When adding new fields, make sure they're handled in visitor.py and resolver.py
    type: Optional[SelectQueryType] = None
    ctes: Optional[dict[str, CTE]] = None
    select: list[Expr]
    distinct: Optional[bool] = None
    select_from: Optional[JoinExpr] = None
    array_join_op: Optional[str] = None
    array_join_list: Optional[list[Expr]] = None
    window_exprs: Optional[dict[str, WindowExpr]] = None
    where: Optional[Expr] = None
    prewhere: Optional[Expr] = None
    having: Optional[Expr] = None
    group_by: Optional[list[Expr]] = None
    order_by: Optional[list[OrderExpr]] = None
    limit: Optional[Expr] = None
    limit_by: Optional[list[Expr]] = None
    limit_with_ties: Optional[bool] = None
    offset: Optional[Expr] = None
    settings: Optional[HogQLQuerySettings] = None
    view_name: Optional[str] = None


SetOperator = Literal["UNION ALL", "INTERSECT", "EXCEPT"]


@dataclass(kw_only=True)
class SelectSetNode:
    select_query: Union[SelectQuery, "SelectSetQuery"]
    set_operator: SetOperator

    def __post_init__(self):
        if self.set_operator not in get_args(SetOperator):
            raise ValueError("Invalid Set Operator")


@dataclass(kw_only=True)
<<<<<<< HEAD
class SelectUnionNode:
    select_query: Union[SelectQuery, "SelectUnionQuery"]
    union_type: Optional[Literal["UNION ALL", "INTERSECT", "EXCEPT"]]

    def __post_init__(self):
        if self.union_type not in (None, "UNION ALL", "INTERSECT", "EXCEPT"):
            raise ValueError("Incorrect Union Type")


@dataclass(kw_only=True)
class SelectUnionQuery(Expr):
    type: Optional[SelectUnionQueryType] = None
    select_queries: Sequence[SelectUnionNode]
=======
class SelectSetQuery(Expr):
    type: Optional[SelectSetQueryType] = None
    initial_select_query: Union[SelectQuery, "SelectSetQuery"]
    subsequent_select_queries: list[SelectSetNode]

    @classmethod
    def create_from_queries(
        cls, queries: Sequence[Union[SelectQuery, "SelectSetQuery"]], set_operator: SetOperator
    ) -> "SelectSetQuery":
        return SelectSetQuery(
            initial_select_query=queries[0],
            subsequent_select_queries=[
                SelectSetNode(select_query=query, set_operator=set_operator) for query in queries[1:]
            ],
        )
>>>>>>> 08386e43


@dataclass(kw_only=True)
class RatioExpr(Expr):
    left: Constant
    right: Optional[Constant] = None


@dataclass(kw_only=True)
class SampleExpr(Expr):
    # k or n
    sample_value: RatioExpr
    offset_value: Optional[RatioExpr] = None


@dataclass(kw_only=True)
class HogQLXAttribute(AST):
    name: str
    value: Any


@dataclass(kw_only=True)
class HogQLXTag(AST):
    kind: str
    attributes: list[HogQLXAttribute]

    def to_dict(self):
        return {
            "kind": self.kind,
            **{a.name: a.value for a in self.attributes},
        }<|MERGE_RESOLUTION|>--- conflicted
+++ resolved
@@ -1,9 +1,5 @@
 from enum import StrEnum
-<<<<<<< HEAD
-from typing import Any, Literal, Optional, Union
-=======
 from typing import Any, Literal, Optional, Union, get_args
->>>>>>> 08386e43
 from collections.abc import Sequence
 from dataclasses import dataclass, field
 
@@ -281,13 +277,8 @@
 
 
 @dataclass(kw_only=True)
-<<<<<<< HEAD
-class SelectUnionQueryType(Type):
-    types: list[Union[SelectQueryType, "SelectUnionQueryType"]]
-=======
 class SelectSetQueryType(Type):
     types: list[Union[SelectQueryType, "SelectSetQueryType"]]
->>>>>>> 08386e43
 
     def get_alias_for_table_type(self, table_type: TableOrSelectType) -> Optional[str]:
         return self.types[0].get_alias_for_table_type(table_type)
@@ -844,21 +835,6 @@
 
 
 @dataclass(kw_only=True)
-<<<<<<< HEAD
-class SelectUnionNode:
-    select_query: Union[SelectQuery, "SelectUnionQuery"]
-    union_type: Optional[Literal["UNION ALL", "INTERSECT", "EXCEPT"]]
-
-    def __post_init__(self):
-        if self.union_type not in (None, "UNION ALL", "INTERSECT", "EXCEPT"):
-            raise ValueError("Incorrect Union Type")
-
-
-@dataclass(kw_only=True)
-class SelectUnionQuery(Expr):
-    type: Optional[SelectUnionQueryType] = None
-    select_queries: Sequence[SelectUnionNode]
-=======
 class SelectSetQuery(Expr):
     type: Optional[SelectSetQueryType] = None
     initial_select_query: Union[SelectQuery, "SelectSetQuery"]
@@ -874,7 +850,6 @@
                 SelectSetNode(select_query=query, set_operator=set_operator) for query in queries[1:]
             ],
         )
->>>>>>> 08386e43
 
 
 @dataclass(kw_only=True)
