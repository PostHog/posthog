import json
from collections.abc import Mapping
from typing import Any, Literal, Optional, cast

import pytest
from posthog.test.base import APIBaseTest, BaseTest, _create_event, clean_varying_query_parts, materialized
from unittest import mock
from unittest.mock import patch

from django.test import override_settings

from parameterized import parameterized

from posthog.schema import (
    HogQLQueryModifiers,
    MaterializationMode,
    PersonsArgMaxVersion,
    PersonsOnEventsMode,
    PropertyGroupsMode,
)

from posthog.hogql import ast
from posthog.hogql.constants import MAX_SELECT_RETURNED_ROWS, HogQLGlobalSettings, HogQLQuerySettings
from posthog.hogql.context import HogQLContext
from posthog.hogql.database.database import Database
from posthog.hogql.database.models import DateDatabaseField, StringDatabaseField
from posthog.hogql.errors import ExposedHogQLError, QueryError
from posthog.hogql.parser import parse_expr, parse_select
from posthog.hogql.printer import prepare_ast_for_printing, print_ast, print_prepared_ast, to_printed_hogql
from posthog.hogql.query import execute_hogql_query

from posthog.clickhouse.client.execute import sync_execute
from posthog.models import PropertyDefinition
from posthog.models.cohort.cohort import Cohort
from posthog.models.exchange_rate.sql import EXCHANGE_RATE_DICTIONARY_NAME
from posthog.models.team.team import WeekStartDay
from posthog.settings.data_stores import CLICKHOUSE_DATABASE
from posthog.warehouse.models import DataWarehouseCredential, DataWarehouseTable


class TestPrinter(BaseTest):
    maxDiff = None

    # Helper to always translate HogQL with a blank context
    def _expr(
        self,
        query: str,
        context: Optional[HogQLContext] = None,
        dialect: Literal["hogql", "clickhouse"] = "clickhouse",
    ) -> str:
        node = parse_expr(query)
        context = context or HogQLContext(team_id=self.team.pk, enable_select_queries=True)
        select_query = ast.SelectQuery(select=[node], select_from=ast.JoinExpr(table=ast.Field(chain=["events"])))
        prepared_select_query: ast.SelectQuery = cast(
            ast.SelectQuery,
            prepare_ast_for_printing(select_query, context=context, dialect=dialect, stack=[select_query]),
        )
        return print_prepared_ast(
            prepared_select_query.select[0],
            context=context,
            dialect=dialect,
            stack=[prepared_select_query],
        )

    # Helper to always translate HogQL with a blank context,
    def _select(
        self,
        query: str,
        context: Optional[HogQLContext] = None,
        placeholders: Optional[dict[str, ast.Expr]] = None,
    ) -> str:
        return print_ast(
            parse_select(query, placeholders=placeholders),
            context or HogQLContext(team_id=self.team.pk, enable_select_queries=True),
            "clickhouse",
        )

    def _assert_expr_error(
        self,
        expr,
        expected_error,
        dialect: Literal["hogql", "clickhouse"] = "clickhouse",
    ):
        with self.assertRaises(ExposedHogQLError) as context:
            self._expr(expr, None, dialect)
        if expected_error not in str(context.exception):
            raise AssertionError(f"Expected '{expected_error}' in '{str(context.exception)}'")
        self.assertTrue(expected_error in str(context.exception))

    def _assert_select_error(self, statement, expected_error):
        with self.assertRaises(ExposedHogQLError) as context:
            self._select(statement, None)
        if expected_error not in str(context.exception):
            raise AssertionError(f"Expected '{expected_error}' in '{str(context.exception)}'")
        self.assertTrue(expected_error in str(context.exception))

    def _pretty(self, query: str):
        printed = print_ast(
            parse_select(query),
            HogQLContext(team_id=self.team.pk, enable_select_queries=True),
            "hogql",
            pretty=True,
        )
        return printed

    def test_to_printed_hogql(self):
        expr = parse_select("select 1 + 2, 3 from events")
        repsponse = to_printed_hogql(expr, self.team)
        self.assertEqual(
            repsponse, f"SELECT\n    plus(1, 2),\n    3\nFROM\n    events\nLIMIT {MAX_SELECT_RETURNED_ROWS}"
        )

    def test_union_distinct(self):
        expr = parse_select("""select 1 as id union distinct select 2 as id""")
        response = to_printed_hogql(expr, self.team)
        self.assertEqual(
            response,
            f"SELECT\n    1 AS id\nLIMIT 50000\nUNION DISTINCT\nSELECT\n    2 AS id\nLIMIT {MAX_SELECT_RETURNED_ROWS}",
        )

    def test_intersect(self):
        expr = parse_select("""select 1 as id intersect select 2 as id""")
        response = to_printed_hogql(expr, self.team)
        self.assertEqual(
            response,
            f"SELECT\n    1 AS id\nLIMIT 50000\nINTERSECT\nSELECT\n    2 AS id\nLIMIT {MAX_SELECT_RETURNED_ROWS}",
        )

    def test_intersect_distinct(self):
        expr = parse_select("""select 1 as id intersect distinct select 2 as id""")
        response = to_printed_hogql(expr, self.team)
        self.assertEqual(
            response,
            f"SELECT\n    1 AS id\nLIMIT 50000\nINTERSECT DISTINCT\nSELECT\n    2 AS id\nLIMIT {MAX_SELECT_RETURNED_ROWS}",
        )

    def test_except(self):
        expr = parse_select("""select 1 as id except select 2 as id""")
        response = to_printed_hogql(expr, self.team)
        self.assertEqual(
            response,
            f"SELECT\n    1 AS id\nLIMIT 50000\nEXCEPT\nSELECT\n    2 AS id\nLIMIT {MAX_SELECT_RETURNED_ROWS}",
        )

    # these share the same priority, should stay in order
    def test_except_and_union(self):
        expr = parse_select("""select 1 as id except select 2 as id union all select 3 as id""")
        response = to_printed_hogql(expr, self.team)
        self.assertEqual(
            response,
            (
                "SELECT\n"
                "    1 AS id\n"
                "LIMIT 50000\n"
                "EXCEPT\n"
                "SELECT\n"
                "    2 AS id\n"
                "LIMIT 50000\n"
                "UNION ALL\n"
                "SELECT\n"
                "    3 AS id\n"
                "LIMIT 50000"
            ),
        )

    def test_union_and_except(self):
        expr = parse_select("""select 1 as id union all select 2 as id except select 3 as id""")
        response = to_printed_hogql(expr, self.team)
        self.assertEqual(
            response,
            (
                "SELECT\n"
                "    1 AS id\n"
                "LIMIT 50000\n"
                "UNION ALL\n"
                "SELECT\n"
                "    2 AS id\n"
                "LIMIT 50000\n"
                "EXCEPT\n"
                "SELECT\n"
                "    3 AS id\n"
                "LIMIT 50000"
            ),
        )

    def test_intersect3(self):
        expr = parse_select("""select 1 as id intersect select 2 as id intersect select 3 as id""")
        response = to_printed_hogql(expr, self.team)
        self.assertEqual(
            response,
            "SELECT\n"
            "    1 AS id\n"
            "LIMIT 50000\n"
            "INTERSECT\n"
            "SELECT\n"
            "    2 AS id\n"
            "LIMIT 50000\n"
            "INTERSECT\n"
            "SELECT\n"
            "    3 AS id\n"
            "LIMIT 50000",
        )

    def test_union3(self):
        expr = parse_select("""select 1 as id union all select 2 as id union all select 3 as id""")
        response = to_printed_hogql(expr, self.team)
        self.assertEqual(
            response,
            "SELECT\n"
            "    1 AS id\n"
            "LIMIT 50000\n"
            "UNION ALL\n"
            "SELECT\n"
            "    2 AS id\n"
            "LIMIT 50000\n"
            "UNION ALL\n"
            "SELECT\n"
            "    3 AS id\n"
            "LIMIT 50000",
        )

    def test_intersect_and_union_parens(self):
        expr = parse_select("""select 1 as id intersect (select 2 as id union all select 3 as id)""")
        response = to_printed_hogql(expr, self.team)
        self.assertEqual(
            response,
            "SELECT\n    1 AS id\nLIMIT 50000\nINTERSECT\n(SELECT\n    2 AS id\nUNION ALL\nSELECT\n    3 AS id)",
        )

    # INTERSECT has higher priority than union
    def test_intersect_and_union(self):
        expr = parse_select("""select 1 as id union all select 2 as id intersect select 3 as id""")
        response = to_printed_hogql(expr, self.team)
        self.assertEqual(
            response,
            (
                "SELECT\n"
                "    1 AS id\n"
                "LIMIT 50000\n"
                "UNION ALL\n"
                "SELECT\n"
                "    2 AS id\n"
                "LIMIT 50000\n"
                "INTERSECT\n"
                "SELECT\n"
                "    3 AS id\n"
                "LIMIT 50000"
            ),
        )

    def test_print_to_string(self):
        assert str(parse_select("select 1 + 2, 3 from events")) == "sql(SELECT plus(1, 2), 3 FROM events)"
        assert str(parse_expr("1 + 2")) == "sql(plus(1, 2))"
        assert str(parse_expr("unknown_field")) == "sql(unknown_field)"

    def test_literals(self):
        self.assertEqual(self._expr("1 + 2"), "plus(1, 2)")
        self.assertEqual(self._expr("-1 + 2"), "plus(-1, 2)")
        self.assertEqual(self._expr("-1 - 2 / (3 + 4)"), "minus(-1, divide(2, plus(3, 4)))")
        self.assertEqual(self._expr("1.0 * 2.66"), "multiply(1.0, 2.66)")
        self.assertEqual(self._expr("1.0 % 2.66"), "modulo(1.0, 2.66)")
        self.assertEqual(self._expr("'string'"), "%(hogql_val_0)s")

    def test_arrays(self):
        self.assertEqual(self._expr("[]"), "[]")
        self.assertEqual(self._expr("[1,2]"), "[1, 2]")

    def test_array_access(self):
        self.assertEqual(self._expr("[1,2,3][1]"), "[1, 2, 3][1]")
        self.assertEqual(
            self._expr("events.properties[1]"),
            "replaceRegexpAll(nullIf(nullIf(JSONExtractRaw(events.properties, %(hogql_val_0)s), ''), 'null'), '^\"|\"$', '')",
        )
        self.assertEqual(self._expr("events.event[1 + 2]"), "events.event[plus(1, 2)]")

        self.assertEqual(self._expr("[1,2,3]?.[1]", dialect="hogql"), "[1, 2, 3]?.[1]")
        self.assertEqual(self._expr("[1,2,3]?.[1]", dialect="clickhouse"), "[1, 2, 3][1]")  # no nullish

    def test_tuples(self):
        self.assertEqual(self._expr("(1,2)"), "tuple(1, 2)")
        self.assertEqual(self._expr("(1,2,[])"), "tuple(1, 2, [])")

    def test_tuple_access(self):
        self.assertEqual(self._expr("(1,2)?.2", dialect="hogql"), "tuple(1, 2)?.2")
        self.assertEqual(self._expr("(1,2)?.2", dialect="clickhouse"), "tuple(1, 2).2")  # no nullish

    def test_lambdas(self):
        self.assertEqual(
            self._expr("arrayMap(x -> x*2, [1,2,3])"),
            "arrayMap(x -> multiply(x, 2), [1, 2, 3])",
        )
        self.assertEqual(
            self._expr("arrayMap((x, y) -> x*y, [1,2,3])"),
            "arrayMap((x, y) -> multiply(x, y), [1, 2, 3])",
        )

    def test_equals_null(self):
        self.assertEqual(self._expr("event == null"), "isNull(events.event)")
        self.assertEqual(self._expr("event != null"), "isNotNull(events.event)")
        self.assertEqual(self._expr("1 == null"), "0")
        self.assertEqual(self._expr("1 != null"), "1")

    def test_fields_and_properties(self):
        self.assertEqual(
            self._expr("properties.bla"),
            "replaceRegexpAll(nullIf(nullIf(JSONExtractRaw(events.properties, %(hogql_val_0)s), ''), 'null'), '^\"|\"$', '')",
        )
        self.assertEqual(
            self._expr("properties['bla']"),
            "replaceRegexpAll(nullIf(nullIf(JSONExtractRaw(events.properties, %(hogql_val_0)s), ''), 'null'), '^\"|\"$', '')",
        )
        self.assertEqual(
            self._expr("properties['bla']['bla']"),
            "replaceRegexpAll(nullIf(nullIf(JSONExtractRaw(events.properties, %(hogql_val_0)s, %(hogql_val_1)s), ''), 'null'), '^\"|\"$', '')",
        )
        context = HogQLContext(team_id=self.team.pk)
        self.assertEqual(
            self._expr("properties.$bla", context),
            "replaceRegexpAll(nullIf(nullIf(JSONExtractRaw(events.properties, %(hogql_val_0)s), ''), 'null'), '^\"|\"$', '')",
        )

        with override_settings(PERSON_ON_EVENTS_V2_OVERRIDE=False):
            context = HogQLContext(
                team_id=self.team.pk,
                within_non_hogql_query=True,
                modifiers=HogQLQueryModifiers(personsOnEventsMode=PersonsOnEventsMode.DISABLED),
            )
            self.assertEqual(
                self._expr("person.properties.bla", context),
                "replaceRegexpAll(nullIf(nullIf(JSONExtractRaw(person_props, %(hogql_val_0)s), ''), 'null'), '^\"|\"$', '')",
            )
            context = HogQLContext(team_id=self.team.pk)
            self.assertEqual(
                self._expr("person.properties.bla", context),
                "events__person.properties___bla",
            )

        with override_settings(PERSON_ON_EVENTS_OVERRIDE=True):
            context = HogQLContext(
                team_id=self.team.pk,
                within_non_hogql_query=True,
                modifiers=HogQLQueryModifiers(
                    personsOnEventsMode=PersonsOnEventsMode.PERSON_ID_NO_OVERRIDE_PROPERTIES_ON_EVENTS
                ),
            )
            self.assertEqual(
                self._expr("person.properties.bla", context),
                "replaceRegexpAll(nullIf(nullIf(JSONExtractRaw(person_properties, %(hogql_val_0)s), ''), 'null'), '^\"|\"$', '')",
            )
            context = HogQLContext(team_id=self.team.pk)
            self.assertEqual(
                self._expr("person.properties.bla", context),
                "replaceRegexpAll(nullIf(nullIf(JSONExtractRaw(events.person_properties, %(hogql_val_0)s), ''), 'null'), '^\"|\"$', '')",
            )

    def test_hogql_properties(self):
        self.assertEqual(
            self._expr("event", HogQLContext(team_id=self.team.pk), "hogql"),
            "event",
        )
        self.assertEqual(
            self._expr("person", HogQLContext(team_id=self.team.pk), "hogql"),
            "person",
        )
        self.assertEqual(
            self._expr(
                "person.properties.$browser",
                HogQLContext(team_id=self.team.pk),
                "hogql",
            ),
            "person.properties.$browser",
        )
        self.assertEqual(
            self._expr("properties.$browser", HogQLContext(team_id=self.team.pk), "hogql"),
            "properties.$browser",
        )
        self.assertEqual(
            self._expr(
                "properties.`$browser with a space`",
                HogQLContext(team_id=self.team.pk),
                "hogql",
            ),
            "properties.`$browser with a space`",
        )
        self.assertEqual(
            self._expr(
                'properties."$browser with a space"',
                HogQLContext(team_id=self.team.pk),
                "hogql",
            ),
            "properties.`$browser with a space`",
        )
        self.assertEqual(
            self._expr(
                "properties['$browser with a space']",
                HogQLContext(team_id=self.team.pk),
                "hogql",
            ),
            "properties.`$browser with a space`",
        )
        self.assertEqual(
            self._expr(
                "properties['$browser with a ` tick']",
                HogQLContext(team_id=self.team.pk),
                "hogql",
            ),
            "properties.`$browser with a \\` tick`",
        )
        self.assertEqual(
            self._expr(
                "properties['$browser \\\\with a \\n` tick']",
                HogQLContext(team_id=self.team.pk),
                "hogql",
            ),
            "properties.`$browser \\\\with a \\n\\` tick`",
        )
        # "dot NUMBER" means "tuple access" in clickhouse. To access strings properties, wrap them in `backquotes`
        self.assertEqual(
            self._expr("properties.1", HogQLContext(team_id=self.team.pk), "hogql"),
            "properties.1",
        )
        self.assertEqual(
            self._expr("properties.`1`", HogQLContext(team_id=self.team.pk), "hogql"),
            "properties.`1`",
        )
        self._assert_expr_error(
            "properties.'no strings'",
            "mismatched input",
            "hogql",
        )

    def test_hogql_properties_json(self):
        context = HogQLContext(team_id=self.team.pk)
        self.assertEqual(
            self._expr("properties.nomat.json.yet", context),
            "replaceRegexpAll(nullIf(nullIf(JSONExtractRaw(events.properties, %(hogql_val_0)s, %(hogql_val_1)s, %(hogql_val_2)s), ''), 'null'), '^\"|\"$', '')",
        )
        self.assertEqual(
            context.values,
            {"hogql_val_0": "nomat", "hogql_val_1": "json", "hogql_val_2": "yet"},
        )

    def test_hogql_properties_materialized_json_access(self):
        try:
            from ee.clickhouse.materialized_columns.analyze import materialize
        except ModuleNotFoundError:
            # EE not available? Assume we're good
            self.assertEqual(1 + 2, 3)
            return

        context = HogQLContext(team_id=self.team.pk)
        materialize("events", "withmat")
        self.assertEqual(
            self._expr("properties.withmat.json.yet", context),
            "replaceRegexpAll(nullIf(nullIf(JSONExtractRaw(nullIf(nullIf(events.mat_withmat, ''), 'null'), %(hogql_val_0)s, %(hogql_val_1)s), ''), 'null'), '^\"|\"$', '')",
        )
        self.assertEqual(context.values, {"hogql_val_0": "json", "hogql_val_1": "yet"})

        context = HogQLContext(team_id=self.team.pk)
        materialize("events", "withmat_nullable", is_nullable=True)
        self.assertEqual(
            self._expr("properties.withmat_nullable.json.yet", context),
            "replaceRegexpAll(nullIf(nullIf(JSONExtractRaw(events.mat_withmat_nullable, %(hogql_val_0)s, %(hogql_val_1)s), ''), 'null'), '^\"|\"$', '')",
        )
        self.assertEqual(context.values, {"hogql_val_0": "json", "hogql_val_1": "yet"})

    def test_materialized_fields_and_properties(self):
        try:
            from ee.clickhouse.materialized_columns.analyze import materialize
        except ModuleNotFoundError:
            # EE not available? Assume we're good
            self.assertEqual(1 + 2, 3)
            return
        materialize("events", "$browser")
        self.assertEqual(
            self._expr("properties['$browser']"),
            "nullIf(nullIf(events.`mat_$browser`, ''), 'null')",
        )

        materialize("events", "withoutdollar")
        self.assertEqual(
            self._expr("properties['withoutdollar']"),
            "nullIf(nullIf(events.mat_withoutdollar, ''), 'null')",
        )

        materialize("events", "$browser and string")
        self.assertEqual(
            self._expr("properties['$browser and string']"),
            "nullIf(nullIf(events.`mat_$browser_and_string`, ''), 'null')",
        )

        materialize("events", "$browser%%%#@!@")
        self.assertEqual(
            self._expr("properties['$browser%%%#@!@']"),
            "nullIf(nullIf(events.`mat_$browser_______`, ''), 'null')",
        )

        materialize("events", "nullable_property", is_nullable=True)
        self.assertEqual(
            self._expr("properties['nullable_property']"),
            "events.mat_nullable_property",
        )

    def test_property_groups(self):
        context = HogQLContext(
            team_id=self.team.pk,
            modifiers=HogQLQueryModifiers(
                materializationMode=MaterializationMode.AUTO,
                propertyGroupsMode=PropertyGroupsMode.ENABLED,
            ),
        )

        self.assertEqual(
            self._expr("properties['foo']", context),
            "has(events.properties_group_custom, %(hogql_val_0)s) ? events.properties_group_custom[%(hogql_val_0)s] : null",
        )
        self.assertEqual(context.values["hogql_val_0"], "foo")

        with materialized("events", "foo"):
            # Properties that are materialized as columns should take precedence over the values in the group's map
            # column.
            self.assertEqual(
                self._expr("properties['foo']", context),
                "nullIf(nullIf(events.mat_foo, ''), 'null')",
            )

    def test_property_groups_person_properties(self):
        context = HogQLContext(
            team_id=self.team.pk,
            modifiers=HogQLQueryModifiers(
                materializationMode=MaterializationMode.AUTO,
                propertyGroupsMode=PropertyGroupsMode.ENABLED,
                personsOnEventsMode=PersonsOnEventsMode.PERSON_ID_NO_OVERRIDE_PROPERTIES_ON_EVENTS,
            ),
        )

        self.assertEqual(
            self._expr("person.properties['foo']", context),
            "has(events.person_properties_map_custom, %(hogql_val_0)s) ? events.person_properties_map_custom[%(hogql_val_0)s] : null",
        )
        self.assertEqual(context.values["hogql_val_0"], "foo")

    def _test_property_group_comparison(
        self,
        input_expression: str,
        expected_optimized_query: str | None,
        expected_context_values: Mapping[str, Any] | None = None,
        expected_skip_indexes_used: set[str] | None = None,
    ) -> None:
        def build_context(property_groups_mode: PropertyGroupsMode) -> HogQLContext:
            return HogQLContext(
                team_id=self.team.pk,
                modifiers=HogQLQueryModifiers(
                    materializationMode=MaterializationMode.AUTO,
                    propertyGroupsMode=property_groups_mode,
                ),
            )

        context = build_context(PropertyGroupsMode.OPTIMIZED)
        printed_expr = self._expr(input_expression, context)
        if expected_optimized_query is not None:
            self.assertEqual(printed_expr, expected_optimized_query)
        else:
            unoptimized_context = build_context(PropertyGroupsMode.ENABLED)
            unoptimized_expr = self._expr(input_expression, unoptimized_context)
            # XXX: The placeholders used in the printed expression can vary between the direct and optimized variants,
            # so we string format the context values back into the expression template. This isn't necessarily going to
            # yield a valid ClickHouse expression, but it should generally be good enough to ensure the two expressions
            # are the same.
            self.assertEqual(printed_expr % context.values, unoptimized_expr % unoptimized_context.values)

        if expected_context_values is not None:
            self.assertDictContainsSubset(expected_context_values, context.values)

        if expected_skip_indexes_used is not None:
            # The table needs some data to be able get a `EXPLAIN` result that includes index information -- otherwise
            # the query is optimized to read from `NullSource` which doesn't do us much good here...
            for _ in range(10):
                _create_event(team=self.team, distinct_id="distinct_id", event="event")

            def _find_node(node, condition):
                """Find the first node in a query plan meeting a given condition (using depth-first search.)"""
                if condition(node):
                    return node
                else:
                    for child in node.get("Plans", []):
                        result = _find_node(child, condition)
                        if result is not None:
                            return result

            [[raw_explain_result]] = sync_execute(
                f"EXPLAIN indexes = 1, json = 1 SELECT count() FROM events WHERE {printed_expr}",
                context.values,
            )
            read_from_merge_tree_step = _find_node(
                json.loads(raw_explain_result)[0]["Plan"],
                condition=lambda node: node["Node Type"] == "ReadFromMergeTree",
            )
            self.assertTrue(
                expected_skip_indexes_used.issubset(
                    {index["Name"] for index in read_from_merge_tree_step.get("Indexes", []) if index["Type"] == "Skip"}
                ),
            )

    def test_property_groups_optimized_basic_equality_comparisons(self) -> None:
        # Comparing against a (non-empty) string value lets us avoid checking if the key exists or not, and lets us use
        # the bloom filter indices on both keys and values to optimize the comparison operation.
        self._test_property_group_comparison(
            "properties.key = 'value' as eq",
            "equals(events.properties_group_custom[%(hogql_val_0)s], %(hogql_val_1)s) AS eq",
            {"hogql_val_0": "key", "hogql_val_1": "value"},
            expected_skip_indexes_used={"properties_group_custom_keys_bf", "properties_group_custom_values_bf"},
        )
        self._test_property_group_comparison(
            "'value' = properties.key as eq",
            "equals(events.properties_group_custom[%(hogql_val_0)s], %(hogql_val_1)s) AS eq",
            {"hogql_val_0": "key", "hogql_val_1": "value"},
            expected_skip_indexes_used={"properties_group_custom_keys_bf", "properties_group_custom_values_bf"},
        )
        self._test_property_group_comparison(
            "equals(properties.key, 'value') as eq",
            "equals(events.properties_group_custom[%(hogql_val_0)s], %(hogql_val_1)s) AS eq",
            {"hogql_val_0": "key", "hogql_val_1": "value"},
            expected_skip_indexes_used={"properties_group_custom_keys_bf", "properties_group_custom_values_bf"},
        )

        # Don't optimize comparisons to types that require non-trivial type conversions.
        self._test_property_group_comparison("properties.key = 1", None)

        # TODO: We'll want to eventually support this type of expression where the right hand side is a non-``Nullable``
        # value, since this would allow expressions that only reference constant values to also use the appropriate
        # index, but for right now we only want to optimize comparisons to constant values directly for simplicity.
        self._test_property_group_comparison("properties.key = lower('value')", None)

        # The opposite case as above: ``Nullable`` values should _not_ be optimized (because we don't know which
        # optimization to apply).
        self._test_property_group_comparison("properties.key = nullIf('a', 'a')", None)

        # ... unless we can distinguish ``Nullable(Nothing)`` from ``Nullable(*)`` -- this _could_ be safely optimized.
        self._test_property_group_comparison("properties.key = lower(NULL)", None)

    def test_property_groups_optimized_boolean_equality_comparisons(self) -> None:
        PropertyDefinition.objects.create(
            team=self.team, name="is_boolean", property_type="Boolean", type=PropertyDefinition.Type.EVENT
        )

        self._test_property_group_comparison(
            "properties.is_boolean = true",
            "equals(events.properties_group_custom[%(hogql_val_0)s], 'true')",
            {"hogql_val_0": "is_boolean"},
            expected_skip_indexes_used={"properties_group_custom_keys_bf", "properties_group_custom_values_bf"},
        )

        self._test_property_group_comparison(
            "properties.is_boolean = false",
            "equals(events.properties_group_custom[%(hogql_val_0)s], 'false')",
            {"hogql_val_0": "is_boolean"},
            expected_skip_indexes_used={"properties_group_custom_keys_bf", "properties_group_custom_values_bf"},
        )

        # Don't try to optimize not equals comparisons: NULL handling here is tricky, and we wouldn't get any benefit
        # from using the indexes anyway.
        self._test_property_group_comparison("properties.is_boolean != true", None, expected_skip_indexes_used=set())
        self._test_property_group_comparison("properties.is_boolean != false", None, expected_skip_indexes_used=set())

    def test_property_groups_optimized_empty_string_equality_comparisons(self) -> None:
        # Keys that don't exist in a map return default values for the type -- in our case empty strings -- so we need
        # to check whether or not the key exists in the map *and* compare the value in the map is the empty string or
        # not. We can still utilize the bloom filter index on keys, but the empty string isn't stored in the bloom
        # filter so it won't be used here.
        self._test_property_group_comparison(
            "properties.key = '' as eq",
            "and(has(events.properties_group_custom, %(hogql_val_0)s), equals(events.properties_group_custom[%(hogql_val_0)s], %(hogql_val_1)s)) AS eq",
            {"hogql_val_0": "key", "hogql_val_1": ""},
            expected_skip_indexes_used={"properties_group_custom_keys_bf"},
        )
        self._test_property_group_comparison(
            "equals(properties.key, '') as eq",
            "and(has(events.properties_group_custom, %(hogql_val_0)s), equals(events.properties_group_custom[%(hogql_val_0)s], %(hogql_val_1)s)) AS eq",
            {"hogql_val_0": "key", "hogql_val_1": ""},
            expected_skip_indexes_used={"properties_group_custom_keys_bf"},
        )

    def test_property_groups_optimized_null_comparisons(self) -> None:
        # NOT NULL comparisons should check to see if the key exists within the map (and should use the bloom filter to
        # optimize the check), but do not need to load the values subcolumn.
        self._test_property_group_comparison(
            "properties.key is not null as p",
            "has(events.properties_group_custom, %(hogql_val_0)s) AS p",
            {"hogql_val_0": "key"},
            expected_skip_indexes_used={"properties_group_custom_keys_bf"},
        )
        self._test_property_group_comparison(
            "properties.key != null as p",
            "has(events.properties_group_custom, %(hogql_val_0)s) AS p",
            {"hogql_val_0": "key"},
            expected_skip_indexes_used={"properties_group_custom_keys_bf"},
        )
        self._test_property_group_comparison(
            "isNotNull(properties.key) as p",
            "has(events.properties_group_custom, %(hogql_val_0)s) AS p",
            {"hogql_val_0": "key"},
            expected_skip_indexes_used={"properties_group_custom_keys_bf"},
        )

        # NULL comparisons don't really benefit from the bloom filter index like NOT NULL comparisons do, but like
        # above, only need to check the keys subcolumn and not the values subcolumn.
        self._test_property_group_comparison(
            "properties.key is null as p",
            "not(has(events.properties_group_custom, %(hogql_val_0)s)) AS p",
            {"hogql_val_0": "key"},
        )
        self._test_property_group_comparison(
            "properties.key = null as p",
            "not(has(events.properties_group_custom, %(hogql_val_0)s)) AS p",
            {"hogql_val_0": "key"},
        )
        self._test_property_group_comparison(
            "isNull(properties.key) as p",
            "not(has(events.properties_group_custom, %(hogql_val_0)s)) AS p",
            {"hogql_val_0": "key"},
        )

    def test_property_groups_optimized_has(self) -> None:
        self._test_property_group_comparison(
            "JSONHas(properties, 'key') as j",
            "has(events.properties_group_custom, %(hogql_val_0)s) AS j",
            {"hogql_val_0": "key"},
            expected_skip_indexes_used={"properties_group_custom_keys_bf"},
        )

        # TODO: Chained operations/path traversal could be optimized further, but is left alone for now.
        self._test_property_group_comparison("JSONHas(properties, 'foo', 'bar')", None)

        with materialized("events", "key"):
            self._test_property_group_comparison(
                "JSONHas(properties, 'key') as j",
                "has(events.properties_group_custom, %(hogql_val_0)s) AS j",
                {"hogql_val_0": "key"},
                expected_skip_indexes_used={"properties_group_custom_keys_bf"},
            )

    def test_property_groups_optimized_in_comparisons(self) -> None:
        # The IN operator works much like equality when the right hand side of the expression is all constants. Like
        # equality, it also needs to handle the empty string special case.
        self._test_property_group_comparison(
            "properties.key IN ('a', 'b')",
            "in(events.properties_group_custom[%(hogql_val_0)s], tuple(%(hogql_val_1)s, %(hogql_val_2)s))",
            {"hogql_val_0": "key", "hogql_val_1": "a", "hogql_val_2": "b"},
            expected_skip_indexes_used={"properties_group_custom_keys_bf", "properties_group_custom_values_bf"},
        )
        self._test_property_group_comparison(
            "properties.key IN 'a'",  # strange, but syntactically valid
            "in(events.properties_group_custom[%(hogql_val_0)s], %(hogql_val_1)s)",
            {"hogql_val_0": "key", "hogql_val_1": "a"},
            expected_skip_indexes_used={"properties_group_custom_keys_bf", "properties_group_custom_values_bf"},
        )
        self._test_property_group_comparison(
            "properties.key IN ('a', 'b', '')",
            (
                "or("
                "in(events.properties_group_custom[%(hogql_val_0)s], tuple(%(hogql_val_1)s, %(hogql_val_2)s)), "
                "and(has(events.properties_group_custom, %(hogql_val_0)s), equals(events.properties_group_custom[%(hogql_val_0)s], %(hogql_val_3)s))"
                ")"
            ),
            {"hogql_val_0": "key", "hogql_val_1": "a", "hogql_val_2": "b", "hogql_val_3": ""},
            expected_skip_indexes_used={"properties_group_custom_keys_bf"},
        )
        self._test_property_group_comparison(
            "properties.key IN ''",  # strange, but syntactically valid
            "and(has(events.properties_group_custom, %(hogql_val_0)s), equals(events.properties_group_custom[%(hogql_val_0)s], %(hogql_val_1)s))",
            {"hogql_val_0": "key", "hogql_val_1": ""},
            expected_skip_indexes_used={"properties_group_custom_keys_bf"},
        )

        # NULL values are never equal. While this differs from the behavior of the equality operator above, it is
        # consistent with how ClickHouse treats these values:
        # https://clickhouse.com/docs/en/sql-reference/operators/in#null-processing
        self._test_property_group_comparison("properties.key in NULL", "0")
        self._test_property_group_comparison("properties.key in (NULL)", "0")
        self._test_property_group_comparison("properties.key in (NULL, NULL, NULL)", "0")
        self._test_property_group_comparison(
            "properties.key IN ('a', 'b', NULL)",
            "in(events.properties_group_custom[%(hogql_val_0)s], tuple(%(hogql_val_1)s, %(hogql_val_2)s))",
            {"hogql_val_0": "key", "hogql_val_1": "a", "hogql_val_2": "b"},
            expected_skip_indexes_used={"properties_group_custom_keys_bf", "properties_group_custom_values_bf"},
        )
        self._test_property_group_comparison(
            "properties.key IN ('', NULL)",
            "and(has(events.properties_group_custom, %(hogql_val_0)s), equals(events.properties_group_custom[%(hogql_val_0)s], %(hogql_val_1)s))",
            {"hogql_val_0": "key", "hogql_val_1": ""},
            expected_skip_indexes_used={"properties_group_custom_keys_bf"},
        )

        # Don't optimize comparisons to types that require additional type conversions.
        self._test_property_group_comparison("properties.key in true", None)
        self._test_property_group_comparison("properties.key in (true, false)", None)
        self._test_property_group_comparison("properties.key in 1", None)
        self._test_property_group_comparison("properties.key in (1, 2, 3)", None)

        # Only direct constant comparison is supported for now -- see above.
        self._test_property_group_comparison("properties.key in lower('value')", None)
        self._test_property_group_comparison("properties.key in (lower('a'), lower('b'))", None)

    def test_property_groups_select_with_aliases(self):
        def build_context(property_groups_mode: PropertyGroupsMode) -> HogQLContext:
            return HogQLContext(
                team_id=self.team.pk,
                enable_select_queries=True,
                modifiers=HogQLQueryModifiers(
                    materializationMode=MaterializationMode.AUTO,
                    propertyGroupsMode=property_groups_mode,
                ),
            )

        parsed = parse_select("SELECT properties.file_type AS ft FROM events WHERE ft = 'image/svg'")
        printed = print_ast(parsed, build_context(PropertyGroupsMode.OPTIMIZED), dialect="clickhouse")
        assert printed == (
            "SELECT has(events.properties_group_custom, %(hogql_val_0)s) ? events.properties_group_custom[%(hogql_val_0)s] : null AS ft "
            "FROM events "
            f"WHERE and(equals(events.team_id, {self.team.pk}), equals(events.properties_group_custom[%(hogql_val_1)s], %(hogql_val_2)s)) "
            "LIMIT 50000"
        )

        # TODO: Ideally we'd be able to optimize queries that compare aliases, but this is a bit tricky since we need
        # the ability to resolve the field back to the aliased expression (if one exists) to determine whether or not
        # the condition can be optimized (and possibly just inline the aliased value to make things easier for the
        # analyzer.) Until then, this should just use the direct (simple) property group access method.
        parsed = parse_select("SELECT properties.file_type AS ft, 'image/svg' as ft2 FROM events WHERE ft = ft2")
        assert print_ast(parsed, build_context(PropertyGroupsMode.OPTIMIZED), dialect="clickhouse") == print_ast(
            parsed, build_context(PropertyGroupsMode.ENABLED), dialect="clickhouse"
        )

    def test_methods(self):
        self.assertEqual(self._expr("count()"), "count()")
        self.assertEqual(self._expr("count(distinct event)"), "count(DISTINCT events.event)")
        self.assertEqual(
            self._expr("countIf(distinct event, 1 == 2)"),
            "countIf(DISTINCT events.event, 0)",
        )
        self.assertEqual(self._expr("sumIf(1, 1 == 2)"), "sumIf(1, 0)")

    def test_functions(self):
        context = HogQLContext(team_id=self.team.pk)  # inline values

        self.assertEqual(self._expr("abs(1)"), "abs(1)")
        self.assertEqual(self._expr("max2(1,2)"), "max2(1, 2)")
        self.assertEqual(self._expr("toInt('1')", context), "accurateCastOrNull(%(hogql_val_0)s, %(hogql_val_1)s)")
        self.assertEqual(self._expr("toFloat('1.3')", context), "accurateCastOrNull(%(hogql_val_2)s, %(hogql_val_3)s)")
        self.assertEqual(
            self._expr("toUUID('470f9b15-ff43-402a-af9f-2ed7c526a6cf')", context),
            "accurateCastOrNull(%(hogql_val_4)s, %(hogql_val_5)s)",
        )
        self.assertEqual(
            self._expr("toDecimal('3.14', 2)", context), "accurateCastOrNull(%(hogql_val_6)s, %(hogql_val_7)s)"
        )
        self.assertEqual(self._expr("quantile(0.95)( event )"), "quantile(0.95)(events.event)")

    def test_expr_parse_errors(self):
        self._assert_expr_error("", "Empty query")
        self._assert_expr_error("avg(bla)", "Unable to resolve field: bla")
        self._assert_expr_error("count(1,2,3,4)", "Aggregation 'count' expects at most 1 argument, found 4")
        self._assert_expr_error("countIf()", "Aggregation 'countIf' expects at least 1 argument, found 0")
        self._assert_expr_error(
            "countIf(2,3,4)",
            "Aggregation 'countIf' expects at most 2 arguments, found 3",
        )
        self._assert_expr_error("uniq()", "Aggregation 'uniq' expects at least 1 argument, found 0")
        self._assert_expr_error(
            "quantile(event)",
            "Aggregation 'quantile' requires parameters in addition to arguments",
        )
        self._assert_expr_error(
            "quantile()(event)",
            "Aggregation 'quantile' expects 1 parameter, found 0",
        )
        self._assert_expr_error(
            "quantile(0.5, 2)(event)",
            "Aggregation 'quantile' expects 1 parameter, found 2",
        )
        self._assert_expr_error("sparkline()", "Function 'sparkline' expects 1 argument, found 0")
        self._assert_expr_error("hamburger(event)", "Unsupported function call 'hamburger(...)'")
        self._assert_expr_error("mad(event)", "Unsupported function call 'mad(...)'")
        self._assert_expr_error(
            "noway(event)",
            "Unsupported function call 'noway(...)'. Perhaps you meant 'now(...)'?",
        )
        self._assert_expr_error(
            "tostring(event)",
            "Unsupported function call 'tostring(...)'. Perhaps you meant 'toString(...)'?",
        )
        self._assert_expr_error("yeet.the.cloud", "Unable to resolve field: yeet")
        self._assert_expr_error("chipotle", "Unable to resolve field: chipotle")
        self._assert_expr_error(
            "avg(avg(properties.bla))",
            "Aggregation 'avg' cannot be nested inside another aggregation 'avg'.",
        )
        self.assertEqual(  # does not error through subqueries
            "avg((select avg(properties.bla) from events))",
            "avg((select avg(properties.bla) from events))",
        )
        self._assert_expr_error("person.chipotle", "Field not found: chipotle")
        self._assert_expr_error("properties.0", "SQL indexes start from one, not from zero. E.g: array.1")
        self._assert_expr_error(
            "properties.id.0",
            "SQL indexes start from one, not from zero. E.g: array.1",
        )
        self._assert_expr_error(
            "event as `as%d`",
            'The HogQL identifier "as%d" is not permitted as it contains the "%" character',
        )

    @override_settings(PERSON_ON_EVENTS_OVERRIDE=True, PERSON_ON_EVENTS_V2_OVERRIDE=True)
    def test_expr_parse_errors_poe_on(self):
        # VirtualTable
        self._assert_expr_error("person", "Can't select a table when a column is expected: person")

    @override_settings(PERSON_ON_EVENTS_OVERRIDE=False, PERSON_ON_EVENTS_V2_OVERRIDE=False)
    def test_expr_parse_errors_poe_off(self):
        # LazyTable
        self._assert_expr_error("person", "Can't select a table when a column is expected: person")

    def test_expr_syntax_errors(self):
        self._assert_expr_error("(", "no viable alternative at input '('")
        self._assert_expr_error("())", "mismatched input ')' expecting '->'")
        self._assert_expr_error("(3 57", "no viable alternative at input '(3 57'")
        self._assert_expr_error("select query from events", "mismatched input 'query' expecting <EOF>")
        self._assert_expr_error("this makes little sense", "mismatched input 'makes' expecting <EOF>")
        self._assert_expr_error("1;2", "mismatched input ';' expecting <EOF>")
        self._assert_expr_error("b.a(bla)", "You can only call simple functions in HogQL, not expressions")
        self._assert_expr_error("a -> { print(2) }", "You can not use placeholders here")

    def test_logic(self):
        self.assertEqual(
            self._expr("event or timestamp"),
            "or(events.event, toTimeZone(events.timestamp, %(hogql_val_0)s))",
        )
        self.assertEqual(
            self._expr("properties.bla and properties.bla2"),
            "and(replaceRegexpAll(nullIf(nullIf(JSONExtractRaw(events.properties, %(hogql_val_0)s), ''), 'null'), '^\"|\"$', ''), replaceRegexpAll(nullIf(nullIf(JSONExtractRaw(events.properties, %(hogql_val_1)s), ''), 'null'), '^\"|\"$', ''))",
        )
        self.assertEqual(
            self._expr("event or timestamp or true or count()"),
            "or(events.event, toTimeZone(events.timestamp, %(hogql_val_0)s), 1, count())",
        )
        self.assertEqual(
            self._expr("event or not timestamp"),
            "or(events.event, not(toTimeZone(events.timestamp, %(hogql_val_0)s)))",
        )

    def test_comparisons(self):
        context = HogQLContext(team_id=self.team.pk)
        self.assertEqual(self._expr("event == 'E'", context), "equals(events.event, %(hogql_val_0)s)")
        self.assertEqual(
            self._expr("event != 'E'", context),
            "notEquals(events.event, %(hogql_val_1)s)",
        )
        self.assertEqual(self._expr("event > 'E'", context), "greater(events.event, %(hogql_val_2)s)")
        self.assertEqual(
            self._expr("event >= 'E'", context),
            "greaterOrEquals(events.event, %(hogql_val_3)s)",
        )
        self.assertEqual(self._expr("event < 'E'", context), "less(events.event, %(hogql_val_4)s)")
        self.assertEqual(
            self._expr("event <= 'E'", context),
            "lessOrEquals(events.event, %(hogql_val_5)s)",
        )
        self.assertEqual(self._expr("event like 'E'", context), "like(events.event, %(hogql_val_6)s)")
        self.assertEqual(
            self._expr("event not like 'E'", context),
            "notLike(events.event, %(hogql_val_7)s)",
        )
        self.assertEqual(
            self._expr("event ilike 'E'", context),
            "ilike(events.event, %(hogql_val_8)s)",
        )
        self.assertEqual(
            self._expr("event not ilike 'E'", context),
            "notILike(events.event, %(hogql_val_9)s)",
        )
        self.assertEqual(self._expr("event in 'E'", context), "in(events.event, %(hogql_val_10)s)")
        self.assertEqual(
            self._expr("event not in 'E'", context),
            "notIn(events.event, %(hogql_val_11)s)",
        )
        self.assertEqual(self._expr("event ~ 'E'", context), "match(events.event, %(hogql_val_12)s)")
        self.assertEqual(self._expr("event =~ 'E'", context), "match(events.event, %(hogql_val_13)s)")
        self.assertEqual(
            self._expr("event !~ 'E'", context),
            "not(match(events.event, %(hogql_val_14)s))",
        )
        self.assertEqual(
            self._expr("event ~* 'E'", context),
            "match(events.event, concat('(?i)', %(hogql_val_15)s))",
        )
        self.assertEqual(
            self._expr("event =~* 'E'", context),
            "match(events.event, concat('(?i)', %(hogql_val_16)s))",
        )
        self.assertEqual(
            self._expr("event !~* 'E'", context),
            "not(match(events.event, concat('(?i)', %(hogql_val_17)s)))",
        )

    def test_comments(self):
        context = HogQLContext(team_id=self.team.pk)
        self.assertEqual(self._expr("event -- something", context), "events.event")

    def test_values(self):
        context = HogQLContext(team_id=self.team.pk)
        self.assertEqual(self._expr("event == 'E'", context), "equals(events.event, %(hogql_val_0)s)")
        self.assertEqual(context.values, {"hogql_val_0": "E"})
        self.assertEqual(
            self._expr("coalesce(4.2, 5, 'lol', 'hoo')", context),
            "coalesce(4.2, 5, %(hogql_val_1)s, %(hogql_val_2)s)",
        )
        self.assertEqual(
            context.values,
            {"hogql_val_0": "E", "hogql_val_1": "lol", "hogql_val_2": "hoo"},
        )

    def test_alias_keywords(self):
        self._assert_expr_error(
            "1 as team_id",
            '"team_id" cannot be an alias or identifier, as it\'s a reserved keyword',
        )
        self._assert_expr_error(
            "1 as true",
            '"true" cannot be an alias or identifier, as it\'s a reserved keyword',
        )
        self._assert_select_error(
            "select 1 as team_id from events",
            '"team_id" cannot be an alias or identifier, as it\'s a reserved keyword',
        )
        self.assertEqual(
            self._select("select 1 as `-- select team_id` from events"),
            f"SELECT 1 AS `-- select team_id` FROM events WHERE equals(events.team_id, {self.team.pk}) LIMIT {MAX_SELECT_RETURNED_ROWS}",
        )

    def test_case_when(self):
        self.assertEqual(self._expr("case when 1 then 2 else 3 end"), "if(1, 2, 3)")

    def test_case_when_many(self):
        self.assertEqual(
            self._expr("case when 1 then 2 when 3 then 4 else 5 end"),
            "multiIf(1, 2, 3, 4, 5)",
        )

    def test_case_when_case(self):
        self.assertEqual(
            self._expr("case 0 when 1 then 2 when 3 then 4 else 5 end"),
            "transform(0, [1, 3], [2, 4], 5)",
        )

    def test_select(self):
        self.assertEqual(self._select("select 1"), f"SELECT 1 LIMIT {MAX_SELECT_RETURNED_ROWS}")
        self.assertEqual(self._select("select 1 + 2"), f"SELECT plus(1, 2) LIMIT {MAX_SELECT_RETURNED_ROWS}")
        self.assertEqual(self._select("select 1 + 2, 3"), f"SELECT plus(1, 2), 3 LIMIT {MAX_SELECT_RETURNED_ROWS}")
        self.assertEqual(
            self._select("select 1 + 2, 3 + 4 from events"),
            f"SELECT plus(1, 2), plus(3, 4) FROM events WHERE equals(events.team_id, {self.team.pk}) LIMIT {MAX_SELECT_RETURNED_ROWS}",
        )

    def test_select_alias(self):
        # currently not supported!
        self.assertEqual(self._select("select 1 as b"), f"SELECT 1 AS b LIMIT {MAX_SELECT_RETURNED_ROWS}")
        self.assertEqual(
            self._select("select 1 from events as e"),
            f"SELECT 1 FROM events AS e WHERE equals(e.team_id, {self.team.pk}) LIMIT {MAX_SELECT_RETURNED_ROWS}",
        )

    def test_select_from(self):
        self.assertEqual(
            self._select("select 1 from events"),
            f"SELECT 1 FROM events WHERE equals(events.team_id, {self.team.pk}) LIMIT {MAX_SELECT_RETURNED_ROWS}",
        )
        self._assert_select_error("select 1 from other", 'Unknown table "other".')

    def test_select_from_placeholder(self):
        self.assertEqual(
            self._select(
                "select 1 from {placeholder}",
                placeholders={"placeholder": ast.Field(chain=["events"])},
            ),
            f"SELECT 1 FROM events WHERE equals(events.team_id, {self.team.pk}) LIMIT {MAX_SELECT_RETURNED_ROWS}",
        )
        with self.assertRaises(QueryError) as error_context:
            (
                self._select(
                    "select 1 from {placeholder}",
                    placeholders={
                        "placeholder": ast.CompareOperation(
                            left=ast.Constant(value=1),
                            right=ast.Constant(value=1),
                            op=ast.CompareOperationOp.Eq,
                        )
                    },
                ),
            )
        self.assertEqual(
            str(error_context.exception),
            "A CompareOperation cannot be used as a SELECT source",
        )

    def test_select_cross_join(self):
        self.assertEqual(
            self._select("select 1 from events cross join raw_groups"),
            f"SELECT 1 FROM events CROSS JOIN groups WHERE and(equals(groups.team_id, {self.team.pk}), equals(events.team_id, {self.team.pk})) LIMIT {MAX_SELECT_RETURNED_ROWS}",
        )
        self.assertEqual(
            self._select("select 1 from events, raw_groups"),
            f"SELECT 1 FROM events CROSS JOIN groups WHERE and(equals(groups.team_id, {self.team.pk}), equals(events.team_id, {self.team.pk})) LIMIT {MAX_SELECT_RETURNED_ROWS}",
        )

    def test_select_array_join(self):
        self.assertEqual(
            self._select("select 1, a from events array join [1,2,3] as a"),
            f"SELECT 1, a FROM events ARRAY JOIN [1, 2, 3] AS a WHERE equals(events.team_id, {self.team.pk}) LIMIT {MAX_SELECT_RETURNED_ROWS}",
        )
        self.assertEqual(
            self._select("select 1, a, [1,2,3] as nums from events array join nums as a"),
            f"SELECT 1, a, [1, 2, 3] AS nums FROM events ARRAY JOIN nums AS a WHERE equals(events.team_id, {self.team.pk}) LIMIT {MAX_SELECT_RETURNED_ROWS}",
        )
        self.assertEqual(
            self._select("select 1, a from events left array join [1,2,3] as a"),
            f"SELECT 1, a FROM events LEFT ARRAY JOIN [1, 2, 3] AS a WHERE equals(events.team_id, {self.team.pk}) LIMIT {MAX_SELECT_RETURNED_ROWS}",
        )
        self.assertEqual(
            self._select("select 1, a from events inner array join [1,2,3] as a"),
            f"SELECT 1, a FROM events INNER ARRAY JOIN [1, 2, 3] AS a WHERE equals(events.team_id, {self.team.pk}) LIMIT {MAX_SELECT_RETURNED_ROWS}",
        )

    def test_select_where(self):
        self.assertEqual(
            self._select("select 1 from events where 1 == 2"),
            f"SELECT 1 FROM events WHERE and(equals(events.team_id, {self.team.pk}), 0) LIMIT {MAX_SELECT_RETURNED_ROWS}",
        )

    def test_select_having(self):
        self.assertEqual(
            self._select("select 1 from events having 1 == 2"),
            f"SELECT 1 FROM events WHERE equals(events.team_id, {self.team.pk}) HAVING 0 LIMIT {MAX_SELECT_RETURNED_ROWS}",
        )

    def test_select_prewhere(self):
        self.assertEqual(
            self._select("select 1 from events prewhere 1 == 2"),
            f"SELECT 1 FROM events PREWHERE 0 WHERE equals(events.team_id, {self.team.pk}) LIMIT {MAX_SELECT_RETURNED_ROWS}",
        )
        self.assertEqual(
            self._select("select 1 from events prewhere 1 == 2 where 2 == 3"),
            f"SELECT 1 FROM events PREWHERE 0 WHERE and(equals(events.team_id, {self.team.pk}), 0) LIMIT {MAX_SELECT_RETURNED_ROWS}",
        )

    def test_select_order_by(self):
        self.assertEqual(
            self._select("select event from events order by event"),
            f"SELECT events.event AS event FROM events WHERE equals(events.team_id, {self.team.pk}) ORDER BY events.event ASC LIMIT {MAX_SELECT_RETURNED_ROWS}",
        )
        self.assertEqual(
            self._select("select event from events order by event desc"),
            f"SELECT events.event AS event FROM events WHERE equals(events.team_id, {self.team.pk}) ORDER BY events.event DESC LIMIT {MAX_SELECT_RETURNED_ROWS}",
        )
        self.assertEqual(
            self._select("select event from events order by event desc, timestamp"),
            f"SELECT events.event AS event FROM events WHERE equals(events.team_id, {self.team.pk}) ORDER BY events.event DESC, toTimeZone(events.timestamp, %(hogql_val_0)s) ASC LIMIT {MAX_SELECT_RETURNED_ROWS}",
        )

    def test_select_limit(self):
        self.assertEqual(
            self._select("select event from events limit 10"),
            f"SELECT events.event AS event FROM events WHERE equals(events.team_id, {self.team.pk}) LIMIT 10",
        )
        self.assertEqual(
            self._select("select event from events limit 1000000"),
            f"SELECT events.event AS event FROM events WHERE equals(events.team_id, {self.team.pk}) LIMIT {MAX_SELECT_RETURNED_ROWS}",
        )
        self.assertEqual(
            self._select("select event from events limit (select 100000000)"),
            f"SELECT events.event AS event FROM events WHERE equals(events.team_id, {self.team.pk}) LIMIT min2({MAX_SELECT_RETURNED_ROWS}, (SELECT 100000000))",
        )

        self.assertEqual(
            self._select("select event from events limit (select 100000000) with ties"),
            f"SELECT events.event AS event FROM events WHERE equals(events.team_id, {self.team.pk}) LIMIT min2({MAX_SELECT_RETURNED_ROWS}, (SELECT 100000000)) WITH TIES",
        )

    def test_select_offset(self):
        # Only the default limit if OFFSET is specified alone
        self.assertEqual(
            self._select("select event from events offset 10"),
            f"SELECT events.event AS event FROM events WHERE equals(events.team_id, {self.team.pk}) LIMIT {MAX_SELECT_RETURNED_ROWS} OFFSET 10",
        )
        self.assertEqual(
            self._select("select event from events limit 10 offset 10"),
            f"SELECT events.event AS event FROM events WHERE equals(events.team_id, {self.team.pk}) LIMIT 10 OFFSET 10",
        )
        self.assertEqual(
            self._select("select event from events limit 10 offset 0"),
            f"SELECT events.event AS event FROM events WHERE equals(events.team_id, {self.team.pk}) LIMIT 10 OFFSET 0",
        )
        self.assertEqual(
            self._select("select event from events limit 10 with ties offset 0"),
            f"SELECT events.event AS event FROM events WHERE equals(events.team_id, {self.team.pk}) LIMIT 10 WITH TIES OFFSET 0",
        )

    def test_select_limit_by(self):
        self.assertEqual(
            self._select("select event from events limit 10 offset 0 by 1,event"),
            f"SELECT events.event AS event FROM events WHERE equals(events.team_id, {self.team.pk}) LIMIT 10 OFFSET 0 BY 1, events.event LIMIT 50000",
        )

    def test_select_group_by(self):
        self.assertEqual(
            self._select("select event from events group by event, timestamp"),
            f"SELECT events.event AS event FROM events WHERE equals(events.team_id, {self.team.pk}) GROUP BY events.event, toTimeZone(events.timestamp, %(hogql_val_0)s) LIMIT {MAX_SELECT_RETURNED_ROWS}",
        )

    def test_select_distinct(self):
        self.assertEqual(
            self._select("select distinct event from events group by event, timestamp"),
            f"SELECT DISTINCT events.event AS event FROM events WHERE equals(events.team_id, {self.team.pk}) GROUP BY events.event, toTimeZone(events.timestamp, %(hogql_val_0)s) LIMIT {MAX_SELECT_RETURNED_ROWS}",
        )

    def test_select_subquery(self):
        self.assertEqual(
            self._select("SELECT event from (select distinct event from events group by event, timestamp)"),
            f"SELECT event AS event FROM (SELECT DISTINCT events.event AS event FROM events WHERE equals(events.team_id, {self.team.pk}) GROUP BY events.event, toTimeZone(events.timestamp, %(hogql_val_0)s)) LIMIT {MAX_SELECT_RETURNED_ROWS}",
        )
        self.assertEqual(
            self._select("SELECT event from (select distinct event from events group by event, timestamp) e"),
            f"SELECT e.event AS event FROM (SELECT DISTINCT events.event AS event FROM events WHERE equals(events.team_id, {self.team.pk}) GROUP BY events.event, toTimeZone(events.timestamp, %(hogql_val_0)s)) AS e LIMIT {MAX_SELECT_RETURNED_ROWS}",
        )

    def test_select_union_all(self):
        self.assertEqual(
            self._select("SELECT events.event FROM events UNION ALL SELECT events.event FROM events WHERE 1 = 2"),
            f"SELECT events.event AS event FROM events WHERE equals(events.team_id, {self.team.pk}) LIMIT {MAX_SELECT_RETURNED_ROWS} UNION ALL SELECT events.event AS event FROM events WHERE and(equals(events.team_id, {self.team.pk}), 0) LIMIT {MAX_SELECT_RETURNED_ROWS}",
        )
        self.assertEqual(
            self._select(
                "SELECT events.event FROM events UNION ALL SELECT events.event FROM events WHERE 1 = 2 UNION ALL SELECT events.event FROM events WHERE 1 = 2"
            ),
            f"SELECT events.event AS event FROM events WHERE equals(events.team_id, {self.team.pk}) LIMIT {MAX_SELECT_RETURNED_ROWS} UNION ALL SELECT events.event AS event FROM events WHERE and(equals(events.team_id, {self.team.pk}), 0) LIMIT {MAX_SELECT_RETURNED_ROWS} UNION ALL SELECT events.event AS event FROM events WHERE and(equals(events.team_id, {self.team.pk}), 0) LIMIT {MAX_SELECT_RETURNED_ROWS}",
        )
        self.assertEqual(
            self._select("SELECT 1 UNION ALL (SELECT 1 UNION ALL SELECT 1) UNION ALL SELECT 1"),
            f"SELECT 1 LIMIT {MAX_SELECT_RETURNED_ROWS} UNION ALL (SELECT 1 UNION ALL SELECT 1) UNION ALL SELECT 1 LIMIT {MAX_SELECT_RETURNED_ROWS}",
        )
        self.assertEqual(
            self._select("SELECT 1 UNION ALL SELECT 1 UNION ALL SELECT 1 UNION ALL SELECT 1"),
            f"SELECT 1 LIMIT {MAX_SELECT_RETURNED_ROWS} UNION ALL SELECT 1 LIMIT {MAX_SELECT_RETURNED_ROWS} UNION ALL SELECT 1 LIMIT {MAX_SELECT_RETURNED_ROWS} UNION ALL SELECT 1 LIMIT {MAX_SELECT_RETURNED_ROWS}",
        )
        self.assertEqual(
            self._select("SELECT 1 FROM (SELECT 1 UNION ALL SELECT 1)"),
            f"SELECT 1 FROM (SELECT 1 UNION ALL SELECT 1) LIMIT {MAX_SELECT_RETURNED_ROWS}",
        )

    def test_select_sample(self):
        self.assertEqual(
            self._select("SELECT events.event FROM events SAMPLE 1"),
            f"SELECT events.event AS event FROM events SAMPLE 1 WHERE equals(events.team_id, {self.team.pk}) LIMIT {MAX_SELECT_RETURNED_ROWS}",
        )

        self.assertEqual(
            self._select("SELECT events.event FROM events SAMPLE 0.1 OFFSET 1/10"),
            f"SELECT events.event AS event FROM events SAMPLE 0.1 OFFSET 1/10 WHERE equals(events.team_id, {self.team.pk}) LIMIT {MAX_SELECT_RETURNED_ROWS}",
        )

        self.assertEqual(
            self._select("SELECT events.event FROM events SAMPLE 2/78 OFFSET 999"),
            f"SELECT events.event AS event FROM events SAMPLE 2/78 OFFSET 999 WHERE equals(events.team_id, {self.team.pk}) LIMIT {MAX_SELECT_RETURNED_ROWS}",
        )

        with override_settings(PERSON_ON_EVENTS_V2_OVERRIDE=False):
            context = HogQLContext(
                team_id=self.team.pk,
                enable_select_queries=True,
                modifiers=HogQLQueryModifiers(personsArgMaxVersion=PersonsArgMaxVersion.V2),
            )
            query = self._select(
                "SELECT events.event FROM events SAMPLE 2/78 OFFSET 999 JOIN persons ON persons.id=events.person_id",
                context,
            )
            self.assertEqual(
                query,
                f"SELECT events.event AS event FROM events SAMPLE 2/78 OFFSET 999 LEFT OUTER JOIN (SELECT "
                "argMax(person_distinct_id_overrides.person_id, person_distinct_id_overrides.version) AS person_id, "
                "person_distinct_id_overrides.distinct_id AS distinct_id FROM person_distinct_id_overrides WHERE "
                f"equals(person_distinct_id_overrides.team_id, {self.team.pk}) GROUP BY person_distinct_id_overrides.distinct_id "
                "HAVING ifNull(equals(argMax(person_distinct_id_overrides.is_deleted, person_distinct_id_overrides.version), 0), 0) "
                "SETTINGS optimize_aggregation_in_order=1) AS events__override ON equals(events.distinct_id, events__override.distinct_id) "
                f"JOIN (SELECT person.id AS id FROM person WHERE and(equals(person.team_id, {self.team.pk}), "
                "in(tuple(person.id, person.version), (SELECT person.id AS id, max(person.version) AS version "
                f"FROM person WHERE equals(person.team_id, {self.team.pk}) GROUP BY person.id "
                "HAVING and(ifNull(equals(argMax(person.is_deleted, person.version), 0), 0), "
                "ifNull(less(argMax(toTimeZone(person.created_at, %(hogql_val_0)s), person.version), "
                "plus(now64(6, %(hogql_val_1)s), toIntervalDay(1))), 0))))) "
                "SETTINGS optimize_aggregation_in_order=1) AS persons ON equals(persons.id, if(not(empty(events__override.distinct_id)), "
                f"events__override.person_id, events.person_id)) WHERE equals(events.team_id, {self.team.pk}) LIMIT {MAX_SELECT_RETURNED_ROWS}",
            )

            context = HogQLContext(
                team_id=self.team.pk,
                enable_select_queries=True,
                modifiers=HogQLQueryModifiers(personsArgMaxVersion=PersonsArgMaxVersion.V2),
            )
            self.assertEqual(
                self._select(
                    "SELECT events.event FROM events SAMPLE 2/78 OFFSET 999 JOIN persons SAMPLE 0.1 ON persons.id=events.person_id",
                    context,
                ),
                f"SELECT events.event AS event FROM events SAMPLE 2/78 OFFSET 999 LEFT OUTER JOIN (SELECT "
                "argMax(person_distinct_id_overrides.person_id, person_distinct_id_overrides.version) AS person_id, "
                "person_distinct_id_overrides.distinct_id AS distinct_id FROM person_distinct_id_overrides WHERE "
                f"equals(person_distinct_id_overrides.team_id, {self.team.pk}) GROUP BY person_distinct_id_overrides.distinct_id "
                "HAVING ifNull(equals(argMax(person_distinct_id_overrides.is_deleted, person_distinct_id_overrides.version), 0), 0) "
                "SETTINGS optimize_aggregation_in_order=1) AS events__override ON equals(events.distinct_id, events__override.distinct_id) "
                f"JOIN (SELECT person.id AS id FROM person WHERE and(equals(person.team_id, {self.team.pk}), "
                "in(tuple(person.id, person.version), (SELECT person.id AS id, max(person.version) AS version "
                f"FROM person WHERE equals(person.team_id, {self.team.pk}) GROUP BY person.id "
                "HAVING and(ifNull(equals(argMax(person.is_deleted, person.version), 0), 0), "
                "ifNull(less(argMax(toTimeZone(person.created_at, %(hogql_val_0)s), person.version), "
                "plus(now64(6, %(hogql_val_1)s), toIntervalDay(1))), 0))))) "
                "SETTINGS optimize_aggregation_in_order=1) AS persons SAMPLE 0.1 ON equals(persons.id, if(not(empty(events__override.distinct_id)), "
                f"events__override.person_id, events.person_id)) WHERE equals(events.team_id, {self.team.pk}) LIMIT {MAX_SELECT_RETURNED_ROWS}",
            )

        with override_settings(PERSON_ON_EVENTS_OVERRIDE=True, PERSON_ON_EVENTS_V2_OVERRIDE=False):
            context = HogQLContext(
                team_id=self.team.pk,
                enable_select_queries=True,
                modifiers=HogQLQueryModifiers(personsArgMaxVersion=PersonsArgMaxVersion.V2),
            )
            expected = self._select(
                "SELECT events.event FROM events SAMPLE 2/78 OFFSET 999 JOIN persons ON persons.id=events.person_id",
                context,
            )
            self.assertEqual(
                expected,
                f"SELECT events.event AS event FROM events SAMPLE 2/78 OFFSET 999 JOIN (SELECT person.id AS id FROM person WHERE "
                f"and(equals(person.team_id, {self.team.pk}), in(tuple(person.id, person.version), (SELECT person.id AS id, "
                f"max(person.version) AS version FROM person WHERE equals(person.team_id, {self.team.pk}) GROUP BY person.id "
                f"HAVING and(ifNull(equals(argMax(person.is_deleted, person.version), 0), 0), ifNull(less(argMax(toTimeZone(person.created_at, "
                f"%(hogql_val_0)s), person.version), plus(now64(6, %(hogql_val_1)s), toIntervalDay(1))), 0))))) SETTINGS optimize_aggregation_in_order=1) "
                f"AS persons ON equals(persons.id, events.person_id) WHERE equals(events.team_id, {self.team.pk}) LIMIT {MAX_SELECT_RETURNED_ROWS}",
            )

            context = HogQLContext(
                team_id=self.team.pk,
                enable_select_queries=True,
                modifiers=HogQLQueryModifiers(personsArgMaxVersion=PersonsArgMaxVersion.V2),
            )
            expected = self._select(
                "SELECT events.event FROM events SAMPLE 2/78 OFFSET 999 JOIN persons SAMPLE 0.1 ON persons.id=events.person_id",
                context,
            )
            self.assertEqual(
                expected,
                f"SELECT events.event AS event FROM events SAMPLE 2/78 OFFSET 999 JOIN (SELECT person.id AS id FROM person WHERE "
                f"and(equals(person.team_id, {self.team.pk}), in(tuple(person.id, person.version), (SELECT person.id AS id, "
                f"max(person.version) AS version FROM person WHERE equals(person.team_id, {self.team.pk}) GROUP BY person.id "
                f"HAVING and(ifNull(equals(argMax(person.is_deleted, person.version), 0), 0), ifNull(less(argMax(toTimeZone(person.created_at, "
                f"%(hogql_val_0)s), person.version), plus(now64(6, %(hogql_val_1)s), toIntervalDay(1))), 0))))) SETTINGS optimize_aggregation_in_order=1) "
                f"AS persons SAMPLE 0.1 ON equals(persons.id, events.person_id) WHERE equals(events.team_id, {self.team.pk}) LIMIT {MAX_SELECT_RETURNED_ROWS}",
            )

    def test_count_distinct(self):
        self.assertEqual(
            self._select("SELECT count(distinct event) as count FROM events"),
            f"SELECT count(DISTINCT events.event) AS count FROM events WHERE equals(events.team_id, {self.team.pk}) LIMIT {MAX_SELECT_RETURNED_ROWS}",
        )

    def test_count_star(self):
        self.assertEqual(
            self._select("SELECT count(*) as count FROM events"),
            f"SELECT count(*) AS count FROM events WHERE equals(events.team_id, {self.team.pk}) LIMIT {MAX_SELECT_RETURNED_ROWS}",
        )

    def test_count_if_distinct(self):
        self.assertEqual(
            self._select("SELECT countIf(distinct event, event like '%a%') as count FROM events"),
            f"SELECT countIf(DISTINCT events.event, like(events.event, %(hogql_val_0)s)) AS count FROM events WHERE equals(events.team_id, {self.team.pk}) LIMIT {MAX_SELECT_RETURNED_ROWS}",
        )

    def test_print_timezone(self):
        context = HogQLContext(
            team_id=self.team.pk,
            enable_select_queries=True,
            database=Database(None, WeekStartDay.SUNDAY),
        )
        context.database.events.fields["test_date"] = DateDatabaseField(name="test_date")  # type: ignore

        self.assertEqual(
            self._select(
                "SELECT now() as a, toDateTime(timestamp) as b, toDate(test_date) as c, toDateTime('2020-02-02') as d, toDateTime('2020-02-02 12:25') as e FROM events",
                context,
            ),
            f"SELECT now64(6, %(hogql_val_0)s) AS a, toDateTime(toTimeZone(events.timestamp, %(hogql_val_1)s), %(hogql_val_2)s) AS b, toDate(events.test_date) AS c, toDateTime(%(hogql_val_3)s, %(hogql_val_4)s) AS d, parseDateTime64BestEffort(%(hogql_val_5)s, 6, %(hogql_val_6)s) AS e FROM events WHERE equals(events.team_id, {self.team.pk}) LIMIT {MAX_SELECT_RETURNED_ROWS}",
        )
        self.assertEqual(
            context.values,
            {
                "hogql_val_0": "UTC",
                "hogql_val_1": "UTC",
                "hogql_val_2": "UTC",
                "hogql_val_3": "2020-02-02",
                "hogql_val_4": "UTC",
                "hogql_val_5": "2020-02-02 12:25",
                "hogql_val_6": "UTC",
            },
        )

    def test_print_timezone_custom(self):
        self.team.timezone = "Europe/Brussels"
        self.team.save()
        context = HogQLContext(team_id=self.team.pk, enable_select_queries=True)
        self.assertEqual(
            self._select(
                "SELECT now() as a, toDateTime(timestamp) as b, toDateTime('2020-02-02') as c FROM events",
                context,
            ),
            f"SELECT now64(6, %(hogql_val_0)s) AS a, toDateTime(toTimeZone(events.timestamp, %(hogql_val_1)s), %(hogql_val_2)s) AS b, toDateTime(%(hogql_val_3)s, %(hogql_val_4)s) AS c FROM events WHERE equals(events.team_id, {self.team.pk}) LIMIT {MAX_SELECT_RETURNED_ROWS}",
        )
        self.assertEqual(
            context.values,
            {
                "hogql_val_0": "Europe/Brussels",
                "hogql_val_1": "Europe/Brussels",
                "hogql_val_2": "Europe/Brussels",
                "hogql_val_3": "2020-02-02",
                "hogql_val_4": "Europe/Brussels",
            },
        )

    def test_print_timezone_gibberish(self):
        self.team.timezone = "Europe/PostHogLandia"
        self.team.save()

        context = HogQLContext(team_id=self.team.pk, enable_select_queries=True)
        with self.assertRaises(ValueError) as error_context:
            self._select(
                "SELECT now(), toDateTime(timestamp), toDateTime('2020-02-02') FROM events",
                context,
            )
        self.assertEqual(str(error_context.exception), "Unknown timezone: 'Europe/PostHogLandia'")

    def test_window_functions(self):
        self.assertEqual(
            self._select(
                "SELECT distinct_id, min(timestamp) over win1 as timestamp FROM events WINDOW win1 as (PARTITION by distinct_id ORDER BY timestamp DESC ROWS BETWEEN UNBOUNDED PRECEDING AND 1 PRECEDING)"
            ),
            f"SELECT events.distinct_id AS distinct_id, min(toTimeZone(events.timestamp, %(hogql_val_0)s)) OVER win1 AS timestamp FROM events WHERE equals(events.team_id, {self.team.pk}) WINDOW win1 AS (PARTITION BY events.distinct_id ORDER BY timestamp DESC ROWS BETWEEN UNBOUNDED PRECEDING AND 1 PRECEDING) LIMIT {MAX_SELECT_RETURNED_ROWS}",
        )

    def test_postgres_compatible_lag_and_lead_functions(self):
        # Simple example without ROWS
        self.assertEqual(
            self._select("SELECT distinct_id, lag(timestamp) OVER (ORDER BY timestamp) FROM events"),
            f"SELECT events.distinct_id AS distinct_id, lagInFrame(toNullable(toTimeZone(events.timestamp, %(hogql_val_0)s))) OVER (ORDER BY toTimeZone(events.timestamp, %(hogql_val_1)s) ASC ROWS BETWEEN UNBOUNDED PRECEDING AND UNBOUNDED FOLLOWING) FROM events WHERE equals(events.team_id, {self.team.pk}) LIMIT 50000",
        )
        self.assertEqual(
            self._select("SELECT distinct_id, lead(timestamp) OVER (ORDER BY timestamp) FROM events"),
            f"SELECT events.distinct_id AS distinct_id, leadInFrame(toNullable(toTimeZone(events.timestamp, %(hogql_val_0)s))) OVER (ORDER BY toTimeZone(events.timestamp, %(hogql_val_1)s) ASC ROWS BETWEEN UNBOUNDED PRECEDING AND UNBOUNDED FOLLOWING) FROM events WHERE equals(events.team_id, {self.team.pk}) LIMIT 50000",
        )
        # Example with ROWS specified
        self.assertEqual(
            self._select(
                "SELECT distinct_id, lag(timestamp) OVER (ORDER BY timestamp ROWS BETWEEN 1 PRECEDING AND 1 FOLLOWING) FROM events"
            ),
            f"SELECT events.distinct_id AS distinct_id, lagInFrame(toNullable(toTimeZone(events.timestamp, %(hogql_val_0)s))) OVER (ORDER BY toTimeZone(events.timestamp, %(hogql_val_1)s) ASC ROWS BETWEEN 1 PRECEDING AND 1 FOLLOWING) FROM events WHERE equals(events.team_id, {self.team.pk}) LIMIT 50000",
        )
        self.assertEqual(
            self._select(
                "SELECT distinct_id, lead(timestamp) OVER (ORDER BY timestamp ROWS BETWEEN 1 PRECEDING AND 1 FOLLOWING) FROM events"
            ),
            f"SELECT events.distinct_id AS distinct_id, leadInFrame(toNullable(toTimeZone(events.timestamp, %(hogql_val_0)s))) OVER (ORDER BY toTimeZone(events.timestamp, %(hogql_val_1)s) ASC ROWS BETWEEN 1 PRECEDING AND 1 FOLLOWING) FROM events WHERE equals(events.team_id, {self.team.pk}) LIMIT 50000",
        )
        # Example with named windows
        self.assertEqual(
            self._select(
                "SELECT distinct_id, lag(timestamp) over win1 as prev_ts FROM events WINDOW win1 as (PARTITION by distinct_id ORDER BY timestamp)"
            ),
            f"SELECT events.distinct_id AS distinct_id, lagInFrame(toNullable(toTimeZone(events.timestamp, %(hogql_val_0)s))) OVER (PARTITION BY events.distinct_id ORDER BY toTimeZone(events.timestamp, %(hogql_val_1)s) ASC ROWS BETWEEN UNBOUNDED PRECEDING AND UNBOUNDED FOLLOWING) AS prev_ts FROM events WHERE equals(events.team_id, {self.team.pk}) WINDOW win1 AS (PARTITION BY events.distinct_id ORDER BY toTimeZone(events.timestamp, %(hogql_val_2)s) ASC) LIMIT 50000",
        )
        # Example with multiple named windows, to make sure we don't add ROWS BETWEEN for non lag/lead functions
        self.assertEqual(
            self._select(
                "SELECT distinct_id, lag(timestamp) over win1 as prev_ts, min(timestamp) over win1 as min_ts FROM events WINDOW win1 as (PARTITION by distinct_id ORDER BY timestamp)"
            ),
            f"SELECT events.distinct_id AS distinct_id, lagInFrame(toNullable(toTimeZone(events.timestamp, %(hogql_val_0)s))) OVER (PARTITION BY events.distinct_id ORDER BY toTimeZone(events.timestamp, %(hogql_val_1)s) ASC ROWS BETWEEN UNBOUNDED PRECEDING AND UNBOUNDED FOLLOWING) AS prev_ts, min(toTimeZone(events.timestamp, %(hogql_val_2)s)) OVER win1 AS min_ts FROM events WHERE equals(events.team_id, {self.team.pk}) WINDOW win1 AS (PARTITION BY events.distinct_id ORDER BY toTimeZone(events.timestamp, %(hogql_val_3)s) ASC) LIMIT 50000",
        )
        # Simple example with partiton by
        # Simple example with partition by
        self.assertEqual(
            self._select(
                "SELECT distinct_id, lag(timestamp) OVER (PARTITION BY distinct_id ORDER BY timestamp) FROM events"
            ),
            f"SELECT events.distinct_id AS distinct_id, lagInFrame(toNullable(toTimeZone(events.timestamp, %(hogql_val_0)s))) OVER (PARTITION BY events.distinct_id ORDER BY toTimeZone(events.timestamp, %(hogql_val_1)s) ASC ROWS BETWEEN UNBOUNDED PRECEDING AND UNBOUNDED FOLLOWING) FROM events WHERE equals(events.team_id, {self.team.pk}) LIMIT 50000",
        )

        # No rows but order by exists
        self.assertEqual(
            self._select(
                "SELECT distinct_id, lag(event) OVER (PARTITION BY distinct_id ORDER BY timestamp) FROM events"
            ),
            f"SELECT events.distinct_id AS distinct_id, lagInFrame(toNullable(events.event)) OVER (PARTITION BY events.distinct_id ORDER BY toTimeZone(events.timestamp, %(hogql_val_0)s) ASC ROWS BETWEEN UNBOUNDED PRECEDING AND UNBOUNDED FOLLOWING) FROM events WHERE equals(events.team_id, {self.team.pk}) LIMIT 50000",
        )

    def test_window_functions_with_window(self):
        self.assertEqual(
            self._select(
                "SELECT distinct_id, min(timestamp) over win1 as timestamp FROM events WINDOW win1 as (PARTITION by distinct_id ORDER BY timestamp DESC ROWS BETWEEN UNBOUNDED PRECEDING AND 1 PRECEDING)"
            ),
            f"SELECT events.distinct_id AS distinct_id, min(toTimeZone(events.timestamp, %(hogql_val_0)s)) OVER win1 AS timestamp FROM events WHERE equals(events.team_id, {self.team.pk}) WINDOW win1 AS (PARTITION BY events.distinct_id ORDER BY timestamp DESC ROWS BETWEEN UNBOUNDED PRECEDING AND 1 PRECEDING) LIMIT {MAX_SELECT_RETURNED_ROWS}",
        )

    def test_window_functions_with_arg(self):
        self.assertEqual(
            self._select(
                "SELECT quantiles(0.0, 0.25, 0.5, 0.75, 1.0)(distinct distinct_id) over () as values FROM events"
            ),
            f"SELECT quantiles(0.0, 0.25, 0.5, 0.75, 1.0)(events.distinct_id) OVER () AS values FROM events WHERE equals(events.team_id, {self.team.pk}) LIMIT 50000",
        )

    def test_nullish_concat(self):
        self.assertEqual(
            self._expr("concat(null, 'a', 3, toString(4), toString(NULL))"),
            f"concat('', %(hogql_val_0)s, toString(3), toString(4), '')",
        )

    def test_concat_pipes(self):
        self.assertEqual(
            self._expr("'a' || 'b' || 3 || timestamp"),
            f"concat(%(hogql_val_0)s, %(hogql_val_1)s, toString(3), ifNull(toString(toTimeZone(events.timestamp, %(hogql_val_2)s)), ''))",
        )

    def test_to_start_of_week_gets_mode(self):
        # It's important we use ints and not WeekStartDay here, because it's the former that's actually in the DB
        default_week_context = HogQLContext(team_id=self.team.pk, database=Database(None, None))
        sunday_week_context = HogQLContext(team_id=self.team.pk, database=Database(None, WeekStartDay.SUNDAY))
        monday_week_context = HogQLContext(team_id=self.team.pk, database=Database(None, WeekStartDay.MONDAY))

        self.assertEqual(
            self._expr("toStartOfWeek(timestamp)", default_week_context),  # Sunday is the default
            f"toStartOfWeek(toTimeZone(events.timestamp, %(hogql_val_0)s), 0)",
        )
        self.assertEqual(
            self._expr("toStartOfWeek(timestamp)"),  # Sunday is the default
            f"toStartOfWeek(toTimeZone(events.timestamp, %(hogql_val_0)s), 0)",
        )
        self.assertEqual(
            self._expr("toStartOfWeek(timestamp)", sunday_week_context),
            f"toStartOfWeek(toTimeZone(events.timestamp, %(hogql_val_0)s), 0)",
        )
        self.assertEqual(
            self._expr("toStartOfWeek(timestamp)", monday_week_context),
            f"toStartOfWeek(toTimeZone(events.timestamp, %(hogql_val_0)s), 3)",
        )

    def test_functions_expecting_datetime_arg(self):
        self.assertEqual(
            self._expr("tumble(toDateTime('2023-06-12'), toIntervalDay('1')) as t"),
            f"tumble(assumeNotNull(toDateTime(toDateTime(%(hogql_val_0)s, %(hogql_val_1)s))), toIntervalDay(%(hogql_val_2)s)) AS t",
        )
        self.assertEqual(
            self._expr("tumble(now(), toIntervalDay('1')) as t"),
            f"tumble(toDateTime(now64(6, %(hogql_val_0)s), 'UTC'), toIntervalDay(%(hogql_val_1)s)) AS t",
        )
        self.assertEqual(
            self._expr("tumble(parseDateTime('2021-01-04+23:00:00', '%Y-%m-%d+%H:%i:%s'), toIntervalDay('1')) as t"),
            f"tumble(assumeNotNull(toDateTime(parseDateTimeOrNull(%(hogql_val_0)s, %(hogql_val_1)s, %(hogql_val_2)s))), toIntervalDay(%(hogql_val_3)s)) AS t",
        )
        self.assertEqual(
            self._expr("tumble(parseDateTimeBestEffort('23/10/2020 12:12:57'), toIntervalDay('1')) as t"),
            f"tumble(assumeNotNull(toDateTime(parseDateTime64BestEffort(%(hogql_val_0)s, 6, %(hogql_val_1)s))), toIntervalDay(%(hogql_val_2)s)) AS t",
        )
        self.assertEqual(
            self._select("SELECT tumble(timestamp, toIntervalDay('1')) as t FROM events"),
            f"SELECT tumble(toDateTime(toTimeZone(events.timestamp, %(hogql_val_0)s), 'UTC'), toIntervalDay(%(hogql_val_1)s)) AS t FROM events WHERE equals(events.team_id, {self.team.pk}) LIMIT {MAX_SELECT_RETURNED_ROWS}",
        )

    def test_field_nullable_equals(self):
        generated_sql_statements1 = self._select(
            "SELECT "
            "start_time = toStartOfMonth(now()) as a, "
            "1 = 1 as b, "
            "click_count = 1 as c, "
            "1 = click_count as d, "
            "click_count = keypress_count as e, "
            "click_count = null as f, "
            "null = click_count as g "
            "FROM session_replay_events"
        )
        generated_sql_statements2 = self._select(
            "SELECT "
            "equals(start_time, toStartOfMonth(now())) as a, "
            "equals(1, 1) as b, "
            "equals(click_count, 1) as c, "
            "equals(1, click_count) as d, "
            "equals(click_count, keypress_count) as e, "
            "equals(click_count, null) as f, "
            "equals(null, click_count) as g "
            "FROM session_replay_events"
        )
        assert generated_sql_statements1 == generated_sql_statements2
        assert generated_sql_statements1 == (
            f"SELECT "
            # start_time = toStartOfMonth(now())
            # (the return of toStartOfMonth() is treated as "potentially nullable" since we yet have full typing support)
            f"ifNull(equals(session_replay_events.start_time, toStartOfMonth(now64(6, %(hogql_val_1)s))), "
            f"isNull(session_replay_events.start_time) and isNull(toStartOfMonth(now64(6, %(hogql_val_1)s)))) AS a, "
            # 1 = 1
            f"1 AS b, "
            # click_count = 1
            f"ifNull(equals(session_replay_events.click_count, 1), 0) AS c, "
            # 1 = click_count
            f"ifNull(equals(1, session_replay_events.click_count), 0) AS d, "
            # click_count = keypress_count
            f"ifNull(equals(session_replay_events.click_count, session_replay_events.keypress_count), isNull(session_replay_events.click_count) and isNull(session_replay_events.keypress_count)) AS e, "
            # click_count = null
            f"isNull(session_replay_events.click_count) AS f, "
            # null = click_count
            f"isNull(session_replay_events.click_count) AS g "
            # ...
            f"FROM (SELECT min(toTimeZone(session_replay_events.min_first_timestamp, %(hogql_val_0)s)) AS start_time, sum(session_replay_events.click_count) AS click_count, sum(session_replay_events.keypress_count) AS keypress_count FROM session_replay_events WHERE equals(session_replay_events.team_id, {self.team.pk})) AS session_replay_events LIMIT {MAX_SELECT_RETURNED_ROWS}"
        )

    def test_field_nullable_not_equals(self):
        generated_sql1 = self._select(
            "SELECT start_time != toStartOfMonth(now()) as a, 1 != 1 as b, "
            "click_count != 1 as c, 1 != click_count as d, click_count != keypress_count as e, click_count != null as f, null != click_count as g "
            "FROM session_replay_events"
        )
        generated_sql2 = self._select(
            "SELECT notEquals(start_time, toStartOfMonth(now())) as a, notEquals(1, 1) as b, "
            "notEquals(click_count, 1) as c, notEquals(1, click_count) as d, notEquals(click_count, keypress_count) as e, notEquals(click_count, null) as f, notEquals(null, click_count) as g "
            "FROM session_replay_events"
        )
        assert generated_sql1 == generated_sql2
        assert generated_sql1 == (
            f"SELECT "
            # start_time = toStartOfMonth(now())
            # (the return of toStartOfMonth() is treated as "potentially nullable" since we yet have full typing support)
            f"ifNull(notEquals(session_replay_events.start_time, toStartOfMonth(now64(6, %(hogql_val_1)s))), "
            f"isNotNull(session_replay_events.start_time) or isNotNull(toStartOfMonth(now64(6, %(hogql_val_1)s)))) AS a, "
            # 1 = 1
            f"0 AS b, "
            # click_count = 1
            f"ifNull(notEquals(session_replay_events.click_count, 1), 1) AS c, "
            # 1 = click_count
            f"ifNull(notEquals(1, session_replay_events.click_count), 1) AS d, "
            # click_count = keypress_count
            f"ifNull(notEquals(session_replay_events.click_count, session_replay_events.keypress_count), isNotNull(session_replay_events.click_count) or isNotNull(session_replay_events.keypress_count)) AS e, "
            # click_count = null
            f"isNotNull(session_replay_events.click_count) AS f, "
            # null = click_count
            f"isNotNull(session_replay_events.click_count) AS g "
            # ...
            f"FROM (SELECT min(toTimeZone(session_replay_events.min_first_timestamp, %(hogql_val_0)s)) AS start_time, sum(session_replay_events.click_count) AS click_count, sum(session_replay_events.keypress_count) AS keypress_count FROM session_replay_events WHERE equals(session_replay_events.team_id, {self.team.pk})) AS session_replay_events LIMIT {MAX_SELECT_RETURNED_ROWS}"
        )

    def test_field_nullable_boolean(self):
        PropertyDefinition.objects.create(
            team=self.team, name="is_boolean", property_type="Boolean", type=PropertyDefinition.Type.EVENT
        )
        try:
            from ee.clickhouse.materialized_columns.analyze import materialize
        except ModuleNotFoundError:
            # EE not available? Assume we're good
            self.assertEqual(1 + 2, 3)
            return
        materialize("events", "is_boolean")
        context = HogQLContext(team_id=self.team.pk, enable_select_queries=True)
        generated_sql_statements1 = self._select(
            "SELECT "
            "properties.is_boolean = true,"
            "properties.is_boolean = false, "
            "properties.is_boolean is null "
            "FROM events",
            context=context,
        )
        assert generated_sql_statements1 == (
            f"SELECT "
            "ifNull(equals(toBool(transform(toString(nullIf(nullIf(events.mat_is_boolean, ''), 'null')), %(hogql_val_0)s, %(hogql_val_1)s, NULL)), 1), 0), "
            "ifNull(equals(toBool(transform(toString(nullIf(nullIf(events.mat_is_boolean, ''), 'null')), %(hogql_val_2)s, %(hogql_val_3)s, NULL)), 0), 0), "
            "isNull(toBool(transform(toString(nullIf(nullIf(events.mat_is_boolean, ''), 'null')), %(hogql_val_4)s, %(hogql_val_5)s, NULL))) "
            f"FROM events WHERE equals(events.team_id, {self.team.pk}) LIMIT {MAX_SELECT_RETURNED_ROWS}"
        )
        assert context.values == {
            "hogql_val_0": ["true", "false"],
            "hogql_val_1": [1, 0],
            "hogql_val_2": ["true", "false"],
            "hogql_val_3": [1, 0],
            "hogql_val_4": ["true", "false"],
            "hogql_val_5": [1, 0],
        }

    def test_field_nullable_like(self):
        context = HogQLContext(team_id=self.team.pk, enable_select_queries=True, database=Database())
        context.database.events.fields["nullable_field"] = StringDatabaseField(name="nullable_field", nullable=True)  # type: ignore
        generated_sql_statements1 = self._select(
            "SELECT "
            "nullable_field like 'a' as a, "
            "nullable_field like null as b, "
            "null like nullable_field as c, "
            "null like 'a' as d, "
            "'a' like nullable_field as e, "
            "'a' like null as f "
            "FROM events",
            context,
        )

        context = HogQLContext(team_id=self.team.pk, enable_select_queries=True, database=Database())
        context.database.events.fields["nullable_field"] = StringDatabaseField(name="nullable_field", nullable=True)  # type: ignore
        generated_sql_statements2 = self._select(
            "SELECT "
            "like(nullable_field, 'a') as a, "
            "like(nullable_field, null) as b, "
            "like(null, nullable_field) as c, "
            "like(null, 'a') as d, "
            "like('a', nullable_field) as e, "
            "like('a', null) as f "
            "FROM events",
            context,
        )
        assert generated_sql_statements1 == generated_sql_statements2
        assert generated_sql_statements1 == (
            f"SELECT "
            # event like 'a',
            "ifNull(like(events.nullable_field, %(hogql_val_0)s), 0) AS a, "
            # event like null,
            "isNull(events.nullable_field) AS b, "
            # null like event,
            "isNull(events.nullable_field) AS c, "
            # null like 'a',
            "ifNull(like(NULL, %(hogql_val_1)s), 0) AS d, "
            # 'a' like event,
            "ifNull(like(%(hogql_val_2)s, events.nullable_field), 0) AS e, "
            # 'a' like null
            "isNull(%(hogql_val_3)s) AS f "
            f"FROM events WHERE equals(events.team_id, {self.team.pk}) LIMIT {MAX_SELECT_RETURNED_ROWS}"
        )

    def test_field_nullable_not_like(self):
        context = HogQLContext(team_id=self.team.pk, enable_select_queries=True, database=Database())
        context.database.events.fields["nullable_field"] = StringDatabaseField(name="nullable_field", nullable=True)  # type: ignore
        generated_sql_statements1 = self._select(
            "SELECT "
            "nullable_field not like 'a' as a, "
            "nullable_field not like null as b, "
            "null not like nullable_field as c, "
            "null not like 'a' as d, "
            "'a' not like nullable_field as e, "
            "'a' not like null as f "
            "FROM events",
            context,
        )

        context = HogQLContext(team_id=self.team.pk, enable_select_queries=True, database=Database())
        context.database.events.fields["nullable_field"] = StringDatabaseField(name="nullable_field", nullable=True)  # type: ignore
        generated_sql_statements2 = self._select(
            "SELECT "
            "notLike(nullable_field, 'a') as a, "
            "notLike(nullable_field, null) as b, "
            "notLike(null, nullable_field) as c, "
            "notLike(null, 'a') as d, "
            "notLike('a', nullable_field) as e, "
            "notLike('a', null) as f "
            "FROM events",
            context,
        )
        assert generated_sql_statements1 == generated_sql_statements2
        assert generated_sql_statements1 == (
            f"SELECT "
            # event like 'a',
            "ifNull(notLike(events.nullable_field, %(hogql_val_0)s), 1) AS a, "
            # event like null,
            "isNotNull(events.nullable_field) AS b, "
            # null like event,
            "isNotNull(events.nullable_field) AS c, "
            # null like 'a',
            "ifNull(notLike(NULL, %(hogql_val_1)s), 1) AS d, "
            # 'a' like event,
            "ifNull(notLike(%(hogql_val_2)s, events.nullable_field), 1) AS e, "
            # 'a' like null
            "isNotNull(%(hogql_val_3)s) AS f "
            f"FROM events WHERE equals(events.team_id, {self.team.pk}) LIMIT {MAX_SELECT_RETURNED_ROWS}"
        )

    def test_print_global_settings(self):
        query = parse_select("SELECT 1 FROM events")
        printed = print_ast(
            query,
            HogQLContext(team_id=self.team.pk, enable_select_queries=True),
            dialect="clickhouse",
            settings=HogQLGlobalSettings(max_execution_time=10),
        )
        self.assertEqual(
            printed,
            f"SELECT 1 FROM events WHERE equals(events.team_id, {self.team.pk}) LIMIT {MAX_SELECT_RETURNED_ROWS} SETTINGS readonly=2, max_execution_time=10, allow_experimental_object_type=1, format_csv_allow_double_quotes=0, max_ast_elements=4000000, max_expanded_ast_elements=4000000, max_bytes_before_external_group_by=0, transform_null_in=1, optimize_min_equality_disjunction_chain_length=4294967295, allow_experimental_join_condition=1",
        )

    def test_print_query_level_settings(self):
        query = parse_select("SELECT 1 FROM events")
        assert isinstance(query, ast.SelectQuery)
        query.settings = HogQLQuerySettings(optimize_aggregation_in_order=True)
        printed = print_ast(
            query,
            HogQLContext(team_id=self.team.pk, enable_select_queries=True),
            "clickhouse",
        )
        self.assertEqual(
            printed,
            f"SELECT 1 FROM events WHERE equals(events.team_id, {self.team.pk}) LIMIT {MAX_SELECT_RETURNED_ROWS} SETTINGS optimize_aggregation_in_order=1",
        )

    def test_print_both_settings(self):
        query = parse_select("SELECT 1 FROM events")
        assert isinstance(query, ast.SelectQuery)
        query.settings = HogQLQuerySettings(optimize_aggregation_in_order=True)
        printed = print_ast(
            query,
            HogQLContext(team_id=self.team.pk, enable_select_queries=True),
            "clickhouse",
            settings=HogQLGlobalSettings(max_execution_time=10),
        )
        self.assertEqual(
            printed,
            f"SELECT 1 FROM events WHERE equals(events.team_id, {self.team.pk}) LIMIT {MAX_SELECT_RETURNED_ROWS} SETTINGS optimize_aggregation_in_order=1, readonly=2, max_execution_time=10, allow_experimental_object_type=1, format_csv_allow_double_quotes=0, max_ast_elements=4000000, max_expanded_ast_elements=4000000, max_bytes_before_external_group_by=0, transform_null_in=1, optimize_min_equality_disjunction_chain_length=4294967295, allow_experimental_join_condition=1",
        )

    def test_pretty_print(self):
        printed = self._pretty("SELECT 1, event FROM events")
        self.assertEqual(
            printed,
            f"SELECT\n    1,\n    event\nFROM\n    events\nLIMIT {MAX_SELECT_RETURNED_ROWS}",
        )

    def test_pretty_print_subquery(self):
        printed = self._pretty("SELECT 1, event FROM (select 1, event from events)")
        self.assertEqual(
            printed,
            f"""SELECT\n    1,\n    event\nFROM\n    (SELECT\n        1,\n        event\n    FROM\n        events)\nLIMIT {MAX_SELECT_RETURNED_ROWS}""",
        )

    @pytest.mark.usefixtures("unittest_snapshot")
    def test_large_pretty_print(self):
        printed = self._pretty(
            f"""
            SELECT
                groupArray(start_of_period) AS date,
                groupArray(counts) AS total,
                status
            FROM
                (SELECT
                    if(equals(status, 'dormant'), negate(sum(counts)), negate(negate(sum(counts)))) AS counts,
                    start_of_period,
                    status
                FROM
                    (SELECT
                        periods.start_of_period AS start_of_period,
                        0 AS counts,
                        status
                    FROM
                        (SELECT
                            minus(dateTrunc('day', assumeNotNull(toDateTime('2023-10-19 23:59:59'))), toIntervalDay(number)) AS start_of_period
                        FROM
                            numbers(dateDiff('day', dateTrunc('day', assumeNotNull(toDateTime('2023-09-19 00:00:00'))), dateTrunc('day', plus(assumeNotNull(toDateTime('2023-10-19 23:59:59')), toIntervalDay(1))))) AS numbers) AS periods CROSS JOIN (SELECT
                            status
                        FROM
                            (SELECT
                                1)
                        ARRAY JOIN ['new', 'returning', 'resurrecting', 'dormant'] AS status) AS sec
                    ORDER BY
                        status ASC,
                        start_of_period ASC
                    UNION ALL
                    SELECT
                        start_of_period,
                        count(DISTINCT person_id) AS counts,
                        status
                    FROM
                        (SELECT
                            events.person.id AS person_id,
                            min(events.person.created_at) AS created_at,
                            arraySort(groupUniqArray(dateTrunc('day', events.timestamp))) AS all_activity,
                            arrayPopBack(arrayPushFront(all_activity, dateTrunc('day', created_at))) AS previous_activity,
                            arrayPopFront(arrayPushBack(all_activity, dateTrunc('day', toDateTime('1970-01-01 00:00:00')))) AS following_activity,
                            arrayMap((previous, current, index) -> if(equals(previous, current), 'new', if(and(equals(minus(current, toIntervalDay(1)), previous), notEquals(index, 1)), 'returning', 'resurrecting')), previous_activity, all_activity, arrayEnumerate(all_activity)) AS initial_status,
                            arrayMap((current, next) -> if(equals(plus(current, toIntervalDay(1)), next), '', 'dormant'), all_activity, following_activity) AS dormant_status,
                            arrayMap(x -> plus(x, toIntervalDay(1)), arrayFilter((current, is_dormant) -> equals(is_dormant, 'dormant'), all_activity, dormant_status)) AS dormant_periods,
                            arrayMap(x -> 'dormant', dormant_periods) AS dormant_label,
                            arrayConcat(arrayZip(all_activity, initial_status), arrayZip(dormant_periods, dormant_label)) AS temp_concat,
                            arrayJoin(temp_concat) AS period_status_pairs,
                            period_status_pairs.1 AS start_of_period,
                            period_status_pairs.2 AS status
                        FROM
                            events
                        WHERE
                            and(greaterOrEquals(timestamp, minus(dateTrunc('day', assumeNotNull(toDateTime('2023-09-19 00:00:00'))), toIntervalDay(1))), less(timestamp, plus(dateTrunc('day', assumeNotNull(toDateTime('2023-10-19 23:59:59'))), toIntervalDay(1))), equals(event, '$pageview'))
                        GROUP BY
                            person_id)
                    GROUP BY
                        start_of_period,
                        status)
                WHERE
                    and(lessOrEquals(start_of_period, dateTrunc('day', assumeNotNull(toDateTime('2023-10-19 23:59:59')))), greaterOrEquals(start_of_period, dateTrunc('day', assumeNotNull(toDateTime('2023-09-19 00:00:00')))))
                GROUP BY
                    start_of_period,
                    status
                ORDER BY
                    start_of_period ASC)
            GROUP BY
                status
            LIMIT {MAX_SELECT_RETURNED_ROWS}
        """
        )
        assert printed == self.snapshot  # type: ignore

    def test_print_hidden_aliases_timestamp(self):
        query = parse_select("select * from (SELECT timestamp, timestamp FROM events)")
        printed = print_ast(
            query,
            HogQLContext(team_id=self.team.pk, enable_select_queries=True),
            dialect="clickhouse",
            settings=HogQLGlobalSettings(max_execution_time=10),
        )
        self.assertEqual(
            printed,
            f"SELECT timestamp AS timestamp FROM (SELECT toTimeZone(events.timestamp, %(hogql_val_0)s), "
            f"toTimeZone(events.timestamp, %(hogql_val_1)s) AS timestamp FROM events WHERE equals(events.team_id, {self.team.pk})) "
            f"LIMIT {MAX_SELECT_RETURNED_ROWS} SETTINGS readonly=2, max_execution_time=10, allow_experimental_object_type=1, format_csv_allow_double_quotes=0, max_ast_elements=4000000, max_expanded_ast_elements=4000000, max_bytes_before_external_group_by=0, transform_null_in=1, optimize_min_equality_disjunction_chain_length=4294967295, allow_experimental_join_condition=1",
        )

    def test_print_hidden_aliases_column_override(self):
        query = parse_select("select * from (SELECT timestamp as event, event FROM events)")
        printed = print_ast(
            query,
            HogQLContext(team_id=self.team.pk, enable_select_queries=True),
            dialect="clickhouse",
            settings=HogQLGlobalSettings(max_execution_time=10),
        )
        self.assertEqual(
            printed,
            f"SELECT event AS event FROM (SELECT toTimeZone(events.timestamp, %(hogql_val_0)s) AS event, "
            f"event FROM events WHERE equals(events.team_id, {self.team.pk})) "
            f"LIMIT {MAX_SELECT_RETURNED_ROWS} SETTINGS readonly=2, max_execution_time=10, allow_experimental_object_type=1, format_csv_allow_double_quotes=0, max_ast_elements=4000000, max_expanded_ast_elements=4000000, max_bytes_before_external_group_by=0, transform_null_in=1, optimize_min_equality_disjunction_chain_length=4294967295, allow_experimental_join_condition=1",
        )

    def test_print_hidden_aliases_properties(self):
        try:
            from ee.clickhouse.materialized_columns.analyze import materialize
        except ModuleNotFoundError:
            # EE not available? Assume we're good
            self.assertEqual(1 + 2, 3)
            return
        materialize("events", "$browser")

        query = parse_select("select * from (SELECT properties.$browser FROM events)")
        printed = print_ast(
            query,
            HogQLContext(team_id=self.team.pk, enable_select_queries=True),
            dialect="clickhouse",
            settings=HogQLGlobalSettings(max_execution_time=10),
        )
        self.assertEqual(
            printed,
            f"SELECT `$browser` AS `$browser` FROM (SELECT nullIf(nullIf(events.`mat_$browser`, ''), 'null') AS `$browser` "
            f"FROM events WHERE equals(events.team_id, {self.team.pk})) LIMIT {MAX_SELECT_RETURNED_ROWS} "
            f"SETTINGS readonly=2, max_execution_time=10, allow_experimental_object_type=1, format_csv_allow_double_quotes=0, max_ast_elements=4000000, max_expanded_ast_elements=4000000, max_bytes_before_external_group_by=0, transform_null_in=1, optimize_min_equality_disjunction_chain_length=4294967295, allow_experimental_join_condition=1",
        )

    def test_print_hidden_aliases_double_property(self):
        try:
            from ee.clickhouse.materialized_columns.analyze import materialize
        except ModuleNotFoundError:
            # EE not available? Assume we're good
            self.assertEqual(1 + 2, 3)
            return
        materialize("events", "$browser")

        query = parse_select("select * from (SELECT properties.$browser, properties.$browser FROM events)")
        printed = print_ast(
            query,
            HogQLContext(team_id=self.team.pk, enable_select_queries=True),
            dialect="clickhouse",
            settings=HogQLGlobalSettings(max_execution_time=10),
        )
        self.assertEqual(
            printed,
            f"SELECT `$browser` AS `$browser` FROM (SELECT nullIf(nullIf(events.`mat_$browser`, ''), 'null'), "
            f"nullIf(nullIf(events.`mat_$browser`, ''), 'null') AS `$browser` "  # only the second one gets the alias
            f"FROM events WHERE equals(events.team_id, {self.team.pk})) LIMIT {MAX_SELECT_RETURNED_ROWS} "
            f"SETTINGS readonly=2, max_execution_time=10, allow_experimental_object_type=1, format_csv_allow_double_quotes=0, max_ast_elements=4000000, max_expanded_ast_elements=4000000, max_bytes_before_external_group_by=0, transform_null_in=1, optimize_min_equality_disjunction_chain_length=4294967295, allow_experimental_join_condition=1",
        )

    def test_lookup_domain_type(self):
        query = parse_select("select hogql_lookupDomainType('www.google.com') as domain from events")
        printed = print_ast(
            query,
            HogQLContext(team_id=self.team.pk, enable_select_queries=True),
            dialect="clickhouse",
            settings=HogQLGlobalSettings(max_execution_time=10),
        )
        assert (
            "SELECT coalesce(dictGetOrNull('posthog_test.channel_definition_dict', 'domain_type', "
            "(coalesce(%(hogql_val_0)s, ''), 'source')), "
            "dictGetOrNull('posthog_test.channel_definition_dict', 'domain_type', "
            "(cutToFirstSignificantSubdomain(coalesce(%(hogql_val_0)s, '')), 'source'))) AS domain "
            f"FROM events WHERE equals(events.team_id, {self.team.pk}) LIMIT 50000 SETTINGS "
            "readonly=2, max_execution_time=10, allow_experimental_object_type=1, "
            "format_csv_allow_double_quotes=0, max_ast_elements=4000000, "
            "max_expanded_ast_elements=4000000, max_bytes_before_external_group_by=0, transform_null_in=1, optimize_min_equality_disjunction_chain_length=4294967295, allow_experimental_join_condition=1"
        ) == printed

    def test_lookup_paid_source_type(self):
        query = parse_select("select hogql_lookupPaidSourceType('google') as source from events")
        printed = print_ast(
            query,
            HogQLContext(team_id=self.team.pk, enable_select_queries=True),
            dialect="clickhouse",
            settings=HogQLGlobalSettings(max_execution_time=10),
        )
        assert (
            "SELECT coalesce(dictGetOrNull('posthog_test.channel_definition_dict', 'type_if_paid', "
            "(coalesce(%(hogql_val_0)s, ''), 'source')) , "
            "dictGetOrNull('posthog_test.channel_definition_dict', 'type_if_paid', "
            "(cutToFirstSignificantSubdomain(coalesce(%(hogql_val_0)s, '')), 'source'))) AS source "
            f"FROM events WHERE equals(events.team_id, {self.team.pk}) LIMIT 50000 SETTINGS "
            "readonly=2, max_execution_time=10, allow_experimental_object_type=1, "
            "format_csv_allow_double_quotes=0, max_ast_elements=4000000, "
            "max_expanded_ast_elements=4000000, max_bytes_before_external_group_by=0, transform_null_in=1, optimize_min_equality_disjunction_chain_length=4294967295, allow_experimental_join_condition=1"
        ) == printed

    def test_lookup_paid_medium_type(self):
        query = parse_select("select hogql_lookupPaidMediumType('social') as medium from events")
        printed = print_ast(
            query,
            HogQLContext(team_id=self.team.pk, enable_select_queries=True),
            dialect="clickhouse",
            settings=HogQLGlobalSettings(max_execution_time=10),
        )
        assert (
            "SELECT dictGetOrNull('posthog_test.channel_definition_dict', 'type_if_paid', "
            "(coalesce(%(hogql_val_0)s, ''), 'medium')) AS medium "
            f"FROM events WHERE equals(events.team_id, {self.team.pk}) LIMIT {MAX_SELECT_RETURNED_ROWS} SETTINGS "
            "readonly=2, max_execution_time=10, allow_experimental_object_type=1, format_csv_allow_double_quotes=0, max_ast_elements=4000000, max_expanded_ast_elements=4000000, max_bytes_before_external_group_by=0, transform_null_in=1, optimize_min_equality_disjunction_chain_length=4294967295, allow_experimental_join_condition=1"
        ) == printed

    def test_lookup_organic_source_type(self):
        query = parse_select("select hogql_lookupOrganicSourceType('google') as source  from events")
        printed = print_ast(
            query,
            HogQLContext(team_id=self.team.pk, enable_select_queries=True),
            dialect="clickhouse",
            settings=HogQLGlobalSettings(max_execution_time=10),
        )
        assert (
            "SELECT coalesce(dictGetOrNull('posthog_test.channel_definition_dict', 'type_if_organic', "
            "(coalesce(%(hogql_val_0)s, ''), 'source')), "
            "dictGetOrNull('posthog_test.channel_definition_dict', 'type_if_organic', "
            "(cutToFirstSignificantSubdomain(coalesce(%(hogql_val_0)s, '')), 'source'))) AS source "
            f"FROM events WHERE equals(events.team_id, {self.team.pk}) LIMIT 50000 SETTINGS "
            "readonly=2, max_execution_time=10, allow_experimental_object_type=1, "
            "format_csv_allow_double_quotes=0, max_ast_elements=4000000, "
            "max_expanded_ast_elements=4000000, max_bytes_before_external_group_by=0, transform_null_in=1, optimize_min_equality_disjunction_chain_length=4294967295, allow_experimental_join_condition=1"
        ) == printed

    def test_lookup_organic_medium_type(self):
        query = parse_select("select hogql_lookupOrganicMediumType('social') as medium from events")
        printed = print_ast(
            query,
            HogQLContext(team_id=self.team.pk, enable_select_queries=True),
            dialect="clickhouse",
            settings=HogQLGlobalSettings(max_execution_time=10),
        )
        assert (
            "SELECT dictGetOrNull('posthog_test.channel_definition_dict', 'type_if_organic', "
            "(coalesce(%(hogql_val_0)s, ''), 'medium')) AS medium "
            f"FROM events WHERE equals(events.team_id, {self.team.pk}) LIMIT {MAX_SELECT_RETURNED_ROWS} SETTINGS "
            "readonly=2, max_execution_time=10, allow_experimental_object_type=1, format_csv_allow_double_quotes=0, max_ast_elements=4000000, max_expanded_ast_elements=4000000, max_bytes_before_external_group_by=0, transform_null_in=1, optimize_min_equality_disjunction_chain_length=4294967295, allow_experimental_join_condition=1"
        ) == printed

    def test_currency_conversion(self):
        query = parse_select("select convertCurrency('USD', 'EUR', 100, toDate('2021-01-01')) as currency")
        printed = print_ast(
            query,
            HogQLContext(team_id=self.team.pk, enable_select_queries=True),
            dialect="clickhouse",
            settings=HogQLGlobalSettings(max_execution_time=10),
        )
        self.assertEqual(
            (
                f"SELECT if(equals(%(hogql_val_0)s, %(hogql_val_1)s), toDecimal64(100, 10), if(dictGetOrDefault(`{CLICKHOUSE_DATABASE}`.`{EXCHANGE_RATE_DICTIONARY_NAME}`, 'rate', %(hogql_val_0)s, toDateOrNull(%(hogql_val_2)s), toDecimal64(0, 10)) = 0, toDecimal64(0, 10), multiplyDecimal(divideDecimal(toDecimal64(100, 10), dictGetOrDefault(`{CLICKHOUSE_DATABASE}`.`{EXCHANGE_RATE_DICTIONARY_NAME}`, 'rate', %(hogql_val_0)s, toDateOrNull(%(hogql_val_2)s), toDecimal64(0, 10))), dictGetOrDefault(`{CLICKHOUSE_DATABASE}`.`{EXCHANGE_RATE_DICTIONARY_NAME}`, 'rate', %(hogql_val_1)s, toDateOrNull(%(hogql_val_2)s), toDecimal64(0, 10))))) AS currency "
                "LIMIT 50000 SETTINGS readonly=2, max_execution_time=10, allow_experimental_object_type=1, format_csv_allow_double_quotes=0, max_ast_elements=4000000, max_expanded_ast_elements=4000000, max_bytes_before_external_group_by=0, transform_null_in=1, optimize_min_equality_disjunction_chain_length=4294967295, allow_experimental_join_condition=1"
            ),
            printed,
        )

    def test_currency_conversion_without_date(self):
        query = parse_select("select convertCurrency('USD', 'EUR', 100) as currency")
        printed = print_ast(
            query,
            HogQLContext(team_id=self.team.pk, enable_select_queries=True),
            dialect="clickhouse",
            settings=HogQLGlobalSettings(max_execution_time=10),
        )
        self.assertEqual(
            (
                f"SELECT if(equals(%(hogql_val_0)s, %(hogql_val_1)s), toDecimal64(100, 10), if(dictGetOrDefault(`{CLICKHOUSE_DATABASE}`.`{EXCHANGE_RATE_DICTIONARY_NAME}`, 'rate', %(hogql_val_0)s, today(), toDecimal64(0, 10)) = 0, toDecimal64(0, 10), multiplyDecimal(divideDecimal(toDecimal64(100, 10), dictGetOrDefault(`{CLICKHOUSE_DATABASE}`.`{EXCHANGE_RATE_DICTIONARY_NAME}`, 'rate', %(hogql_val_0)s, today(), toDecimal64(0, 10))), dictGetOrDefault(`{CLICKHOUSE_DATABASE}`.`{EXCHANGE_RATE_DICTIONARY_NAME}`, 'rate', %(hogql_val_1)s, today(), toDecimal64(0, 10))))) AS currency "
                "LIMIT 50000 SETTINGS readonly=2, max_execution_time=10, allow_experimental_object_type=1, format_csv_allow_double_quotes=0, max_ast_elements=4000000, max_expanded_ast_elements=4000000, max_bytes_before_external_group_by=0, transform_null_in=1, optimize_min_equality_disjunction_chain_length=4294967295, allow_experimental_join_condition=1"
            ),
            printed,
        )

    def test_get_survey_response(self):
        # Test with just question index
        with patch("posthog.hogql.printer.get_survey_response_clickhouse_query") as mock_get_survey_response:
            mock_get_survey_response.return_value = "MOCKED SQL FOR SURVEY RESPONSE"

            query = parse_select("select getSurveyResponse(0) from events")
            printed = print_ast(
                query,
                HogQLContext(team_id=self.team.pk, enable_select_queries=True),
                dialect="clickhouse",
                settings=HogQLGlobalSettings(max_execution_time=10),
            )

            # Verify the utility function was called with correct parameters
            mock_get_survey_response.assert_called_once_with(0, None, False)

            # Just test that the mock value was inserted into the query
            self.assertIn("MOCKED SQL FOR SURVEY RESPONSE", printed)

        # Test with question index and specific ID
        with patch("posthog.hogql.printer.get_survey_response_clickhouse_query") as mock_get_survey_response:
            mock_get_survey_response.return_value = "MOCKED SQL FOR SURVEY RESPONSE WITH ID"

            query = parse_select("select getSurveyResponse(1, 'question123') from events")
            printed = print_ast(
                query,
                HogQLContext(team_id=self.team.pk, enable_select_queries=True),
                dialect="clickhouse",
                settings=HogQLGlobalSettings(max_execution_time=10),
            )

            # Verify the utility function was called with correct parameters
            mock_get_survey_response.assert_called_once_with(1, "question123", False)

            # Just test that the mock value was inserted into the query
            self.assertIn("MOCKED SQL FOR SURVEY RESPONSE WITH ID", printed)

        # Test with multiple choice question
        with patch("posthog.hogql.printer.get_survey_response_clickhouse_query") as mock_get_survey_response:
            mock_get_survey_response.return_value = "MOCKED SQL FOR MULTIPLE CHOICE SURVEY RESPONSE"

            query = parse_select("select getSurveyResponse(2, 'abc123', true) from events")
            printed = print_ast(
                query,
                HogQLContext(team_id=self.team.pk, enable_select_queries=True),
                dialect="clickhouse",
                settings=HogQLGlobalSettings(max_execution_time=10),
            )

            # Verify the utility function was called with correct parameters
            mock_get_survey_response.assert_called_once_with(2, "abc123", True)

    def test_unique_survey_submissions_filter(self):
        with patch(
            "posthog.hogql.printer.filter_survey_sent_events_by_unique_submission"
        ) as mock_filter_survey_sent_events_by_unique_submission:
            mock_filter_survey_sent_events_by_unique_submission.return_value = (
                "MOCKED SQL FOR UNIQUE SURVEY SUBMISSIONS FILTER"
            )
            query = parse_select("select uuid from events where uniqueSurveySubmissionsFilter('survey123')")
            printed = print_ast(
                query,
                HogQLContext(team_id=self.team.pk, enable_select_queries=True),
                dialect="clickhouse",
                settings=HogQLGlobalSettings(max_execution_time=10),
            )
            mock_filter_survey_sent_events_by_unique_submission.assert_called_once_with("survey123")
            self.assertIn("MOCKED SQL FOR UNIQUE SURVEY SUBMISSIONS FILTER", printed)

    def test_override_timezone(self):
        context = HogQLContext(
            team_id=self.team.pk,
            enable_select_queries=True,
            database=Database(None, WeekStartDay.SUNDAY),
        )
        context.database.events.fields["test_date"] = DateDatabaseField(name="test_date")  # type: ignore

        self.assertEqual(
            self._select(
                """
                    SELECT
                        toDateTime(timestamp) as ts,
                        toDateTime(timestamp, 'US/Pacific') as tsz,
                        now() as now,
                        now('US/Pacific') as nowz
                    FROM events
                """,
                context,
            ),
            f"SELECT toDateTime(toTimeZone(events.timestamp, %(hogql_val_0)s), %(hogql_val_1)s) AS ts, toDateTime(toTimeZone(events.timestamp, %(hogql_val_2)s), %(hogql_val_3)s) AS tsz, now64(6, %(hogql_val_4)s) AS now, now64(6, %(hogql_val_5)s) AS nowz FROM events WHERE equals(events.team_id, {self.team.pk}) LIMIT {MAX_SELECT_RETURNED_ROWS}",
        )
        self.assertEqual(
            context.values,
            {
                "hogql_val_0": "UTC",
                "hogql_val_1": "UTC",
                "hogql_val_2": "UTC",
                "hogql_val_3": "US/Pacific",
                "hogql_val_4": "UTC",
                "hogql_val_5": "US/Pacific",
            },
        )

    def test_trim_leading_trailing_both(self):
        query = parse_select(
            "select trim(LEADING 'xy' FROM 'media') as a, trim(TRAILING 'xy' FROM 'media') as b, trim(BOTH 'xy' FROM 'media') as c"
        )
        printed = print_ast(
            query,
            HogQLContext(team_id=self.team.pk, enable_select_queries=True),
            dialect="clickhouse",
            settings=HogQLGlobalSettings(max_execution_time=10),
        )
        assert printed == (
            f"SELECT trim(LEADING %(hogql_val_1)s FROM %(hogql_val_0)s) AS a, trim(TRAILING %(hogql_val_3)s FROM %(hogql_val_2)s) AS b, trim(BOTH %(hogql_val_5)s FROM %(hogql_val_4)s) AS c LIMIT {MAX_SELECT_RETURNED_ROWS} SETTINGS "
            "readonly=2, max_execution_time=10, allow_experimental_object_type=1, format_csv_allow_double_quotes=0, max_ast_elements=4000000, max_expanded_ast_elements=4000000, max_bytes_before_external_group_by=0, transform_null_in=1, optimize_min_equality_disjunction_chain_length=4294967295, allow_experimental_join_condition=1"
        )
        query2 = parse_select(
            "select trimLeft('media', 'xy') as a, trimRight('media', 'xy') as b, trim('media', 'xy') as c"
        )
        printed2 = print_ast(
            query2,
            HogQLContext(team_id=self.team.pk, enable_select_queries=True),
            dialect="clickhouse",
            settings=HogQLGlobalSettings(max_execution_time=10),
        )
        assert printed2 == printed

    def test_case_insensitive_functions(self):
        context = HogQLContext(team_id=self.team.pk)
        self.assertEqual(
            self._expr("CoALESce(1)", context),
            "coalesce(1)",
        )
        self.assertEqual(
            self._expr("SuM(1)", context),
            "sum(1)",
        )

    def test_inline_persons(self):
        query = parse_select(
            "select persons.id as person_id from events join persons on persons.id = events.person_id and persons.id in (1,2,3)"
        )
        printed = print_ast(
            query,
            HogQLContext(team_id=self.team.pk, enable_select_queries=True),
            dialect="clickhouse",
            settings=HogQLGlobalSettings(max_execution_time=10),
        )
        assert f"AS id FROM person WHERE and(equals(person.team_id, {self.team.pk}), in(id, tuple(1, 2, 3)))" in printed

    def test_dont_inline_persons(self):
        query = parse_select(
            "select persons.id as person_id from events join persons on persons.id = events.person_id and persons.id = 1"
        )
        printed = print_ast(
            query,
            HogQLContext(team_id=self.team.pk, enable_select_queries=True),
            dialect="clickhouse",
            settings=HogQLGlobalSettings(max_execution_time=10),
        )
        assert f"AS id FROM person WHERE equals(person.team_id, {self.team.pk})" in printed

    def test_inline_persons_alias(self):
        query = parse_select(
            """
            select p1.id as p1_id from events
            join persons as p1 on p1.id = events.person_id and p1.id in (1,2,3)
            """
        )
        printed = print_ast(
            query,
            HogQLContext(team_id=self.team.pk, enable_select_queries=True),
            dialect="clickhouse",
            settings=HogQLGlobalSettings(max_execution_time=10),
        )
        assert f"AS id FROM person WHERE and(equals(person.team_id, {self.team.pk}), in(id, tuple(1, 2, 3)))" in printed

    def test_two_joins(self):
        query = parse_select(
            """
            select p1.id as p1_id, p2.id as p2_id from events
            join persons as p1 on p1.id = events.person_id and p1.id in (1,2,3)
            join persons as p2 on p2.id = events.person_id and p2.id in (4,5,6)
            """
        )
        printed = print_ast(
            query,
            HogQLContext(team_id=self.team.pk, enable_select_queries=True),
            dialect="clickhouse",
            settings=HogQLGlobalSettings(max_execution_time=10),
        )
        assert f"AS id FROM person WHERE and(equals(person.team_id, {self.team.pk}), in(id, tuple(1, 2, 3)))" in printed
        assert f"AS id FROM person WHERE and(equals(person.team_id, {self.team.pk}), in(id, tuple(4, 5, 6)))" in printed

    def test_two_clauses(self):
        query = parse_select(
            """
            select p1.id as p1_id, p2.id as p2_id from events
            join persons as p1 on p1.id in (7,8,9) and p1.id = events.person_id and p1.id in (1,2,3)
            join persons as p2 on p2.id = events.person_id and p2.id in (4,5,6)
            """
        )
        printed = print_ast(
            query,
            HogQLContext(team_id=self.team.pk, enable_select_queries=True),
            dialect="clickhouse",
            settings=HogQLGlobalSettings(max_execution_time=10),
        )
        assert (
            f"AS id FROM person WHERE and(equals(person.team_id, {self.team.pk}), in(id, tuple(7, 8, 9)), in(id, tuple(1, 2, 3)))"
            in printed
        )
        assert f"AS id FROM person WHERE and(equals(person.team_id, {self.team.pk}), in(id, tuple(4, 5, 6)))" in printed

    def test_print_hogql_aggregation_function_uses_hogql_function_names(self):
        query = parse_expr("avgArray([1, 2, 3])")
        printed = print_ast(query, HogQLContext(team_id=self.team.pk), dialect="hogql")
        assert printed == "avgArray([1, 2, 3])"

    def test_print_percentage_call_alias(self):
        select = parse_select("SELECT concat('%', 'word', '%') LIMIT 1")
        printed = print_ast(
            select, HogQLContext(team_id=self.team.pk, enable_select_queries=True), dialect="clickhouse"
        )

        assert (
            printed
            == "SELECT concat(%(hogql_val_0)s, %(hogql_val_1)s, %(hogql_val_2)s) AS `concat('', 'word', '')` LIMIT 1"
        )

    def test_print_hogql_output_format(self):
        query = parse_select("select 1 limit 1")
        printed = print_ast(
            query,
            HogQLContext(team_id=self.team.pk, enable_select_queries=True, output_format="ArrowStream"),
            dialect="hogql",
        )
        assert printed == "SELECT 1 LIMIT 1"

    def test_print_clickhouse_output_format(self):
        query = parse_select("select 1 limit 1")
        printed = print_ast(
            query,
            HogQLContext(team_id=self.team.pk, enable_select_queries=True, output_format="ArrowStream"),
            dialect="clickhouse",
        )
        assert printed == "SELECT 1 LIMIT 1 FORMAT ArrowStream"

    def test_print_clickhouse_output_format_union(self):
        query = parse_select("select 1 limit 1 union all select 2 limit 1")
        printed = print_ast(
            query,
            HogQLContext(team_id=self.team.pk, enable_select_queries=True, output_format="ArrowStream"),
            dialect="clickhouse",
        )
        assert printed == "SELECT 1 LIMIT 1 UNION ALL SELECT 2 LIMIT 1 FORMAT ArrowStream"

    def test_print_clickhouse_output_format_union_with_nested_union_subquery(self):
        query = parse_select("select * from (select 1 as num union all select 2 as num) limit 2")
        printed = print_ast(
            query,
            HogQLContext(team_id=self.team.pk, enable_select_queries=True, output_format="ArrowStream"),
            dialect="clickhouse",
        )
        assert (
            printed == "SELECT num AS num FROM (SELECT 1 AS num UNION ALL SELECT 2 AS num) LIMIT 2 FORMAT ArrowStream"
        )

    def test_print_hogql_in_cohort(self):
        Cohort.objects.create(team=self.team, name="some fake cohort", created_by=self.user)
        query = parse_select(
            "select event from events where event = 'purchase' and person_id in cohort 'some fake cohort'"
        )
        printed = print_prepared_ast(
            query,
            HogQLContext(team_id=self.team.pk, enable_select_queries=True),
            dialect="hogql",
        )
        assert (
            printed
            == "SELECT event FROM events WHERE and(equals(event, 'purchase'), person_id IN COHORT 'some fake cohort') LIMIT 50000"
        )

    def test_print_hogql_not_in_cohort(self):
        Cohort.objects.create(team=self.team, name="some fake cohort", created_by=self.user)
        query = parse_select(
            "select event from events where event = 'purchase' and person_id not in cohort 'some fake cohort'"
        )
        printed = print_prepared_ast(
            query,
            HogQLContext(team_id=self.team.pk, enable_select_queries=True),
            dialect="hogql",
        )
        assert (
            printed
            == "SELECT event FROM events WHERE and(equals(event, 'purchase'), person_id NOT IN COHORT 'some fake cohort') LIMIT 50000"
        )

    def test_can_call_parametric_function(self):
        query = parse_select("SELECT arrayReduce('sum', [1, 2, 3])")
        printed = print_ast(
            query,
            HogQLContext(team_id=self.team.pk, enable_select_queries=True),
            dialect="clickhouse",
        )
        assert printed == (
            "SELECT arrayReduce(%(hogql_val_0)s, [1, 2, 3]) AS `arrayReduce('sum', [1, 2, 3])` LIMIT 50000"
        )

    def test_can_call_parametric_function_from_placeholder(self):
        query = parse_select("SELECT arrayReduce({f}, [1, 2, 3])", placeholders={"f": ast.Constant(value="sum")})
        printed = print_ast(
            query,
            HogQLContext(team_id=self.team.pk, enable_select_queries=True),
            dialect="clickhouse",
        )
        assert printed == (
            "SELECT arrayReduce(%(hogql_val_0)s, [1, 2, 3]) AS `arrayReduce('sum', [1, 2, " "3])` LIMIT 50000"
        )

    def test_fails_on_parametric_function_with_no_arguments(self):
        query = parse_select("SELECT arrayReduce()")
        with pytest.raises(QueryError, match="Missing arguments in function 'arrayReduce'"):
            print_ast(
                query,
                HogQLContext(team_id=self.team.pk, enable_select_queries=True),
                dialect="clickhouse",
            )

    def test_fails_on_parametric_function_numeric(self):
        query = parse_select("SELECT arrayReduce(1, [1, 2, 3])")
        with pytest.raises(
            QueryError, match="Expected constant string as first arg in function 'arrayReduce', got IntegerType '1'"
        ):
            print_ast(
                query,
                HogQLContext(team_id=self.team.pk, enable_select_queries=True),
                dialect="clickhouse",
            )

    def test_fails_on_parametric_function_lambda(self):
        query = parse_select("SELECT arrayReduce(x -> x, [1, 2, 3])")
        with pytest.raises(
            QueryError, match="Expected constant string as first arg in function 'arrayReduce', got Lambda"
        ):
            print_ast(
                query,
                HogQLContext(team_id=self.team.pk, enable_select_queries=True),
                dialect="clickhouse",
            )

    def test_fails_on_parametric_function_expression(self):
        query = parse_select("SELECT arrayReduce('ev' + 'il', [1, 2, 3])")
        with pytest.raises(
            QueryError, match="Expected constant string as first arg in function 'arrayReduce', got ArithmeticOperation"
        ):
            print_ast(
                query,
                HogQLContext(team_id=self.team.pk, enable_select_queries=True),
                dialect="clickhouse",
            )

    def test_fails_on_parametric_function_missing(self):
        query = parse_select("SELECT arrayReduce('evil', [1, 2, 3])")
        with pytest.raises(QueryError, match="Invalid parametric function in 'arrayReduce', 'evil' is not supported."):
            print_ast(
                query,
                HogQLContext(team_id=self.team.pk, enable_select_queries=True),
                dialect="clickhouse",
            )

    def test_fails_on_parametric_function_invalid(self):
        query = parse_select("SELECT arrayReduce('array_agg', [1, 2, 3])")
        with pytest.raises(
            QueryError, match="Invalid parametric function in 'arrayReduce', 'array_agg' is not supported."
        ):
            print_ast(
                query,
                HogQLContext(team_id=self.team.pk, enable_select_queries=True),
                dialect="clickhouse",
            )

    def test_fails_on_parametric_function_with_evil_placeholder(self):
        query = parse_select("SELECT arrayReduce({f}, [1, 2, 3])", placeholders={"f": ast.Constant(value="evil")})
        with pytest.raises(QueryError, match="Invalid parametric function in 'arrayReduce', 'evil' is not supported."):
            print_ast(
                query,
                HogQLContext(team_id=self.team.pk, enable_select_queries=True),
                dialect="clickhouse",
            )

<<<<<<< HEAD
    def test_team_id_guarding_events(self):
        sql = self._select(
            "SELECT event FROM events",
        )
        assert (
            sql == f"SELECT events.event AS event FROM events WHERE equals(events.team_id, {self.team.pk}) LIMIT 50000"
        )

=======
    @parameterized.expand([[True], [False]])
>>>>>>> daba3939
    @pytest.mark.usefixtures("unittest_snapshot")
    def test_s3_tables_global_join_with_cte(self, using_global_joins):
        with mock.patch("posthog.hogql.resolver.USE_GLOBAL_JOINS", using_global_joins):
            credential = DataWarehouseCredential.objects.create(
                team=self.team, access_key="key", access_secret="secret"
            )
            DataWarehouseTable.objects.create(
                team=self.team,
                name="test_table",
                format=DataWarehouseTable.TableFormat.DeltaS3Wrapper,
                url_pattern="http://s3/folder/",
                credential=credential,
                columns={"id": {"hogql": "StringDatabaseField", "clickhouse": "String", "schema_valid": True}},
            )
            printed = self._select("""
                WITH some_remote_table AS
                (
                    SELECT * FROM test_table
                )
                SELECT event FROM events
                JOIN some_remote_table ON events.event = toString(some_remote_table.id)""")

            if using_global_joins:
                assert "GLOBAL JOIN" in printed
            else:
                assert "GLOBAL JOIN" not in printed

            assert clean_varying_query_parts(printed, replace_all_numbers=False) == self.snapshot  # type: ignore

    @parameterized.expand([[True], [False]])
    @pytest.mark.usefixtures("unittest_snapshot")
    def test_s3_tables_global_join_with_cte_nested(self, using_global_joins):
        with mock.patch("posthog.hogql.resolver.USE_GLOBAL_JOINS", using_global_joins):
            credential = DataWarehouseCredential.objects.create(
                team=self.team, access_key="key", access_secret="secret"
            )
            DataWarehouseTable.objects.create(
                team=self.team,
                name="test_table",
                format=DataWarehouseTable.TableFormat.DeltaS3Wrapper,
                url_pattern="http://s3/folder/",
                credential=credential,
                columns={"id": {"hogql": "StringDatabaseField", "clickhouse": "String", "schema_valid": True}},
            )
            printed = self._select("""
                WITH some_remote_table AS
                (
                    SELECT e.event, t.id FROM events e
                    JOIN test_table t on toString(t.id) = e.event
                )
                SELECT some_remote_table.event FROM events
                JOIN some_remote_table ON events.event = toString(some_remote_table.id)""")

            if using_global_joins:
                assert "GLOBAL JOIN" in printed
            else:
                assert "GLOBAL JOIN" not in printed

            assert clean_varying_query_parts(printed, replace_all_numbers=False) == self.snapshot  # type: ignore

    @parameterized.expand([[True], [False]])
    @pytest.mark.usefixtures("unittest_snapshot")
    def test_s3_tables_global_join_with_multiple_joins(self, using_global_joins):
        with mock.patch("posthog.hogql.resolver.USE_GLOBAL_JOINS", using_global_joins):
            credential = DataWarehouseCredential.objects.create(
                team=self.team, access_key="key", access_secret="secret"
            )
            DataWarehouseTable.objects.create(
                team=self.team,
                name="test_table",
                format=DataWarehouseTable.TableFormat.DeltaS3Wrapper,
                url_pattern="http://s3/folder/",
                credential=credential,
                columns={"id": {"hogql": "StringDatabaseField", "clickhouse": "String", "schema_valid": True}},
            )
            printed = self._select("""
                SELECT e.event, s.event, t.id
                FROM events e
                JOIN (SELECT event from events) as s ON e.event = s.event
                LEFT JOIN test_table t on e.event = toString(t.id)""")

            if using_global_joins:
                assert "GLOBAL JOIN" in printed  # Join #1
                assert "GLOBAL LEFT JOIN" in printed  # Join #2
            else:
                assert "GLOBAL JOIN" not in printed  # Join #1
                assert "GLOBAL LEFT JOIN" not in printed  # Join #2

            assert clean_varying_query_parts(printed, replace_all_numbers=False) == self.snapshot  # type: ignore

    @parameterized.expand([[True], [False]])
    @pytest.mark.usefixtures("unittest_snapshot")
    def test_s3_tables_global_join_with_in_and_property_type(self, using_global_joins):
        with mock.patch("posthog.hogql.resolver.USE_GLOBAL_JOINS", using_global_joins):
            credential = DataWarehouseCredential.objects.create(
                team=self.team, access_key="key", access_secret="secret"
            )
            DataWarehouseTable.objects.create(
                team=self.team,
                name="test_table",
                format=DataWarehouseTable.TableFormat.DeltaS3Wrapper,
                url_pattern="http://s3/folder/",
                credential=credential,
                columns={"id": {"hogql": "StringDatabaseField", "clickhouse": "String", "schema_valid": True}},
            )

            printed = self._select("""
                SELECT event FROM events
                WHERE properties.$browser IN (
                    SELECT id FROM test_table
                )""")

            if using_global_joins:
                assert "globalIn" in printed
            else:
                assert "globalIn" not in printed

            assert clean_varying_query_parts(printed, replace_all_numbers=False) == self.snapshot  # type: ignore

    @parameterized.expand([[True], [False]])
    @pytest.mark.usefixtures("unittest_snapshot")
    def test_s3_tables_global_join_anonymous_tables(self, using_global_joins):
        with mock.patch("posthog.hogql.resolver.USE_GLOBAL_JOINS", using_global_joins):
            credential = DataWarehouseCredential.objects.create(
                team=self.team, access_key="key", access_secret="secret"
            )
            DataWarehouseTable.objects.create(
                team=self.team,
                name="test_table",
                format=DataWarehouseTable.TableFormat.DeltaS3Wrapper,
                url_pattern="http://s3/folder/",
                credential=credential,
                columns={"id": {"hogql": "StringDatabaseField", "clickhouse": "String", "schema_valid": True}},
            )

            printed = self._select("""
                select e.event, ij.remote_id
                from events e
                inner join (
                    select *
                    from (
                        select p.id as person_id, rt.id as remote_id
                        from persons p
                        left join (
                            select * from test_table
                        ) rt on rt.id = p.id
                    )
                ) as ij on e.event = ij.remote_id""")

            if using_global_joins:
                assert "GLOBAL INNER JOIN" in printed
            else:
                assert "GLOBAL INNER JOIN" not in printed

            assert clean_varying_query_parts(printed, replace_all_numbers=False) == self.snapshot  # type: ignore


class TestPrinted(APIBaseTest):
    def test_can_call_parametric_function(self):
        query = parse_select("SELECT arrayReduce('sum', [1, 2, 3])")
        query_response = execute_hogql_query(
            team=self.team,
            query=query,
        )
        assert query_response.results == [(6,)]<|MERGE_RESOLUTION|>--- conflicted
+++ resolved
@@ -2506,7 +2506,6 @@
                 dialect="clickhouse",
             )
 
-<<<<<<< HEAD
     def test_team_id_guarding_events(self):
         sql = self._select(
             "SELECT event FROM events",
@@ -2515,9 +2514,7 @@
             sql == f"SELECT events.event AS event FROM events WHERE equals(events.team_id, {self.team.pk}) LIMIT 50000"
         )
 
-=======
     @parameterized.expand([[True], [False]])
->>>>>>> daba3939
     @pytest.mark.usefixtures("unittest_snapshot")
     def test_s3_tables_global_join_with_cte(self, using_global_joins):
         with mock.patch("posthog.hogql.resolver.USE_GLOBAL_JOINS", using_global_joins):
