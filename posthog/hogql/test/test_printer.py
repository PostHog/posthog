import json
from collections.abc import Mapping
from typing import Any, Literal, Optional, cast

import pytest
from posthog.test.base import APIBaseTest, BaseTest, _create_event, clean_varying_query_parts, materialized
from unittest import mock
from unittest.mock import patch

from django.test import override_settings

from parameterized import parameterized

from posthog.schema import (
    HogQLQueryModifiers,
    MaterializationMode,
    PersonsArgMaxVersion,
    PersonsOnEventsMode,
    PropertyGroupsMode,
)

from posthog.hogql import ast
from posthog.hogql.constants import MAX_SELECT_RETURNED_ROWS, HogQLGlobalSettings, HogQLQuerySettings
from posthog.hogql.context import HogQLContext
from posthog.hogql.database.database import Database
from posthog.hogql.database.models import DateDatabaseField, StringDatabaseField
from posthog.hogql.errors import ExposedHogQLError, QueryError
from posthog.hogql.parser import parse_expr, parse_select
from posthog.hogql.printer import prepare_and_print_ast, prepare_ast_for_printing, print_prepared_ast, to_printed_hogql
from posthog.hogql.query import execute_hogql_query

from posthog.clickhouse.client.execute import sync_execute
from posthog.models import PropertyDefinition
from posthog.models.cohort.cohort import Cohort
from posthog.models.exchange_rate.sql import EXCHANGE_RATE_DICTIONARY_NAME
from posthog.models.team.team import WeekStartDay
from posthog.settings.data_stores import CLICKHOUSE_DATABASE

from products.data_warehouse.backend.models import DataWarehouseCredential, DataWarehouseTable


class TestPrinter(BaseTest):
    maxDiff = None

    # Helper to always translate HogQL with a blank context
    def _expr(
        self,
        query: str,
        context: Optional[HogQLContext] = None,
        dialect: Literal["hogql", "clickhouse"] = "clickhouse",
    ) -> str:
        node = parse_expr(query)
        context = context or HogQLContext(team_id=self.team.pk, enable_select_queries=True)
        select_query = ast.SelectQuery(select=[node], select_from=ast.JoinExpr(table=ast.Field(chain=["events"])))
        prepared_select_query: ast.SelectQuery = cast(
            ast.SelectQuery,
            prepare_ast_for_printing(select_query, context=context, dialect=dialect, stack=[select_query]),
        )
        return print_prepared_ast(
            prepared_select_query.select[0],
            context=context,
            dialect=dialect,
            stack=[prepared_select_query],
        )

    # Helper to always translate HogQL with a blank context,
    def _select(
        self,
        query: str,
        context: Optional[HogQLContext] = None,
        placeholders: Optional[dict[str, ast.Expr]] = None,
    ) -> str:
        return prepare_and_print_ast(
            parse_select(query, placeholders=placeholders),
            context or HogQLContext(team_id=self.team.pk, enable_select_queries=True),
            "clickhouse",
        )[0]

    def _assert_expr_error(
        self,
        expr,
        expected_error,
        dialect: Literal["hogql", "clickhouse"] = "clickhouse",
    ):
        with self.assertRaises(ExposedHogQLError) as context:
            self._expr(expr, None, dialect)
        if expected_error not in str(context.exception):
            raise AssertionError(f"Expected '{expected_error}' in '{str(context.exception)}'")
        self.assertTrue(expected_error in str(context.exception))

    def _assert_select_error(self, statement, expected_error):
        with self.assertRaises(ExposedHogQLError) as context:
            self._select(statement, None)
        if expected_error not in str(context.exception):
            raise AssertionError(f"Expected '{expected_error}' in '{str(context.exception)}'")
        self.assertTrue(expected_error in str(context.exception))

    def _pretty(self, query: str):
        printed, _ = prepare_and_print_ast(
            parse_select(query),
            HogQLContext(team_id=self.team.pk, enable_select_queries=True),
            "hogql",
            pretty=True,
        )
        return printed

    def _print(
        self,
        query: str,
        context: Optional[HogQLContext] = None,
        placeholders: Optional[dict[str, ast.Expr]] = None,
        settings: Optional[HogQLGlobalSettings] = None,
        dialect: Literal["hogql", "clickhouse"] = "clickhouse",
    ) -> str:
        parsed = parse_select(query, placeholders=placeholders)
        printed, _ = prepare_and_print_ast(
            parsed,
            context or HogQLContext(team_id=self.team.pk, enable_select_queries=True),
            dialect=dialect,
            settings=settings,
        )
        return printed

    def test_to_printed_hogql(self):
        expr = parse_select("select 1 + 2, 3 from events")
        repsponse = to_printed_hogql(expr, self.team)
        self.assertEqual(
            repsponse, f"SELECT\n    plus(1, 2),\n    3\nFROM\n    events\nLIMIT {MAX_SELECT_RETURNED_ROWS}"
        )

    def test_union_distinct(self):
        expr = parse_select("""select 1 as id union distinct select 2 as id""")
        response = to_printed_hogql(expr, self.team)
        self.assertEqual(
            response,
            f"SELECT\n    1 AS id\nLIMIT 50000\nUNION DISTINCT\nSELECT\n    2 AS id\nLIMIT {MAX_SELECT_RETURNED_ROWS}",
        )

    def test_intersect(self):
        expr = parse_select("""select 1 as id intersect select 2 as id""")
        response = to_printed_hogql(expr, self.team)
        self.assertEqual(
            response,
            f"SELECT\n    1 AS id\nLIMIT 50000\nINTERSECT\nSELECT\n    2 AS id\nLIMIT {MAX_SELECT_RETURNED_ROWS}",
        )

    def test_intersect_distinct(self):
        expr = parse_select("""select 1 as id intersect distinct select 2 as id""")
        response = to_printed_hogql(expr, self.team)
        self.assertEqual(
            response,
            f"SELECT\n    1 AS id\nLIMIT 50000\nINTERSECT DISTINCT\nSELECT\n    2 AS id\nLIMIT {MAX_SELECT_RETURNED_ROWS}",
        )

    def test_except(self):
        expr = parse_select("""select 1 as id except select 2 as id""")
        response = to_printed_hogql(expr, self.team)
        self.assertEqual(
            response,
            f"SELECT\n    1 AS id\nLIMIT 50000\nEXCEPT\nSELECT\n    2 AS id\nLIMIT {MAX_SELECT_RETURNED_ROWS}",
        )

    # these share the same priority, should stay in order
    def test_except_and_union(self):
        expr = parse_select("""select 1 as id except select 2 as id union all select 3 as id""")
        response = to_printed_hogql(expr, self.team)
        self.assertEqual(
            response,
            (
                "SELECT\n"
                "    1 AS id\n"
                "LIMIT 50000\n"
                "EXCEPT\n"
                "SELECT\n"
                "    2 AS id\n"
                "LIMIT 50000\n"
                "UNION ALL\n"
                "SELECT\n"
                "    3 AS id\n"
                "LIMIT 50000"
            ),
        )

    def test_union_and_except(self):
        expr = parse_select("""select 1 as id union all select 2 as id except select 3 as id""")
        response = to_printed_hogql(expr, self.team)
        self.assertEqual(
            response,
            (
                "SELECT\n"
                "    1 AS id\n"
                "LIMIT 50000\n"
                "UNION ALL\n"
                "SELECT\n"
                "    2 AS id\n"
                "LIMIT 50000\n"
                "EXCEPT\n"
                "SELECT\n"
                "    3 AS id\n"
                "LIMIT 50000"
            ),
        )

    def test_intersect3(self):
        expr = parse_select("""select 1 as id intersect select 2 as id intersect select 3 as id""")
        response = to_printed_hogql(expr, self.team)
        self.assertEqual(
            response,
            "SELECT\n"
            "    1 AS id\n"
            "LIMIT 50000\n"
            "INTERSECT\n"
            "SELECT\n"
            "    2 AS id\n"
            "LIMIT 50000\n"
            "INTERSECT\n"
            "SELECT\n"
            "    3 AS id\n"
            "LIMIT 50000",
        )

    def test_union3(self):
        expr = parse_select("""select 1 as id union all select 2 as id union all select 3 as id""")
        response = to_printed_hogql(expr, self.team)
        self.assertEqual(
            response,
            "SELECT\n"
            "    1 AS id\n"
            "LIMIT 50000\n"
            "UNION ALL\n"
            "SELECT\n"
            "    2 AS id\n"
            "LIMIT 50000\n"
            "UNION ALL\n"
            "SELECT\n"
            "    3 AS id\n"
            "LIMIT 50000",
        )

    def test_intersect_and_union_parens(self):
        expr = parse_select("""select 1 as id intersect (select 2 as id union all select 3 as id)""")
        response = to_printed_hogql(expr, self.team)
        self.assertEqual(
            response,
            "SELECT\n    1 AS id\nLIMIT 50000\nINTERSECT\n(SELECT\n    2 AS id\nUNION ALL\nSELECT\n    3 AS id)",
        )

    # INTERSECT has higher priority than union
    def test_intersect_and_union(self):
        expr = parse_select("""select 1 as id union all select 2 as id intersect select 3 as id""")
        response = to_printed_hogql(expr, self.team)
        self.assertEqual(
            response,
            (
                "SELECT\n"
                "    1 AS id\n"
                "LIMIT 50000\n"
                "UNION ALL\n"
                "SELECT\n"
                "    2 AS id\n"
                "LIMIT 50000\n"
                "INTERSECT\n"
                "SELECT\n"
                "    3 AS id\n"
                "LIMIT 50000"
            ),
        )

    def test_print_to_string(self):
        assert str(parse_select("select 1 + 2, 3 from events")) == "sql(SELECT plus(1, 2), 3 FROM events)"
        assert str(parse_expr("1 + 2")) == "sql(plus(1, 2))"
        assert str(parse_expr("unknown_field")) == "sql(unknown_field)"

    def test_literals(self):
        self.assertEqual(self._expr("1 + 2"), "plus(1, 2)")
        self.assertEqual(self._expr("-1 + 2"), "plus(-1, 2)")
        self.assertEqual(self._expr("-1 - 2 / (3 + 4)"), "minus(-1, divide(2, plus(3, 4)))")
        self.assertEqual(self._expr("1.0 * 2.66"), "multiply(1.0, 2.66)")
        self.assertEqual(self._expr("1.0 % 2.66"), "modulo(1.0, 2.66)")
        self.assertEqual(self._expr("'string'"), "%(hogql_val_0)s")

    def test_arrays(self):
        self.assertEqual(self._expr("[]"), "[]")
        self.assertEqual(self._expr("[1,2]"), "[1, 2]")

    def test_array_access(self):
        self.assertEqual(self._expr("[1,2,3][1]"), "[1, 2, 3][1]")
        self.assertEqual(
            self._expr("events.properties[1]"),
            "replaceRegexpAll(nullIf(nullIf(JSONExtractRaw(events.properties, %(hogql_val_0)s), ''), 'null'), '^\"|\"$', '')",
        )
        self.assertEqual(self._expr("events.event[1 + 2]"), "events.event[plus(1, 2)]")

        self.assertEqual(self._expr("[1,2,3]?.[1]", dialect="hogql"), "[1, 2, 3]?.[1]")
        self.assertEqual(self._expr("[1,2,3]?.[1]", dialect="clickhouse"), "[1, 2, 3][1]")  # no nullish

    def test_tuples(self):
        self.assertEqual(self._expr("(1,2)"), "tuple(1, 2)")
        self.assertEqual(self._expr("(1,2,[])"), "tuple(1, 2, [])")

    def test_tuple_access(self):
        self.assertEqual(self._expr("(1,2)?.2", dialect="hogql"), "tuple(1, 2)?.2")
        self.assertEqual(self._expr("(1,2)?.2", dialect="clickhouse"), "tuple(1, 2).2")  # no nullish

    def test_lambdas(self):
        self.assertEqual(
            self._expr("arrayMap(x -> x*2, [1,2,3])"),
            "arrayMap(x -> multiply(x, 2), [1, 2, 3])",
        )
        self.assertEqual(
            self._expr("arrayMap((x, y) -> x*y, [1,2,3])"),
            "arrayMap((x, y) -> multiply(x, y), [1, 2, 3])",
        )

    def test_equals_null(self):
        self.assertEqual(self._expr("event == null"), "isNull(events.event)")
        self.assertEqual(self._expr("event != null"), "isNotNull(events.event)")
        self.assertEqual(self._expr("1 == null"), "0")
        self.assertEqual(self._expr("1 != null"), "1")

    def test_fields_and_properties(self):
        self.assertEqual(
            self._expr("properties.bla"),
            "replaceRegexpAll(nullIf(nullIf(JSONExtractRaw(events.properties, %(hogql_val_0)s), ''), 'null'), '^\"|\"$', '')",
        )
        self.assertEqual(
            self._expr("properties['bla']"),
            "replaceRegexpAll(nullIf(nullIf(JSONExtractRaw(events.properties, %(hogql_val_0)s), ''), 'null'), '^\"|\"$', '')",
        )
        self.assertEqual(
            self._expr("properties['bla']['bla']"),
            "replaceRegexpAll(nullIf(nullIf(JSONExtractRaw(events.properties, %(hogql_val_0)s, %(hogql_val_1)s), ''), 'null'), '^\"|\"$', '')",
        )
        context = HogQLContext(team_id=self.team.pk)
        self.assertEqual(
            self._expr("properties.$bla", context),
            "replaceRegexpAll(nullIf(nullIf(JSONExtractRaw(events.properties, %(hogql_val_0)s), ''), 'null'), '^\"|\"$', '')",
        )

        with override_settings(PERSON_ON_EVENTS_V2_OVERRIDE=False):
            context = HogQLContext(
                team_id=self.team.pk,
                within_non_hogql_query=True,
                modifiers=HogQLQueryModifiers(personsOnEventsMode=PersonsOnEventsMode.DISABLED),
            )
            self.assertEqual(
                self._expr("person.properties.bla", context),
                "replaceRegexpAll(nullIf(nullIf(JSONExtractRaw(person_props, %(hogql_val_0)s), ''), 'null'), '^\"|\"$', '')",
            )
            context = HogQLContext(team_id=self.team.pk)
            self.assertEqual(
                self._expr("person.properties.bla", context),
                "events__person.properties___bla",
            )

        with override_settings(PERSON_ON_EVENTS_OVERRIDE=True):
            context = HogQLContext(
                team_id=self.team.pk,
                within_non_hogql_query=True,
                modifiers=HogQLQueryModifiers(
                    personsOnEventsMode=PersonsOnEventsMode.PERSON_ID_NO_OVERRIDE_PROPERTIES_ON_EVENTS
                ),
            )
            self.assertEqual(
                self._expr("person.properties.bla", context),
                "replaceRegexpAll(nullIf(nullIf(JSONExtractRaw(person_properties, %(hogql_val_0)s), ''), 'null'), '^\"|\"$', '')",
            )
            context = HogQLContext(team_id=self.team.pk)
            self.assertEqual(
                self._expr("person.properties.bla", context),
                "replaceRegexpAll(nullIf(nullIf(JSONExtractRaw(events.person_properties, %(hogql_val_0)s), ''), 'null'), '^\"|\"$', '')",
            )

    def test_hogql_properties(self):
        self.assertEqual(
            self._expr("event", HogQLContext(team_id=self.team.pk), "hogql"),
            "event",
        )
        self.assertEqual(
            self._expr("person", HogQLContext(team_id=self.team.pk), "hogql"),
            "person",
        )
        self.assertEqual(
            self._expr(
                "person.properties.$browser",
                HogQLContext(team_id=self.team.pk),
                "hogql",
            ),
            "person.properties.$browser",
        )
        self.assertEqual(
            self._expr("properties.$browser", HogQLContext(team_id=self.team.pk), "hogql"),
            "properties.$browser",
        )
        self.assertEqual(
            self._expr(
                "properties.`$browser with a space`",
                HogQLContext(team_id=self.team.pk),
                "hogql",
            ),
            "properties.`$browser with a space`",
        )
        self.assertEqual(
            self._expr(
                'properties."$browser with a space"',
                HogQLContext(team_id=self.team.pk),
                "hogql",
            ),
            "properties.`$browser with a space`",
        )
        self.assertEqual(
            self._expr(
                "properties['$browser with a space']",
                HogQLContext(team_id=self.team.pk),
                "hogql",
            ),
            "properties.`$browser with a space`",
        )
        self.assertEqual(
            self._expr(
                "properties['$browser with a ` tick']",
                HogQLContext(team_id=self.team.pk),
                "hogql",
            ),
            "properties.`$browser with a \\` tick`",
        )
        self.assertEqual(
            self._expr(
                "properties['$browser \\\\with a \\n` tick']",
                HogQLContext(team_id=self.team.pk),
                "hogql",
            ),
            "properties.`$browser \\\\with a \\n\\` tick`",
        )
        # "dot NUMBER" means "tuple access" in clickhouse. To access strings properties, wrap them in `backquotes`
        self.assertEqual(
            self._expr("properties.1", HogQLContext(team_id=self.team.pk), "hogql"),
            "properties.1",
        )
        self.assertEqual(
            self._expr("properties.`1`", HogQLContext(team_id=self.team.pk), "hogql"),
            "properties.`1`",
        )
        self._assert_expr_error(
            "properties.'no strings'",
            "mismatched input",
            "hogql",
        )

    def test_hogql_properties_json(self):
        context = HogQLContext(team_id=self.team.pk)
        self.assertEqual(
            self._expr("properties.nomat.json.yet", context),
            "replaceRegexpAll(nullIf(nullIf(JSONExtractRaw(events.properties, %(hogql_val_0)s, %(hogql_val_1)s, %(hogql_val_2)s), ''), 'null'), '^\"|\"$', '')",
        )
        self.assertEqual(
            context.values,
            {"hogql_val_0": "nomat", "hogql_val_1": "json", "hogql_val_2": "yet"},
        )

    def test_hogql_properties_materialized_json_access(self):
        try:
            from ee.clickhouse.materialized_columns.analyze import materialize
        except ModuleNotFoundError:
            # EE not available? Assume we're good
            self.assertEqual(1 + 2, 3)
            return

        context = HogQLContext(team_id=self.team.pk)
        materialize("events", "withmat")
        self.assertEqual(
            self._expr("properties.withmat.json.yet", context),
            "replaceRegexpAll(nullIf(nullIf(JSONExtractRaw(nullIf(nullIf(events.mat_withmat, ''), 'null'), %(hogql_val_0)s, %(hogql_val_1)s), ''), 'null'), '^\"|\"$', '')",
        )
        self.assertEqual(context.values, {"hogql_val_0": "json", "hogql_val_1": "yet"})

        context = HogQLContext(team_id=self.team.pk)
        materialize("events", "withmat_nullable", is_nullable=True)
        self.assertEqual(
            self._expr("properties.withmat_nullable.json.yet", context),
            "replaceRegexpAll(nullIf(nullIf(JSONExtractRaw(events.mat_withmat_nullable, %(hogql_val_0)s, %(hogql_val_1)s), ''), 'null'), '^\"|\"$', '')",
        )
        self.assertEqual(context.values, {"hogql_val_0": "json", "hogql_val_1": "yet"})

    def test_materialized_fields_and_properties(self):
        try:
            from ee.clickhouse.materialized_columns.analyze import materialize
        except ModuleNotFoundError:
            # EE not available? Assume we're good
            self.assertEqual(1 + 2, 3)
            return
        materialize("events", "$browser")
        self.assertEqual(
            self._expr("properties['$browser']"),
            "nullIf(nullIf(events.`mat_$browser`, ''), 'null')",
        )

        materialize("events", "withoutdollar")
        self.assertEqual(
            self._expr("properties['withoutdollar']"),
            "nullIf(nullIf(events.mat_withoutdollar, ''), 'null')",
        )

        materialize("events", "$browser and string")
        self.assertEqual(
            self._expr("properties['$browser and string']"),
            "nullIf(nullIf(events.`mat_$browser_and_string`, ''), 'null')",
        )

        materialize("events", "$browser%%%#@!@")
        self.assertEqual(
            self._expr("properties['$browser%%%#@!@']"),
            "nullIf(nullIf(events.`mat_$browser_______`, ''), 'null')",
        )

        materialize("events", "nullable_property", is_nullable=True)
        self.assertEqual(
            self._expr("properties['nullable_property']"),
            "events.mat_nullable_property",
        )

    def test_property_groups(self):
        context = HogQLContext(
            team_id=self.team.pk,
            modifiers=HogQLQueryModifiers(
                materializationMode=MaterializationMode.AUTO,
                propertyGroupsMode=PropertyGroupsMode.ENABLED,
            ),
        )

        self.assertEqual(
            self._expr("properties['foo']", context),
            "has(events.properties_group_custom, %(hogql_val_0)s) ? events.properties_group_custom[%(hogql_val_0)s] : null",
        )
        self.assertEqual(context.values["hogql_val_0"], "foo")

        with materialized("events", "foo"):
            # Properties that are materialized as columns should take precedence over the values in the group's map
            # column.
            self.assertEqual(
                self._expr("properties['foo']", context),
                "nullIf(nullIf(events.mat_foo, ''), 'null')",
            )

    def test_property_groups_person_properties(self):
        context = HogQLContext(
            team_id=self.team.pk,
            modifiers=HogQLQueryModifiers(
                materializationMode=MaterializationMode.AUTO,
                propertyGroupsMode=PropertyGroupsMode.ENABLED,
                personsOnEventsMode=PersonsOnEventsMode.PERSON_ID_NO_OVERRIDE_PROPERTIES_ON_EVENTS,
            ),
        )

        self.assertEqual(
            self._expr("person.properties['foo']", context),
            "has(events.person_properties_map_custom, %(hogql_val_0)s) ? events.person_properties_map_custom[%(hogql_val_0)s] : null",
        )
        self.assertEqual(context.values["hogql_val_0"], "foo")

    def _test_property_group_comparison(
        self,
        input_expression: str,
        expected_optimized_query: str | None,
        expected_context_values: Mapping[str, Any] | None = None,
        expected_skip_indexes_used: set[str] | None = None,
    ) -> None:
        def build_context(property_groups_mode: PropertyGroupsMode) -> HogQLContext:
            return HogQLContext(
                team_id=self.team.pk,
                modifiers=HogQLQueryModifiers(
                    materializationMode=MaterializationMode.AUTO,
                    propertyGroupsMode=property_groups_mode,
                ),
            )

        context = build_context(PropertyGroupsMode.OPTIMIZED)
        printed_expr = self._expr(input_expression, context)
        if expected_optimized_query is not None:
            self.assertEqual(printed_expr, expected_optimized_query)
        else:
            unoptimized_context = build_context(PropertyGroupsMode.ENABLED)
            unoptimized_expr = self._expr(input_expression, unoptimized_context)
            # XXX: The placeholders used in the printed expression can vary between the direct and optimized variants,
            # so we string format the context values back into the expression template. This isn't necessarily going to
            # yield a valid ClickHouse expression, but it should generally be good enough to ensure the two expressions
            # are the same.
            self.assertEqual(printed_expr % context.values, unoptimized_expr % unoptimized_context.values)

        if expected_context_values is not None:
            self.assertLessEqual(expected_context_values.items(), context.values.items())

        if expected_skip_indexes_used is not None:
            # The table needs some data to be able get a `EXPLAIN` result that includes index information -- otherwise
            # the query is optimized to read from `NullSource` which doesn't do us much good here...
            for _ in range(10):
                _create_event(team=self.team, distinct_id="distinct_id", event="event")

            def _find_node(node, condition):
                """Find the first node in a query plan meeting a given condition (using depth-first search.)"""
                if condition(node):
                    return node
                else:
                    for child in node.get("Plans", []):
                        result = _find_node(child, condition)
                        if result is not None:
                            return result

            [[raw_explain_result]] = sync_execute(
                f"EXPLAIN indexes = 1, json = 1 SELECT count() FROM events WHERE {printed_expr}",
                context.values,
            )
            read_from_merge_tree_step = _find_node(
                json.loads(raw_explain_result)[0]["Plan"],
                condition=lambda node: node["Node Type"] == "ReadFromMergeTree",
            )
            self.assertTrue(
                expected_skip_indexes_used.issubset(
                    {index["Name"] for index in read_from_merge_tree_step.get("Indexes", []) if index["Type"] == "Skip"}
                ),
            )

    def test_property_groups_optimized_basic_equality_comparisons(self) -> None:
        # Comparing against a (non-empty) string value lets us avoid checking if the key exists or not, and lets us use
        # the bloom filter indices on both keys and values to optimize the comparison operation.
        self._test_property_group_comparison(
            "properties.key = 'value' as eq",
            "equals(events.properties_group_custom[%(hogql_val_0)s], %(hogql_val_1)s) AS eq",
            {"hogql_val_0": "key", "hogql_val_1": "value"},
            expected_skip_indexes_used={"properties_group_custom_keys_bf", "properties_group_custom_values_bf"},
        )
        self._test_property_group_comparison(
            "'value' = properties.key as eq",
            "equals(events.properties_group_custom[%(hogql_val_0)s], %(hogql_val_1)s) AS eq",
            {"hogql_val_0": "key", "hogql_val_1": "value"},
            expected_skip_indexes_used={"properties_group_custom_keys_bf", "properties_group_custom_values_bf"},
        )
        self._test_property_group_comparison(
            "equals(properties.key, 'value') as eq",
            "equals(events.properties_group_custom[%(hogql_val_0)s], %(hogql_val_1)s) AS eq",
            {"hogql_val_0": "key", "hogql_val_1": "value"},
            expected_skip_indexes_used={"properties_group_custom_keys_bf", "properties_group_custom_values_bf"},
        )

        # Don't optimize comparisons to types that require non-trivial type conversions.
        self._test_property_group_comparison("properties.key = 1", None)

        # TODO: We'll want to eventually support this type of expression where the right hand side is a non-``Nullable``
        # value, since this would allow expressions that only reference constant values to also use the appropriate
        # index, but for right now we only want to optimize comparisons to constant values directly for simplicity.
        self._test_property_group_comparison("properties.key = lower('value')", None)

        # The opposite case as above: ``Nullable`` values should _not_ be optimized (because we don't know which
        # optimization to apply).
        self._test_property_group_comparison("properties.key = nullIf('a', 'a')", None)

        # ... unless we can distinguish ``Nullable(Nothing)`` from ``Nullable(*)`` -- this _could_ be safely optimized.
        self._test_property_group_comparison("properties.key = lower(NULL)", None)

    def test_property_groups_optimized_boolean_equality_comparisons(self) -> None:
        PropertyDefinition.objects.create(
            team=self.team, name="is_boolean", property_type="Boolean", type=PropertyDefinition.Type.EVENT
        )

        self._test_property_group_comparison(
            "properties.is_boolean = true",
            "equals(events.properties_group_custom[%(hogql_val_0)s], 'true')",
            {"hogql_val_0": "is_boolean"},
            expected_skip_indexes_used={"properties_group_custom_keys_bf", "properties_group_custom_values_bf"},
        )

        self._test_property_group_comparison(
            "properties.is_boolean = false",
            "equals(events.properties_group_custom[%(hogql_val_0)s], 'false')",
            {"hogql_val_0": "is_boolean"},
            expected_skip_indexes_used={"properties_group_custom_keys_bf", "properties_group_custom_values_bf"},
        )

        # Don't try to optimize not equals comparisons: NULL handling here is tricky, and we wouldn't get any benefit
        # from using the indexes anyway.
        self._test_property_group_comparison("properties.is_boolean != true", None, expected_skip_indexes_used=set())
        self._test_property_group_comparison("properties.is_boolean != false", None, expected_skip_indexes_used=set())

    def test_property_groups_optimized_empty_string_equality_comparisons(self) -> None:
        # Keys that don't exist in a map return default values for the type -- in our case empty strings -- so we need
        # to check whether or not the key exists in the map *and* compare the value in the map is the empty string or
        # not. We can still utilize the bloom filter index on keys, but the empty string isn't stored in the bloom
        # filter so it won't be used here.
        self._test_property_group_comparison(
            "properties.key = '' as eq",
            "and(has(events.properties_group_custom, %(hogql_val_0)s), equals(events.properties_group_custom[%(hogql_val_0)s], %(hogql_val_1)s)) AS eq",
            {"hogql_val_0": "key", "hogql_val_1": ""},
            expected_skip_indexes_used={"properties_group_custom_keys_bf"},
        )
        self._test_property_group_comparison(
            "equals(properties.key, '') as eq",
            "and(has(events.properties_group_custom, %(hogql_val_0)s), equals(events.properties_group_custom[%(hogql_val_0)s], %(hogql_val_1)s)) AS eq",
            {"hogql_val_0": "key", "hogql_val_1": ""},
            expected_skip_indexes_used={"properties_group_custom_keys_bf"},
        )

    def test_property_groups_optimized_null_comparisons(self) -> None:
        # NOT NULL comparisons should check to see if the key exists within the map (and should use the bloom filter to
        # optimize the check), but do not need to load the values subcolumn.
        self._test_property_group_comparison(
            "properties.key is not null as p",
            "has(events.properties_group_custom, %(hogql_val_0)s) AS p",
            {"hogql_val_0": "key"},
            expected_skip_indexes_used={"properties_group_custom_keys_bf"},
        )
        self._test_property_group_comparison(
            "properties.key != null as p",
            "has(events.properties_group_custom, %(hogql_val_0)s) AS p",
            {"hogql_val_0": "key"},
            expected_skip_indexes_used={"properties_group_custom_keys_bf"},
        )
        self._test_property_group_comparison(
            "isNotNull(properties.key) as p",
            "has(events.properties_group_custom, %(hogql_val_0)s) AS p",
            {"hogql_val_0": "key"},
            expected_skip_indexes_used={"properties_group_custom_keys_bf"},
        )

        # NULL comparisons don't really benefit from the bloom filter index like NOT NULL comparisons do, but like
        # above, only need to check the keys subcolumn and not the values subcolumn.
        self._test_property_group_comparison(
            "properties.key is null as p",
            "not(has(events.properties_group_custom, %(hogql_val_0)s)) AS p",
            {"hogql_val_0": "key"},
        )
        self._test_property_group_comparison(
            "properties.key = null as p",
            "not(has(events.properties_group_custom, %(hogql_val_0)s)) AS p",
            {"hogql_val_0": "key"},
        )
        self._test_property_group_comparison(
            "isNull(properties.key) as p",
            "not(has(events.properties_group_custom, %(hogql_val_0)s)) AS p",
            {"hogql_val_0": "key"},
        )

    def test_property_groups_optimized_has(self) -> None:
        self._test_property_group_comparison(
            "JSONHas(properties, 'key') as j",
            "has(events.properties_group_custom, %(hogql_val_0)s) AS j",
            {"hogql_val_0": "key"},
            expected_skip_indexes_used={"properties_group_custom_keys_bf"},
        )

        # TODO: Chained operations/path traversal could be optimized further, but is left alone for now.
        self._test_property_group_comparison("JSONHas(properties, 'foo', 'bar')", None)

        with materialized("events", "key"):
            self._test_property_group_comparison(
                "JSONHas(properties, 'key') as j",
                "has(events.properties_group_custom, %(hogql_val_0)s) AS j",
                {"hogql_val_0": "key"},
                expected_skip_indexes_used={"properties_group_custom_keys_bf"},
            )

    def test_property_groups_optimized_in_comparisons(self) -> None:
        # The IN operator works much like equality when the right hand side of the expression is all constants. Like
        # equality, it also needs to handle the empty string special case.
        self._test_property_group_comparison(
            "properties.key IN ('a', 'b')",
            "in(events.properties_group_custom[%(hogql_val_0)s], tuple(%(hogql_val_1)s, %(hogql_val_2)s))",
            {"hogql_val_0": "key", "hogql_val_1": "a", "hogql_val_2": "b"},
            expected_skip_indexes_used={"properties_group_custom_keys_bf", "properties_group_custom_values_bf"},
        )
        self._test_property_group_comparison(
            "properties.key IN 'a'",  # strange, but syntactically valid
            "in(events.properties_group_custom[%(hogql_val_0)s], %(hogql_val_1)s)",
            {"hogql_val_0": "key", "hogql_val_1": "a"},
            expected_skip_indexes_used={"properties_group_custom_keys_bf", "properties_group_custom_values_bf"},
        )
        self._test_property_group_comparison(
            "properties.key IN ('a', 'b', '')",
            (
                "or("
                "in(events.properties_group_custom[%(hogql_val_0)s], tuple(%(hogql_val_1)s, %(hogql_val_2)s)), "
                "and(has(events.properties_group_custom, %(hogql_val_0)s), equals(events.properties_group_custom[%(hogql_val_0)s], %(hogql_val_3)s))"
                ")"
            ),
            {"hogql_val_0": "key", "hogql_val_1": "a", "hogql_val_2": "b", "hogql_val_3": ""},
            expected_skip_indexes_used={"properties_group_custom_keys_bf"},
        )
        self._test_property_group_comparison(
            "properties.key IN ''",  # strange, but syntactically valid
            "and(has(events.properties_group_custom, %(hogql_val_0)s), equals(events.properties_group_custom[%(hogql_val_0)s], %(hogql_val_1)s))",
            {"hogql_val_0": "key", "hogql_val_1": ""},
            expected_skip_indexes_used={"properties_group_custom_keys_bf"},
        )

        # NULL values are never equal. While this differs from the behavior of the equality operator above, it is
        # consistent with how ClickHouse treats these values:
        # https://clickhouse.com/docs/en/sql-reference/operators/in#null-processing
        self._test_property_group_comparison("properties.key in NULL", "0")
        self._test_property_group_comparison("properties.key in (NULL)", "0")
        self._test_property_group_comparison("properties.key in (NULL, NULL, NULL)", "0")
        self._test_property_group_comparison(
            "properties.key IN ('a', 'b', NULL)",
            "in(events.properties_group_custom[%(hogql_val_0)s], tuple(%(hogql_val_1)s, %(hogql_val_2)s))",
            {"hogql_val_0": "key", "hogql_val_1": "a", "hogql_val_2": "b"},
            expected_skip_indexes_used={"properties_group_custom_keys_bf", "properties_group_custom_values_bf"},
        )
        self._test_property_group_comparison(
            "properties.key IN ('', NULL)",
            "and(has(events.properties_group_custom, %(hogql_val_0)s), equals(events.properties_group_custom[%(hogql_val_0)s], %(hogql_val_1)s))",
            {"hogql_val_0": "key", "hogql_val_1": ""},
            expected_skip_indexes_used={"properties_group_custom_keys_bf"},
        )

        # Don't optimize comparisons to types that require additional type conversions.
        self._test_property_group_comparison("properties.key in true", None)
        self._test_property_group_comparison("properties.key in (true, false)", None)
        self._test_property_group_comparison("properties.key in 1", None)
        self._test_property_group_comparison("properties.key in (1, 2, 3)", None)

        # Only direct constant comparison is supported for now -- see above.
        self._test_property_group_comparison("properties.key in lower('value')", None)
        self._test_property_group_comparison("properties.key in (lower('a'), lower('b'))", None)

    def test_property_groups_select_with_aliases(self):
        def build_context(property_groups_mode: PropertyGroupsMode) -> HogQLContext:
            return HogQLContext(
                team_id=self.team.pk,
                enable_select_queries=True,
                modifiers=HogQLQueryModifiers(
                    materializationMode=MaterializationMode.AUTO,
                    propertyGroupsMode=property_groups_mode,
                ),
            )

        parsed = parse_select("SELECT properties.file_type AS ft FROM events WHERE ft = 'image/svg'")
        printed, _ = prepare_and_print_ast(parsed, build_context(PropertyGroupsMode.OPTIMIZED), dialect="clickhouse")
        assert printed == (
            "SELECT has(events.properties_group_custom, %(hogql_val_0)s) ? events.properties_group_custom[%(hogql_val_0)s] : null AS ft "
            "FROM events "
            f"WHERE and(equals(events.team_id, {self.team.pk}), equals(events.properties_group_custom[%(hogql_val_1)s], %(hogql_val_2)s)) "
            "LIMIT 50000"
        )

        # TODO: Ideally we'd be able to optimize queries that compare aliases, but this is a bit tricky since we need
        # the ability to resolve the field back to the aliased expression (if one exists) to determine whether or not
        # the condition can be optimized (and possibly just inline the aliased value to make things easier for the
        # analyzer.) Until then, this should just use the direct (simple) property group access method.
        parsed = parse_select("SELECT properties.file_type AS ft, 'image/svg' as ft2 FROM events WHERE ft = ft2")
        assert (
            prepare_and_print_ast(parsed, build_context(PropertyGroupsMode.OPTIMIZED), dialect="clickhouse")[0]
            == prepare_and_print_ast(parsed, build_context(PropertyGroupsMode.ENABLED), dialect="clickhouse")[0]
        )

    def test_methods(self):
        self.assertEqual(self._expr("count()"), "count()")
        self.assertEqual(self._expr("count(distinct event)"), "count(DISTINCT events.event)")
        self.assertEqual(
            self._expr("countIf(distinct event, 1 == 2)"),
            "countIf(DISTINCT events.event, 0)",
        )
        self.assertEqual(self._expr("sumIf(1, 1 == 2)"), "sumIf(1, 0)")

    def test_functions(self):
        context = HogQLContext(team_id=self.team.pk)  # inline values

        self.assertEqual(self._expr("abs(1)"), "abs(1)")
        self.assertEqual(self._expr("max2(1,2)"), "max2(1, 2)")
        self.assertEqual(self._expr("toInt('1')", context), "accurateCastOrNull(%(hogql_val_0)s, %(hogql_val_1)s)")
        self.assertEqual(self._expr("toFloat('1.3')", context), "accurateCastOrNull(%(hogql_val_2)s, %(hogql_val_3)s)")
        self.assertEqual(
            self._expr("toUUID('470f9b15-ff43-402a-af9f-2ed7c526a6cf')", context),
            "accurateCastOrNull(%(hogql_val_4)s, %(hogql_val_5)s)",
        )
        self.assertEqual(
            self._expr("toDecimal('3.14', 2)", context), "accurateCastOrNull(%(hogql_val_6)s, %(hogql_val_7)s)"
        )
        self.assertEqual(self._expr("quantile(0.95)( event )"), "quantile(0.95)(events.event)")

        self.assertEqual(self._expr("groupArraySample(5)(event)"), "groupArraySample(5)(events.event)")
        self.assertEqual(self._expr("groupArraySample(5, 123456)(event)"), "groupArraySample(5, 123456)(events.event)")
        self.assertEqual(
            self._expr("groupArraySampleIf(5)(event, event is not null)"),
            "groupArraySampleIf(5)(events.event, isNotNull(events.event))",
        )
        self.assertEqual(
            self._expr("groupArraySampleIf(5, 123456)(event, event is not null)"),
            "groupArraySampleIf(5, 123456)(events.event, isNotNull(events.event))",
        )

    def test_expr_parse_errors(self):
        self._assert_expr_error("", "Empty query")
        self._assert_expr_error("avg(bla)", "Unable to resolve field: bla")
        self._assert_expr_error("count(1,2,3,4)", "Aggregation 'count' expects at most 1 argument, found 4")
        self._assert_expr_error("countIf()", "Aggregation 'countIf' expects at least 1 argument, found 0")
        self._assert_expr_error(
            "countIf(2,3,4)",
            "Aggregation 'countIf' expects at most 2 arguments, found 3",
        )
        self._assert_expr_error("uniq()", "Aggregation 'uniq' expects at least 1 argument, found 0")
        self._assert_expr_error(
            "quantile(event)",
            "Aggregation 'quantile' requires parameters in addition to arguments",
        )
        self._assert_expr_error(
            "quantile()(event)",
            "Aggregation 'quantile' expects 1 parameter, found 0",
        )
        self._assert_expr_error(
            "quantile(0.5, 2)(event)",
            "Aggregation 'quantile' expects 1 parameter, found 2",
        )
        self._assert_expr_error("sparkline()", "Function 'sparkline' expects 1 argument, found 0")
        self._assert_expr_error("hamburger(event)", "Unsupported function call 'hamburger(...)'")
        self._assert_expr_error("mad(event)", "Unsupported function call 'mad(...)'")
        self._assert_expr_error(
            "noway(event)",
            "Unsupported function call 'noway(...)'. Perhaps you meant 'now(...)'?",
        )
        self._assert_expr_error(
            "tostring(event)",
            "Unsupported function call 'tostring(...)'. Perhaps you meant 'toString(...)'?",
        )
        self._assert_expr_error("yeet.the.cloud", "Unable to resolve field: yeet")
        self._assert_expr_error("chipotle", "Unable to resolve field: chipotle")
        self._assert_expr_error(
            "avg(avg(properties.bla))",
            "Aggregation 'avg' cannot be nested inside another aggregation 'avg'.",
        )
        self.assertEqual(  # does not error through subqueries
            "avg((select avg(properties.bla) from events))",
            "avg((select avg(properties.bla) from events))",
        )
        self._assert_expr_error("person.chipotle", "Field not found: chipotle")
        self._assert_expr_error("properties.0", "SQL indexes start from one, not from zero. E.g: array.1")
        self._assert_expr_error(
            "properties.id.0",
            "SQL indexes start from one, not from zero. E.g: array.1",
        )
        self._assert_expr_error(
            "event as `as%d`",
            'The HogQL identifier "as%d" is not permitted as it contains the "%" character',
        )

    @override_settings(PERSON_ON_EVENTS_OVERRIDE=True, PERSON_ON_EVENTS_V2_OVERRIDE=True)
    def test_expr_parse_errors_poe_on(self):
        # VirtualTable
        self._assert_expr_error("person", "Can't select a table when a column is expected: person")

    @override_settings(PERSON_ON_EVENTS_OVERRIDE=False, PERSON_ON_EVENTS_V2_OVERRIDE=False)
    def test_expr_parse_errors_poe_off(self):
        # LazyTable
        self._assert_expr_error("person", "Can't select a table when a column is expected: person")

    def test_expr_syntax_errors(self):
        self._assert_expr_error("(", "no viable alternative at input '('")
        self._assert_expr_error("())", "mismatched input ')' expecting '->'")
        self._assert_expr_error("(3 57", "no viable alternative at input '(3 57'")
        self._assert_expr_error("select query from events", "mismatched input 'query' expecting <EOF>")
        self._assert_expr_error("this makes little sense", "mismatched input 'makes' expecting <EOF>")
        self._assert_expr_error("1;2", "mismatched input ';' expecting <EOF>")
        self._assert_expr_error("b.a(bla)", "You can only call simple functions in HogQL, not expressions")
        self._assert_expr_error("a -> { print(2) }", "You can not use placeholders here")

    def test_boolean_and_optimization(self):
        self.assertEqual(
            self._expr("team_id=1 AND 1 AND event='name'"),
            "and(equals(events.team_id, 1), equals(events.event, %(hogql_val_0)s))",
        )
        self.assertEqual(
            self._expr("team_id=1 AND 1"),
            "equals(events.team_id, 1)",
        )
        self.assertEqual(
            self._expr("team_id=1 AND 0"),
            "0",
        )
        self.assertEqual(
            self._expr("team_id=1 AND (1=1 AND event='name')"),
            "and(equals(events.team_id, 1), equals(events.event, %(hogql_val_0)s))",
        )
        self.assertEqual(
            self._expr("team_id=1 AND (0=1 AND event='name')"),
            "0",
        )

    def test_boolean_or_optimization(self):
        self.assertEqual(
            self._expr("team_id=1 OR 0 OR event='name'"),
            "or(equals(events.team_id, 1), equals(events.event, %(hogql_val_0)s))",
        )
        self.assertEqual(
            self._expr("team_id=1 OR 0"),
            "equals(events.team_id, 1)",
        )
        self.assertEqual(
            self._expr("team_id=1 OR 1"),
            "1",
        )
        self.assertEqual(
            self._expr("team_id=1 OR (1=1 OR event='name')"),
            "1",
        )
        self.assertEqual(
            self._expr("team_id=1 OR (0=1 OR event='name')"),
            "or(equals(events.team_id, 1), equals(events.event, %(hogql_val_0)s))",
        )

    def test_logic(self):
        self.assertEqual(
            self._expr("event or timestamp"),
            "or(events.event, toTimeZone(events.timestamp, %(hogql_val_0)s))",
        )
        self.assertEqual(
            self._expr("properties.bla and properties.bla2"),
            "and(replaceRegexpAll(nullIf(nullIf(JSONExtractRaw(events.properties, %(hogql_val_0)s), ''), 'null'), '^\"|\"$', ''), replaceRegexpAll(nullIf(nullIf(JSONExtractRaw(events.properties, %(hogql_val_1)s), ''), 'null'), '^\"|\"$', ''))",
        )
        self.assertEqual(
            self._expr("event or timestamp or count()"),
            "or(events.event, toTimeZone(events.timestamp, %(hogql_val_0)s), count())",
        )
        self.assertEqual(
            self._expr("event or timestamp or true or count()"),
            "1",
        )
        self.assertEqual(
            self._expr("event or not timestamp"),
            "or(events.event, not(toTimeZone(events.timestamp, %(hogql_val_0)s)))",
        )

    def test_comparisons(self):
        context = HogQLContext(team_id=self.team.pk)
        self.assertEqual(self._expr("event == 'E'", context), "equals(events.event, %(hogql_val_0)s)")
        self.assertEqual(
            self._expr("event != 'E'", context),
            "notEquals(events.event, %(hogql_val_1)s)",
        )
        self.assertEqual(self._expr("event > 'E'", context), "greater(events.event, %(hogql_val_2)s)")
        self.assertEqual(
            self._expr("event >= 'E'", context),
            "greaterOrEquals(events.event, %(hogql_val_3)s)",
        )
        self.assertEqual(self._expr("event < 'E'", context), "less(events.event, %(hogql_val_4)s)")
        self.assertEqual(
            self._expr("event <= 'E'", context),
            "lessOrEquals(events.event, %(hogql_val_5)s)",
        )
        self.assertEqual(self._expr("event like 'E'", context), "like(events.event, %(hogql_val_6)s)")
        self.assertEqual(
            self._expr("event not like 'E'", context),
            "notLike(events.event, %(hogql_val_7)s)",
        )
        self.assertEqual(
            self._expr("event ilike 'E'", context),
            "ilike(events.event, %(hogql_val_8)s)",
        )
        self.assertEqual(
            self._expr("event not ilike 'E'", context),
            "notILike(events.event, %(hogql_val_9)s)",
        )
        self.assertEqual(self._expr("event in 'E'", context), "in(events.event, %(hogql_val_10)s)")
        self.assertEqual(
            self._expr("event not in 'E'", context),
            "notIn(events.event, %(hogql_val_11)s)",
        )
        self.assertEqual(self._expr("event ~ 'E'", context), "match(events.event, %(hogql_val_12)s)")
        self.assertEqual(self._expr("event =~ 'E'", context), "match(events.event, %(hogql_val_13)s)")
        self.assertEqual(
            self._expr("event !~ 'E'", context),
            "not(match(events.event, %(hogql_val_14)s))",
        )
        self.assertEqual(
            self._expr("event ~* 'E'", context),
            "match(events.event, concat('(?i)', %(hogql_val_15)s))",
        )
        self.assertEqual(
            self._expr("event =~* 'E'", context),
            "match(events.event, concat('(?i)', %(hogql_val_16)s))",
        )
        self.assertEqual(
            self._expr("event !~* 'E'", context),
            "not(match(events.event, concat('(?i)', %(hogql_val_17)s)))",
        )

    def test_comments(self):
        context = HogQLContext(team_id=self.team.pk)
        self.assertEqual(self._expr("event -- something", context), "events.event")

    def test_values(self):
        context = HogQLContext(team_id=self.team.pk)
        self.assertEqual(self._expr("event == 'E'", context), "equals(events.event, %(hogql_val_0)s)")
        self.assertEqual(context.values, {"hogql_val_0": "E"})
        self.assertEqual(
            self._expr("coalesce(4.2, 5, 'lol', 'hoo')", context),
            "coalesce(4.2, 5, %(hogql_val_1)s, %(hogql_val_2)s)",
        )
        self.assertEqual(
            context.values,
            {"hogql_val_0": "E", "hogql_val_1": "lol", "hogql_val_2": "hoo"},
        )

    def test_alias_keywords(self):
        self._assert_expr_error(
            "1 as team_id",
            '"team_id" cannot be an alias or identifier, as it\'s a reserved keyword',
        )
        self._assert_expr_error(
            "1 as true",
            '"true" cannot be an alias or identifier, as it\'s a reserved keyword',
        )
        self._assert_select_error(
            "select 1 as team_id from events",
            '"team_id" cannot be an alias or identifier, as it\'s a reserved keyword',
        )
        self.assertEqual(
            self._select("select 1 as `-- select team_id` from events"),
            f"SELECT 1 AS `-- select team_id` FROM events WHERE equals(events.team_id, {self.team.pk}) LIMIT {MAX_SELECT_RETURNED_ROWS}",
        )

    def test_case_when(self):
        self.assertEqual(self._expr("case when 1 then 2 else 3 end"), "if(1, 2, 3)")

    def test_case_when_many(self):
        self.assertEqual(
            self._expr("case when 1 then 2 when 3 then 4 else 5 end"),
            "multiIf(1, 2, 3, 4, 5)",
        )

    def test_case_when_case(self):
        self.assertEqual(
            self._expr("case 0 when 1 then 2 when 3 then 4 else 5 end"),
            "transform(0, [1, 3], [2, 4], 5)",
        )

    def test_select(self):
        self.assertEqual(self._select("select 1"), f"SELECT 1 LIMIT {MAX_SELECT_RETURNED_ROWS}")
        self.assertEqual(self._select("select 1 + 2"), f"SELECT plus(1, 2) LIMIT {MAX_SELECT_RETURNED_ROWS}")
        self.assertEqual(self._select("select 1 + 2, 3"), f"SELECT plus(1, 2), 3 LIMIT {MAX_SELECT_RETURNED_ROWS}")
        self.assertEqual(
            self._select("select 1 + 2, 3 + 4 from events"),
            f"SELECT plus(1, 2), plus(3, 4) FROM events WHERE equals(events.team_id, {self.team.pk}) LIMIT {MAX_SELECT_RETURNED_ROWS}",
        )

    def test_select_alias(self):
        # currently not supported!
        self.assertEqual(self._select("select 1 as b"), f"SELECT 1 AS b LIMIT {MAX_SELECT_RETURNED_ROWS}")
        self.assertEqual(
            self._select("select 1 from events as e"),
            f"SELECT 1 FROM events AS e WHERE equals(e.team_id, {self.team.pk}) LIMIT {MAX_SELECT_RETURNED_ROWS}",
        )

    def test_select_from(self):
        self.assertEqual(
            self._select("select 1 from events"),
            f"SELECT 1 FROM events WHERE equals(events.team_id, {self.team.pk}) LIMIT {MAX_SELECT_RETURNED_ROWS}",
        )
        self._assert_select_error("select 1 from other", "Unknown table `other`.")

    def test_select_from_placeholder(self):
        self.assertEqual(
            self._select(
                "select 1 from {placeholder}",
                placeholders={"placeholder": ast.Field(chain=["events"])},
            ),
            f"SELECT 1 FROM events WHERE equals(events.team_id, {self.team.pk}) LIMIT {MAX_SELECT_RETURNED_ROWS}",
        )
        with self.assertRaises(QueryError) as error_context:
            (
                self._select(
                    "select 1 from {placeholder}",
                    placeholders={
                        "placeholder": ast.CompareOperation(
                            left=ast.Constant(value=1),
                            right=ast.Constant(value=1),
                            op=ast.CompareOperationOp.Eq,
                        )
                    },
                ),
            )
        self.assertEqual(
            str(error_context.exception),
            "A CompareOperation cannot be used as a SELECT source",
        )

    def test_select_cross_join(self):
        self.assertEqual(
            self._select("select 1 from events cross join raw_groups"),
            f"SELECT 1 FROM events CROSS JOIN groups WHERE and(equals(groups.team_id, {self.team.pk}), equals(events.team_id, {self.team.pk})) LIMIT {MAX_SELECT_RETURNED_ROWS}",
        )
        self.assertEqual(
            self._select("select 1 from events, raw_groups"),
            f"SELECT 1 FROM events CROSS JOIN groups WHERE and(equals(groups.team_id, {self.team.pk}), equals(events.team_id, {self.team.pk})) LIMIT {MAX_SELECT_RETURNED_ROWS}",
        )

    def test_select_array_join(self):
        self.assertEqual(
            self._select("select 1, a from events array join [1,2,3] as a"),
            f"SELECT 1, a FROM events ARRAY JOIN [1, 2, 3] AS a WHERE equals(events.team_id, {self.team.pk}) LIMIT {MAX_SELECT_RETURNED_ROWS}",
        )
        self.assertEqual(
            self._select("select 1, a, [1,2,3] as nums from events array join nums as a"),
            f"SELECT 1, a, [1, 2, 3] AS nums FROM events ARRAY JOIN nums AS a WHERE equals(events.team_id, {self.team.pk}) LIMIT {MAX_SELECT_RETURNED_ROWS}",
        )
        self.assertEqual(
            self._select("select 1, a from events left array join [1,2,3] as a"),
            f"SELECT 1, a FROM events LEFT ARRAY JOIN [1, 2, 3] AS a WHERE equals(events.team_id, {self.team.pk}) LIMIT {MAX_SELECT_RETURNED_ROWS}",
        )
        self.assertEqual(
            self._select("select 1, a from events inner array join [1,2,3] as a"),
            f"SELECT 1, a FROM events INNER ARRAY JOIN [1, 2, 3] AS a WHERE equals(events.team_id, {self.team.pk}) LIMIT {MAX_SELECT_RETURNED_ROWS}",
        )

    def test_select_where(self):
        self.assertEqual(
            self._select("select 1 from events where 1 == 1"),
            f"SELECT 1 FROM events WHERE equals(events.team_id, {self.team.pk}) LIMIT {MAX_SELECT_RETURNED_ROWS}",
        )

        self.assertEqual(
            self._select("select 1 from events where 1 == 2"),
            f"SELECT 1 FROM events WHERE 0 LIMIT {MAX_SELECT_RETURNED_ROWS}",
        )

        self.assertEqual(
            self._select("select 1 from events where event='name'"),
            f"SELECT 1 FROM events WHERE and(equals(events.team_id, {self.team.pk}), equals(events.event, %(hogql_val_0)s)) LIMIT {MAX_SELECT_RETURNED_ROWS}",
        )

    def test_select_having(self):
        self.assertEqual(
            self._select("select 1 from events having 1 == 2"),
            f"SELECT 1 FROM events WHERE equals(events.team_id, {self.team.pk}) HAVING 0 LIMIT {MAX_SELECT_RETURNED_ROWS}",
        )

    def test_select_prewhere(self):
        self.assertEqual(
            self._select("select 1 from events prewhere 1 == 2 where 2 == 3"),
            f"SELECT 1 FROM events PREWHERE 0 WHERE 0 LIMIT {MAX_SELECT_RETURNED_ROWS}",
        )
        self.assertEqual(
            self._select("select 1 from events prewhere 1 == 2"),
            f"SELECT 1 FROM events PREWHERE 0 WHERE equals(events.team_id, {self.team.pk}) LIMIT {MAX_SELECT_RETURNED_ROWS}",
        )
        self.assertEqual(
            self._select("select 1 from events prewhere 1 == 2 where event='name'"),
            f"SELECT 1 FROM events PREWHERE 0 WHERE and(equals(events.team_id, {self.team.pk}), equals(events.event, %(hogql_val_0)s)) LIMIT {MAX_SELECT_RETURNED_ROWS}",
        )

    def test_select_order_by(self):
        self.assertEqual(
            self._select("select event from events order by event"),
            f"SELECT events.event AS event FROM events WHERE equals(events.team_id, {self.team.pk}) ORDER BY events.event ASC LIMIT {MAX_SELECT_RETURNED_ROWS}",
        )
        self.assertEqual(
            self._select("select event from events order by event desc"),
            f"SELECT events.event AS event FROM events WHERE equals(events.team_id, {self.team.pk}) ORDER BY events.event DESC LIMIT {MAX_SELECT_RETURNED_ROWS}",
        )
        self.assertEqual(
            self._select("select event from events order by event desc, timestamp"),
            f"SELECT events.event AS event FROM events WHERE equals(events.team_id, {self.team.pk}) ORDER BY events.event DESC, toTimeZone(events.timestamp, %(hogql_val_0)s) ASC LIMIT {MAX_SELECT_RETURNED_ROWS}",
        )

    def test_select_limit(self):
        self.assertEqual(
            self._select("select event from events limit 10"),
            f"SELECT events.event AS event FROM events WHERE equals(events.team_id, {self.team.pk}) LIMIT 10",
        )
        self.assertEqual(
            self._select("select event from events limit 1000000"),
            f"SELECT events.event AS event FROM events WHERE equals(events.team_id, {self.team.pk}) LIMIT {MAX_SELECT_RETURNED_ROWS}",
        )
        self.assertEqual(
            self._select("select event from events limit (select 100000000)"),
            f"SELECT events.event AS event FROM events WHERE equals(events.team_id, {self.team.pk}) LIMIT min2({MAX_SELECT_RETURNED_ROWS}, (SELECT 100000000))",
        )

        self.assertEqual(
            self._select("select event from events limit (select 100000000) with ties"),
            f"SELECT events.event AS event FROM events WHERE equals(events.team_id, {self.team.pk}) LIMIT min2({MAX_SELECT_RETURNED_ROWS}, (SELECT 100000000)) WITH TIES",
        )

    def test_select_offset(self):
        # Only the default limit if OFFSET is specified alone
        self.assertEqual(
            self._select("select event from events offset 10"),
            f"SELECT events.event AS event FROM events WHERE equals(events.team_id, {self.team.pk}) LIMIT {MAX_SELECT_RETURNED_ROWS} OFFSET 10",
        )
        self.assertEqual(
            self._select("select event from events limit 10 offset 10"),
            f"SELECT events.event AS event FROM events WHERE equals(events.team_id, {self.team.pk}) LIMIT 10 OFFSET 10",
        )
        self.assertEqual(
            self._select("select event from events limit 10 offset 0"),
            f"SELECT events.event AS event FROM events WHERE equals(events.team_id, {self.team.pk}) LIMIT 10 OFFSET 0",
        )
        self.assertEqual(
            self._select("select event from events limit 10 with ties offset 0"),
            f"SELECT events.event AS event FROM events WHERE equals(events.team_id, {self.team.pk}) LIMIT 10 WITH TIES OFFSET 0",
        )

    def test_select_limit_by(self):
        self.assertEqual(
            self._select("select event from events limit 10 offset 0 by 1,event"),
            f"SELECT events.event AS event FROM events WHERE equals(events.team_id, {self.team.pk}) LIMIT 10 OFFSET 0 BY 1, events.event LIMIT 50000",
        )

    def test_select_group_by(self):
        self.assertEqual(
            self._select("select event from events group by event, timestamp"),
            f"SELECT events.event AS event FROM events WHERE equals(events.team_id, {self.team.pk}) GROUP BY events.event, toTimeZone(events.timestamp, %(hogql_val_0)s) LIMIT {MAX_SELECT_RETURNED_ROWS}",
        )

    def test_select_distinct(self):
        self.assertEqual(
            self._select("select distinct event from events group by event, timestamp"),
            f"SELECT DISTINCT events.event AS event FROM events WHERE equals(events.team_id, {self.team.pk}) GROUP BY events.event, toTimeZone(events.timestamp, %(hogql_val_0)s) LIMIT {MAX_SELECT_RETURNED_ROWS}",
        )

    def test_select_subquery(self):
        self.assertEqual(
            self._select("SELECT event from (select distinct event from events group by event, timestamp)"),
            f"SELECT event AS event FROM (SELECT DISTINCT events.event AS event FROM events WHERE equals(events.team_id, {self.team.pk}) GROUP BY events.event, toTimeZone(events.timestamp, %(hogql_val_0)s)) LIMIT {MAX_SELECT_RETURNED_ROWS}",
        )
        self.assertEqual(
            self._select("SELECT event from (select distinct event from events group by event, timestamp) e"),
            f"SELECT e.event AS event FROM (SELECT DISTINCT events.event AS event FROM events WHERE equals(events.team_id, {self.team.pk}) GROUP BY events.event, toTimeZone(events.timestamp, %(hogql_val_0)s)) AS e LIMIT {MAX_SELECT_RETURNED_ROWS}",
        )

    def test_select_union_all(self):
        self.assertEqual(
            self._select("SELECT events.event FROM events UNION ALL SELECT events.event FROM events WHERE 1 = 2"),
            f"SELECT events.event AS event FROM events WHERE equals(events.team_id, {self.team.pk}) LIMIT {MAX_SELECT_RETURNED_ROWS} UNION ALL SELECT events.event AS event FROM events WHERE 0 LIMIT {MAX_SELECT_RETURNED_ROWS}",
        )
        self.assertEqual(
            self._select(
                "SELECT events.event FROM events UNION ALL SELECT events.event FROM events WHERE 1 = 1 UNION ALL SELECT events.event FROM events WHERE 1 = 1"
            ),
            f"SELECT events.event AS event FROM events WHERE equals(events.team_id, {self.team.pk}) LIMIT {MAX_SELECT_RETURNED_ROWS} UNION ALL SELECT events.event AS event FROM events WHERE equals(events.team_id, {self.team.pk}) LIMIT {MAX_SELECT_RETURNED_ROWS} UNION ALL SELECT events.event AS event FROM events WHERE equals(events.team_id, {self.team.pk}) LIMIT {MAX_SELECT_RETURNED_ROWS}",
        )
        self.assertEqual(
            self._select("SELECT 1 UNION ALL (SELECT 1 UNION ALL SELECT 1) UNION ALL SELECT 1"),
            f"SELECT 1 LIMIT {MAX_SELECT_RETURNED_ROWS} UNION ALL (SELECT 1 UNION ALL SELECT 1) UNION ALL SELECT 1 LIMIT {MAX_SELECT_RETURNED_ROWS}",
        )
        self.assertEqual(
            self._select("SELECT 1 UNION ALL SELECT 1 UNION ALL SELECT 1 UNION ALL SELECT 1"),
            f"SELECT 1 LIMIT {MAX_SELECT_RETURNED_ROWS} UNION ALL SELECT 1 LIMIT {MAX_SELECT_RETURNED_ROWS} UNION ALL SELECT 1 LIMIT {MAX_SELECT_RETURNED_ROWS} UNION ALL SELECT 1 LIMIT {MAX_SELECT_RETURNED_ROWS}",
        )
        self.assertEqual(
            self._select("SELECT 1 FROM (SELECT 1 UNION ALL SELECT 1)"),
            f"SELECT 1 FROM (SELECT 1 UNION ALL SELECT 1) LIMIT {MAX_SELECT_RETURNED_ROWS}",
        )

    def test_select_sample(self):
        self.assertEqual(
            self._select("SELECT events.event FROM events SAMPLE 1"),
            f"SELECT events.event AS event FROM events SAMPLE 1 WHERE equals(events.team_id, {self.team.pk}) LIMIT {MAX_SELECT_RETURNED_ROWS}",
        )

        self.assertEqual(
            self._select("SELECT events.event FROM events SAMPLE 0.1 OFFSET 1/10"),
            f"SELECT events.event AS event FROM events SAMPLE 0.1 OFFSET 1/10 WHERE equals(events.team_id, {self.team.pk}) LIMIT {MAX_SELECT_RETURNED_ROWS}",
        )

        self.assertEqual(
            self._select("SELECT events.event FROM events SAMPLE 2/78 OFFSET 999"),
            f"SELECT events.event AS event FROM events SAMPLE 2/78 OFFSET 999 WHERE equals(events.team_id, {self.team.pk}) LIMIT {MAX_SELECT_RETURNED_ROWS}",
        )

        with override_settings(PERSON_ON_EVENTS_V2_OVERRIDE=False):
            context = HogQLContext(
                team_id=self.team.pk,
                enable_select_queries=True,
                modifiers=HogQLQueryModifiers(personsArgMaxVersion=PersonsArgMaxVersion.V2),
            )
            query = self._select(
                "SELECT events.event FROM events SAMPLE 2/78 OFFSET 999 JOIN persons ON persons.id=events.person_id",
                context,
            )
            self.assertEqual(
                query,
                f"SELECT events.event AS event FROM events SAMPLE 2/78 OFFSET 999 LEFT OUTER JOIN (SELECT "
                "argMax(person_distinct_id_overrides.person_id, person_distinct_id_overrides.version) AS person_id, "
                "person_distinct_id_overrides.distinct_id AS distinct_id FROM person_distinct_id_overrides WHERE "
                f"equals(person_distinct_id_overrides.team_id, {self.team.pk}) GROUP BY person_distinct_id_overrides.distinct_id "
                "HAVING ifNull(equals(argMax(person_distinct_id_overrides.is_deleted, person_distinct_id_overrides.version), 0), 0) "
                "SETTINGS optimize_aggregation_in_order=1) AS events__override ON equals(events.distinct_id, events__override.distinct_id) "
                f"JOIN (SELECT person.id AS id FROM person WHERE and(equals(person.team_id, {self.team.pk}), "
                "in(tuple(person.id, person.version), (SELECT person.id AS id, max(person.version) AS version "
                f"FROM person WHERE equals(person.team_id, {self.team.pk}) GROUP BY person.id "
                "HAVING and(ifNull(equals(argMax(person.is_deleted, person.version), 0), 0), "
                "ifNull(less(argMax(toTimeZone(person.created_at, %(hogql_val_0)s), person.version), "
                "plus(now64(6, %(hogql_val_1)s), toIntervalDay(1))), 0))))) "
                "SETTINGS optimize_aggregation_in_order=1) AS persons ON equals(persons.id, if(not(empty(events__override.distinct_id)), "
                f"events__override.person_id, events.person_id)) WHERE equals(events.team_id, {self.team.pk}) LIMIT {MAX_SELECT_RETURNED_ROWS}",
            )

            context = HogQLContext(
                team_id=self.team.pk,
                enable_select_queries=True,
                modifiers=HogQLQueryModifiers(personsArgMaxVersion=PersonsArgMaxVersion.V2),
            )
            self.assertEqual(
                self._select(
                    "SELECT events.event FROM events SAMPLE 2/78 OFFSET 999 JOIN persons SAMPLE 0.1 ON persons.id=events.person_id",
                    context,
                ),
                f"SELECT events.event AS event FROM events SAMPLE 2/78 OFFSET 999 LEFT OUTER JOIN (SELECT "
                "argMax(person_distinct_id_overrides.person_id, person_distinct_id_overrides.version) AS person_id, "
                "person_distinct_id_overrides.distinct_id AS distinct_id FROM person_distinct_id_overrides WHERE "
                f"equals(person_distinct_id_overrides.team_id, {self.team.pk}) GROUP BY person_distinct_id_overrides.distinct_id "
                "HAVING ifNull(equals(argMax(person_distinct_id_overrides.is_deleted, person_distinct_id_overrides.version), 0), 0) "
                "SETTINGS optimize_aggregation_in_order=1) AS events__override ON equals(events.distinct_id, events__override.distinct_id) "
                f"JOIN (SELECT person.id AS id FROM person WHERE and(equals(person.team_id, {self.team.pk}), "
                "in(tuple(person.id, person.version), (SELECT person.id AS id, max(person.version) AS version "
                f"FROM person WHERE equals(person.team_id, {self.team.pk}) GROUP BY person.id "
                "HAVING and(ifNull(equals(argMax(person.is_deleted, person.version), 0), 0), "
                "ifNull(less(argMax(toTimeZone(person.created_at, %(hogql_val_0)s), person.version), "
                "plus(now64(6, %(hogql_val_1)s), toIntervalDay(1))), 0))))) "
                "SETTINGS optimize_aggregation_in_order=1) AS persons SAMPLE 0.1 ON equals(persons.id, if(not(empty(events__override.distinct_id)), "
                f"events__override.person_id, events.person_id)) WHERE equals(events.team_id, {self.team.pk}) LIMIT {MAX_SELECT_RETURNED_ROWS}",
            )

        with override_settings(PERSON_ON_EVENTS_OVERRIDE=True, PERSON_ON_EVENTS_V2_OVERRIDE=False):
            context = HogQLContext(
                team_id=self.team.pk,
                enable_select_queries=True,
                modifiers=HogQLQueryModifiers(personsArgMaxVersion=PersonsArgMaxVersion.V2),
            )
            expected = self._select(
                "SELECT events.event FROM events SAMPLE 2/78 OFFSET 999 JOIN persons ON persons.id=events.person_id",
                context,
            )
            self.assertEqual(
                expected,
                f"SELECT events.event AS event FROM events SAMPLE 2/78 OFFSET 999 JOIN (SELECT person.id AS id FROM person WHERE "
                f"and(equals(person.team_id, {self.team.pk}), in(tuple(person.id, person.version), (SELECT person.id AS id, "
                f"max(person.version) AS version FROM person WHERE equals(person.team_id, {self.team.pk}) GROUP BY person.id "
                f"HAVING and(ifNull(equals(argMax(person.is_deleted, person.version), 0), 0), ifNull(less(argMax(toTimeZone(person.created_at, "
                f"%(hogql_val_0)s), person.version), plus(now64(6, %(hogql_val_1)s), toIntervalDay(1))), 0))))) SETTINGS optimize_aggregation_in_order=1) "
                f"AS persons ON equals(persons.id, events.person_id) WHERE equals(events.team_id, {self.team.pk}) LIMIT {MAX_SELECT_RETURNED_ROWS}",
            )

            context = HogQLContext(
                team_id=self.team.pk,
                enable_select_queries=True,
                modifiers=HogQLQueryModifiers(personsArgMaxVersion=PersonsArgMaxVersion.V2),
            )
            expected = self._select(
                "SELECT events.event FROM events SAMPLE 2/78 OFFSET 999 JOIN persons SAMPLE 0.1 ON persons.id=events.person_id",
                context,
            )
            self.assertEqual(
                expected,
                f"SELECT events.event AS event FROM events SAMPLE 2/78 OFFSET 999 JOIN (SELECT person.id AS id FROM person WHERE "
                f"and(equals(person.team_id, {self.team.pk}), in(tuple(person.id, person.version), (SELECT person.id AS id, "
                f"max(person.version) AS version FROM person WHERE equals(person.team_id, {self.team.pk}) GROUP BY person.id "
                f"HAVING and(ifNull(equals(argMax(person.is_deleted, person.version), 0), 0), ifNull(less(argMax(toTimeZone(person.created_at, "
                f"%(hogql_val_0)s), person.version), plus(now64(6, %(hogql_val_1)s), toIntervalDay(1))), 0))))) SETTINGS optimize_aggregation_in_order=1) "
                f"AS persons SAMPLE 0.1 ON equals(persons.id, events.person_id) WHERE equals(events.team_id, {self.team.pk}) LIMIT {MAX_SELECT_RETURNED_ROWS}",
            )

    def test_count_distinct(self):
        self.assertEqual(
            self._select("SELECT count(distinct event) as count FROM events"),
            f"SELECT count(DISTINCT events.event) AS count FROM events WHERE equals(events.team_id, {self.team.pk}) LIMIT {MAX_SELECT_RETURNED_ROWS}",
        )

    def test_count_star(self):
        self.assertEqual(
            self._select("SELECT count(*) as count FROM events"),
            f"SELECT count(*) AS count FROM events WHERE equals(events.team_id, {self.team.pk}) LIMIT {MAX_SELECT_RETURNED_ROWS}",
        )

    def test_count_if_distinct(self):
        self.assertEqual(
            self._select("SELECT countIf(distinct event, event like '%a%') as count FROM events"),
            f"SELECT countIf(DISTINCT events.event, like(events.event, %(hogql_val_0)s)) AS count FROM events WHERE equals(events.team_id, {self.team.pk}) LIMIT {MAX_SELECT_RETURNED_ROWS}",
        )

    def test_print_timezone(self):
        context = HogQLContext(
            team_id=self.team.pk,
            enable_select_queries=True,
            database=Database(None, WeekStartDay.SUNDAY),
        )
        context.database.get_table("events").fields["test_date"] = DateDatabaseField(name="test_date")  # type: ignore

        self.assertEqual(
            self._select(
                "SELECT now() as a, toDateTime(timestamp) as b, toDate(test_date) as c, toDateTime('2020-02-02') as d, toDateTime('2020-02-02 12:25') as e FROM events",
                context,
            ),
            f"SELECT now64(6, %(hogql_val_0)s) AS a, toDateTime(toTimeZone(events.timestamp, %(hogql_val_1)s), %(hogql_val_2)s) AS b, toDate(events.test_date) AS c, toDateTime(%(hogql_val_3)s, %(hogql_val_4)s) AS d, parseDateTime64BestEffort(%(hogql_val_5)s, 6, %(hogql_val_6)s) AS e FROM events WHERE equals(events.team_id, {self.team.pk}) LIMIT {MAX_SELECT_RETURNED_ROWS}",
        )
        self.assertEqual(
            context.values,
            {
                "hogql_val_0": "UTC",
                "hogql_val_1": "UTC",
                "hogql_val_2": "UTC",
                "hogql_val_3": "2020-02-02",
                "hogql_val_4": "UTC",
                "hogql_val_5": "2020-02-02 12:25",
                "hogql_val_6": "UTC",
            },
        )

    def test_print_timezone_custom(self):
        self.team.timezone = "Europe/Brussels"
        self.team.save()
        context = HogQLContext(team_id=self.team.pk, enable_select_queries=True)
        self.assertEqual(
            self._select(
                "SELECT now() as a, toDateTime(timestamp) as b, toDateTime('2020-02-02') as c FROM events",
                context,
            ),
            f"SELECT now64(6, %(hogql_val_0)s) AS a, toDateTime(toTimeZone(events.timestamp, %(hogql_val_1)s), %(hogql_val_2)s) AS b, toDateTime(%(hogql_val_3)s, %(hogql_val_4)s) AS c FROM events WHERE equals(events.team_id, {self.team.pk}) LIMIT {MAX_SELECT_RETURNED_ROWS}",
        )
        self.assertEqual(
            context.values,
            {
                "hogql_val_0": "Europe/Brussels",
                "hogql_val_1": "Europe/Brussels",
                "hogql_val_2": "Europe/Brussels",
                "hogql_val_3": "2020-02-02",
                "hogql_val_4": "Europe/Brussels",
            },
        )

    def test_print_timezone_gibberish(self):
        self.team.timezone = "Europe/PostHogLandia"
        self.team.save()

        context = HogQLContext(team_id=self.team.pk, enable_select_queries=True)
        with self.assertRaises(ValueError) as error_context:
            self._select(
                "SELECT now(), toDateTime(timestamp), toDateTime('2020-02-02') FROM events",
                context,
            )
        self.assertEqual(str(error_context.exception), "Unknown timezone: 'Europe/PostHogLandia'")

    def test_window_functions(self):
        self.assertEqual(
            self._select(
                "SELECT distinct_id, min(timestamp) over win1 as timestamp FROM events WINDOW win1 as (PARTITION by distinct_id ORDER BY timestamp DESC ROWS BETWEEN UNBOUNDED PRECEDING AND 1 PRECEDING)"
            ),
            f"SELECT events.distinct_id AS distinct_id, min(toTimeZone(events.timestamp, %(hogql_val_0)s)) OVER win1 AS timestamp FROM events WHERE equals(events.team_id, {self.team.pk}) WINDOW win1 AS (PARTITION BY events.distinct_id ORDER BY timestamp DESC ROWS BETWEEN UNBOUNDED PRECEDING AND 1 PRECEDING) LIMIT {MAX_SELECT_RETURNED_ROWS}",
        )

    def test_postgres_compatible_lag_and_lead_functions(self):
        # Simple example without ROWS
        self.assertEqual(
            self._select("SELECT distinct_id, lag(timestamp) OVER (ORDER BY timestamp) FROM events"),
            f"SELECT events.distinct_id AS distinct_id, lagInFrame(toNullable(toTimeZone(events.timestamp, %(hogql_val_0)s))) OVER (ORDER BY toTimeZone(events.timestamp, %(hogql_val_1)s) ASC ROWS BETWEEN UNBOUNDED PRECEDING AND UNBOUNDED FOLLOWING) FROM events WHERE equals(events.team_id, {self.team.pk}) LIMIT 50000",
        )
        self.assertEqual(
            self._select("SELECT distinct_id, lead(timestamp) OVER (ORDER BY timestamp) FROM events"),
            f"SELECT events.distinct_id AS distinct_id, leadInFrame(toNullable(toTimeZone(events.timestamp, %(hogql_val_0)s))) OVER (ORDER BY toTimeZone(events.timestamp, %(hogql_val_1)s) ASC ROWS BETWEEN UNBOUNDED PRECEDING AND UNBOUNDED FOLLOWING) FROM events WHERE equals(events.team_id, {self.team.pk}) LIMIT 50000",
        )
        # Example with ROWS specified
        self.assertEqual(
            self._select(
                "SELECT distinct_id, lag(timestamp) OVER (ORDER BY timestamp ROWS BETWEEN 1 PRECEDING AND 1 FOLLOWING) FROM events"
            ),
            f"SELECT events.distinct_id AS distinct_id, lagInFrame(toNullable(toTimeZone(events.timestamp, %(hogql_val_0)s))) OVER (ORDER BY toTimeZone(events.timestamp, %(hogql_val_1)s) ASC ROWS BETWEEN 1 PRECEDING AND 1 FOLLOWING) FROM events WHERE equals(events.team_id, {self.team.pk}) LIMIT 50000",
        )
        self.assertEqual(
            self._select(
                "SELECT distinct_id, lead(timestamp) OVER (ORDER BY timestamp ROWS BETWEEN 1 PRECEDING AND 1 FOLLOWING) FROM events"
            ),
            f"SELECT events.distinct_id AS distinct_id, leadInFrame(toNullable(toTimeZone(events.timestamp, %(hogql_val_0)s))) OVER (ORDER BY toTimeZone(events.timestamp, %(hogql_val_1)s) ASC ROWS BETWEEN 1 PRECEDING AND 1 FOLLOWING) FROM events WHERE equals(events.team_id, {self.team.pk}) LIMIT 50000",
        )
        # Example with named windows
        self.assertEqual(
            self._select(
                "SELECT distinct_id, lag(timestamp) over win1 as prev_ts FROM events WINDOW win1 as (PARTITION by distinct_id ORDER BY timestamp)"
            ),
            f"SELECT events.distinct_id AS distinct_id, lagInFrame(toNullable(toTimeZone(events.timestamp, %(hogql_val_0)s))) OVER (PARTITION BY events.distinct_id ORDER BY toTimeZone(events.timestamp, %(hogql_val_1)s) ASC ROWS BETWEEN UNBOUNDED PRECEDING AND UNBOUNDED FOLLOWING) AS prev_ts FROM events WHERE equals(events.team_id, {self.team.pk}) WINDOW win1 AS (PARTITION BY events.distinct_id ORDER BY toTimeZone(events.timestamp, %(hogql_val_2)s) ASC) LIMIT 50000",
        )
        # Example with multiple named windows, to make sure we don't add ROWS BETWEEN for non lag/lead functions
        self.assertEqual(
            self._select(
                "SELECT distinct_id, lag(timestamp) over win1 as prev_ts, min(timestamp) over win1 as min_ts FROM events WINDOW win1 as (PARTITION by distinct_id ORDER BY timestamp)"
            ),
            f"SELECT events.distinct_id AS distinct_id, lagInFrame(toNullable(toTimeZone(events.timestamp, %(hogql_val_0)s))) OVER (PARTITION BY events.distinct_id ORDER BY toTimeZone(events.timestamp, %(hogql_val_1)s) ASC ROWS BETWEEN UNBOUNDED PRECEDING AND UNBOUNDED FOLLOWING) AS prev_ts, min(toTimeZone(events.timestamp, %(hogql_val_2)s)) OVER win1 AS min_ts FROM events WHERE equals(events.team_id, {self.team.pk}) WINDOW win1 AS (PARTITION BY events.distinct_id ORDER BY toTimeZone(events.timestamp, %(hogql_val_3)s) ASC) LIMIT 50000",
        )
        # Simple example with partiton by
        # Simple example with partition by
        self.assertEqual(
            self._select(
                "SELECT distinct_id, lag(timestamp) OVER (PARTITION BY distinct_id ORDER BY timestamp) FROM events"
            ),
            f"SELECT events.distinct_id AS distinct_id, lagInFrame(toNullable(toTimeZone(events.timestamp, %(hogql_val_0)s))) OVER (PARTITION BY events.distinct_id ORDER BY toTimeZone(events.timestamp, %(hogql_val_1)s) ASC ROWS BETWEEN UNBOUNDED PRECEDING AND UNBOUNDED FOLLOWING) FROM events WHERE equals(events.team_id, {self.team.pk}) LIMIT 50000",
        )

        # No rows but order by exists
        self.assertEqual(
            self._select(
                "SELECT distinct_id, lag(event) OVER (PARTITION BY distinct_id ORDER BY timestamp) FROM events"
            ),
            f"SELECT events.distinct_id AS distinct_id, lagInFrame(toNullable(events.event)) OVER (PARTITION BY events.distinct_id ORDER BY toTimeZone(events.timestamp, %(hogql_val_0)s) ASC ROWS BETWEEN UNBOUNDED PRECEDING AND UNBOUNDED FOLLOWING) FROM events WHERE equals(events.team_id, {self.team.pk}) LIMIT 50000",
        )

    def test_window_functions_with_window(self):
        self.assertEqual(
            self._select(
                "SELECT distinct_id, min(timestamp) over win1 as timestamp FROM events WINDOW win1 as (PARTITION by distinct_id ORDER BY timestamp DESC ROWS BETWEEN UNBOUNDED PRECEDING AND 1 PRECEDING)"
            ),
            f"SELECT events.distinct_id AS distinct_id, min(toTimeZone(events.timestamp, %(hogql_val_0)s)) OVER win1 AS timestamp FROM events WHERE equals(events.team_id, {self.team.pk}) WINDOW win1 AS (PARTITION BY events.distinct_id ORDER BY timestamp DESC ROWS BETWEEN UNBOUNDED PRECEDING AND 1 PRECEDING) LIMIT {MAX_SELECT_RETURNED_ROWS}",
        )

    def test_window_functions_with_arg(self):
        self.assertEqual(
            self._select(
                "SELECT quantiles(0.0, 0.25, 0.5, 0.75, 1.0)(distinct distinct_id) over () as values FROM events"
            ),
            f"SELECT quantiles(0.0, 0.25, 0.5, 0.75, 1.0)(events.distinct_id) OVER () AS values FROM events WHERE equals(events.team_id, {self.team.pk}) LIMIT 50000",
        )

    def test_nullish_concat(self):
        self.assertEqual(
            self._expr("concat(null, 'a', 3, toString(4), toString(NULL))"),
            f"concat('', %(hogql_val_0)s, toString(3), toString(4), '')",
        )

    def test_concat_pipes(self):
        self.assertEqual(
            self._expr("'a' || 'b' || 3 || timestamp"),
            f"concat(%(hogql_val_0)s, %(hogql_val_1)s, toString(3), ifNull(toString(toTimeZone(events.timestamp, %(hogql_val_2)s)), ''))",
        )

    def test_to_start_of_week_gets_mode(self):
        # It's important we use ints and not WeekStartDay here, because it's the former that's actually in the DB
        default_week_context = HogQLContext(team_id=self.team.pk, database=Database(None, None))
        sunday_week_context = HogQLContext(team_id=self.team.pk, database=Database(None, WeekStartDay.SUNDAY))
        monday_week_context = HogQLContext(team_id=self.team.pk, database=Database(None, WeekStartDay.MONDAY))

        self.assertEqual(
            self._expr("toStartOfWeek(timestamp)", default_week_context),  # Sunday is the default
            f"toStartOfWeek(toTimeZone(events.timestamp, %(hogql_val_0)s), 0)",
        )
        self.assertEqual(
            self._expr("toStartOfWeek(timestamp)"),  # Sunday is the default
            f"toStartOfWeek(toTimeZone(events.timestamp, %(hogql_val_0)s), 0)",
        )
        self.assertEqual(
            self._expr("toStartOfWeek(timestamp)", sunday_week_context),
            f"toStartOfWeek(toTimeZone(events.timestamp, %(hogql_val_0)s), 0)",
        )
        self.assertEqual(
            self._expr("toStartOfWeek(timestamp)", monday_week_context),
            f"toStartOfWeek(toTimeZone(events.timestamp, %(hogql_val_0)s), 3)",
        )

    def test_functions_expecting_datetime_arg(self):
        self.assertEqual(
            self._expr("tumble(toDateTime('2023-06-12'), toIntervalDay('1')) as t"),
            f"tumble(assumeNotNull(toDateTime(toDateTime(%(hogql_val_0)s, %(hogql_val_1)s))), toIntervalDay(%(hogql_val_2)s)) AS t",
        )
        self.assertEqual(
            self._expr("tumble(now(), toIntervalDay('1')) as t"),
            f"tumble(toDateTime(now64(6, %(hogql_val_0)s), 'UTC'), toIntervalDay(%(hogql_val_1)s)) AS t",
        )
        self.assertEqual(
            self._expr("tumble(parseDateTime('2021-01-04+23:00:00', '%Y-%m-%d+%H:%i:%s'), toIntervalDay('1')) as t"),
            f"tumble(assumeNotNull(toDateTime(parseDateTimeOrNull(%(hogql_val_0)s, %(hogql_val_1)s, %(hogql_val_2)s))), toIntervalDay(%(hogql_val_3)s)) AS t",
        )
        self.assertEqual(
            self._expr("tumble(parseDateTimeBestEffort('23/10/2020 12:12:57'), toIntervalDay('1')) as t"),
            f"tumble(assumeNotNull(toDateTime(parseDateTime64BestEffort(%(hogql_val_0)s, 6, %(hogql_val_1)s))), toIntervalDay(%(hogql_val_2)s)) AS t",
        )
        self.assertEqual(
            self._select("SELECT tumble(timestamp, toIntervalDay('1')) as t FROM events"),
            f"SELECT tumble(toDateTime(toTimeZone(events.timestamp, %(hogql_val_0)s), 'UTC'), toIntervalDay(%(hogql_val_1)s)) AS t FROM events WHERE equals(events.team_id, {self.team.pk}) LIMIT {MAX_SELECT_RETURNED_ROWS}",
        )

    def test_field_nullable_equals(self):
        generated_sql_statements1 = self._select(
            "SELECT "
            "start_time = toStartOfMonth(now()) as a, "
            "1 = 1 as b, "
            "click_count = 1 as c, "
            "1 = click_count as d, "
            "click_count = keypress_count as e, "
            "click_count = null as f, "
            "null = click_count as g "
            "FROM session_replay_events"
        )
        generated_sql_statements2 = self._select(
            "SELECT "
            "equals(start_time, toStartOfMonth(now())) as a, "
            "equals(1, 1) as b, "
            "equals(click_count, 1) as c, "
            "equals(1, click_count) as d, "
            "equals(click_count, keypress_count) as e, "
            "equals(click_count, null) as f, "
            "equals(null, click_count) as g "
            "FROM session_replay_events"
        )
        assert generated_sql_statements1 == generated_sql_statements2
        assert generated_sql_statements1 == (
            f"SELECT "
            # start_time = toStartOfMonth(now())
            # (the return of toStartOfMonth() is treated as "potentially nullable" since we yet have full typing support)
            f"ifNull(equals(session_replay_events.start_time, toStartOfMonth(now64(6, %(hogql_val_1)s))), "
            f"isNull(session_replay_events.start_time) and isNull(toStartOfMonth(now64(6, %(hogql_val_1)s)))) AS a, "
            # 1 = 1
            f"1 AS b, "
            # click_count = 1
            f"ifNull(equals(session_replay_events.click_count, 1), 0) AS c, "
            # 1 = click_count
            f"ifNull(equals(1, session_replay_events.click_count), 0) AS d, "
            # click_count = keypress_count
            f"ifNull(equals(session_replay_events.click_count, session_replay_events.keypress_count), isNull(session_replay_events.click_count) and isNull(session_replay_events.keypress_count)) AS e, "
            # click_count = null
            f"isNull(session_replay_events.click_count) AS f, "
            # null = click_count
            f"isNull(session_replay_events.click_count) AS g "
            # ...
            f"FROM (SELECT min(toTimeZone(session_replay_events.min_first_timestamp, %(hogql_val_0)s)) AS start_time, sum(session_replay_events.click_count) AS click_count, sum(session_replay_events.keypress_count) AS keypress_count FROM session_replay_events WHERE equals(session_replay_events.team_id, {self.team.pk})) AS session_replay_events LIMIT {MAX_SELECT_RETURNED_ROWS}"
        )

    def test_field_nullable_not_equals(self):
        generated_sql1 = self._select(
            "SELECT start_time != toStartOfMonth(now()) as a, 1 != 1 as b, "
            "click_count != 1 as c, 1 != click_count as d, click_count != keypress_count as e, click_count != null as f, null != click_count as g "
            "FROM session_replay_events"
        )
        generated_sql2 = self._select(
            "SELECT notEquals(start_time, toStartOfMonth(now())) as a, notEquals(1, 1) as b, "
            "notEquals(click_count, 1) as c, notEquals(1, click_count) as d, notEquals(click_count, keypress_count) as e, notEquals(click_count, null) as f, notEquals(null, click_count) as g "
            "FROM session_replay_events"
        )
        assert generated_sql1 == generated_sql2
        assert generated_sql1 == (
            f"SELECT "
            # start_time = toStartOfMonth(now())
            # (the return of toStartOfMonth() is treated as "potentially nullable" since we yet have full typing support)
            f"ifNull(notEquals(session_replay_events.start_time, toStartOfMonth(now64(6, %(hogql_val_1)s))), "
            f"isNotNull(session_replay_events.start_time) or isNotNull(toStartOfMonth(now64(6, %(hogql_val_1)s)))) AS a, "
            # 1 = 1
            f"0 AS b, "
            # click_count = 1
            f"ifNull(notEquals(session_replay_events.click_count, 1), 1) AS c, "
            # 1 = click_count
            f"ifNull(notEquals(1, session_replay_events.click_count), 1) AS d, "
            # click_count = keypress_count
            f"ifNull(notEquals(session_replay_events.click_count, session_replay_events.keypress_count), isNotNull(session_replay_events.click_count) or isNotNull(session_replay_events.keypress_count)) AS e, "
            # click_count = null
            f"isNotNull(session_replay_events.click_count) AS f, "
            # null = click_count
            f"isNotNull(session_replay_events.click_count) AS g "
            # ...
            f"FROM (SELECT min(toTimeZone(session_replay_events.min_first_timestamp, %(hogql_val_0)s)) AS start_time, sum(session_replay_events.click_count) AS click_count, sum(session_replay_events.keypress_count) AS keypress_count FROM session_replay_events WHERE equals(session_replay_events.team_id, {self.team.pk})) AS session_replay_events LIMIT {MAX_SELECT_RETURNED_ROWS}"
        )

    def test_field_nullable_boolean(self):
        PropertyDefinition.objects.create(
            team=self.team, name="is_boolean", property_type="Boolean", type=PropertyDefinition.Type.EVENT
        )
        try:
            from ee.clickhouse.materialized_columns.analyze import materialize
        except ModuleNotFoundError:
            # EE not available? Assume we're good
            self.assertEqual(1 + 2, 3)
            return
        materialize("events", "is_boolean")
        context = HogQLContext(team_id=self.team.pk, enable_select_queries=True)
        generated_sql_statements1 = self._select(
            "SELECT "
            "properties.is_boolean = true,"
            "properties.is_boolean = false, "
            "properties.is_boolean is null "
            "FROM events",
            context=context,
        )
        assert generated_sql_statements1 == (
            f"SELECT "
            "ifNull(equals(toBool(transform(toString(nullIf(nullIf(events.mat_is_boolean, ''), 'null')), %(hogql_val_0)s, %(hogql_val_1)s, NULL)), 1), 0), "
            "ifNull(equals(toBool(transform(toString(nullIf(nullIf(events.mat_is_boolean, ''), 'null')), %(hogql_val_2)s, %(hogql_val_3)s, NULL)), 0), 0), "
            "isNull(toBool(transform(toString(nullIf(nullIf(events.mat_is_boolean, ''), 'null')), %(hogql_val_4)s, %(hogql_val_5)s, NULL))) "
            f"FROM events WHERE equals(events.team_id, {self.team.pk}) LIMIT {MAX_SELECT_RETURNED_ROWS}"
        )
        assert context.values == {
            "hogql_val_0": ["true", "false"],
            "hogql_val_1": [1, 0],
            "hogql_val_2": ["true", "false"],
            "hogql_val_3": [1, 0],
            "hogql_val_4": ["true", "false"],
            "hogql_val_5": [1, 0],
        }

    @patch("posthog.hogql.printer.get_materialized_column_for_property")
    def test_ai_trace_id_optimizations(self, mock_get_mat_col):
        """Test that $ai_trace_id gets special treatment for bloom filter index optimization"""

        from ee.clickhouse.materialized_columns.columns import MaterializedColumn, MaterializedColumnDetails

        mock_mat_col = MaterializedColumn(
            name="mat_$ai_trace_id",
            details=MaterializedColumnDetails(
                table_column="properties", property_name="$ai_trace_id", is_disabled=False
            ),
            is_nullable=True,
        )

        # Basic equality comparison - no ifNull wrapping
        mock_get_mat_col.return_value = mock_mat_col
        context = HogQLContext(team_id=self.team.pk, enable_select_queries=True)

        sql = self._select("SELECT * FROM events WHERE properties.$ai_trace_id = 'trace123'", context)

        # Should generate: equals(mat_$ai_trace_id, 'trace123') without ifNull wrapper
        # Check that the WHERE clause contains the direct equals check for $ai_trace_id
        self.assertIn("equals(events.`mat_$ai_trace_id`, %(hogql_val_4)s)", sql)
        # Verify the equals for $ai_trace_id is NOT wrapped in ifNull (it appears directly in WHERE clause)
        self.assertIn("WHERE and(equals(events.team_id,", sql)
        self.assertIn("equals(events.`mat_$ai_trace_id`, %(hogql_val_4)s))", sql)

        # Verify the placeholder value (it's hogql_val_4 due to other parameters in the query)
        self.assertEqual(context.values["hogql_val_4"], "trace123")

        # With materialized column - no nullIf wrapping
        context = HogQLContext(team_id=self.team.pk)
        sql = self._expr("properties.$ai_trace_id", context)

        # Should be: events.mat_$ai_trace_id
        # NOT: nullIf(nullIf(events.mat_$ai_trace_id, ''), 'null')
        self.assertEqual(sql.strip(), "events.`mat_$ai_trace_id`")
        self.assertNotIn("nullIf", sql)

        # IN operations - no ifNull wrapping
        context = HogQLContext(team_id=self.team.pk, enable_select_queries=True)
        sql = self._select("SELECT * FROM events WHERE properties.$ai_trace_id IN ('trace1', 'trace2')", context)

        # Should generate clean IN without ifNull wrapper
        self.assertIn("in(events.`mat_$ai_trace_id`, tuple(%(hogql_val_4)s, %(hogql_val_5)s))", sql)
        self.assertNotIn("ifNull(in", sql)

        # Verify the placeholder values
        self.assertEqual(context.values["hogql_val_4"], "trace1")
        self.assertEqual(context.values["hogql_val_5"], "trace2")

        # Verify other properties still get normal treatment
        mock_get_mat_col.return_value = None  # No materialized column for other props
        context = HogQLContext(team_id=self.team.pk, enable_select_queries=True)

        sql = self._select("SELECT * FROM events WHERE properties.other_prop = 'value'", context)

        # Other properties should still have null handling with ifNull wrapping
        self.assertIn(
            "ifNull(equals(replaceRegexpAll(nullIf(nullIf(JSONExtractRaw(events.properties, %(hogql_val_7)s), ''), 'null'), '^\"|\"$', ''), %(hogql_val_8)s), 0)",
            sql,
        )

    @patch("posthog.hogql.printer.get_materialized_column_for_property")
    def test_ai_session_id_optimizations(self, mock_get_mat_col):
        """Test that $ai_session_id gets special treatment for bloom filter index optimization"""

        from ee.clickhouse.materialized_columns.columns import MaterializedColumn, MaterializedColumnDetails

        mock_mat_col = MaterializedColumn(
            name="mat_$ai_session_id",
            details=MaterializedColumnDetails(
                table_column="properties", property_name="$ai_session_id", is_disabled=False
            ),
            is_nullable=True,
        )

        # Basic equality comparison - no ifNull wrapping
        mock_get_mat_col.return_value = mock_mat_col
        context = HogQLContext(team_id=self.team.pk, enable_select_queries=True)

        sql = self._select("SELECT * FROM events WHERE properties.$ai_session_id = 'session123'", context)

        # Should generate: equals(mat_$ai_session_id, 'session123') without ifNull wrapper
        # Check that the WHERE clause contains the direct equals check for $ai_session_id
        self.assertIn("equals(events.`mat_$ai_session_id`, %(hogql_val_4)s)", sql)
        # Verify the equals for $ai_session_id is NOT wrapped in ifNull (it appears directly in WHERE clause)
        self.assertIn("WHERE and(equals(events.team_id,", sql)
        self.assertIn("equals(events.`mat_$ai_session_id`, %(hogql_val_4)s))", sql)

        # Verify the placeholder value (it's hogql_val_4 due to other parameters in the query)
        self.assertEqual(context.values["hogql_val_4"], "session123")

        # With materialized column - no nullIf wrapping
        context = HogQLContext(team_id=self.team.pk)
        sql = self._expr("properties.$ai_session_id", context)

        # Should be: events.mat_$ai_session_id
        # NOT: nullIf(nullIf(events.mat_$ai_session_id, ''), 'null')
        self.assertEqual(sql.strip(), "events.`mat_$ai_session_id`")
        self.assertNotIn("nullIf", sql)

        # IN operations - no ifNull wrapping
        context = HogQLContext(team_id=self.team.pk, enable_select_queries=True)
        sql = self._select("SELECT * FROM events WHERE properties.$ai_session_id IN ('session1', 'session2')", context)

        # Should generate clean IN without ifNull wrapper
        self.assertIn("in(events.`mat_$ai_session_id`, tuple(%(hogql_val_4)s, %(hogql_val_5)s))", sql)
        self.assertNotIn("ifNull(in", sql)

        # Verify the placeholder values
        self.assertEqual(context.values["hogql_val_4"], "session1")
        self.assertEqual(context.values["hogql_val_5"], "session2")

    def test_field_nullable_like(self):
        context = HogQLContext(team_id=self.team.pk, enable_select_queries=True, database=Database())
        context.database.get_table("events").fields["nullable_field"] = StringDatabaseField(  # type: ignore
            name="nullable_field", nullable=True
        )
        generated_sql_statements1 = self._select(
            "SELECT "
            "nullable_field like 'a' as a, "
            "nullable_field like null as b, "
            "null like nullable_field as c, "
            "null like 'a' as d, "
            "'a' like nullable_field as e, "
            "'a' like null as f "
            "FROM events",
            context,
        )

        context = HogQLContext(team_id=self.team.pk, enable_select_queries=True, database=Database())
        context.database.get_table("events").fields["nullable_field"] = StringDatabaseField(  # type: ignore
            name="nullable_field", nullable=True
        )
        generated_sql_statements2 = self._select(
            "SELECT "
            "like(nullable_field, 'a') as a, "
            "like(nullable_field, null) as b, "
            "like(null, nullable_field) as c, "
            "like(null, 'a') as d, "
            "like('a', nullable_field) as e, "
            "like('a', null) as f "
            "FROM events",
            context,
        )
        assert generated_sql_statements1 == generated_sql_statements2
        assert generated_sql_statements1 == (
            f"SELECT "
            # event like 'a',
            "ifNull(like(events.nullable_field, %(hogql_val_0)s), 0) AS a, "
            # event like null,
            "isNull(events.nullable_field) AS b, "
            # null like event,
            "isNull(events.nullable_field) AS c, "
            # null like 'a',
            "ifNull(like(NULL, %(hogql_val_1)s), 0) AS d, "
            # 'a' like event,
            "ifNull(like(%(hogql_val_2)s, events.nullable_field), 0) AS e, "
            # 'a' like null
            "isNull(%(hogql_val_3)s) AS f "
            f"FROM events WHERE equals(events.team_id, {self.team.pk}) LIMIT {MAX_SELECT_RETURNED_ROWS}"
        )

    def test_field_nullable_not_like(self):
        context = HogQLContext(team_id=self.team.pk, enable_select_queries=True, database=Database())
        context.database.get_table("events").fields["nullable_field"] = StringDatabaseField(  # type: ignore
            name="nullable_field", nullable=True
        )
        generated_sql_statements1 = self._select(
            "SELECT "
            "nullable_field not like 'a' as a, "
            "nullable_field not like null as b, "
            "null not like nullable_field as c, "
            "null not like 'a' as d, "
            "'a' not like nullable_field as e, "
            "'a' not like null as f "
            "FROM events",
            context,
        )

        context = HogQLContext(team_id=self.team.pk, enable_select_queries=True, database=Database())
        context.database.get_table("events").fields["nullable_field"] = StringDatabaseField(  # type: ignore
            name="nullable_field", nullable=True
        )
        generated_sql_statements2 = self._select(
            "SELECT "
            "notLike(nullable_field, 'a') as a, "
            "notLike(nullable_field, null) as b, "
            "notLike(null, nullable_field) as c, "
            "notLike(null, 'a') as d, "
            "notLike('a', nullable_field) as e, "
            "notLike('a', null) as f "
            "FROM events",
            context,
        )
        assert generated_sql_statements1 == generated_sql_statements2
        assert generated_sql_statements1 == (
            f"SELECT "
            # event like 'a',
            "ifNull(notLike(events.nullable_field, %(hogql_val_0)s), 1) AS a, "
            # event like null,
            "isNotNull(events.nullable_field) AS b, "
            # null like event,
            "isNotNull(events.nullable_field) AS c, "
            # null like 'a',
            "ifNull(notLike(NULL, %(hogql_val_1)s), 1) AS d, "
            # 'a' like event,
            "ifNull(notLike(%(hogql_val_2)s, events.nullable_field), 1) AS e, "
            # 'a' like null
            "isNotNull(%(hogql_val_3)s) AS f "
            f"FROM events WHERE equals(events.team_id, {self.team.pk}) LIMIT {MAX_SELECT_RETURNED_ROWS}"
        )

    def test_print_global_settings(self):
        printed = self._print("SELECT 1 FROM events", settings=HogQLGlobalSettings(max_execution_time=10))
        self.assertEqual(
            printed,
            f"SELECT 1 FROM events WHERE equals(events.team_id, {self.team.pk}) LIMIT {MAX_SELECT_RETURNED_ROWS} SETTINGS readonly=2, max_execution_time=10, allow_experimental_object_type=1, format_csv_allow_double_quotes=0, max_ast_elements=4000000, max_expanded_ast_elements=4000000, max_bytes_before_external_group_by=0, transform_null_in=1, optimize_min_equality_disjunction_chain_length=4294967295, allow_experimental_join_condition=1",
        )

    def test_print_query_level_settings(self):
        query = parse_select("SELECT 1 FROM events")
        assert isinstance(query, ast.SelectQuery)
        query.settings = HogQLQuerySettings(optimize_aggregation_in_order=True)
        printed, _ = prepare_and_print_ast(
            query,
            HogQLContext(team_id=self.team.pk, enable_select_queries=True),
            "clickhouse",
        )
        self.assertEqual(
            printed,
            f"SELECT 1 FROM events WHERE equals(events.team_id, {self.team.pk}) LIMIT {MAX_SELECT_RETURNED_ROWS} SETTINGS optimize_aggregation_in_order=1",
        )

    def test_print_both_settings(self):
        query = parse_select("SELECT 1 FROM events")
        assert isinstance(query, ast.SelectQuery)
        query.settings = HogQLQuerySettings(optimize_aggregation_in_order=True)
        printed, _ = prepare_and_print_ast(
            query,
            HogQLContext(team_id=self.team.pk, enable_select_queries=True),
            "clickhouse",
            settings=HogQLGlobalSettings(max_execution_time=10),
        )
        self.assertEqual(
            printed,
            f"SELECT 1 FROM events WHERE equals(events.team_id, {self.team.pk}) LIMIT {MAX_SELECT_RETURNED_ROWS} SETTINGS optimize_aggregation_in_order=1, readonly=2, max_execution_time=10, allow_experimental_object_type=1, format_csv_allow_double_quotes=0, max_ast_elements=4000000, max_expanded_ast_elements=4000000, max_bytes_before_external_group_by=0, transform_null_in=1, optimize_min_equality_disjunction_chain_length=4294967295, allow_experimental_join_condition=1",
        )

    def test_pretty_print(self):
        printed = self._pretty("SELECT 1, event FROM events")
        self.assertEqual(
            printed,
            f"SELECT\n    1,\n    event\nFROM\n    events\nLIMIT {MAX_SELECT_RETURNED_ROWS}",
        )

    def test_pretty_print_subquery(self):
        printed = self._pretty("SELECT 1, event FROM (select 1, event from events)")
        self.assertEqual(
            printed,
            f"""SELECT\n    1,\n    event\nFROM\n    (SELECT\n        1,\n        event\n    FROM\n        events)\nLIMIT {MAX_SELECT_RETURNED_ROWS}""",
        )

    @pytest.mark.usefixtures("unittest_snapshot")
    def test_large_pretty_print(self):
        printed = self._pretty(
            f"""
            SELECT
                groupArray(start_of_period) AS date,
                groupArray(counts) AS total,
                status
            FROM
                (SELECT
                    if(equals(status, 'dormant'), negate(sum(counts)), negate(negate(sum(counts)))) AS counts,
                    start_of_period,
                    status
                FROM
                    (SELECT
                        periods.start_of_period AS start_of_period,
                        0 AS counts,
                        status
                    FROM
                        (SELECT
                            minus(dateTrunc('day', assumeNotNull(toDateTime('2023-10-19 23:59:59'))), toIntervalDay(number)) AS start_of_period
                        FROM
                            numbers(dateDiff('day', dateTrunc('day', assumeNotNull(toDateTime('2023-09-19 00:00:00'))), dateTrunc('day', plus(assumeNotNull(toDateTime('2023-10-19 23:59:59')), toIntervalDay(1))))) AS numbers) AS periods CROSS JOIN (SELECT
                            status
                        FROM
                            (SELECT
                                1)
                        ARRAY JOIN ['new', 'returning', 'resurrecting', 'dormant'] AS status) AS sec
                    ORDER BY
                        status ASC,
                        start_of_period ASC
                    UNION ALL
                    SELECT
                        start_of_period,
                        count(DISTINCT person_id) AS counts,
                        status
                    FROM
                        (SELECT
                            events.person.id AS person_id,
                            min(events.person.created_at) AS created_at,
                            arraySort(groupUniqArray(dateTrunc('day', events.timestamp))) AS all_activity,
                            arrayPopBack(arrayPushFront(all_activity, dateTrunc('day', created_at))) AS previous_activity,
                            arrayPopFront(arrayPushBack(all_activity, dateTrunc('day', toDateTime('1970-01-01 00:00:00')))) AS following_activity,
                            arrayMap((previous, current, index) -> if(equals(previous, current), 'new', if(and(equals(minus(current, toIntervalDay(1)), previous), notEquals(index, 1)), 'returning', 'resurrecting')), previous_activity, all_activity, arrayEnumerate(all_activity)) AS initial_status,
                            arrayMap((current, next) -> if(equals(plus(current, toIntervalDay(1)), next), '', 'dormant'), all_activity, following_activity) AS dormant_status,
                            arrayMap(x -> plus(x, toIntervalDay(1)), arrayFilter((current, is_dormant) -> equals(is_dormant, 'dormant'), all_activity, dormant_status)) AS dormant_periods,
                            arrayMap(x -> 'dormant', dormant_periods) AS dormant_label,
                            arrayConcat(arrayZip(all_activity, initial_status), arrayZip(dormant_periods, dormant_label)) AS temp_concat,
                            arrayJoin(temp_concat) AS period_status_pairs,
                            period_status_pairs.1 AS start_of_period,
                            period_status_pairs.2 AS status
                        FROM
                            events
                        WHERE
                            and(greaterOrEquals(timestamp, minus(dateTrunc('day', assumeNotNull(toDateTime('2023-09-19 00:00:00'))), toIntervalDay(1))), less(timestamp, plus(dateTrunc('day', assumeNotNull(toDateTime('2023-10-19 23:59:59'))), toIntervalDay(1))), equals(event, '$pageview'))
                        GROUP BY
                            person_id)
                    GROUP BY
                        start_of_period,
                        status)
                WHERE
                    and(lessOrEquals(start_of_period, dateTrunc('day', assumeNotNull(toDateTime('2023-10-19 23:59:59')))), greaterOrEquals(start_of_period, dateTrunc('day', assumeNotNull(toDateTime('2023-09-19 00:00:00')))))
                GROUP BY
                    start_of_period,
                    status
                ORDER BY
                    start_of_period ASC)
            GROUP BY
                status
            LIMIT {MAX_SELECT_RETURNED_ROWS}
        """
        )
        assert printed == self.snapshot  # type: ignore

    def test_print_hidden_aliases_timestamp(self):
        printed = self._print(
            "select * from (SELECT timestamp, timestamp FROM events)",
            settings=HogQLGlobalSettings(max_execution_time=10),
        )
        self.assertEqual(
            printed,
            f"SELECT timestamp AS timestamp FROM (SELECT toTimeZone(events.timestamp, %(hogql_val_0)s), "
            f"toTimeZone(events.timestamp, %(hogql_val_1)s) AS timestamp FROM events WHERE equals(events.team_id, {self.team.pk})) "
            f"LIMIT {MAX_SELECT_RETURNED_ROWS} SETTINGS readonly=2, max_execution_time=10, allow_experimental_object_type=1, format_csv_allow_double_quotes=0, max_ast_elements=4000000, max_expanded_ast_elements=4000000, max_bytes_before_external_group_by=0, transform_null_in=1, optimize_min_equality_disjunction_chain_length=4294967295, allow_experimental_join_condition=1",
        )

    def test_print_hidden_aliases_column_override(self):
        printed = self._print(
            "select * from (SELECT timestamp as event, event FROM events)",
            settings=HogQLGlobalSettings(max_execution_time=10),
        )
        self.assertEqual(
            printed,
            f"SELECT event AS event FROM (SELECT toTimeZone(events.timestamp, %(hogql_val_0)s) AS event, "
            f"event FROM events WHERE equals(events.team_id, {self.team.pk})) "
            f"LIMIT {MAX_SELECT_RETURNED_ROWS} SETTINGS readonly=2, max_execution_time=10, allow_experimental_object_type=1, format_csv_allow_double_quotes=0, max_ast_elements=4000000, max_expanded_ast_elements=4000000, max_bytes_before_external_group_by=0, transform_null_in=1, optimize_min_equality_disjunction_chain_length=4294967295, allow_experimental_join_condition=1",
        )

    def test_print_hidden_aliases_properties(self):
        try:
            from ee.clickhouse.materialized_columns.analyze import materialize
        except ModuleNotFoundError:
            # EE not available? Assume we're good
            self.assertEqual(1 + 2, 3)
            return
        materialize("events", "$browser")

        printed = self._print(
            "select * from (SELECT properties.$browser FROM events)",
            settings=HogQLGlobalSettings(max_execution_time=10),
        )
        self.assertEqual(
            printed,
            f"SELECT `$browser` AS `$browser` FROM (SELECT nullIf(nullIf(events.`mat_$browser`, ''), 'null') AS `$browser` "
            f"FROM events WHERE equals(events.team_id, {self.team.pk})) LIMIT {MAX_SELECT_RETURNED_ROWS} "
            f"SETTINGS readonly=2, max_execution_time=10, allow_experimental_object_type=1, format_csv_allow_double_quotes=0, max_ast_elements=4000000, max_expanded_ast_elements=4000000, max_bytes_before_external_group_by=0, transform_null_in=1, optimize_min_equality_disjunction_chain_length=4294967295, allow_experimental_join_condition=1",
        )

    def test_print_hidden_aliases_double_property(self):
        try:
            from ee.clickhouse.materialized_columns.analyze import materialize
        except ModuleNotFoundError:
            # EE not available? Assume we're good
            self.assertEqual(1 + 2, 3)
            return
        materialize("events", "$browser")

        printed = self._print(
            "select * from (SELECT properties.$browser, properties.$browser FROM events)",
            settings=HogQLGlobalSettings(max_execution_time=10),
        )
        self.assertEqual(
            printed,
            f"SELECT `$browser` AS `$browser` FROM (SELECT nullIf(nullIf(events.`mat_$browser`, ''), 'null'), "
            f"nullIf(nullIf(events.`mat_$browser`, ''), 'null') AS `$browser` "  # only the second one gets the alias
            f"FROM events WHERE equals(events.team_id, {self.team.pk})) LIMIT {MAX_SELECT_RETURNED_ROWS} "
            f"SETTINGS readonly=2, max_execution_time=10, allow_experimental_object_type=1, format_csv_allow_double_quotes=0, max_ast_elements=4000000, max_expanded_ast_elements=4000000, max_bytes_before_external_group_by=0, transform_null_in=1, optimize_min_equality_disjunction_chain_length=4294967295, allow_experimental_join_condition=1",
        )

    def test_lookup_domain_type(self):
        printed = self._print(
            "select lookupDomainType('www.google.com') as domain from events",
            settings=HogQLGlobalSettings(max_execution_time=10),
        )
        assert (
            "SELECT coalesce(dictGetOrNull('posthog_test.channel_definition_dict', 'domain_type', "
            "(coalesce(%(hogql_val_0)s, ''), 'source')), "
            "dictGetOrNull('posthog_test.channel_definition_dict', 'domain_type', "
            "(cutToFirstSignificantSubdomain(coalesce(%(hogql_val_0)s, '')), 'source'))) AS domain "
            f"FROM events WHERE equals(events.team_id, {self.team.pk}) LIMIT 50000 SETTINGS "
            "readonly=2, max_execution_time=10, allow_experimental_object_type=1, "
            "format_csv_allow_double_quotes=0, max_ast_elements=4000000, "
            "max_expanded_ast_elements=4000000, max_bytes_before_external_group_by=0, transform_null_in=1, optimize_min_equality_disjunction_chain_length=4294967295, allow_experimental_join_condition=1"
        ) == printed

    def test_lookup_paid_source_type(self):
        printed = self._print(
            "select lookupPaidSourceType('google') as source from events",
            settings=HogQLGlobalSettings(max_execution_time=10),
        )
        assert (
            "SELECT coalesce(dictGetOrNull('posthog_test.channel_definition_dict', 'type_if_paid', "
            "(coalesce(%(hogql_val_0)s, ''), 'source')) , "
            "dictGetOrNull('posthog_test.channel_definition_dict', 'type_if_paid', "
            "(cutToFirstSignificantSubdomain(coalesce(%(hogql_val_0)s, '')), 'source'))) AS source "
            f"FROM events WHERE equals(events.team_id, {self.team.pk}) LIMIT 50000 SETTINGS "
            "readonly=2, max_execution_time=10, allow_experimental_object_type=1, "
            "format_csv_allow_double_quotes=0, max_ast_elements=4000000, "
            "max_expanded_ast_elements=4000000, max_bytes_before_external_group_by=0, transform_null_in=1, optimize_min_equality_disjunction_chain_length=4294967295, allow_experimental_join_condition=1"
        ) == printed

    def test_lookup_paid_medium_type(self):
        printed = self._print(
            "select lookupPaidMediumType('social') as medium from events",
            settings=HogQLGlobalSettings(max_execution_time=10),
        )
        assert (
            "SELECT dictGetOrNull('posthog_test.channel_definition_dict', 'type_if_paid', "
            "(coalesce(%(hogql_val_0)s, ''), 'medium')) AS medium "
            f"FROM events WHERE equals(events.team_id, {self.team.pk}) LIMIT {MAX_SELECT_RETURNED_ROWS} SETTINGS "
            "readonly=2, max_execution_time=10, allow_experimental_object_type=1, format_csv_allow_double_quotes=0, max_ast_elements=4000000, max_expanded_ast_elements=4000000, max_bytes_before_external_group_by=0, transform_null_in=1, optimize_min_equality_disjunction_chain_length=4294967295, allow_experimental_join_condition=1"
        ) == printed

    def test_lookup_organic_source_type(self):
        printed = self._print(
            "select lookupOrganicSourceType('google') as source  from events",
            settings=HogQLGlobalSettings(max_execution_time=10),
        )
        assert (
            "SELECT coalesce(dictGetOrNull('posthog_test.channel_definition_dict', 'type_if_organic', "
            "(coalesce(%(hogql_val_0)s, ''), 'source')), "
            "dictGetOrNull('posthog_test.channel_definition_dict', 'type_if_organic', "
            "(cutToFirstSignificantSubdomain(coalesce(%(hogql_val_0)s, '')), 'source'))) AS source "
            f"FROM events WHERE equals(events.team_id, {self.team.pk}) LIMIT 50000 SETTINGS "
            "readonly=2, max_execution_time=10, allow_experimental_object_type=1, "
            "format_csv_allow_double_quotes=0, max_ast_elements=4000000, "
            "max_expanded_ast_elements=4000000, max_bytes_before_external_group_by=0, transform_null_in=1, optimize_min_equality_disjunction_chain_length=4294967295, allow_experimental_join_condition=1"
        ) == printed

    def test_lookup_organic_medium_type(self):
        printed = self._print(
            "select lookupOrganicMediumType('social') as medium from events",
            settings=HogQLGlobalSettings(max_execution_time=10),
        )
        assert (
            "SELECT dictGetOrNull('posthog_test.channel_definition_dict', 'type_if_organic', "
            "(coalesce(%(hogql_val_0)s, ''), 'medium')) AS medium "
            f"FROM events WHERE equals(events.team_id, {self.team.pk}) LIMIT {MAX_SELECT_RETURNED_ROWS} SETTINGS "
            "readonly=2, max_execution_time=10, allow_experimental_object_type=1, format_csv_allow_double_quotes=0, max_ast_elements=4000000, max_expanded_ast_elements=4000000, max_bytes_before_external_group_by=0, transform_null_in=1, optimize_min_equality_disjunction_chain_length=4294967295, allow_experimental_join_condition=1"
        ) == printed

    def test_currency_conversion(self):
        printed = self._print(
            "select convertCurrency('USD', 'EUR', 100, toDate('2021-01-01')) as currency",
            settings=HogQLGlobalSettings(max_execution_time=10),
        )
        self.assertEqual(
            (
                f"SELECT if(equals(%(hogql_val_0)s, %(hogql_val_1)s), toDecimal64(100, 10), if(dictGetOrDefault(`{CLICKHOUSE_DATABASE}`.`{EXCHANGE_RATE_DICTIONARY_NAME}`, 'rate', %(hogql_val_0)s, toDateOrNull(%(hogql_val_2)s), toDecimal64(0, 10)) = 0, toDecimal64(0, 10), multiplyDecimal(divideDecimal(toDecimal64(100, 10), dictGetOrDefault(`{CLICKHOUSE_DATABASE}`.`{EXCHANGE_RATE_DICTIONARY_NAME}`, 'rate', %(hogql_val_0)s, toDateOrNull(%(hogql_val_2)s), toDecimal64(0, 10))), dictGetOrDefault(`{CLICKHOUSE_DATABASE}`.`{EXCHANGE_RATE_DICTIONARY_NAME}`, 'rate', %(hogql_val_1)s, toDateOrNull(%(hogql_val_2)s), toDecimal64(0, 10))))) AS currency "
                "LIMIT 50000 SETTINGS readonly=2, max_execution_time=10, allow_experimental_object_type=1, format_csv_allow_double_quotes=0, max_ast_elements=4000000, max_expanded_ast_elements=4000000, max_bytes_before_external_group_by=0, transform_null_in=1, optimize_min_equality_disjunction_chain_length=4294967295, allow_experimental_join_condition=1"
            ),
            printed,
        )

    def test_currency_conversion_without_date(self):
        printed = self._print(
            "select convertCurrency('USD', 'EUR', 100) as currency",
            settings=HogQLGlobalSettings(max_execution_time=10),
        )
        self.assertEqual(
            (
                f"SELECT if(equals(%(hogql_val_0)s, %(hogql_val_1)s), toDecimal64(100, 10), if(dictGetOrDefault(`{CLICKHOUSE_DATABASE}`.`{EXCHANGE_RATE_DICTIONARY_NAME}`, 'rate', %(hogql_val_0)s, today(), toDecimal64(0, 10)) = 0, toDecimal64(0, 10), multiplyDecimal(divideDecimal(toDecimal64(100, 10), dictGetOrDefault(`{CLICKHOUSE_DATABASE}`.`{EXCHANGE_RATE_DICTIONARY_NAME}`, 'rate', %(hogql_val_0)s, today(), toDecimal64(0, 10))), dictGetOrDefault(`{CLICKHOUSE_DATABASE}`.`{EXCHANGE_RATE_DICTIONARY_NAME}`, 'rate', %(hogql_val_1)s, today(), toDecimal64(0, 10))))) AS currency "
                "LIMIT 50000 SETTINGS readonly=2, max_execution_time=10, allow_experimental_object_type=1, format_csv_allow_double_quotes=0, max_ast_elements=4000000, max_expanded_ast_elements=4000000, max_bytes_before_external_group_by=0, transform_null_in=1, optimize_min_equality_disjunction_chain_length=4294967295, allow_experimental_join_condition=1"
            ),
            printed,
        )

    def test_sortable_semver(self):
        # Also test different capitalizations
        printed = self._print(
            """
                SELECT
                  sortableSemVer('1.2.3') AS semver1,
                  sortableSemver('1.2.3') AS semver2,
                  sortablesemver('1.2.3') AS semver3,
                  sOrTaBlEsEmVeR('1.2.3') AS semver4
            """,
            settings=HogQLGlobalSettings(max_execution_time=10),
        )
        self.assertEqual(
            (
                f"SELECT arrayMap(x -> toInt64OrZero(x),  splitByChar('.', extract(assumeNotNull(%(hogql_val_0)s), '(\\d+(\\.\\d+)+)'))) AS semver1, "
                f"arrayMap(x -> toInt64OrZero(x),  splitByChar('.', extract(assumeNotNull(%(hogql_val_1)s), '(\\d+(\\.\\d+)+)'))) AS semver2, "
                f"arrayMap(x -> toInt64OrZero(x),  splitByChar('.', extract(assumeNotNull(%(hogql_val_2)s), '(\\d+(\\.\\d+)+)'))) AS semver3, "
                f"arrayMap(x -> toInt64OrZero(x),  splitByChar('.', extract(assumeNotNull(%(hogql_val_3)s), '(\\d+(\\.\\d+)+)'))) AS semver4 "
                "LIMIT 50000 SETTINGS readonly=2, max_execution_time=10, allow_experimental_object_type=1, format_csv_allow_double_quotes=0, max_ast_elements=4000000, max_expanded_ast_elements=4000000, max_bytes_before_external_group_by=0, transform_null_in=1, optimize_min_equality_disjunction_chain_length=4294967295, allow_experimental_join_condition=1"
            ),
            printed,
        )

    def test_get_survey_response(self):
        # Test with just question index
        with patch("posthog.hogql.printer.get_survey_response_clickhouse_query") as mock_get_survey_response:
            mock_get_survey_response.return_value = "MOCKED SQL FOR SURVEY RESPONSE"

            printed = self._print(
                "select getSurveyResponse(0) from events",
                settings=HogQLGlobalSettings(max_execution_time=10),
            )

            # Verify the utility function was called with correct parameters
            mock_get_survey_response.assert_called_once_with(0, None, False)

            # Just test that the mock value was inserted into the query
            self.assertIn("MOCKED SQL FOR SURVEY RESPONSE", printed)

        # Test with question index and specific ID
        with patch("posthog.hogql.printer.get_survey_response_clickhouse_query") as mock_get_survey_response:
            mock_get_survey_response.return_value = "MOCKED SQL FOR SURVEY RESPONSE WITH ID"

            printed = self._print(
                "select getSurveyResponse(1, 'question123') from events",
                settings=HogQLGlobalSettings(max_execution_time=10),
            )

            # Verify the utility function was called with correct parameters
            mock_get_survey_response.assert_called_once_with(1, "question123", False)

            # Just test that the mock value was inserted into the query
            self.assertIn("MOCKED SQL FOR SURVEY RESPONSE WITH ID", printed)

        # Test with multiple choice question
        with patch("posthog.hogql.printer.get_survey_response_clickhouse_query") as mock_get_survey_response:
            mock_get_survey_response.return_value = "MOCKED SQL FOR MULTIPLE CHOICE SURVEY RESPONSE"

            printed = self._print(
                "select getSurveyResponse(2, 'abc123', true) from events",
                settings=HogQLGlobalSettings(max_execution_time=10),
            )

            # Verify the utility function was called with correct parameters
            mock_get_survey_response.assert_called_once_with(2, "abc123", True)

    def test_unique_survey_submissions_filter(self):
        with patch(
            "posthog.hogql.printer.filter_survey_sent_events_by_unique_submission"
        ) as mock_filter_survey_sent_events_by_unique_submission:
            mock_filter_survey_sent_events_by_unique_submission.return_value = (
                "MOCKED SQL FOR UNIQUE SURVEY SUBMISSIONS FILTER"
            )
            printed = self._print(
                "select uuid from events where uniqueSurveySubmissionsFilter('survey123')",
                settings=HogQLGlobalSettings(max_execution_time=10),
            )
            mock_filter_survey_sent_events_by_unique_submission.assert_called_once_with("survey123")
            self.assertIn("MOCKED SQL FOR UNIQUE SURVEY SUBMISSIONS FILTER", printed)

    def test_override_timezone(self):
        context = HogQLContext(
            team_id=self.team.pk,
            enable_select_queries=True,
            database=Database(None, WeekStartDay.SUNDAY),
        )
        context.database.get_table("events").fields["test_date"] = DateDatabaseField(name="test_date")  # type: ignore

        self.assertEqual(
            self._select(
                """
                    SELECT
                        toDateTime(timestamp) as ts,
                        toDateTime(timestamp, 'US/Pacific') as tsz,
                        now() as now,
                        now('US/Pacific') as nowz
                    FROM events
                """,
                context,
            ),
            f"SELECT toDateTime(toTimeZone(events.timestamp, %(hogql_val_0)s), %(hogql_val_1)s) AS ts, toDateTime(toTimeZone(events.timestamp, %(hogql_val_2)s), %(hogql_val_3)s) AS tsz, now64(6, %(hogql_val_4)s) AS now, now64(6, %(hogql_val_5)s) AS nowz FROM events WHERE equals(events.team_id, {self.team.pk}) LIMIT {MAX_SELECT_RETURNED_ROWS}",
        )
        self.assertEqual(
            context.values,
            {
                "hogql_val_0": "UTC",
                "hogql_val_1": "UTC",
                "hogql_val_2": "UTC",
                "hogql_val_3": "US/Pacific",
                "hogql_val_4": "UTC",
                "hogql_val_5": "US/Pacific",
            },
        )

    def test_trim_leading_trailing_both(self):
        printed = self._print(
            "select trim(LEADING 'xy' FROM 'media') as a, trim(TRAILING 'xy' FROM 'media') as b, trim(BOTH 'xy' FROM 'media') as c",
            settings=HogQLGlobalSettings(max_execution_time=10),
        )
        assert printed == (
            f"SELECT trim(LEADING %(hogql_val_1)s FROM %(hogql_val_0)s) AS a, trim(TRAILING %(hogql_val_3)s FROM %(hogql_val_2)s) AS b, trim(BOTH %(hogql_val_5)s FROM %(hogql_val_4)s) AS c LIMIT {MAX_SELECT_RETURNED_ROWS} SETTINGS "
            "readonly=2, max_execution_time=10, allow_experimental_object_type=1, format_csv_allow_double_quotes=0, max_ast_elements=4000000, max_expanded_ast_elements=4000000, max_bytes_before_external_group_by=0, transform_null_in=1, optimize_min_equality_disjunction_chain_length=4294967295, allow_experimental_join_condition=1"
        )
        printed2 = self._print(
            "select trimLeft('media', 'xy') as a, trimRight('media', 'xy') as b, trim('media', 'xy') as c",
            settings=HogQLGlobalSettings(max_execution_time=10),
        )
        assert printed2 == printed

    def test_case_insensitive_functions(self):
        context = HogQLContext(team_id=self.team.pk)
        self.assertEqual(
            self._expr("CoALESce(1)", context),
            "coalesce(1)",
        )
        self.assertEqual(
            self._expr("SuM(1)", context),
            "sum(1)",
        )

    def test_inline_persons(self):
        printed = self._print(
            "select persons.id as person_id from events join persons on persons.id = events.person_id and persons.id in (1,2,3)",
            settings=HogQLGlobalSettings(max_execution_time=10),
        )
        assert f"AS id FROM person WHERE and(equals(person.team_id, {self.team.pk}), in(id, tuple(1, 2, 3)))" in printed

    def test_dont_inline_persons(self):
        printed = self._print(
            "select persons.id as person_id from events join persons on persons.id = events.person_id and persons.id = 1",
            settings=HogQLGlobalSettings(max_execution_time=10),
        )
        assert f"AS id FROM person WHERE equals(person.team_id, {self.team.pk})" in printed

    def test_inline_persons_alias(self):
        printed = self._print(
            """
            select p1.id as p1_id from events
            join persons as p1 on p1.id = events.person_id and p1.id in (1,2,3)
            """,
            settings=HogQLGlobalSettings(max_execution_time=10),
        )
        assert f"AS id FROM person WHERE and(equals(person.team_id, {self.team.pk}), in(id, tuple(1, 2, 3)))" in printed

    def test_two_joins(self):
        printed = self._print(
            """
            select p1.id as p1_id, p2.id as p2_id from events
            join persons as p1 on p1.id = events.person_id and p1.id in (1,2,3)
            join persons as p2 on p2.id = events.person_id and p2.id in (4,5,6)
            """,
            settings=HogQLGlobalSettings(max_execution_time=10),
        )
        assert f"AS id FROM person WHERE and(equals(person.team_id, {self.team.pk}), in(id, tuple(1, 2, 3)))" in printed
        assert f"AS id FROM person WHERE and(equals(person.team_id, {self.team.pk}), in(id, tuple(4, 5, 6)))" in printed

    def test_two_clauses(self):
        printed = self._print(
            """
            select p1.id as p1_id, p2.id as p2_id from events
            join persons as p1 on p1.id in (7,8,9) and p1.id = events.person_id and p1.id in (1,2,3)
            join persons as p2 on p2.id = events.person_id and p2.id in (4,5,6)
            """,
            settings=HogQLGlobalSettings(max_execution_time=10),
        )
        assert (
            f"AS id FROM person WHERE and(equals(person.team_id, {self.team.pk}), in(id, tuple(7, 8, 9)), in(id, tuple(1, 2, 3)))"
            in printed
        )
        assert f"AS id FROM person WHERE and(equals(person.team_id, {self.team.pk}), in(id, tuple(4, 5, 6)))" in printed

    def test_print_hogql_aggregation_function_uses_hogql_function_names(self):
        query = parse_expr("avgArray([1, 2, 3])")
        printed, _ = prepare_and_print_ast(query, HogQLContext(team_id=self.team.pk), dialect="hogql")
        assert printed == "avgArray([1, 2, 3])"

    def test_print_percentage_call_alias(self):
        printed = self._print("SELECT concat('%', 'word', '%') LIMIT 1")

        assert (
            printed
            == "SELECT concat(%(hogql_val_0)s, %(hogql_val_1)s, %(hogql_val_2)s) AS `concat('', 'word', '')` LIMIT 1"
        )

    def test_print_hogql_output_format(self):
        printed = self._print(
            "select 1 limit 1",
            context=HogQLContext(team_id=self.team.pk, enable_select_queries=True, output_format="ArrowStream"),
            dialect="hogql",
        )
        assert printed == "SELECT 1 LIMIT 1"

    def test_print_clickhouse_output_format(self):
        printed = self._print(
            "select 1 limit 1",
            context=HogQLContext(team_id=self.team.pk, enable_select_queries=True, output_format="ArrowStream"),
        )
        assert printed == "SELECT 1 LIMIT 1 FORMAT ArrowStream"

    def test_print_clickhouse_output_format_union(self):
        printed = self._print(
            "select 1 limit 1 union all select 2 limit 1",
            context=HogQLContext(team_id=self.team.pk, enable_select_queries=True, output_format="ArrowStream"),
        )
        assert printed == "SELECT 1 LIMIT 1 UNION ALL SELECT 2 LIMIT 1 FORMAT ArrowStream"

    def test_print_clickhouse_output_format_union_with_nested_union_subquery(self):
        printed = self._print(
            "select * from (select 1 as num union all select 2 as num) limit 2",
            context=HogQLContext(team_id=self.team.pk, enable_select_queries=True, output_format="ArrowStream"),
        )
        assert (
            printed == "SELECT num AS num FROM (SELECT 1 AS num UNION ALL SELECT 2 AS num) LIMIT 2 FORMAT ArrowStream"
        )

    def test_print_hogql_in_cohort(self):
        Cohort.objects.create(team=self.team, name="some fake cohort", created_by=self.user)
        query = parse_select(
            "select event from events where event = 'purchase' and person_id in cohort 'some fake cohort'"
        )
        printed = print_prepared_ast(
            query,
            HogQLContext(team_id=self.team.pk, enable_select_queries=True),
            dialect="hogql",
        )
        assert (
            printed
            == "SELECT event FROM events WHERE and(equals(event, 'purchase'), person_id IN COHORT 'some fake cohort') LIMIT 50000"
        )

    def test_print_hogql_not_in_cohort(self):
        Cohort.objects.create(team=self.team, name="some fake cohort", created_by=self.user)
        query = parse_select(
            "select event from events where event = 'purchase' and person_id not in cohort 'some fake cohort'"
        )
        printed = print_prepared_ast(
            query,
            HogQLContext(team_id=self.team.pk, enable_select_queries=True),
            dialect="hogql",
        )
        assert (
            printed
            == "SELECT event FROM events WHERE and(equals(event, 'purchase'), person_id NOT IN COHORT 'some fake cohort') LIMIT 50000"
        )

    def test_can_call_parametric_function(self):
        printed = self._print("SELECT arrayReduce('sum', [1, 2, 3])")
        assert printed == (
            "SELECT arrayReduce(%(hogql_val_0)s, [1, 2, 3]) AS `arrayReduce('sum', [1, 2, 3])` LIMIT 50000"
        )

    def test_can_call_parametric_function_from_placeholder(self):
        printed = self._print("SELECT arrayReduce({f}, [1, 2, 3])", placeholders={"f": ast.Constant(value="sum")})
        assert printed == (
            "SELECT arrayReduce(%(hogql_val_0)s, [1, 2, 3]) AS `arrayReduce('sum', [1, 2, " "3])` LIMIT 50000"
        )

    def test_fails_on_parametric_function_with_no_arguments(self):
        query = parse_select("SELECT arrayReduce()")
        with pytest.raises(QueryError, match="Missing arguments in function 'arrayReduce'"):
            prepare_and_print_ast(
                query,
                HogQLContext(team_id=self.team.pk, enable_select_queries=True),
                dialect="clickhouse",
            )

    def test_fails_on_parametric_function_numeric(self):
        query = parse_select("SELECT arrayReduce(1, [1, 2, 3])")
        with pytest.raises(
            QueryError, match="Expected constant string as first arg in function 'arrayReduce', got IntegerType '1'"
        ):
            prepare_and_print_ast(
                query,
                HogQLContext(team_id=self.team.pk, enable_select_queries=True),
                dialect="clickhouse",
            )

    def test_fails_on_parametric_function_lambda(self):
        query = parse_select("SELECT arrayReduce(x -> x, [1, 2, 3])")
        with pytest.raises(
            QueryError, match="Expected constant string as first arg in function 'arrayReduce', got Lambda"
        ):
            prepare_and_print_ast(
                query,
                HogQLContext(team_id=self.team.pk, enable_select_queries=True),
                dialect="clickhouse",
            )

    def test_fails_on_parametric_function_expression(self):
        query = parse_select("SELECT arrayReduce('ev' + 'il', [1, 2, 3])")
        with pytest.raises(
            QueryError, match="Expected constant string as first arg in function 'arrayReduce', got ArithmeticOperation"
        ):
            prepare_and_print_ast(
                query,
                HogQLContext(team_id=self.team.pk, enable_select_queries=True),
                dialect="clickhouse",
            )

    def test_fails_on_parametric_function_missing(self):
        query = parse_select("SELECT arrayReduce('evil', [1, 2, 3])")
        with pytest.raises(QueryError, match="Invalid parametric function in 'arrayReduce', 'evil' is not supported."):
            prepare_and_print_ast(
                query,
                HogQLContext(team_id=self.team.pk, enable_select_queries=True),
                dialect="clickhouse",
            )

    def test_fails_on_parametric_function_invalid(self):
        query = parse_select("SELECT arrayReduce('array_agg', [1, 2, 3])")
        with pytest.raises(
            QueryError, match="Invalid parametric function in 'arrayReduce', 'array_agg' is not supported."
        ):
            prepare_and_print_ast(
                query,
                HogQLContext(team_id=self.team.pk, enable_select_queries=True),
                dialect="clickhouse",
            )

    def test_fails_on_parametric_function_with_evil_placeholder(self):
        query = parse_select("SELECT arrayReduce({f}, [1, 2, 3])", placeholders={"f": ast.Constant(value="evil")})
        with pytest.raises(QueryError, match="Invalid parametric function in 'arrayReduce', 'evil' is not supported."):
            prepare_and_print_ast(
                query,
                HogQLContext(team_id=self.team.pk, enable_select_queries=True),
                dialect="clickhouse",
            )

    def test_team_id_guarding_events(self):
        sql = self._select(
            "SELECT event FROM events",
        )
        assert (
            sql == f"SELECT events.event AS event FROM events WHERE equals(events.team_id, {self.team.pk}) LIMIT 50000"
        )

    @parameterized.expand(
        [
            ("global_joins_with_optimize", True, True),
            ("global_joins_without_optimize", True, False),
            ("no_global_joins_with_optimize", False, True),
            ("no_global_joins_without_optimize", False, False),
        ]
    )
    @pytest.mark.usefixtures("unittest_snapshot")
<<<<<<< HEAD
=======
    def test_s3_tables_global_join_with_cte(self, name, using_global_joins, optimize_projections):
        with mock.patch("posthog.hogql.resolver.USE_GLOBAL_JOINS", using_global_joins):
            credential = DataWarehouseCredential.objects.create(
                team=self.team, access_key="key", access_secret="secret"
            )
            DataWarehouseTable.objects.create(
                team=self.team,
                name="test_table",
                format=DataWarehouseTable.TableFormat.DeltaS3Wrapper,
                url_pattern="http://s3/folder/",
                credential=credential,
                columns={"id": {"hogql": "StringDatabaseField", "clickhouse": "String", "schema_valid": True}},
            )
            modifiers = HogQLQueryModifiers(optimizeProjections=optimize_projections)
            context = HogQLContext(team_id=self.team.pk, enable_select_queries=True, modifiers=modifiers)
            printed = self._select(
                """
                WITH some_remote_table AS
                (
                    SELECT * FROM test_table
                )
                SELECT event FROM events
                JOIN some_remote_table ON events.event = toString(some_remote_table.id)""",
                context=context,
            )

            if using_global_joins:
                assert "GLOBAL JOIN" in printed
            else:
                assert "GLOBAL JOIN" not in printed

            assert clean_varying_query_parts(printed, replace_all_numbers=False) == self.snapshot  # type: ignore

    @parameterized.expand([[True], [False]])
    @pytest.mark.usefixtures("unittest_snapshot")
    def test_s3_tables_global_join_with_cte_nested(self, using_global_joins):
        with mock.patch("posthog.hogql.resolver.USE_GLOBAL_JOINS", using_global_joins):
            credential = DataWarehouseCredential.objects.create(
                team=self.team, access_key="key", access_secret="secret"
            )
            DataWarehouseTable.objects.create(
                team=self.team,
                name="test_table",
                format=DataWarehouseTable.TableFormat.DeltaS3Wrapper,
                url_pattern="http://s3/folder/",
                credential=credential,
                columns={"id": {"hogql": "StringDatabaseField", "clickhouse": "String", "schema_valid": True}},
            )
            printed = self._select("""
                WITH some_remote_table AS
                (
                    SELECT e.event, t.id FROM events e
                    JOIN test_table t on toString(t.id) = e.event
                )
                SELECT some_remote_table.event FROM events
                JOIN some_remote_table ON events.event = toString(some_remote_table.id)""")

            if using_global_joins:
                assert "GLOBAL JOIN" in printed
            else:
                assert "GLOBAL JOIN" not in printed

            assert clean_varying_query_parts(printed, replace_all_numbers=False) == self.snapshot  # type: ignore

    @parameterized.expand([[True], [False]])
    @pytest.mark.usefixtures("unittest_snapshot")
>>>>>>> 3add019e
    def test_s3_tables_global_join_with_multiple_joins(self, using_global_joins):
        with mock.patch("posthog.hogql.resolver.USE_GLOBAL_JOINS", using_global_joins):
            credential = DataWarehouseCredential.objects.create(
                team=self.team, access_key="key", access_secret="secret"
            )
            DataWarehouseTable.objects.create(
                team=self.team,
                name="test_table",
                format=DataWarehouseTable.TableFormat.DeltaS3Wrapper,
                url_pattern="http://s3/folder/",
                credential=credential,
                columns={"id": {"hogql": "StringDatabaseField", "clickhouse": "String", "schema_valid": True}},
            )
            printed = self._select("""
                SELECT e.event, s.event, t.id
                FROM events e
                JOIN (SELECT event from events) as s ON e.event = s.event
                LEFT JOIN test_table t on e.event = toString(t.id)""")

            if using_global_joins:
                assert "GLOBAL JOIN" in printed  # Join #1
                assert "GLOBAL LEFT JOIN" in printed  # Join #2
            else:
                assert "GLOBAL JOIN" not in printed  # Join #1
                assert "GLOBAL LEFT JOIN" not in printed  # Join #2

            assert clean_varying_query_parts(printed, replace_all_numbers=False) == self.snapshot  # type: ignore

    @parameterized.expand([[True], [False]])
    @pytest.mark.usefixtures("unittest_snapshot")
    def test_s3_tables_global_join_with_in_and_property_type(self, using_global_joins):
        with mock.patch("posthog.hogql.resolver.USE_GLOBAL_JOINS", using_global_joins):
            credential = DataWarehouseCredential.objects.create(
                team=self.team, access_key="key", access_secret="secret"
            )
            DataWarehouseTable.objects.create(
                team=self.team,
                name="test_table",
                format=DataWarehouseTable.TableFormat.DeltaS3Wrapper,
                url_pattern="http://s3/folder/",
                credential=credential,
                columns={"id": {"hogql": "StringDatabaseField", "clickhouse": "String", "schema_valid": True}},
            )

            printed = self._select("""
                SELECT event FROM events
                WHERE properties.$browser IN (
                    SELECT id FROM test_table
                )""")

            if using_global_joins:
                assert "globalIn" in printed
            else:
                assert "globalIn" not in printed

            assert clean_varying_query_parts(printed, replace_all_numbers=False) == self.snapshot  # type: ignore

    @parameterized.expand(
        [
            ("global_joins_with_optimize", True, True),
            ("global_joins_without_optimize", True, False),
            ("no_global_joins_with_optimize", False, True),
            ("no_global_joins_without_optimize", False, False),
        ]
    )
    @pytest.mark.usefixtures("unittest_snapshot")
    def test_s3_tables_global_join_anonymous_tables(self, name, using_global_joins, optimize_projections):
        with mock.patch("posthog.hogql.resolver.USE_GLOBAL_JOINS", using_global_joins):
            credential = DataWarehouseCredential.objects.create(
                team=self.team, access_key="key", access_secret="secret"
            )
            DataWarehouseTable.objects.create(
                team=self.team,
                name="test_table",
                format=DataWarehouseTable.TableFormat.DeltaS3Wrapper,
                url_pattern="http://s3/folder/",
                credential=credential,
                columns={"id": {"hogql": "StringDatabaseField", "clickhouse": "String", "schema_valid": True}},
            )

            modifiers = HogQLQueryModifiers(optimizeProjections=optimize_projections)
            context = HogQLContext(team_id=self.team.pk, enable_select_queries=True, modifiers=modifiers)
            printed = self._select(
                """
                select e.event, ij.remote_id
                from events e
                inner join (
                    select *
                    from (
                        select p.id as person_id, rt.id as remote_id
                        from persons p
                        left join (
                            select * from test_table
                        ) rt on rt.id = p.id
                    )
                ) as ij on e.event = ij.remote_id""",
                context=context,
            )

            if using_global_joins:
                assert "GLOBAL INNER JOIN" in printed
            else:
                assert "GLOBAL INNER JOIN" not in printed

            assert clean_varying_query_parts(printed, replace_all_numbers=False) == self.snapshot  # type: ignore

    @parameterized.expand([("with_optimize_projections", True), ("without_optimize_projections", False)])
    @pytest.mark.usefixtures("unittest_snapshot")
    def test_projection_pushdown_simple_asterisk_subquery(self, name, optimize_projections):
        """Test that SELECT event FROM (SELECT * FROM events) prunes unused columns when optimized"""
        modifiers = HogQLQueryModifiers(optimizeProjections=optimize_projections)
        context = HogQLContext(team_id=self.team.pk, enable_select_queries=True, modifiers=modifiers)
        result = self._select("SELECT event FROM (SELECT * FROM events) AS sub", context)

        assert clean_varying_query_parts(result, replace_all_numbers=False) == self.snapshot  # type: ignore

    @parameterized.expand([("with_optimize_projections", True), ("without_optimize_projections", False)])
    @pytest.mark.usefixtures("unittest_snapshot")
    def test_projection_pushdown_nested_subqueries(self, name, optimize_projections):
        """Test projection pushdown through multiple nested subquery levels"""
        modifiers = HogQLQueryModifiers(optimizeProjections=optimize_projections)
        context = HogQLContext(team_id=self.team.pk, enable_select_queries=True, modifiers=modifiers)
        result = self._select(
            """
            SELECT event FROM (
                SELECT * FROM (
                    SELECT * FROM events
                ) AS inner
            ) AS outer
            """,
            context,
        )

        assert clean_varying_query_parts(result, replace_all_numbers=False) == self.snapshot  # type: ignore

    @parameterized.expand([("with_optimize_projections", True), ("without_optimize_projections", False)])
    @pytest.mark.usefixtures("unittest_snapshot")
    def test_projection_pushdown_preserves_where_columns(self, name, optimize_projections):
        """Test that columns used in WHERE clauses are preserved even with optimization"""
        modifiers = HogQLQueryModifiers(optimizeProjections=optimize_projections)
        context = HogQLContext(team_id=self.team.pk, enable_select_queries=True, modifiers=modifiers)
        result = self._select(
            """
            SELECT event
            FROM (SELECT * FROM events) AS sub
            WHERE distinct_id = 'test'
            """,
            context,
        )

        assert clean_varying_query_parts(result, replace_all_numbers=False) == self.snapshot  # type: ignore

    @parameterized.expand([("with_optimize_projections", True), ("without_optimize_projections", False)])
    @pytest.mark.usefixtures("unittest_snapshot")
    def test_projection_pushdown_preserves_join_columns(self, name, optimize_projections):
        """Test that columns used in JOIN conditions are preserved"""
        modifiers = HogQLQueryModifiers(optimizeProjections=optimize_projections)
        context = HogQLContext(team_id=self.team.pk, enable_select_queries=True, modifiers=modifiers)
        result = self._select(
            """
            SELECT e.event
            FROM (SELECT * FROM events) AS e
            LEFT JOIN persons ON persons.id = e.person_id
            """,
            context,
        )

        assert clean_varying_query_parts(result, replace_all_numbers=False) == self.snapshot  # type: ignore

    @parameterized.expand([("with_optimize_projections", True), ("without_optimize_projections", False)])
    @pytest.mark.usefixtures("unittest_snapshot")
    def test_projection_pushdown_no_asterisk_unchanged(self, name, optimize_projections):
        """Test that queries without asterisks remain unchanged"""
        modifiers = HogQLQueryModifiers(optimizeProjections=optimize_projections)
        context = HogQLContext(team_id=self.team.pk, enable_select_queries=True, modifiers=modifiers)
        result = self._select("SELECT event FROM (SELECT event, distinct_id FROM events) AS sub", context)

        assert clean_varying_query_parts(result, replace_all_numbers=False) == self.snapshot  # type: ignore


class TestPrinted(APIBaseTest):
    def test_can_call_parametric_function(self):
        query = parse_select("SELECT arrayReduce('sum', [1, 2, 3])")
        query_response = execute_hogql_query(
            team=self.team,
            query=query,
        )
        assert query_response.results == [(6,)]<|MERGE_RESOLUTION|>--- conflicted
+++ resolved
@@ -2645,84 +2645,8 @@
             sql == f"SELECT events.event AS event FROM events WHERE equals(events.team_id, {self.team.pk}) LIMIT 50000"
         )
 
-    @parameterized.expand(
-        [
-            ("global_joins_with_optimize", True, True),
-            ("global_joins_without_optimize", True, False),
-            ("no_global_joins_with_optimize", False, True),
-            ("no_global_joins_without_optimize", False, False),
-        ]
-    )
-    @pytest.mark.usefixtures("unittest_snapshot")
-<<<<<<< HEAD
-=======
-    def test_s3_tables_global_join_with_cte(self, name, using_global_joins, optimize_projections):
-        with mock.patch("posthog.hogql.resolver.USE_GLOBAL_JOINS", using_global_joins):
-            credential = DataWarehouseCredential.objects.create(
-                team=self.team, access_key="key", access_secret="secret"
-            )
-            DataWarehouseTable.objects.create(
-                team=self.team,
-                name="test_table",
-                format=DataWarehouseTable.TableFormat.DeltaS3Wrapper,
-                url_pattern="http://s3/folder/",
-                credential=credential,
-                columns={"id": {"hogql": "StringDatabaseField", "clickhouse": "String", "schema_valid": True}},
-            )
-            modifiers = HogQLQueryModifiers(optimizeProjections=optimize_projections)
-            context = HogQLContext(team_id=self.team.pk, enable_select_queries=True, modifiers=modifiers)
-            printed = self._select(
-                """
-                WITH some_remote_table AS
-                (
-                    SELECT * FROM test_table
-                )
-                SELECT event FROM events
-                JOIN some_remote_table ON events.event = toString(some_remote_table.id)""",
-                context=context,
-            )
-
-            if using_global_joins:
-                assert "GLOBAL JOIN" in printed
-            else:
-                assert "GLOBAL JOIN" not in printed
-
-            assert clean_varying_query_parts(printed, replace_all_numbers=False) == self.snapshot  # type: ignore
-
     @parameterized.expand([[True], [False]])
     @pytest.mark.usefixtures("unittest_snapshot")
-    def test_s3_tables_global_join_with_cte_nested(self, using_global_joins):
-        with mock.patch("posthog.hogql.resolver.USE_GLOBAL_JOINS", using_global_joins):
-            credential = DataWarehouseCredential.objects.create(
-                team=self.team, access_key="key", access_secret="secret"
-            )
-            DataWarehouseTable.objects.create(
-                team=self.team,
-                name="test_table",
-                format=DataWarehouseTable.TableFormat.DeltaS3Wrapper,
-                url_pattern="http://s3/folder/",
-                credential=credential,
-                columns={"id": {"hogql": "StringDatabaseField", "clickhouse": "String", "schema_valid": True}},
-            )
-            printed = self._select("""
-                WITH some_remote_table AS
-                (
-                    SELECT e.event, t.id FROM events e
-                    JOIN test_table t on toString(t.id) = e.event
-                )
-                SELECT some_remote_table.event FROM events
-                JOIN some_remote_table ON events.event = toString(some_remote_table.id)""")
-
-            if using_global_joins:
-                assert "GLOBAL JOIN" in printed
-            else:
-                assert "GLOBAL JOIN" not in printed
-
-            assert clean_varying_query_parts(printed, replace_all_numbers=False) == self.snapshot  # type: ignore
-
-    @parameterized.expand([[True], [False]])
-    @pytest.mark.usefixtures("unittest_snapshot")
->>>>>>> 3add019e
     def test_s3_tables_global_join_with_multiple_joins(self, using_global_joins):
         with mock.patch("posthog.hogql.resolver.USE_GLOBAL_JOINS", using_global_joins):
             credential = DataWarehouseCredential.objects.create(
