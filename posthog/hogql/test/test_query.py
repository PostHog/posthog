import datetime
from decimal import Decimal
from uuid import UUID
from zoneinfo import ZoneInfo

import pytest
from freezegun import freeze_time
from posthog.test.base import APIBaseTest, ClickhouseTestMixin, _create_event, _create_person, flush_persons_and_events
from unittest.mock import patch

from django.test import override_settings
<<<<<<< HEAD
from freezegun import freeze_time
from datetime import UTC
=======
>>>>>>> ca8388c1
from django.utils import timezone

from posthog.schema import DateRange, EventPropertyFilter, HogQLFilters, QueryTiming, SessionPropertyFilter

from posthog.hogql import ast
from posthog.hogql.errors import QueryError
from posthog.hogql.property import property_to_expr
from posthog.hogql.query import execute_hogql_query
from posthog.hogql.test.utils import (
    execute_hogql_query_with_timings,
    pretty_print_in_tests,
    pretty_print_response_in_tests,
)

from posthog.errors import InternalCHQueryError
from posthog.models import Cohort
from posthog.models.cohort.util import recalculate_cohortpeople
from posthog.models.exchange_rate.currencies import SUPPORTED_CURRENCY_CODES
from posthog.models.utils import UUIDT, uuid7
from posthog.session_recordings.queries.test.session_replay_sql import produce_replay_summary
from posthog.settings import HOGQL_INCREASED_MAX_EXECUTION_TIME


class TestQuery(ClickhouseTestMixin, APIBaseTest):
    maxDiff = None

    def _create_random_events(self) -> str:
        random_uuid = f"RANDOM_TEST_ID::{UUIDT()}"
        _create_person(
            properties={"sneaky_mail": "tim@posthog.com", "random_uuid": random_uuid},
            team=self.team,
            distinct_ids=["bla"],
            is_identified=True,
        )
        flush_persons_and_events()
        for index in range(2):
            _create_event(
                distinct_id="bla",
                event="random event",
                team=self.team,
                properties={
                    "random_prop": "don't include",
                    "random_uuid": random_uuid,
                    "index": index,
                },
            )
        flush_persons_and_events()
        return random_uuid

    def test_extended_query_time(self):
        self.assertEqual(HOGQL_INCREASED_MAX_EXECUTION_TIME, 600)

    @pytest.mark.usefixtures("unittest_snapshot")
    def test_query(self):
        with freeze_time("2020-01-10"):
            random_uuid = self._create_random_events()

            response = execute_hogql_query(
                "select count(), event from events where properties.random_uuid = {random_uuid} group by event",
                placeholders={"random_uuid": ast.Constant(value=random_uuid)},
                team=self.team,
                pretty=False,
            )
            assert pretty_print_response_in_tests(response, self.team.pk) == self.snapshot
            self.assertEqual(response.results, [(2, "random event")])

    @pytest.mark.usefixtures("unittest_snapshot")
    def test_subquery(self):
        with freeze_time("2020-01-10"):
            random_uuid = self._create_random_events()

            response = execute_hogql_query(
                "select cnt, event from (select count() as cnt, event from events where properties.random_uuid = {random_uuid} group by event) group by cnt, event",
                placeholders={"random_uuid": ast.Constant(value=random_uuid)},
                team=self.team,
                pretty=False,
            )
            assert pretty_print_response_in_tests(response, self.team.pk) == self.snapshot
            self.assertEqual(response.results, [(2, "random event")])

    @pytest.mark.usefixtures("unittest_snapshot")
    def test_subquery_alias(self):
        with freeze_time("2020-01-10"):
            random_uuid = self._create_random_events()

            response = execute_hogql_query(
                "select cnt, event from (select count(*) as cnt, event from events where properties.random_uuid = {random_uuid} group by event) as c group by cnt, event",
                placeholders={"random_uuid": ast.Constant(value=random_uuid)},
                team=self.team,
                pretty=False,
            )
            assert pretty_print_response_in_tests(response, self.team.pk) == self.snapshot
            self.assertEqual(response.results, [(2, "random event")])

    @pytest.mark.usefixtures("unittest_snapshot")
    def test_query_distinct(self):
        with freeze_time("2020-01-10"):
            random_uuid = self._create_random_events()

            response = execute_hogql_query(
                "select distinct properties.sneaky_mail from persons where properties.random_uuid = {random_uuid}",
                placeholders={"random_uuid": ast.Constant(value=random_uuid)},
                team=self.team,
                pretty=False,
            )
            assert pretty_print_response_in_tests(response, self.team.pk) == self.snapshot
            self.assertEqual(response.results, [("tim@posthog.com",)])

    @pytest.mark.usefixtures("unittest_snapshot")
    def test_query_person_distinct_ids(self):
        with freeze_time("2020-01-10"):
            self._create_random_events()
            response = execute_hogql_query(
                f"select distinct person_id, distinct_id from person_distinct_ids",
                self.team,
                pretty=False,
            )
            assert pretty_print_response_in_tests(response, self.team.pk) == self.snapshot
            self.assertTrue(len(response.results) > 0)

    def test_query_timings(self):
        with freeze_time("2020-01-10"):
            random_uuid = self._create_random_events()
            response = execute_hogql_query_with_timings(
                "select count(), event from events where properties.random_uuid = {random_uuid} group by event",
                placeholders={"random_uuid": ast.Constant(value=random_uuid)},
                team=self.team,
                pretty=False,
            )
            assert response.timings is not None
            assert isinstance(response.timings, list)
            assert len(response.timings) > 0
            assert isinstance(response.timings[0], QueryTiming)
            self.assertEqual(response.timings[-1].k, ".")

    @pytest.mark.usefixtures("unittest_snapshot")
    def test_query_joins_simple(self):
        with freeze_time("2020-01-10"):
            self._create_random_events()

            response = execute_hogql_query(
                """
                SELECT event, timestamp, pdi.distinct_id, p.id, p.properties.sneaky_mail
                FROM events e
                LEFT JOIN person_distinct_ids pdi
                ON pdi.distinct_id = e.distinct_id
                LEFT JOIN persons p
                ON p.id = pdi.person_id
                """,
                self.team,
                pretty=False,
            )
            assert pretty_print_response_in_tests(response, self.team.pk) == self.snapshot
            self.assertEqual(response.results[0][0], "random event")
            self.assertEqual(response.results[0][2], "bla")
            self.assertEqual(response.results[0][4], "tim@posthog.com")

    @pytest.mark.usefixtures("unittest_snapshot")
    def test_query_joins_pdi(self):
        with freeze_time("2020-01-10"):
            self._create_random_events()

            response = execute_hogql_query(
                """
                    SELECT event, timestamp, pdi.person_id from events e
                    INNER JOIN (
                        SELECT distinct_id,
                               argMax(person_id, version) as person_id
                          FROM raw_person_distinct_ids
                         GROUP BY distinct_id
                        HAVING argMax(is_deleted, version) = 0
                       ) AS pdi
                    ON e.distinct_id = pdi.distinct_id
                    """,
                self.team,
                pretty=False,
            )

            assert pretty_print_response_in_tests(response, self.team.pk) == self.snapshot
            self.assertTrue(len(response.results) > 0)

    @pytest.mark.usefixtures("unittest_snapshot")
    def test_query_joins_events_pdi(self):
        with freeze_time("2020-01-10"):
            self._create_random_events()

            response = execute_hogql_query(
                "SELECT event, timestamp, pdi.distinct_id, pdi.person_id FROM events LIMIT 10",
                self.team,
                pretty=False,
            )
            assert pretty_print_response_in_tests(response, self.team.pk) == self.snapshot
            self.assertEqual(response.results[0][0], "random event")
            self.assertEqual(response.results[0][2], "bla")
            self.assertEqual(response.results[0][3], UUID("00000000-0000-4000-8000-000000000000"))

    @pytest.mark.usefixtures("unittest_snapshot")
    def test_query_joins_events_e_pdi(self):
        with freeze_time("2020-01-10"):
            self._create_random_events()

            response = execute_hogql_query(
                "SELECT event, e.timestamp, e.pdi.distinct_id, pdi.person_id FROM events e LIMIT 10",
                self.team,
                pretty=False,
            )
            self.assertEqual(
                response.hogql,
                "SELECT event, e.timestamp, e.pdi.distinct_id, pdi.person_id FROM events AS e LIMIT 10",
            )
            assert pretty_print_response_in_tests(response, self.team.pk) == self.snapshot
            self.assertEqual(response.results[0][0], "random event")
            self.assertEqual(response.results[0][2], "bla")
            self.assertEqual(response.results[0][3], UUID("00000000-0000-4000-8000-000000000000"))

    @pytest.mark.usefixtures("unittest_snapshot")
    def test_query_joins_pdi_persons(self):
        with freeze_time("2020-01-10"):
            self._create_random_events()

            response = execute_hogql_query(
                "SELECT pdi.distinct_id, pdi.person.created_at FROM person_distinct_ids pdi LIMIT 10",
                self.team,
                pretty=False,
            )
            self.assertEqual(
                response.hogql,
                "SELECT pdi.distinct_id, pdi.person.created_at FROM person_distinct_ids AS pdi LIMIT 10",
            )
            assert pretty_print_response_in_tests(response, self.team.pk) == self.snapshot
            self.assertEqual(response.results[0][0], "bla")
            self.assertEqual(
                response.results[0][1],
<<<<<<< HEAD
                datetime.datetime(2020, 1, 10, 0, 0, tzinfo=UTC),
=======
                datetime.datetime(2020, 1, 10, 0, 0, tzinfo=datetime.UTC),
>>>>>>> ca8388c1
            )

    @pytest.mark.usefixtures("unittest_snapshot")
    def test_query_joins_pdi_person_properties(self):
        with freeze_time("2020-01-10"):
            self._create_random_events()

            response = execute_hogql_query(
                "SELECT pdi.distinct_id, pdi.person.properties.sneaky_mail FROM person_distinct_ids pdi LIMIT 10",
                self.team,
                pretty=False,
            )
            self.assertEqual(
                response.hogql,
                "SELECT pdi.distinct_id, pdi.person.properties.sneaky_mail FROM person_distinct_ids AS pdi LIMIT 10",
            )
            assert pretty_print_response_in_tests(response, self.team.pk) == self.snapshot
            self.assertEqual(response.results[0][0], "bla")
            self.assertEqual(response.results[0][1], "tim@posthog.com")

    @pytest.mark.usefixtures("unittest_snapshot")
    def test_query_joins_events_pdi_person(self):
        with freeze_time("2020-01-10"):
            self._create_random_events()

            response = execute_hogql_query(
                "SELECT event, timestamp, pdi.distinct_id, pdi.person.id FROM events LIMIT 10",
                self.team,
                pretty=False,
            )
            assert pretty_print_response_in_tests(response, self.team.pk) == self.snapshot
            self.assertEqual(response.results[0][0], "random event")
            self.assertEqual(response.results[0][2], "bla")
            self.assertEqual(response.results[0][3], UUID("00000000-0000-4000-8000-000000000000"))

    @pytest.mark.usefixtures("unittest_snapshot")
    @override_settings(PERSON_ON_EVENTS_OVERRIDE=False, PERSON_ON_EVENTS_V2_OVERRIDE=False)
    def test_query_joins_events_pdi_person_properties(self):
        with freeze_time("2020-01-10"):
            self._create_random_events()

            response = execute_hogql_query(
                "SELECT event, timestamp, pdi.distinct_id, pdi.person.properties.sneaky_mail FROM events LIMIT 10",
                self.team,
                pretty=False,
            )
            assert pretty_print_response_in_tests(response, self.team.pk) == self.snapshot
            self.assertEqual(response.results[0][0], "random event")
            self.assertEqual(response.results[0][2], "bla")
            self.assertEqual(response.results[0][3], "tim@posthog.com")

    @pytest.mark.usefixtures("unittest_snapshot")
    def test_query_joins_events_pdi_e_person_properties(self):
        with freeze_time("2020-01-10"):
            self._create_random_events()

            response = execute_hogql_query(
                "SELECT event, e.timestamp, pdi.distinct_id, e.pdi.person.properties.sneaky_mail FROM events e LIMIT 10",
                self.team,
                pretty=False,
            )
            assert pretty_print_response_in_tests(response, self.team.pk) == self.snapshot
            self.assertEqual(response.results[0][0], "random event")
            self.assertEqual(response.results[0][2], "bla")
            self.assertEqual(response.results[0][3], "tim@posthog.com")

    @pytest.mark.usefixtures("unittest_snapshot")
    def test_query_joins_events_person_properties(self):
        with freeze_time("2020-01-10"):
            self._create_random_events()

            response = execute_hogql_query(
                "SELECT event, e.timestamp, e.pdi.person.properties.sneaky_mail FROM events e LIMIT 10",
                self.team,
                pretty=False,
            )
            assert pretty_print_response_in_tests(response, self.team.pk) == self.snapshot
            self.assertEqual(response.results[0][0], "random event")
            self.assertEqual(response.results[0][2], "tim@posthog.com")

    @pytest.mark.usefixtures("unittest_snapshot")
    def test_query_joins_events_person_properties_in_aggregration(self):
        with freeze_time("2020-01-10"):
            self._create_random_events()
            response = execute_hogql_query(
                "SELECT s.pdi.person.properties.sneaky_mail, count() FROM events s GROUP BY s.pdi.person.properties.sneaky_mail LIMIT 10",
                self.team,
                pretty=False,
            )
            assert pretty_print_response_in_tests(response, self.team.pk) == self.snapshot
            self.assertEqual(response.results[0][0], "tim@posthog.com")

    @pytest.mark.usefixtures("unittest_snapshot")
    def test_select_person_on_events(self):
        with freeze_time("2020-01-10"):
            self._create_random_events()
            response = execute_hogql_query(
                "SELECT poe.properties.sneaky_mail, count() FROM events s GROUP BY poe.properties.sneaky_mail LIMIT 10",
                self.team,
                pretty=False,
            )
            assert pretty_print_response_in_tests(response, self.team.pk) == self.snapshot
            self.assertEqual(response.results[0][0], "tim@posthog.com")

    @pytest.mark.usefixtures("unittest_snapshot")
    @override_settings(PERSON_ON_EVENTS_OVERRIDE=False, PERSON_ON_EVENTS_V2_OVERRIDE=False)
    def test_query_select_person_with_joins_without_poe(self):
        with freeze_time("2020-01-10"):
            self._create_random_events()

            response = execute_hogql_query(
                "SELECT event, timestamp, person.id, person.properties.sneaky_mail FROM events LIMIT 10",
                self.team,
                pretty=False,
            )
            assert pretty_print_response_in_tests(response, self.team.pk) == self.snapshot
            self.assertEqual(response.results[0][0], "random event")
            self.assertEqual(response.results[0][2], UUID("00000000-0000-4000-8000-000000000000"))
            self.assertEqual(response.results[0][3], "tim@posthog.com")

    @pytest.mark.usefixtures("unittest_snapshot")
    @override_settings(PERSON_ON_EVENTS_OVERRIDE=True, PERSON_ON_EVENTS_V2_OVERRIDE=False)
    def test_query_select_person_with_poe_without_joins(self):
        with freeze_time("2020-01-10"):
            self._create_random_events()

            response = execute_hogql_query(
                "SELECT event, timestamp, person.id, person.properties.sneaky_mail FROM events LIMIT 10",
                self.team,
                pretty=False,
            )
            assert pretty_print_response_in_tests(response, self.team.pk) == self.snapshot
            self.assertEqual(response.results[0][0], "random event")
            self.assertEqual(response.results[0][2], UUID("00000000-0000-4000-8000-000000000000"))
            self.assertEqual(response.results[0][3], "tim@posthog.com")

    @pytest.mark.usefixtures("unittest_snapshot")
    def test_prop_cohort_basic(self):
        with freeze_time("2020-01-10"):
            _create_person(
                distinct_ids=["some_other_id"],
                team_id=self.team.pk,
                properties={"$some_prop": "something"},
            )
            _create_person(
                distinct_ids=["some_id"],
                team_id=self.team.pk,
                properties={"$some_prop": "something", "$another_prop": "something"},
            )
            _create_person(distinct_ids=["no_match"], team_id=self.team.pk)
            _create_event(
                event="$pageview",
                team=self.team,
                distinct_id="some_id",
                properties={"attr": "some_val"},
            )
            _create_event(
                event="$pageview",
                team=self.team,
                distinct_id="some_other_id",
                properties={"attr": "some_val"},
            )
            cohort = Cohort.objects.create(
                team=self.team,
                groups=[
                    {
                        "properties": [
                            {
                                "key": "$some_prop",
                                "value": "something",
                                "type": "person",
                            }
                        ]
                    }
                ],
                name="cohort",
            )
            recalculate_cohortpeople(cohort, pending_version=0, initiating_user_id=None)
            with override_settings(PERSON_ON_EVENTS_V2_OVERRIDE=False):
                response = execute_hogql_query(
                    "SELECT event, count() FROM events WHERE {cohort_filter} GROUP BY event",
                    team=self.team,
                    placeholders={
                        "cohort_filter": property_to_expr(
                            {"type": "cohort", "key": "id", "value": cohort.pk},
                            self.team,
                        )
                    },
                    pretty=False,
                )
                assert pretty_print_response_in_tests(response, self.team.pk) == self.snapshot
                self.assertEqual(response.results, [("$pageview", 2)])

            with override_settings(PERSON_ON_EVENTS_OVERRIDE=True, PERSON_ON_EVENTS_V2_OVERRIDE=False):
                response = execute_hogql_query(
                    "SELECT event, count(*) FROM events WHERE {cohort_filter} GROUP BY event",
                    team=self.team,
                    placeholders={
                        "cohort_filter": property_to_expr(
                            {"type": "cohort", "key": "id", "value": cohort.pk},
                            self.team,
                        )
                    },
                    pretty=False,
                )
                assert pretty_print_response_in_tests(response, self.team.pk) == self.snapshot
                self.assertEqual(response.results, [("$pageview", 2)])

    @pytest.mark.usefixtures("unittest_snapshot")
    def test_prop_cohort_static(self):
        with freeze_time("2020-01-10"):
            _create_person(
                distinct_ids=["some_other_id"],
                team_id=self.team.pk,
                properties={"$some_prop": "something"},
            )
            _create_person(
                distinct_ids=["some_id"],
                team_id=self.team.pk,
                properties={"$some_prop": "something", "$another_prop": "something"},
            )
            _create_person(distinct_ids=["no_match"], team_id=self.team.pk)
            _create_event(
                event="$pageview",
                team=self.team,
                distinct_id="some_id",
                properties={"attr": "some_val"},
            )
            _create_event(
                event="$pageview",
                team=self.team,
                distinct_id="some_other_id",
                properties={"attr": "some_val"},
            )
            cohort = Cohort.objects.create(team=self.team, groups=[], is_static=True)
            cohort.insert_users_by_list(["some_id"])

            with override_settings(PERSON_ON_EVENTS_OVERRIDE=False, PERSON_ON_EVENTS_V2_OVERRIDE=False):
                response = execute_hogql_query(
                    "SELECT event, count() FROM events WHERE {cohort_filter} GROUP BY event",
                    team=self.team,
                    placeholders={
                        "cohort_filter": property_to_expr(
                            {"type": "cohort", "key": "id", "value": cohort.pk},
                            self.team,
                        )
                    },
                    pretty=False,
                )
                self.assertEqual(response.results, [("$pageview", 1)])
                assert pretty_print_response_in_tests(response, self.team.pk) == self.snapshot

            with override_settings(PERSON_ON_EVENTS_OVERRIDE=True, PERSON_ON_EVENTS_V2_OVERRIDE=False):
                response = execute_hogql_query(
                    "SELECT event, count(*) FROM events WHERE {cohort_filter} GROUP BY event",
                    team=self.team,
                    placeholders={
                        "cohort_filter": property_to_expr(
                            {"type": "cohort", "key": "id", "value": cohort.pk},
                            self.team,
                        )
                    },
                    pretty=False,
                )
                assert pretty_print_response_in_tests(response, self.team.pk) == self.snapshot
                self.assertEqual(response.results, [("$pageview", 1)])

    @pytest.mark.usefixtures("unittest_snapshot")
    def test_join_with_property_materialized_session_id(self):
        with freeze_time("2020-01-10"):
            _create_person(
                distinct_ids=["some_id"],
                team_id=self.team.pk,
                properties={"$some_prop": "something"},
            )
            _create_event(
                event="$pageview",
                team=self.team,
                distinct_id="some_id",
                properties={"attr": "some_val", "$session_id": "111"},
            )
            _create_event(
                event="$pageview",
                team=self.team,
                distinct_id="some_id",
                properties={"attr": "some_val", "$session_id": "111"},
            )
            produce_replay_summary(
                distinct_id="some_id",
                session_id="111",
                first_timestamp=timezone.now(),
                team_id=self.team.pk,
                ensure_analytics_event_in_session=False,
            )

            response = execute_hogql_query(
                "select e.event, s.session_id from events e left join session_replay_events s on s.session_id = e.properties.$session_id where e.properties.$session_id is not null limit 10",
                team=self.team,
                pretty=False,
            )
            assert pretty_print_response_in_tests(response, self.team.pk) == self.snapshot
            assert pretty_print_in_tests(response.hogql, self.team.pk) == self.snapshot
            self.assertEqual(response.results, [("$pageview", "111"), ("$pageview", "111")])

            response = execute_hogql_query(
                "select e.event, s.session_id from session_replay_events s left join events e on e.properties.$session_id = s.session_id where e.properties.$session_id is not null limit 10",
                team=self.team,
                pretty=False,
            )
            assert pretty_print_response_in_tests(response, self.team.pk) == self.snapshot
            assert pretty_print_in_tests(response.hogql, self.team.pk) == self.snapshot
            self.assertEqual(response.results, [("$pageview", "111"), ("$pageview", "111")])

    @pytest.mark.usefixtures("unittest_snapshot")
    def test_join_with_property_not_materialized(self):
        with freeze_time("2020-01-10"):
            _create_person(
                distinct_ids=["some_id"],
                team_id=self.team.pk,
                properties={"$some_prop": "something"},
            )
            _create_event(
                event="$pageview",
                team=self.team,
                distinct_id="some_id",
                properties={"attr": "some_val", "$$$session_id": "111"},
            )
            _create_event(
                event="$pageview",
                team=self.team,
                distinct_id="some_id",
                properties={"attr": "some_val", "$$$session_id": "111"},
            )
            produce_replay_summary(
                distinct_id="some_id",
                session_id="111",
                first_timestamp=timezone.now(),
                team_id=self.team.pk,
            )

            response = execute_hogql_query(
                "select e.event, s.session_id from events e left join session_replay_events s on s.session_id = e.properties.$$$session_id where e.properties.$$$session_id is not null limit 10",
                team=self.team,
                pretty=False,
            )
            assert pretty_print_response_in_tests(response, self.team.pk) == self.snapshot
            assert pretty_print_in_tests(response.hogql, self.team.pk) == self.snapshot
            self.assertEqual(response.results, [("$pageview", "111"), ("$pageview", "111")])

            response = execute_hogql_query(
                "select e.event, s.session_id from session_replay_events s left join events e on e.properties.$$$session_id = s.session_id where e.properties.$$$session_id is not null limit 10",
                team=self.team,
                pretty=False,
            )
            assert pretty_print_response_in_tests(response, self.team.pk) == self.snapshot
            assert pretty_print_in_tests(response.hogql, self.team.pk) == self.snapshot
            self.assertEqual(response.results, [("$pageview", "111"), ("$pageview", "111")])

    @pytest.mark.usefixtures("unittest_snapshot")
    def test_hogql_lambdas(self):
        with override_settings(PERSON_ON_EVENTS_V2_OVERRIDE=False):
            response = execute_hogql_query(
                "SELECT arrayMap(x -> x * 2, [1, 2, 3]), 1",
                team=self.team,
                pretty=False,
            )
            self.assertEqual(response.results, [([2, 4, 6], 1)])
            assert pretty_print_response_in_tests(response, self.team.pk) == self.snapshot

    @pytest.mark.usefixtures("unittest_snapshot")
    def test_hogql_arrays(self):
        with override_settings(PERSON_ON_EVENTS_V2_OVERRIDE=False):
            response = execute_hogql_query(
                "SELECT [1, 2, 3], [10,11,12][1]",
                team=self.team,
                pretty=False,
            )
            # Following SQL tradition, ClickHouse array indexes start at 1, not from zero.
            self.assertEqual(response.results, [([1, 2, 3], 10)])
            assert pretty_print_response_in_tests(response, self.team.pk) == self.snapshot

    @pytest.mark.usefixtures("unittest_snapshot")
    def test_tuple_access(self):
        with freeze_time("2020-01-10"):
            self._create_random_events()
            # sample pivot table, testing tuple access
            query = """
                select col_a, arrayZip( (sumMap( g.1, g.2 ) as x).1, x.2) as r from (
                select col_a, groupArray( (col_b, col_c) ) as g from
                (
                    SELECT properties.index as col_a,
                           event as col_b,
                           count() as col_c
                      FROM events
                  GROUP BY properties.index,
                           event
                )
                group by col_a)
                group by col_a ORDER BY col_a
            """
            response = execute_hogql_query(
                query,
                team=self.team,
                pretty=False,
            )
            self.assertEqual(
                response.results,
                [("0", [("random event", 1)]), ("1", [("random event", 1)])],
            )
            assert pretty_print_response_in_tests(response, self.team.pk) == self.snapshot

    def test_null_properties(self):
        with freeze_time("2020-01-10"):
            self._create_random_events()
            _create_event(
                distinct_id="bla",
                event="empty event",
                team=self.team,
                properties={
                    "empty_string": "",
                    "null": None,
                    "str_zero": "0",
                    "num_zero": 0,
                },
            )

            query = """
                SELECT
                    properties.empty_string,
                    properties.`null`,
                    properties.undefined,
                    properties.str_zero,
                    properties.num_zero
                FROM events
                WHERE events.event='empty event'
            """
            response = execute_hogql_query(
                query,
                team=self.team,
            )
            self.assertEqual(
                response.results,
                [
                    (
                        "",  # empty string
                        None,  # null
                        None,  # undefined
                        "0",  # zero string
                        "0",  # zero number (not typecast)
                    )
                ],
            )

    def test_window_functions_simple(self):
        random_uuid = f"RANDOM_TEST_ID::{UUIDT()}"
        for person in range(5):
            distinct_id = f"person_{person}_{random_uuid}"
            with freeze_time("2020-01-10 00:00:00"):
                _create_person(
                    properties={"name": f"Person {person}", "random_uuid": random_uuid},
                    team=self.team,
                    distinct_ids=[distinct_id],
                    is_identified=True,
                )
                _create_event(
                    distinct_id=distinct_id,
                    event="random event",
                    team=self.team,
                    properties={"character": "Luigi"},
                )
                flush_persons_and_events()
            with freeze_time("2020-01-10 00:10:00"):
                _create_event(
                    distinct_id=distinct_id,
                    event="random bla",
                    team=self.team,
                    properties={"character": "Luigi"},
                )
                flush_persons_and_events()
            with freeze_time("2020-01-10 00:20:00"):
                _create_event(
                    distinct_id=distinct_id,
                    event="random boo",
                    team=self.team,
                    properties={"character": "Luigi"},
                )
                flush_persons_and_events()

        query = f"""
           select distinct_id,
                  timestamp,
                  event,
                  groupArray(event) OVER (PARTITION BY distinct_id ORDER BY timestamp ASC ROWS BETWEEN 2 PRECEDING AND 1 PRECEDING) AS two_before,
                  groupArray(event) OVER (PARTITION BY distinct_id ORDER BY timestamp ASC ROWS BETWEEN 1 FOLLOWING AND 2 FOLLOWING) AS two_after
             from events
            where timestamp > toDateTime('2020-01-09 00:00:00')
              and distinct_id like '%_{random_uuid}'
         order by distinct_id, timestamp
        """
        response = execute_hogql_query(query, team=self.team)

        expected = []
        for person in range(5):
            expected += [
                (
                    f"person_{person}_{random_uuid}",
                    datetime.datetime(2020, 1, 10, 00, 00, 00, tzinfo=ZoneInfo("UTC")),
                    "random event",
                    [],
                    ["random bla", "random boo"],
                ),
                (
                    f"person_{person}_{random_uuid}",
                    datetime.datetime(2020, 1, 10, 00, 10, 00, tzinfo=ZoneInfo("UTC")),
                    "random bla",
                    ["random event"],
                    ["random boo"],
                ),
                (
                    f"person_{person}_{random_uuid}",
                    datetime.datetime(2020, 1, 10, 00, 20, 00, tzinfo=ZoneInfo("UTC")),
                    "random boo",
                    ["random event", "random bla"],
                    [],
                ),
            ]
        self.assertEqual(response.results, expected)

    def test_window_functions_with_window(self):
        random_uuid = f"RANDOM_TEST_ID::{UUIDT()}"
        for person in range(5):
            distinct_id = f"person_{person}_{random_uuid}"
            with freeze_time("2020-01-10 00:00:00"):
                _create_person(
                    properties={"name": f"Person {person}", "random_uuid": random_uuid},
                    team=self.team,
                    distinct_ids=[distinct_id],
                    is_identified=True,
                )
                _create_event(
                    distinct_id=distinct_id,
                    event="random event",
                    team=self.team,
                    properties={"character": "Luigi"},
                )
                flush_persons_and_events()
            with freeze_time("2020-01-10 00:10:00"):
                _create_event(
                    distinct_id=distinct_id,
                    event="random bla",
                    team=self.team,
                    properties={"character": "Luigi"},
                )
                flush_persons_and_events()
            with freeze_time("2020-01-10 00:20:00"):
                _create_event(
                    distinct_id=distinct_id,
                    event="random boo",
                    team=self.team,
                    properties={"character": "Luigi"},
                )
                flush_persons_and_events()

        query = f"""
           select distinct_id,
                  timestamp,
                  event,
                  groupArray(event) OVER w1 AS two_before,
                  groupArray(event) OVER w2 AS two_after,
                  row_number() OVER w1 AS rn_1,
                  row_number() OVER w2 AS rn_2,
                  first_value(event) OVER w1 AS first_value_1,
                  last_value(event) OVER w1 AS last_value_1,
                  first_value(event) OVER w2 AS first_value_2,
                  last_value(event) OVER w2 AS last_value_2,
                  rank() OVER w1 AS rank_1,
                  dense_rank() OVER w2 AS rank_2
             from events
            where timestamp > toDateTime('2020-01-09 00:00:00')
              and distinct_id like '%_{random_uuid}'
           window w1 as (PARTITION BY distinct_id ORDER BY timestamp ASC ROWS BETWEEN 2 PRECEDING AND 1 PRECEDING),
                  w2 as (PARTITION BY distinct_id ORDER BY timestamp ASC ROWS BETWEEN 1 FOLLOWING AND 2 FOLLOWING)
         order by distinct_id, timestamp
        """
        response = execute_hogql_query(query, team=self.team)

        expected = []
        for person in range(5):
            expected += [
                (
                    f"person_{person}_{random_uuid}",
                    datetime.datetime(2020, 1, 10, 00, 00, 00, tzinfo=ZoneInfo("UTC")),
                    "random event",
                    [],
                    ["random bla", "random boo"],
                    1,
                    1,
                    "",
                    "",
                    "random bla",
                    "random boo",
                    1,
                    1,
                ),
                (
                    f"person_{person}_{random_uuid}",
                    datetime.datetime(2020, 1, 10, 00, 10, 00, tzinfo=ZoneInfo("UTC")),
                    "random bla",
                    ["random event"],
                    ["random boo"],
                    2,
                    2,
                    "random event",
                    "random event",
                    "random boo",
                    "random boo",
                    2,
                    2,
                ),
                (
                    f"person_{person}_{random_uuid}",
                    datetime.datetime(2020, 1, 10, 00, 20, 00, tzinfo=ZoneInfo("UTC")),
                    "random boo",
                    ["random event", "random bla"],
                    [],
                    3,
                    3,
                    "random event",
                    "random bla",
                    "",
                    "",
                    3,
                    3,
                ),
            ]
        self.assertEqual(response.results, expected)

    @pytest.mark.usefixtures("unittest_snapshot")
    def test_with_pivot_table_1_level(self):
        with freeze_time("2020-01-10"):
            self._create_random_events()
            # sample pivot table, testing tuple access
            query = """
                 WITH PIVOT_TABLE_COL_ABC AS (
                             SELECT properties.index as col_a,
                                    event as col_b,
                                    count() as col_c
                               FROM events
                           GROUP BY properties.index,
                                    event
                          ),
                          PIVOT_FUNCTION_1 AS (
                              select col_a, groupArray( (col_b, col_c) ) as g from
                                PIVOT_TABLE_COL_ABC
                                group by col_a
                          ),
                          PIVOT_FUNCTION_2 AS (
                              select col_a, arrayZip( (sumMap( g.1, g.2 ) as x).1, x.2) as r from
                              PIVOT_FUNCTION_1
                              group by col_a
                          )
                   SELECT *
                     FROM PIVOT_FUNCTION_2
                 ORDER BY col_a
            """
            response = execute_hogql_query(
                query,
                team=self.team,
                pretty=False,
            )
            self.assertEqual(
                response.results,
                [("0", [("random event", 1)]), ("1", [("random event", 1)])],
            )
            assert pretty_print_response_in_tests(response, self.team.pk) == self.snapshot

    @pytest.mark.usefixtures("unittest_snapshot")
    def test_with_pivot_table_2_levels(self):
        with freeze_time("2020-01-10"):
            self._create_random_events()
            # sample pivot table, testing tuple access
            query = """
                 WITH PIVOT_TABLE_COL_ABC AS (
                             SELECT properties.index as col_a,
                                    event as col_b,
                                    count() as col_c
                               FROM events
                           GROUP BY properties.index,
                                    event
                          ),
                          PIVOT_FUNCTION_1 AS (
                              select col_a, groupArray( (col_b, col_c) ) as g from
                                PIVOT_TABLE_COL_ABC
                                group by col_a
                          ),
                          PIVOT_FUNCTION_2 AS (
                              select col_a, arrayZip( (sumMap( g.1, g.2 ) as x).1, x.2) as r from
                              PIVOT_FUNCTION_1
                              group by col_a
                          ),
                          final as (select * from PIVOT_FUNCTION_2)
                   SELECT *
                     FROM final
                 ORDER BY col_a
            """
            response = execute_hogql_query(
                query,
                team=self.team,
                pretty=False,
            )
            self.assertEqual(
                response.results,
                [("0", [("random event", 1)]), ("1", [("random event", 1)])],
            )
            assert pretty_print_response_in_tests(response, self.team.pk) == self.snapshot

    def test_property_access_with_arrays(self):
        with freeze_time("2020-01-10"):
            random_uuid = f"RANDOM_TEST_ID::{UUIDT()}"
            _create_person(team=self.team, distinct_ids=[f"P{random_uuid}"], is_identified=True)
            _create_event(
                distinct_id=f"P{random_uuid}",
                event="big event",
                team=self.team,
                properties={
                    "string": random_uuid,
                    "array_str": [random_uuid],
                    "obj_array": {"id": [random_uuid]},
                    "array_array_str": [[random_uuid]],
                    "array_obj": [{"id": random_uuid}],
                    "array_obj_array": [{"id": [random_uuid]}],
                    "array_obj_array_obj": [{"id": [{"id": random_uuid}]}],
                },
            )
            flush_persons_and_events()

            alternatives = [
                "properties.string",
                "properties.array_str.1",
                "properties.array_str[1]",
                "properties.obj_array.id.1",
                "properties.obj_array.id[1]",
                "properties.array_array_str.1.1",
                "properties.array_array_str[1][1]",
                "properties.array_obj_array.1.id.1",
                "properties.array_obj_array[1]['id'][1]",
                "properties.array_obj_array_obj.1.id.1.id",
                "properties.array_obj_array_obj[1].id[1].id",
                "properties.array_obj_array_obj[1]['id'][1]['id']",
                "properties.array_obj.1.id",
                "properties.array_obj[1].id",
            ]
            columns = ",".join(alternatives)
            query = f"SELECT {columns} FROM events WHERE properties.string = '{random_uuid}'"
            response = execute_hogql_query(
                query,
                team=self.team,
                pretty=False,
            )
            self.assertEqual(
                f"SELECT "
                f"replaceRegexpAll(nullIf(nullIf(JSONExtractRaw(events.properties, %(hogql_val_0)s), ''), 'null'), '^\"|\"$', '') AS string, "
                f"replaceRegexpAll(nullIf(nullIf(JSONExtractRaw(events.properties, %(hogql_val_1)s, %(hogql_val_2)s), ''), 'null'), '^\"|\"$', ''), "
                f"replaceRegexpAll(nullIf(nullIf(JSONExtractRaw(events.properties, %(hogql_val_3)s, %(hogql_val_4)s), ''), 'null'), '^\"|\"$', ''), "
                f"replaceRegexpAll(nullIf(nullIf(JSONExtractRaw(events.properties, %(hogql_val_5)s, %(hogql_val_6)s, %(hogql_val_7)s), ''), 'null'), '^\"|\"$', ''), "
                f"replaceRegexpAll(nullIf(nullIf(JSONExtractRaw(events.properties, %(hogql_val_8)s, %(hogql_val_9)s, %(hogql_val_10)s), ''), 'null'), '^\"|\"$', ''), "
                f"replaceRegexpAll(nullIf(nullIf(JSONExtractRaw(events.properties, %(hogql_val_11)s, %(hogql_val_12)s, %(hogql_val_13)s), ''), 'null'), '^\"|\"$', ''), "
                f"replaceRegexpAll(nullIf(nullIf(JSONExtractRaw(events.properties, %(hogql_val_14)s, %(hogql_val_15)s, %(hogql_val_16)s), ''), 'null'), '^\"|\"$', ''), "
                f"replaceRegexpAll(nullIf(nullIf(JSONExtractRaw(events.properties, %(hogql_val_17)s, %(hogql_val_18)s, %(hogql_val_19)s, %(hogql_val_20)s), ''), 'null'), '^\"|\"$', ''), "
                f"replaceRegexpAll(nullIf(nullIf(JSONExtractRaw(events.properties, %(hogql_val_21)s, %(hogql_val_22)s, %(hogql_val_23)s, %(hogql_val_24)s), ''), 'null'), '^\"|\"$', ''), "
                f"replaceRegexpAll(nullIf(nullIf(JSONExtractRaw(events.properties, %(hogql_val_25)s, %(hogql_val_26)s, %(hogql_val_27)s, %(hogql_val_28)s, %(hogql_val_29)s), ''), 'null'), '^\"|\"$', ''), "
                f"replaceRegexpAll(nullIf(nullIf(JSONExtractRaw(events.properties, %(hogql_val_30)s, %(hogql_val_31)s, %(hogql_val_32)s, %(hogql_val_33)s, %(hogql_val_34)s), ''), 'null'), '^\"|\"$', ''), "
                f"replaceRegexpAll(nullIf(nullIf(JSONExtractRaw(events.properties, %(hogql_val_35)s, %(hogql_val_36)s, %(hogql_val_37)s, %(hogql_val_38)s, %(hogql_val_39)s), ''), 'null'), '^\"|\"$', ''), "
                f"replaceRegexpAll(nullIf(nullIf(JSONExtractRaw(events.properties, %(hogql_val_40)s, %(hogql_val_41)s, %(hogql_val_42)s), ''), 'null'), '^\"|\"$', ''), "
                f"replaceRegexpAll(nullIf(nullIf(JSONExtractRaw(events.properties, %(hogql_val_43)s, %(hogql_val_44)s, %(hogql_val_45)s), ''), 'null'), '^\"|\"$', '') "
                f"FROM events "
                f"WHERE and(equals(events.team_id, {self.team.pk}), ifNull(equals(replaceRegexpAll(nullIf(nullIf(JSONExtractRaw(events.properties, %(hogql_val_46)s), ''), 'null'), '^\"|\"$', ''), %(hogql_val_47)s), 0)) "
                f"LIMIT 100 "
                f"SETTINGS readonly=2, max_execution_time=60, allow_experimental_object_type=1, format_csv_allow_double_quotes=0, max_ast_elements=4000000, max_expanded_ast_elements=4000000, max_bytes_before_external_group_by=0, transform_null_in=1, optimize_min_equality_disjunction_chain_length=4294967295, allow_experimental_join_condition=1",
                response.clickhouse,
            )
            self.assertEqual(response.results[0], tuple(random_uuid for x in alternatives))

    def test_property_access_with_arrays_zero_index_error(self):
        query = f"SELECT properties.something[0] FROM events"
        with self.assertRaises(QueryError) as e:
            execute_hogql_query(query, team=self.team)
        self.assertEqual(str(e.exception), "SQL indexes start from one, not from zero. E.g: array[1]")

        query = f"SELECT properties.something.0 FROM events"
        with self.assertRaises(QueryError) as e:
            execute_hogql_query(query, team=self.team)
        self.assertEqual(str(e.exception), "SQL indexes start from one, not from zero. E.g: array.1")

    def test_time_window_functions(self):
        query = """
            SELECT
                tumble(toDateTime('2020-01-01'), toIntervalDay('1')),
                tumbleStart(toDateTime('2020-01-01'), toIntervalDay('1')),
                tumbleEnd(toDateTime('2020-01-01'), toIntervalDay('1')),
                hop(toDateTime('2020-01-01'), toIntervalDay('1'), toIntervalDay('2')),
                hopStart(toDateTime('2020-01-01'), toIntervalDay('1'), toIntervalDay('2')),
                hopEnd(toDateTime('2020-01-01'), toIntervalDay('1'), toIntervalDay('2'))
        """

        response = execute_hogql_query(
            query,
            team=self.team,
        )

        self.assertEqual(
            response.results,
            [
                (
                    (
<<<<<<< HEAD
                        datetime.datetime(2020, 1, 1, 0, 0, tzinfo=UTC),
                        datetime.datetime(2020, 1, 2, 0, 0, tzinfo=UTC),
                    ),
                    datetime.datetime(2020, 1, 1, 0, 0, tzinfo=UTC),
                    datetime.datetime(2020, 1, 2, 0, 0, tzinfo=UTC),
                    (
                        datetime.datetime(2019, 12, 31, 0, 0, tzinfo=UTC),
                        datetime.datetime(2020, 1, 2, 0, 0, tzinfo=UTC),
                    ),
                    datetime.datetime(2019, 12, 31, 0, 0, tzinfo=UTC),
                    datetime.datetime(2020, 1, 2, 0, 0, tzinfo=UTC),
=======
                        datetime.datetime(2020, 1, 1, 0, 0, tzinfo=datetime.UTC),
                        datetime.datetime(2020, 1, 2, 0, 0, tzinfo=datetime.UTC),
                    ),
                    datetime.datetime(2020, 1, 1, 0, 0, tzinfo=datetime.UTC),
                    datetime.datetime(2020, 1, 2, 0, 0, tzinfo=datetime.UTC),
                    (
                        datetime.datetime(2019, 12, 31, 0, 0, tzinfo=datetime.UTC),
                        datetime.datetime(2020, 1, 2, 0, 0, tzinfo=datetime.UTC),
                    ),
                    datetime.datetime(2019, 12, 31, 0, 0, tzinfo=datetime.UTC),
                    datetime.datetime(2020, 1, 2, 0, 0, tzinfo=datetime.UTC),
>>>>>>> ca8388c1
                )
            ],
        )

    def test_null_equality(self):
        expected = [
            # left op right (result 0=False 1=True)
            ("null", "=", "2", 0),
            ("2", "=", "null", 0),
            ("3", "=", "4", 0),
            ("3", "=", "3", 1),
            ("null", "=", "null", 1),
            ("null", "!=", "2", 1),
            ("2", "!=", "null", 1),
            ("3", "!=", "4", 1),
            ("3", "!=", "3", 0),
            ("null", "!=", "null", 0),
            ("null", "<", "2", 0),
            ("2", "<", "null", 0),
            ("3", "<", "4", 1),
            ("3", "<", "3", 0),
            ("null", "<", "null", 0),
            ("null", "<=", "2", 0),
            ("2", "<=", "null", 0),
            ("3", "<=", "4", 1),
            ("3", "<=", "3", 1),
            ("3", "<=", "2", 0),
            ("null", "<=", "null", 0),
            ("null", ">", "2", 0),
            ("2", ">", "null", 0),
            ("4", ">", "3", 1),
            ("3", ">", "3", 0),
            ("null", ">", "null", 0),
            ("null", ">=", "2", 0),
            ("2", ">=", "null", 0),
            ("4", ">=", "3", 1),
            ("3", ">=", "3", 1),
            ("2", ">=", "3", 0),
            ("null", ">=", "null", 0),
            ("null", "like", "'2'", 0),
            ("'2'", "like", "null", 0),
            ("'3'", "like", "'4'", 0),
            ("'3'", "like", "'3'", 1),
            ("null", "like", "null", 1),
            ("null", "not like", "'2'", 1),
            ("'2'", "not like", "null", 1),
            ("'3'", "not like", "'4'", 1),
            ("'3'", "not like", "'3'", 0),
            ("null", "not like", "null", 0),
            ("null", "ilike", "'2'", 0),
            ("'2'", "ilike", "null", 0),
            ("'3'", "ilike", "'4'", 0),
            ("'3'", "ilike", "'3'", 1),
            ("null", "ilike", "null", 1),
            ("null", "not ilike", "'2'", 1),
            ("'2'", "not ilike", "null", 1),
            ("'3'", "not ilike", "'4'", 1),
            ("'3'", "not ilike", "'3'", 0),
            ("null", "not ilike", "null", 0),
            ("null", "=~", "'2'", 0),
            ("'2'", "=~", "null", 0),
            ("'3'", "=~", "'4'", 0),
            ("'3'", "=~", "'3'", 1),
            ("null", "=~", "null", 1),
            ("null", "!~", "'2'", 1),
            ("'2'", "!~", "null", 1),
            ("'3'", "!~", "'4'", 1),
            ("'3'", "!~", "'3'", 0),
            ("null", "!~", "null", 0),
            ("null", "=~*", "'2'", 0),
            ("'2'", "=~*", "null", 0),
            ("'3'", "=~*", "'4'", 0),
            ("'3'", "=~*", "'3'", 1),
            ("null", "=~*", "null", 1),
            ("null", "!~*", "'2'", 1),
            ("'2'", "!~*", "null", 1),
            ("'3'", "!~*", "'4'", 1),
            ("'3'", "!~*", "'3'", 0),
            ("null", "!~*", "null", 0),
        ]

        for a, op, b, res in expected:
            # works when selecting directly
            query = f"select {a} {op} {b}"
            response = execute_hogql_query(query, team=self.team)
            self.assertEqual(response.results, [(res,)], [query, response.clickhouse])

            # works when selecting via a subquery
            query = f"select a {op} b from (select {a} as a, {b} as b)"
            response = execute_hogql_query(query, team=self.team)
            self.assertEqual(response.results, [(res,)], [query, response.clickhouse])

            # works when selecting via a subquery
            query = f"select {a} {op} b from (select {b} as b)"
            response = execute_hogql_query(query, team=self.team)
            self.assertEqual(response.results, [(res,)], [query, response.clickhouse])

            # works when selecting via a subquery
            query = f"select a {op} {b} from (select {a} as a)"
            response = execute_hogql_query(query, team=self.team)
            self.assertEqual(response.results, [(res,)], [query, response.clickhouse])

    def test_regex_functions(self):
        query = """
            SELECT
                'kala' ~ '.*',
                'kala' =~ '.*',
                'kala' !~ '.*',
                'kala' =~ 'a',
                'kala' !~ 'a',
                'kala' =~ 'A',
                'kala' !~ 'A',
                'kala' ~* 'A',
                'kala' =~* 'A',
                'kala' !~* 'A'
        """

        response = execute_hogql_query(
            query,
            team=self.team,
            pretty=False,
        )

        self.assertEqual(
            response.results,
            [(True, True, False, True, False, False, True, True, True, False)],
        )

    def test_nullish_coalescing(self):
        query = """
            SELECT
                null ?? 1,
                null ?? null ?? 2,
                3 ?? null,
                null ?? 'string',
                1 + (null ?? 2) + 3,
                1 + null ?? 2 + 3,
                10 ?? true ? 20 : 30,
                10 ?? 5 + 10
        """

        response = execute_hogql_query(
            query,
            team=self.team,
        )

        self.assertEqual(
            response.results,
            [(1, 2, 3, "string", 6, 5, 20, 10)],
        )

    def test_numbers_table(self):
        query = "SELECT number from numbers(1, 4)"
        response = execute_hogql_query(query, team=self.team)
        self.assertEqual(
            response.results,
            [
                (1,),
                (2,),
                (3,),
                (4,),
            ],
        )

        query = "SELECT * from numbers(1, 4)"
        response = execute_hogql_query(query, team=self.team)
        self.assertEqual(
            response.results,
            [
                (1,),
                (2,),
                (3,),
                (4,),
            ],
        )

        query = "SELECT number from numbers(4)"
        response = execute_hogql_query(query, team=self.team)
        self.assertEqual(
            response.results,
            [
                (0,),
                (1,),
                (2,),
                (3,),
            ],
        )

        query = "SELECT number from numbers(2 + 2)"
        response = execute_hogql_query(query, team=self.team)
        self.assertEqual(
            response.results,
            [
                (0,),
                (1,),
                (2,),
                (3,),
            ],
        )

        query = "SELECT number + number + 1 from numbers(2 + 2)"
        response = execute_hogql_query(query, team=self.team)
        self.assertEqual(
            response.results,
            [
                (1,),
                (3,),
                (5,),
                (7,),
            ],
        )

        query = f"SELECT number from numbers"
        with self.assertRaises(QueryError) as e:
            execute_hogql_query(query, team=self.team)
        self.assertEqual(str(e.exception), "Table function 'numbers' requires arguments")

        query = f"SELECT number from numbers()"
        with self.assertRaises(QueryError) as e:
            execute_hogql_query(query, team=self.team)
        self.assertEqual(str(e.exception), "Table function 'numbers' requires at least 1 argument")

        query = f"SELECT number from numbers(1,2,3)"
        with self.assertRaises(QueryError) as e:
            execute_hogql_query(query, team=self.team)
        self.assertEqual(str(e.exception), "Table function 'numbers' requires at most 2 arguments")

        query = "SELECT number from numbers(2 + ifNull((select 2), 1000))"
        response = execute_hogql_query(query, team=self.team)
        self.assertEqual(
            response.results,
            [
                (0,),
                (1,),
                (2,),
                (3,),
            ],
        )

        query = "SELECT number from numbers(assumeNotNull(dateDiff('day', toStartOfDay(toDateTime('2011-12-31 00:00:00')), toDateTime('2012-01-14 23:59:59'))))"
        response = execute_hogql_query(query, team=self.team)
        self.assertEqual(
            response.results,
            [
                (0,),
                (1,),
                (2,),
                (3,),
                (4,),
                (5,),
                (6,),
                (7,),
                (8,),
                (9,),
                (10,),
                (11,),
                (12,),
                (13,),
            ],
        )

    def test_events_table_error_if_function(self):
        query = "SELECT * from events(1, 4)"
        with self.assertRaises(QueryError) as e:
            execute_hogql_query(query, team=self.team)
        self.assertEqual(str(e.exception), "Table 'events' does not accept arguments")

    @pytest.mark.usefixtures("unittest_snapshot")
    def test_hogql_query_filters(self):
        with freeze_time("2020-01-10"):
            random_uuid = self._create_random_events()
            for i in range(10):
                _create_event(
                    distinct_id=random_uuid,
                    event="random event",
                    team=self.team,
                    properties={"index": i, "user_key": random_uuid},
                )
            query = "SELECT event, distinct_id from events WHERE distinct_id={distinct_id} and {filters}"
            filters = HogQLFilters(
                properties=[EventPropertyFilter(key="index", operator="exact", value="4", type="event")]
            )
            placeholders = {"distinct_id": ast.Constant(value=random_uuid)}
            response = execute_hogql_query(
                query,
                team=self.team,
                filters=filters,
                placeholders=placeholders,
                pretty=False,
            )
            assert pretty_print_response_in_tests(response, self.team.pk) == self.snapshot
            assert pretty_print_in_tests(response.hogql, self.team.pk) == self.snapshot
            self.assertEqual(len(response.results), 1)

            filters.dateRange = DateRange(date_from="2020-01-01", date_to="2020-01-02")
            response = execute_hogql_query(
                query,
                team=self.team,
                filters=filters,
                placeholders=placeholders,
                pretty=False,
            )
            assert pretty_print_response_in_tests(response, self.team.pk) == self.snapshot
            assert pretty_print_in_tests(response.hogql, self.team.pk) == self.snapshot
            self.assertEqual(len(response.results), 0)

            filters.dateRange = DateRange(date_from="2020-01-01", date_to="2020-02-02")
            response = execute_hogql_query(query, team=self.team, filters=filters, placeholders=placeholders)
            self.assertEqual(len(response.results), 1)

    def test_clickhouse_timestamp_handling(self):
        query = """
            SELECT
                issue_id AS id,
                count(DISTINCT uuid) AS occurrences,
                count(DISTINCT nullIf($session_id, '')) AS sessions,
                count(DISTINCT distinct_id) AS users,
                max(timestamp) AS last_seen,
                min(timestamp) AS first_seen,
                reverse(arrayMap(x -> countEqual(groupArray(dateDiff('hour', toStartOfHour(timestamp), toStartOfHour(now()))), x), range(24))) AS volumeDay,
                reverse(arrayMap(x -> countEqual(groupArray(dateDiff('day', toStartOfDay(timestamp), toStartOfDay(now()))), x), range(31))) AS volumeMonth,
                reverse(arrayMap(x -> countEqual(groupArray(dateDiff('hour', toStartOfHour(timestamp), toStartOfHour(now()))), x), range(168))) AS customVolume
            FROM
                events
            WHERE
                and(
                    equals(event, '$exception'),
                    isNotNull(issue_id),
                    or(
                        and(greater(timestamp, toDateTime('2025-02-10 23:53:03.175952+02:30')), less(timestamp, toDateTime('2025-02-11 23:53'))),
                        and(greater(timestamp, toDateTime('2025-02-12 23:53:03')), less(timestamp, toDateTime('2025-02-13 23:53:03.175952')))
                    )
                )
            GROUP BY
                issue_id
            ORDER BY
                occurrences DESC
            LIMIT 51
            OFFSET 0
        """

        with freeze_time("2025-02-15 22:52:00"):
            response = execute_hogql_query(query, team=self.team, pretty=False)
            self.assertEqual(response.results, [])
            assert pretty_print_response_in_tests(response, self.team.pk) == self.snapshot

    def test_hogql_query_filters_empty_true(self):
        query = "SELECT event from events where {filters}"
        response = execute_hogql_query(
            query,
            team=self.team,
            pretty=False,
        )
        self.assertEqual(response.hogql, "SELECT event FROM events WHERE true LIMIT 100")

    def test_hogql_query_filters_double_error(self):
        query = "SELECT event from events where {filters}"
        with self.assertRaises(ValueError) as e:
            execute_hogql_query(
                query,
                team=self.team,
                filters=HogQLFilters(),
                placeholders={"filters": ast.Constant(value=True)},
            )
        self.assertEqual(
            str(e.exception),
            "Query contains 'filters' both as placeholder and as a query parameter.",
        )

    def test_hogql_query_filters_alias(self):
        with freeze_time("2020-01-10"):
            random_uuid = self._create_random_events()
            query = "SELECT event, distinct_id from events e WHERE {filters}"
            filters = HogQLFilters(
                properties=[
                    EventPropertyFilter(
                        key="random_uuid",
                        operator="exact",
                        value=random_uuid,
                        type="event",
                    )
                ]
            )
            response = execute_hogql_query(
                query,
                team=self.team,
                filters=filters,
                pretty=False,
            )
            self.assertEqual(
                response.hogql,
                f"SELECT event, distinct_id FROM events AS e WHERE equals(properties.random_uuid, '{random_uuid}') LIMIT 100",
            )
            assert pretty_print_response_in_tests(response, self.team.pk) == self.snapshot
            self.assertEqual(len(response.results), 2)

    @pytest.mark.usefixtures("unittest_snapshot")
    def test_hogql_union_all_limits(self):
        query = "SELECT event FROM events UNION ALL SELECT event FROM events"
        response = execute_hogql_query(
            query,
            team=self.team,
            pretty=False,
        )
        self.assertEqual(
            response.hogql,
            f"SELECT event FROM events LIMIT 100 UNION ALL SELECT event FROM events LIMIT 100",
        )
        assert pretty_print_response_in_tests(response, self.team.pk) == self.snapshot

    @pytest.mark.usefixtures("unittest_snapshot")
    def test_hogql_query_session_filters(self):
        with freeze_time("2024-07-05"):
            s1 = str(uuid7("2024-07-03", 42))
            s2 = str(uuid7("2024-07-04", 43))
            _create_event(
                distinct_id=s1,
                event="$pageview",
                team=self.team,
                properties={"$session_id": s1, "$current_url": "https://example.com/1"},
            )
            _create_event(
                distinct_id=s2,
                event="$pageview",
                team=self.team,
                properties={"$session_id": s2, "$current_url": "https://example.com/2"},
            )
            query = "SELECT session_id, $entry_current_url from sessions WHERE {filters}"
            filters = HogQLFilters(
                properties=[
                    SessionPropertyFilter(key="$entry_current_url", operator="exact", value="https://example.com/1")
                ]
            )
            response = execute_hogql_query(
                query,
                team=self.team,
                filters=filters,
                placeholders={},
                pretty=False,
            )
            assert response.hogql is not None
            assert pretty_print_response_in_tests(response, self.team.pk) == self.snapshot
            assert pretty_print_in_tests(response.hogql, self.team.pk) == self.snapshot
            self.assertEqual(response.results, [(s1, "https://example.com/1")])

    @pytest.mark.usefixtures("unittest_snapshot")
    def test_hogql_query_filters_session_date_range(self):
        with freeze_time("2024-07-05"):
            s1 = str(uuid7("2024-07-03", 42))
            s2 = str(uuid7("2024-07-05", 43))
            _create_event(
                distinct_id=s1,
                event="$pageview",
                team=self.team,
                properties={"$session_id": s1, "$current_url": "https://example.com/1"},
                timestamp="2024-07-03T00:00:00Z",
            )
            _create_event(
                distinct_id=s2,
                event="$pageview",
                team=self.team,
                properties={"$session_id": s2, "$current_url": "https://example.com/2"},
                timestamp="2024-07-05T00:00:00Z",
            )
            query = "SELECT session_id, $entry_current_url from sessions WHERE {filters}"
            filters = HogQLFilters(dateRange=DateRange(date_from="2024-07-04", date_to="2024-07-06"))
            response = execute_hogql_query(
                query,
                team=self.team,
                filters=filters,
                placeholders={},
                pretty=False,
            )
            assert response.hogql is not None
            assert pretty_print_response_in_tests(response, self.team.pk) == self.snapshot
            assert pretty_print_in_tests(response.hogql, self.team.pk) == self.snapshot
            self.assertEqual(response.results, [(s2, "https://example.com/2")])

    def test_events_sessions_table(self):
        with freeze_time("2020-01-10 12:00:00"):
            random_uuid = self._create_random_events()
            session_id = str(uuid7())

        with freeze_time("2020-01-10 12:10:00"):
            _create_event(
                distinct_id=random_uuid,
                event="random event",
                team=self.team,
                properties={"$session_id": session_id},
            )
        with freeze_time("2020-01-10 12:20:00"):
            _create_event(
                distinct_id=random_uuid,
                event="random event",
                team=self.team,
                properties={"$session_id": session_id},
            )

        query = "SELECT session.session_id, session.$session_duration from events WHERE distinct_id={distinct_id} order by timestamp"
        response = execute_hogql_query(
            query, team=self.team, placeholders={"distinct_id": ast.Constant(value=random_uuid)}
        )
        assert response.results == [
            (session_id, 600),
            (session_id, 600),
        ]

    def test_db_created_once(self):
        # This test will start failing when we cache the DB creation - that's fine, just delete or change it.
        # In the ideal future, most queries will not need to create the DB.
        # In the present (your past), this test was added because we were creating it twice per query.
        query = "SELECT 1"
        with patch("posthog.hogql.printer.create_hogql_database") as printer_create_hogql_database_mock:
            execute_hogql_query(query, team=self.team)
            printer_create_hogql_database_mock.assert_called_once()

    def test_exchange_rate_table(self):
        query = "SELECT DISTINCT currency FROM exchange_rate LIMIT 500"
        response = execute_hogql_query(query, team=self.team)
        self.assertEqual(len(response.results), len(SUPPORTED_CURRENCY_CODES))

    def test_currency_conversion(self):
        query = "SELECT convertCurrency('USD', 'EUR', 100, _toDate('2024-01-01'))"
        response = execute_hogql_query(query, team=self.team)
        self.assertEqual(response.results, [(Decimal("90.49"),)])

    def test_currency_conversion_with_string_date(self):
        query = "SELECT convertCurrency('USD', 'EUR', 100, '2024-01-01')"
        with self.assertRaises(InternalCHQueryError) as e:
            execute_hogql_query(query, team=self.team)
        assert (
            "Illegal type String of fourth argument of function dictGetOrDefault must be convertible to Int64"
            in str(e.exception)
        )

    def test_currency_conversion_with_bogus_currency_from(self):
        query = "SELECT convertCurrency('BOGUS', 'EUR', 100, _toDate('2024-01-01'))"
        response = execute_hogql_query(query, team=self.team)
        self.assertEqual(response.results, [(Decimal("0"),)])

    def test_currency_conversion_with_bogus_currency_to(self):
        query = "SELECT convertCurrency('USD', 'BOGUS', 100, _toDate('2024-01-01'))"
        response = execute_hogql_query(query, team=self.team)
        self.assertEqual(response.results, [(Decimal("0"),)])

    # Returns today's date if no date is provided
    # which will simply use the latest rate from `historical.csv`
    # from 2024-12-31
    def test_currency_conversion_without_date(self):
        query = "SELECT convertCurrency('USD', 'EUR', 100)"
        response = execute_hogql_query(query, team=self.team)
        self.assertEqual(response.results, [(Decimal("96.21"),)])

    def test_currency_conversion_nested(self):
        query = "SELECT convertCurrency('EUR', 'USD', convertCurrency('USD', 'EUR', 100, _toDate('2020-03-15')), _toDate('2020-03-15'))"
        response = execute_hogql_query(query, team=self.team)
        self.assertEqual(response.results, [(Decimal("100.00"),)])

    def test_currency_conversion_super_nested(self):
        amount = "2123.4308"
        query = """
            SELECT convertCurrency(
                'JPY', 'USD',
                convertCurrency(
                    'GBP', 'JPY',
                    convertCurrency(
                        'EUR', 'GBP',
                        convertCurrency(
                            'USD', 'EUR', {amount}, {date}
                        ), {date}
                    ), {date}
                ), {date}
            )
        """.format(amount=amount, date="_toDate('2020-03-15')")

        response = execute_hogql_query(query, team=self.team)
        self.assertEqual(response.results, [(Decimal(amount),)])<|MERGE_RESOLUTION|>--- conflicted
+++ resolved
@@ -9,11 +9,6 @@
 from unittest.mock import patch
 
 from django.test import override_settings
-<<<<<<< HEAD
-from freezegun import freeze_time
-from datetime import UTC
-=======
->>>>>>> ca8388c1
 from django.utils import timezone
 
 from posthog.schema import DateRange, EventPropertyFilter, HogQLFilters, QueryTiming, SessionPropertyFilter
@@ -247,11 +242,7 @@
             self.assertEqual(response.results[0][0], "bla")
             self.assertEqual(
                 response.results[0][1],
-<<<<<<< HEAD
-                datetime.datetime(2020, 1, 10, 0, 0, tzinfo=UTC),
-=======
                 datetime.datetime(2020, 1, 10, 0, 0, tzinfo=datetime.UTC),
->>>>>>> ca8388c1
             )
 
     @pytest.mark.usefixtures("unittest_snapshot")
@@ -1067,19 +1058,6 @@
             [
                 (
                     (
-<<<<<<< HEAD
-                        datetime.datetime(2020, 1, 1, 0, 0, tzinfo=UTC),
-                        datetime.datetime(2020, 1, 2, 0, 0, tzinfo=UTC),
-                    ),
-                    datetime.datetime(2020, 1, 1, 0, 0, tzinfo=UTC),
-                    datetime.datetime(2020, 1, 2, 0, 0, tzinfo=UTC),
-                    (
-                        datetime.datetime(2019, 12, 31, 0, 0, tzinfo=UTC),
-                        datetime.datetime(2020, 1, 2, 0, 0, tzinfo=UTC),
-                    ),
-                    datetime.datetime(2019, 12, 31, 0, 0, tzinfo=UTC),
-                    datetime.datetime(2020, 1, 2, 0, 0, tzinfo=UTC),
-=======
                         datetime.datetime(2020, 1, 1, 0, 0, tzinfo=datetime.UTC),
                         datetime.datetime(2020, 1, 2, 0, 0, tzinfo=datetime.UTC),
                     ),
@@ -1091,7 +1069,6 @@
                     ),
                     datetime.datetime(2019, 12, 31, 0, 0, tzinfo=datetime.UTC),
                     datetime.datetime(2020, 1, 2, 0, 0, tzinfo=datetime.UTC),
->>>>>>> ca8388c1
                 )
             ],
         )
