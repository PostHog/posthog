from uuid import UUID

from django.utils import timezone
from freezegun import freeze_time

from posthog import datetime
from posthog.hogql import ast
from posthog.hogql.property import property_to_expr
from posthog.hogql.query import execute_hogql_query
from posthog.models import Cohort
from posthog.models.cohort.util import recalculate_cohortpeople
from posthog.models.utils import UUIDT
from posthog.session_recordings.test.test_factory import create_snapshot
from posthog.test.base import APIBaseTest, ClickhouseTestMixin, _create_event, _create_person, flush_persons_and_events


class TestQuery(ClickhouseTestMixin, APIBaseTest):
    def _create_random_events(self) -> str:
        random_uuid = str(UUIDT())
        _create_person(
            properties={"email": "tim@posthog.com", "random_uuid": random_uuid},
            team=self.team,
            distinct_ids=["bla"],
            is_identified=True,
        )
        flush_persons_and_events()
        for index in range(2):
            _create_event(
                distinct_id="bla",
                event="random event",
                team=self.team,
                properties={"random_prop": "don't include", "random_uuid": random_uuid, "index": index},
            )
        flush_persons_and_events()
        return random_uuid

    def test_query(self):
        with freeze_time("2020-01-10"):
            random_uuid = self._create_random_events()

            response = execute_hogql_query(
                "select count(), event from events where properties.random_uuid = {random_uuid} group by event",
                placeholders={"random_uuid": ast.Constant(value=random_uuid)},
                team=self.team,
            )
            self.assertEqual(
                response.clickhouse,
                f"SELECT count(), event FROM events WHERE and(equals(team_id, {self.team.id}), equals(replaceRegexpAll(JSONExtractRaw(properties, %(hogql_val_0)s), '^\"|\"$', ''), %(hogql_val_1)s)) GROUP BY event LIMIT 100",
            )
            self.assertEqual(response.results, [(2, "random event")])

            response = execute_hogql_query(
                "select count, event from (select count() as count, event from events where properties.random_uuid = {random_uuid} group by event) group by count, event",
                placeholders={"random_uuid": ast.Constant(value=random_uuid)},
                team=self.team,
            )
            self.assertEqual(
                response.clickhouse,
                f"SELECT count, event FROM (SELECT count() AS count, event FROM events WHERE and(equals(team_id, {self.team.id}), equals(replaceRegexpAll(JSONExtractRaw(properties, %(hogql_val_0)s), '^\"|\"$', ''), %(hogql_val_1)s)) GROUP BY event) GROUP BY count, event LIMIT 100",
            )
            self.assertEqual(response.results, [(2, "random event")])

            response = execute_hogql_query(
                "select count, event from (select count(*) as count, event from events where properties.random_uuid = {random_uuid} group by event) as c group by count, event",
                placeholders={"random_uuid": ast.Constant(value=random_uuid)},
                team=self.team,
            )
            self.assertEqual(
                response.clickhouse,
                f"SELECT c.count, c.event FROM (SELECT count(*) AS count, event FROM events WHERE and(equals(team_id, {self.team.id}), equals(replaceRegexpAll(JSONExtractRaw(properties, %(hogql_val_0)s), '^\"|\"$', ''), %(hogql_val_1)s)) GROUP BY event) AS c GROUP BY c.count, c.event LIMIT 100",
            )
<<<<<<< HEAD
=======
            self.assertEqual(
                response.hogql,
                "SELECT count, event FROM (SELECT count(*) AS count, event FROM events WHERE equals(properties.random_uuid, %(hogql_val_2)s) GROUP BY event) AS c GROUP BY count, event LIMIT 100",
            )
>>>>>>> 8fdcf984
            self.assertEqual(response.results, [(2, "random event")])

            response = execute_hogql_query(
                "select distinct properties.email from persons where properties.random_uuid = {random_uuid}",
                placeholders={"random_uuid": ast.Constant(value=random_uuid)},
                team=self.team,
            )
            self.assertEqual(
                response.clickhouse,
                f"SELECT DISTINCT replaceRegexpAll(JSONExtractRaw(properties, %(hogql_val_0)s), '^\"|\"$', '') FROM person WHERE and(equals(team_id, {self.team.id}), equals(replaceRegexpAll(JSONExtractRaw(properties, %(hogql_val_1)s), '^\"|\"$', ''), %(hogql_val_2)s)) LIMIT 100",
            )
            self.assertEqual(response.results, [("tim@posthog.com",)])

            response = execute_hogql_query(
                f"select distinct person_id, distinct_id from person_distinct_ids",
                self.team,
            )
            self.assertEqual(
                response.clickhouse,
                f"SELECT DISTINCT person_id, distinct_id FROM person_distinct_id2 WHERE equals(team_id, {self.team.id}) LIMIT 100",
            )
            self.assertTrue(len(response.results) > 0)

    def test_query_joins_simple(self):
        with freeze_time("2020-01-10"):
            self._create_random_events()

            response = execute_hogql_query(
                """
                SELECT event, timestamp, pdi.distinct_id, p.id, p.properties.email
                FROM events e
                LEFT JOIN person_distinct_ids pdi
                ON pdi.distinct_id = e.distinct_id
                LEFT JOIN persons p
                ON p.id = pdi.person_id
                """,
                self.team,
            )
            self.assertEqual(
                response.clickhouse,
                f"SELECT e.event, e.timestamp, pdi.distinct_id, p.id, replaceRegexpAll(JSONExtractRaw(p.properties, %(hogql_val_0)s), '^\"|\"$', '') FROM events AS e LEFT JOIN person_distinct_id2 AS pdi ON equals(pdi.distinct_id, e.distinct_id) LEFT JOIN person AS p ON equals(p.id, pdi.person_id) WHERE and(equals(p.team_id, {self.team.id}), equals(pdi.team_id, {self.team.id}), equals(e.team_id, {self.team.id})) LIMIT 100",
            )
            self.assertEqual(response.results[0][0], "random event")
            self.assertEqual(response.results[0][2], "bla")
            self.assertEqual(response.results[0][4], "tim@posthog.com")

    def test_query_joins_pdi(self):
        with freeze_time("2020-01-10"):
            self._create_random_events()

            response = execute_hogql_query(
                """
                    SELECT event, timestamp, pdi.person_id from events e
                    INNER JOIN (
                        SELECT distinct_id,
                               argMax(person_id, version) as person_id
                          FROM person_distinct_ids
                         GROUP BY distinct_id
                        HAVING argMax(is_deleted, version) = 0
                       ) AS pdi
                    ON e.distinct_id = pdi.distinct_id
                    """,
                self.team,
            )

            self.assertEqual(
                response.clickhouse,
                f"SELECT e.event, e.timestamp, pdi.person_id FROM events AS e INNER JOIN (SELECT distinct_id, argMax(person_distinct_id2.person_id, version) AS person_id FROM person_distinct_id2 WHERE equals(team_id, {self.team.id}) GROUP BY distinct_id HAVING equals(argMax(is_deleted, version), 0)) AS pdi ON equals(e.distinct_id, pdi.distinct_id) WHERE equals(e.team_id, {self.team.id}) LIMIT 100",
            )
            self.assertTrue(len(response.results) > 0)

    def test_query_joins_events_pdi(self):
        with freeze_time("2020-01-10"):
            self._create_random_events()

            response = execute_hogql_query(
                "SELECT event, timestamp, pdi.distinct_id, pdi.person_id FROM events LIMIT 10",
                self.team,
            )
            self.assertEqual(
                response.clickhouse,
                f"SELECT event, timestamp, events__pdi.distinct_id, events__pdi.person_id FROM events INNER JOIN (SELECT argMax(person_distinct_id2.person_id, version) AS person_id, distinct_id FROM person_distinct_id2 WHERE equals(team_id, {self.team.pk}) GROUP BY distinct_id HAVING equals(argMax(is_deleted, version), 0)) AS events__pdi ON equals(events.distinct_id, events__pdi.distinct_id) WHERE equals(team_id, {self.team.pk}) LIMIT 10",
            )
            self.assertEqual(response.results[0][0], "random event")
            self.assertEqual(response.results[0][2], "bla")
            self.assertEqual(response.results[0][3], UUID("00000000-0000-4000-8000-000000000000"))

    def test_query_joins_events_e_pdi(self):
        with freeze_time("2020-01-10"):
            self._create_random_events()

            response = execute_hogql_query(
                "SELECT event, e.timestamp, e.pdi.distinct_id, pdi.person_id FROM events e LIMIT 10",
                self.team,
            )
            self.assertEqual(
                response.hogql, "SELECT event, e.timestamp, e.pdi.distinct_id, pdi.person_id FROM events AS e LIMIT 10"
            )
            self.assertEqual(
                response.clickhouse,
                f"SELECT e.event, e.timestamp, e__pdi.distinct_id, e__pdi.person_id FROM events AS e INNER JOIN (SELECT argMax(person_distinct_id2.person_id, version) AS person_id, distinct_id FROM person_distinct_id2 WHERE equals(team_id, {self.team.pk}) GROUP BY distinct_id HAVING equals(argMax(is_deleted, version), 0)) AS e__pdi ON equals(e.distinct_id, e__pdi.distinct_id) WHERE equals(e.team_id, {self.team.pk}) LIMIT 10",
            )
            self.assertEqual(response.results[0][0], "random event")
            self.assertEqual(response.results[0][2], "bla")
            self.assertEqual(response.results[0][3], UUID("00000000-0000-4000-8000-000000000000"))

    def test_query_joins_pdi_persons(self):
        with freeze_time("2020-01-10"):
            self._create_random_events()

            response = execute_hogql_query(
                "SELECT pdi.distinct_id, pdi.person.created_at FROM person_distinct_ids pdi LIMIT 10",
                self.team,
            )
            self.assertEqual(
                response.clickhouse,
                f"SELECT pdi.distinct_id, pdi__person.created_at FROM person_distinct_id2 AS pdi INNER JOIN (SELECT argMax(person.created_at, version) AS created_at, id FROM person WHERE equals(team_id, {self.team.pk}) GROUP BY id HAVING equals(argMax(is_deleted, version), 0)) AS pdi__person ON equals(pdi.person_id, pdi__person.id) WHERE equals(pdi.team_id, {self.team.pk}) LIMIT 10",
            )
            self.assertEqual(response.results[0][0], "bla")
            self.assertEqual(response.results[0][1], datetime.datetime(2020, 1, 10, 0, 0))

    def test_query_joins_pdi_person_properties(self):
        with freeze_time("2020-01-10"):
            self._create_random_events()

            response = execute_hogql_query(
                "SELECT pdi.distinct_id, pdi.person.properties.email FROM person_distinct_ids pdi LIMIT 10",
                self.team,
            )
            self.assertEqual(
                response.clickhouse,
                f"SELECT pdi.distinct_id, pdi__person.properties___email FROM person_distinct_id2 AS pdi INNER JOIN "
                f"(SELECT argMax(replaceRegexpAll(JSONExtractRaw(properties, %(hogql_val_0)s), '^\"|\"$', ''), version) "
                f"AS properties___email, id FROM person WHERE equals(team_id, {self.team.pk}) GROUP BY id HAVING "
                f"equals(argMax(is_deleted, version), 0)) AS pdi__person ON equals(pdi.person_id, pdi__person.id) "
                f"WHERE equals(pdi.team_id, {self.team.pk}) LIMIT 10",
            )
            self.assertEqual(response.results[0][0], "bla")
            self.assertEqual(response.results[0][1], "tim@posthog.com")

    def test_query_joins_events_pdi_person(self):
        with freeze_time("2020-01-10"):
            self._create_random_events()

            response = execute_hogql_query(
                "SELECT event, timestamp, pdi.distinct_id, pdi.person.id FROM events LIMIT 10",
                self.team,
            )
            self.assertEqual(
                response.clickhouse,
                f"SELECT event, timestamp, events__pdi.distinct_id, events__pdi__person.id FROM events "
                f"INNER JOIN (SELECT "
                f"argMax(person_distinct_id2.person_id, version) AS person_id, "
                f"distinct_id "
                f"FROM person_distinct_id2 "
                f"WHERE equals(team_id, {self.team.pk}) "
                f"GROUP BY distinct_id "
                f"HAVING equals(argMax(is_deleted, version), 0)"
                f") AS events__pdi "
                f"ON equals(events.distinct_id, events__pdi.distinct_id) "
                f"INNER JOIN ("
                f"SELECT id "
                f"FROM person "
                f"WHERE equals(team_id, {self.team.pk}) "
                f"GROUP BY id "
                f"HAVING equals(argMax(is_deleted, version), 0)"
                f") AS events__pdi__person "
                f"ON equals(events__pdi.person_id, events__pdi__person.id) "
                f"WHERE equals(team_id, {self.team.pk}) "
                f"LIMIT 10",
            )
            self.assertEqual(response.results[0][0], "random event")
            self.assertEqual(response.results[0][2], "bla")
            self.assertEqual(response.results[0][3], UUID("00000000-0000-4000-8000-000000000000"))

    def test_query_joins_events_pdi_person_properties(self):
        with freeze_time("2020-01-10"):
            self._create_random_events()

            response = execute_hogql_query(
                "SELECT event, timestamp, pdi.distinct_id, pdi.person.properties.email FROM events LIMIT 10",
                self.team,
            )
            self.assertEqual(
                response.clickhouse,
                f"SELECT event, timestamp, events__pdi.distinct_id, events__pdi__person.properties___email "
                f"FROM events INNER JOIN (SELECT argMax(person_distinct_id2.person_id, version) AS person_id, distinct_id "
                f"FROM person_distinct_id2 WHERE equals(team_id, {self.team.pk}) GROUP BY distinct_id HAVING "
                f"equals(argMax(is_deleted, version), 0)) AS events__pdi ON equals(events.distinct_id, "
                f"events__pdi.distinct_id) INNER JOIN (SELECT argMax(replaceRegexpAll(JSONExtractRaw(properties, "
                f"%(hogql_val_0)s), '^\"|\"$', ''), version) AS properties___email, id FROM person WHERE equals(team_id, "
                f"{self.team.pk}) GROUP BY id HAVING equals(argMax(is_deleted, version), 0)) AS events__pdi__person ON "
                f"equals(events__pdi.person_id, events__pdi__person.id) WHERE equals(team_id, {self.team.pk}) LIMIT 10",
            )
            self.assertEqual(response.results[0][0], "random event")
            self.assertEqual(response.results[0][2], "bla")
            self.assertEqual(response.results[0][3], "tim@posthog.com")

    def test_query_joins_events_pdi_e_person_properties(self):
        with freeze_time("2020-01-10"):
            self._create_random_events()

            response = execute_hogql_query(
                "SELECT event, e.timestamp, pdi.distinct_id, e.pdi.person.properties.email FROM events e LIMIT 10",
                self.team,
            )
            self.assertEqual(
                response.clickhouse,
                f"SELECT e.event, e.timestamp, e__pdi.distinct_id, e__pdi__person.properties___email "
                f"FROM events AS e INNER JOIN (SELECT argMax(person_distinct_id2.person_id, version) AS person_id, "
                f"distinct_id FROM person_distinct_id2 WHERE equals(team_id, {self.team.pk}) GROUP BY distinct_id "
                f"HAVING equals(argMax(is_deleted, version), 0)) AS e__pdi ON equals(e.distinct_id, e__pdi.distinct_id) "
                f"INNER JOIN (SELECT argMax(replaceRegexpAll(JSONExtractRaw(properties, %(hogql_val_0)s), '^\"|\"$', ''), "
                f"version) AS properties___email, id FROM person WHERE equals(team_id, {self.team.pk}) GROUP BY id "
                f"HAVING equals(argMax(is_deleted, version), 0)) AS e__pdi__person ON equals(e__pdi.person_id, "
                f"e__pdi__person.id) WHERE equals(e.team_id, {self.team.pk}) LIMIT 10",
            )
            self.assertEqual(response.results[0][0], "random event")
            self.assertEqual(response.results[0][2], "bla")
            self.assertEqual(response.results[0][3], "tim@posthog.com")

    def test_query_joins_events_person_properties(self):
        with freeze_time("2020-01-10"):
            self._create_random_events()

            response = execute_hogql_query(
                "SELECT event, e.timestamp, e.pdi.person.properties.email FROM events e LIMIT 10",
                self.team,
            )
            self.assertEqual(
                response.clickhouse,
                f"SELECT e.event, e.timestamp, e__pdi__person.properties___email FROM events AS e INNER JOIN (SELECT "
                f"argMax(person_distinct_id2.person_id, version) AS person_id, distinct_id FROM person_distinct_id2 "
                f"WHERE equals(team_id, {self.team.pk}) GROUP BY distinct_id HAVING equals(argMax(is_deleted, version), 0)) "
                f"AS e__pdi ON equals(e.distinct_id, e__pdi.distinct_id) INNER JOIN (SELECT "
                f"argMax(replaceRegexpAll(JSONExtractRaw(properties, %(hogql_val_0)s), '^\"|\"$', ''), version) "
                f"AS properties___email, id FROM person WHERE equals(team_id, {self.team.pk}) GROUP BY id HAVING "
                f"equals(argMax(is_deleted, version), 0)) AS e__pdi__person ON equals(e__pdi.person_id, "
                f"e__pdi__person.id) WHERE equals(e.team_id, {self.team.pk}) LIMIT 10",
            )
            self.assertEqual(response.results[0][0], "random event")
            self.assertEqual(response.results[0][2], "tim@posthog.com")

    def test_query_joins_events_person_properties_in_aggregration(self):
        with freeze_time("2020-01-10"):
            self._create_random_events()
            response = execute_hogql_query(
                "SELECT s.pdi.person.properties.email, count() FROM events s GROUP BY s.pdi.person.properties.email LIMIT 10",
                self.team,
            )
<<<<<<< HEAD
            self.assertEqual(
                response.clickhouse,
                f"SELECT replaceRegexpAll(JSONExtractRaw(s__pdi__person.properties, %(hogql_val_0)s), '^\"|\"$', ''), "
                f"count(*) FROM events AS s INNER JOIN (SELECT argMax(person_distinct_id2.person_id, version) AS person_id, "
                f"distinct_id FROM person_distinct_id2 WHERE equals(team_id, {self.team.pk}) GROUP BY distinct_id HAVING "
                f"equals(argMax(is_deleted, version), 0)) AS s__pdi ON equals(s.distinct_id, s__pdi.distinct_id) INNER JOIN "
                f"(SELECT argMax(person.properties, version) AS properties, id FROM person WHERE equals(team_id, {self.team.pk}) "
                f"GROUP BY id HAVING equals(argMax(is_deleted, version), 0)) AS s__pdi__person ON "
                f"equals(s__pdi.person_id, s__pdi__person.id) WHERE equals(s.team_id, {self.team.pk}) GROUP BY "
                f"replaceRegexpAll(JSONExtractRaw(s__pdi__person.properties, %(hogql_val_1)s), '^\"|\"$', '') LIMIT 10",
=======
            expected = (
                "SELECT s__pdi__person.properties___email, count() "
                "FROM events AS s "
                "INNER JOIN (SELECT argMax(person_distinct_id2.person_id, version) AS person_id, distinct_id "
                f"FROM person_distinct_id2 WHERE equals(team_id, {self.team.pk}) "
                "GROUP BY distinct_id HAVING equals(argMax(is_deleted, version), 0)) "
                "AS s__pdi ON equals(s.distinct_id, s__pdi.distinct_id) "
                "INNER JOIN (SELECT argMax(replaceRegexpAll(JSONExtractRaw(properties, %(hogql_val_0)s), '^\"|\"$', ''), version) "
                "AS properties___email, id FROM person "
                f"WHERE equals(team_id, {self.team.pk}) GROUP BY id HAVING equals(argMax(is_deleted, version), 0)) "
                "AS s__pdi__person ON equals(s__pdi.person_id, s__pdi__person.id) "
                f"WHERE equals(s.team_id, {self.team.pk}) GROUP BY s__pdi__person.properties___email "
                "LIMIT 10"
            )
            self.assertEqual(response.clickhouse, expected)
            self.assertEqual(
                response.hogql,
                "SELECT s.pdi.person.properties.email, count() FROM events AS s GROUP BY s.pdi.person.properties.email LIMIT 10",
>>>>>>> 8fdcf984
            )
            self.assertEqual(response.results[0][0], "tim@posthog.com")

    def test_select_person_on_events(self):
        with freeze_time("2020-01-10"):
            self._create_random_events()
            response = execute_hogql_query(
                "SELECT poe.properties.email, count(*) FROM events s GROUP BY poe.properties.email LIMIT 10",
                self.team,
            )
            self.assertEqual(
                response.clickhouse,
                f"SELECT replaceRegexpAll(JSONExtractRaw(s.person_properties, %(hogql_val_0)s), '^\"|\"$', ''), "
                f"count(*) FROM events AS s WHERE equals(s.team_id, {self.team.pk}) GROUP BY "
                f"replaceRegexpAll(JSONExtractRaw(s.person_properties, %(hogql_val_1)s), '^\"|\"$', '') LIMIT 10",
            )
<<<<<<< HEAD
            self.assertEqual(response.results[0][0], "tim@posthog.com")
=======
            self.assertEqual(
                response.hogql,
                "SELECT poe.properties.email, count(*) FROM events AS s GROUP BY poe.properties.email LIMIT 10",
            )
            self.assertEqual(response.results[0][0], "tim@posthog.com")

    def test_prop_cohort_basic(self):
        with freeze_time("2020-01-10"):
            _create_person(distinct_ids=["some_other_id"], team_id=self.team.pk, properties={"$some_prop": "something"})
            _create_person(
                distinct_ids=["some_id"],
                team_id=self.team.pk,
                properties={"$some_prop": "something", "$another_prop": "something"},
            )
            _create_person(distinct_ids=["no_match"], team_id=self.team.pk)
            _create_event(event="$pageview", team=self.team, distinct_id="some_id", properties={"attr": "some_val"})
            _create_event(
                event="$pageview", team=self.team, distinct_id="some_other_id", properties={"attr": "some_val"}
            )
            cohort = Cohort.objects.create(
                team=self.team,
                groups=[{"properties": [{"key": "$some_prop", "value": "something", "type": "person"}]}],
                name="cohort",
            )
            recalculate_cohortpeople(cohort, pending_version=0)
            response = execute_hogql_query(
                "SELECT event, count() FROM events WHERE {cohort_filter} GROUP BY event",
                team=self.team,
                placeholders={
                    "cohort_filter": property_to_expr({"type": "cohort", "key": "id", "value": cohort.pk}, self.team)
                },
            )
            self.assertEqual(response.results, [("$pageview", 2)])
            self.assertEqual(
                response.clickhouse,
                f"SELECT event, count() FROM events INNER JOIN (SELECT argMax(person_distinct_id2.person_id, version) AS person_id, distinct_id FROM person_distinct_id2 WHERE equals(team_id, {self.team.pk}) GROUP BY distinct_id HAVING equals(argMax(is_deleted, version), 0)) AS events__pdi ON equals(events.distinct_id, events__pdi.distinct_id) WHERE and(equals(team_id, {self.team.pk}), in(events__pdi.person_id, (SELECT person_id FROM cohortpeople WHERE and(equals(team_id, {self.team.pk}), equals(cohort_id, {cohort.pk})) GROUP BY person_id, cohort_id, version HAVING greater(sum(sign), 0)))) GROUP BY event LIMIT 100",
            )

    def test_prop_cohort_static(self):
        with freeze_time("2020-01-10"):
            _create_person(distinct_ids=["some_other_id"], team_id=self.team.pk, properties={"$some_prop": "something"})
            _create_person(
                distinct_ids=["some_id"],
                team_id=self.team.pk,
                properties={"$some_prop": "something", "$another_prop": "something"},
            )
            _create_person(distinct_ids=["no_match"], team_id=self.team.pk)
            _create_event(event="$pageview", team=self.team, distinct_id="some_id", properties={"attr": "some_val"})
            _create_event(
                event="$pageview", team=self.team, distinct_id="some_other_id", properties={"attr": "some_val"}
            )
            cohort = Cohort.objects.create(team=self.team, groups=[], is_static=True)
            cohort.insert_users_by_list(["some_id"])
            response = execute_hogql_query(
                "SELECT event, count() FROM events WHERE {cohort_filter} GROUP BY event",
                team=self.team,
                placeholders={
                    "cohort_filter": property_to_expr({"type": "cohort", "key": "id", "value": cohort.pk}, self.team)
                },
            )
            self.assertEqual(response.results, [("$pageview", 1)])
            self.assertEqual(
                response.clickhouse,
                f"SELECT event, count() FROM events INNER JOIN (SELECT argMax(person_distinct_id2.person_id, version) AS person_id, distinct_id FROM person_distinct_id2 WHERE equals(team_id, {self.team.pk}) GROUP BY distinct_id HAVING equals(argMax(is_deleted, version), 0)) AS events__pdi ON equals(events.distinct_id, events__pdi.distinct_id) WHERE and(equals(team_id, {self.team.pk}), in(events__pdi.person_id, (SELECT person_id FROM person_static_cohort WHERE and(equals(team_id, {self.team.pk}), equals(cohort_id, {cohort.pk}))))) GROUP BY event LIMIT 100",
            )

    def test_join_with_property_materialized_session_id(self):
        with freeze_time("2020-01-10"):
            _create_person(distinct_ids=["some_id"], team_id=self.team.pk, properties={"$some_prop": "something"})
            _create_event(
                event="$pageview",
                team=self.team,
                distinct_id="some_id",
                properties={"attr": "some_val", "$session_id": "111"},
            )
            _create_event(
                event="$pageview",
                team=self.team,
                distinct_id="some_id",
                properties={"attr": "some_val", "$session_id": "111"},
            )
            create_snapshot(distinct_id="some_id", session_id="111", timestamp=timezone.now(), team_id=self.team.pk)

            response = execute_hogql_query(
                "select e.event, s.session_id from events e left join session_recording_events s on s.session_id = e.properties.$session_id where e.properties.$session_id is not null limit 10",
                team=self.team,
            )
            self.assertEqual(
                response.clickhouse,
                f"SELECT e.event, s.session_id FROM events AS e LEFT JOIN session_recording_events AS s ON equals(s.session_id, e.`$session_id`) WHERE and(equals(s.team_id, {self.team.pk}), equals(e.team_id, {self.team.pk}), isNotNull(e.`$session_id`)) LIMIT 10",
            )
            self.assertEqual(response.results, [("$pageview", "111"), ("$pageview", "111")])

            response = execute_hogql_query(
                "select e.event, s.session_id from session_recording_events s left join events e on e.properties.$session_id = s.session_id where e.properties.$session_id is not null limit 10",
                team=self.team,
            )
            self.assertEqual(
                response.clickhouse,
                f"SELECT e.event, s.session_id FROM session_recording_events AS s LEFT JOIN events AS e ON equals(e.`$session_id`, s.session_id) WHERE and(equals(e.team_id, {self.team.pk}), equals(s.team_id, {self.team.pk}), isNotNull(e.`$session_id`)) LIMIT 10",
            )
            self.assertEqual(response.results, [("$pageview", "111"), ("$pageview", "111")])

    def test_join_with_property_not_materialized(self):
        with freeze_time("2020-01-10"):
            _create_person(distinct_ids=["some_id"], team_id=self.team.pk, properties={"$some_prop": "something"})
            _create_event(
                event="$pageview",
                team=self.team,
                distinct_id="some_id",
                properties={"attr": "some_val", "$$$session_id": "111"},
            )
            _create_event(
                event="$pageview",
                team=self.team,
                distinct_id="some_id",
                properties={"attr": "some_val", "$$$session_id": "111"},
            )
            create_snapshot(distinct_id="some_id", session_id="111", timestamp=timezone.now(), team_id=self.team.pk)

            response = execute_hogql_query(
                "select e.event, s.session_id from events e left join session_recording_events s on s.session_id = e.properties.$$$session_id where e.properties.$$$session_id is not null limit 10",
                team=self.team,
            )
            self.assertEqual(
                response.clickhouse,
                f"SELECT e.event, s.session_id FROM events AS e LEFT JOIN session_recording_events AS s ON equals(s.session_id, replaceRegexpAll(JSONExtractRaw(e.properties, %(hogql_val_0)s), '^\"|\"$', '')) WHERE and(equals(s.team_id, {self.team.pk}), equals(e.team_id, {self.team.pk}), isNotNull(replaceRegexpAll(JSONExtractRaw(e.properties, %(hogql_val_1)s), '^\"|\"$', ''))) LIMIT 10",
            )
            self.assertEqual(response.results, [("$pageview", "111"), ("$pageview", "111")])

            response = execute_hogql_query(
                "select e.event, s.session_id from session_recording_events s left join events e on e.properties.$$$session_id = s.session_id where e.properties.$$$session_id is not null limit 10",
                team=self.team,
            )
            self.assertEqual(
                response.clickhouse,
                f"SELECT e.event, s.session_id FROM session_recording_events AS s LEFT JOIN events AS e ON equals(replaceRegexpAll(JSONExtractRaw(e.properties, %(hogql_val_0)s), '^\"|\"$', ''), s.session_id) WHERE and(equals(e.team_id, {self.team.pk}), equals(s.team_id, {self.team.pk}), isNotNull(replaceRegexpAll(JSONExtractRaw(e.properties, %(hogql_val_1)s), '^\"|\"$', ''))) LIMIT 10",
            )
            self.assertEqual(response.results, [("$pageview", "111"), ("$pageview", "111")])
>>>>>>> 8fdcf984
<|MERGE_RESOLUTION|>--- conflicted
+++ resolved
@@ -47,6 +47,10 @@
                 response.clickhouse,
                 f"SELECT count(), event FROM events WHERE and(equals(team_id, {self.team.id}), equals(replaceRegexpAll(JSONExtractRaw(properties, %(hogql_val_0)s), '^\"|\"$', ''), %(hogql_val_1)s)) GROUP BY event LIMIT 100",
             )
+            self.assertEqual(
+                response.hogql,
+                "SELECT count(), event FROM events WHERE equals(properties.random_uuid, %(hogql_val_2)s) GROUP BY event LIMIT 100",
+            )
             self.assertEqual(response.results, [(2, "random event")])
 
             response = execute_hogql_query(
@@ -58,6 +62,10 @@
                 response.clickhouse,
                 f"SELECT count, event FROM (SELECT count() AS count, event FROM events WHERE and(equals(team_id, {self.team.id}), equals(replaceRegexpAll(JSONExtractRaw(properties, %(hogql_val_0)s), '^\"|\"$', ''), %(hogql_val_1)s)) GROUP BY event) GROUP BY count, event LIMIT 100",
             )
+            self.assertEqual(
+                response.hogql,
+                "SELECT count, event FROM (SELECT count() AS count, event FROM events WHERE equals(properties.random_uuid, %(hogql_val_2)s) GROUP BY event) GROUP BY count, event LIMIT 100",
+            )
             self.assertEqual(response.results, [(2, "random event")])
 
             response = execute_hogql_query(
@@ -69,13 +77,10 @@
                 response.clickhouse,
                 f"SELECT c.count, c.event FROM (SELECT count(*) AS count, event FROM events WHERE and(equals(team_id, {self.team.id}), equals(replaceRegexpAll(JSONExtractRaw(properties, %(hogql_val_0)s), '^\"|\"$', ''), %(hogql_val_1)s)) GROUP BY event) AS c GROUP BY c.count, c.event LIMIT 100",
             )
-<<<<<<< HEAD
-=======
             self.assertEqual(
                 response.hogql,
                 "SELECT count, event FROM (SELECT count(*) AS count, event FROM events WHERE equals(properties.random_uuid, %(hogql_val_2)s) GROUP BY event) AS c GROUP BY count, event LIMIT 100",
             )
->>>>>>> 8fdcf984
             self.assertEqual(response.results, [(2, "random event")])
 
             response = execute_hogql_query(
@@ -87,6 +92,10 @@
                 response.clickhouse,
                 f"SELECT DISTINCT replaceRegexpAll(JSONExtractRaw(properties, %(hogql_val_0)s), '^\"|\"$', '') FROM person WHERE and(equals(team_id, {self.team.id}), equals(replaceRegexpAll(JSONExtractRaw(properties, %(hogql_val_1)s), '^\"|\"$', ''), %(hogql_val_2)s)) LIMIT 100",
             )
+            self.assertEqual(
+                response.hogql,
+                "SELECT DISTINCT properties.email FROM person WHERE equals(properties.random_uuid, %(hogql_val_3)s) LIMIT 100",
+            )
             self.assertEqual(response.results, [("tim@posthog.com",)])
 
             response = execute_hogql_query(
@@ -96,6 +105,10 @@
             self.assertEqual(
                 response.clickhouse,
                 f"SELECT DISTINCT person_id, distinct_id FROM person_distinct_id2 WHERE equals(team_id, {self.team.id}) LIMIT 100",
+            )
+            self.assertEqual(
+                response.hogql,
+                "SELECT DISTINCT person_id, distinct_id FROM person_distinct_ids LIMIT 100",
             )
             self.assertTrue(len(response.results) > 0)
 
@@ -117,6 +130,10 @@
             self.assertEqual(
                 response.clickhouse,
                 f"SELECT e.event, e.timestamp, pdi.distinct_id, p.id, replaceRegexpAll(JSONExtractRaw(p.properties, %(hogql_val_0)s), '^\"|\"$', '') FROM events AS e LEFT JOIN person_distinct_id2 AS pdi ON equals(pdi.distinct_id, e.distinct_id) LEFT JOIN person AS p ON equals(p.id, pdi.person_id) WHERE and(equals(p.team_id, {self.team.id}), equals(pdi.team_id, {self.team.id}), equals(e.team_id, {self.team.id})) LIMIT 100",
+            )
+            self.assertEqual(
+                response.hogql,
+                "SELECT event, timestamp, pdi.distinct_id, p.id, p.properties.email FROM events AS e LEFT JOIN person_distinct_id2 AS pdi ON equals(pdi.distinct_id, e.distinct_id) LEFT JOIN person AS p ON equals(p.id, pdi.person_id) LIMIT 100",
             )
             self.assertEqual(response.results[0][0], "random event")
             self.assertEqual(response.results[0][2], "bla")
@@ -326,18 +343,6 @@
                 "SELECT s.pdi.person.properties.email, count() FROM events s GROUP BY s.pdi.person.properties.email LIMIT 10",
                 self.team,
             )
-<<<<<<< HEAD
-            self.assertEqual(
-                response.clickhouse,
-                f"SELECT replaceRegexpAll(JSONExtractRaw(s__pdi__person.properties, %(hogql_val_0)s), '^\"|\"$', ''), "
-                f"count(*) FROM events AS s INNER JOIN (SELECT argMax(person_distinct_id2.person_id, version) AS person_id, "
-                f"distinct_id FROM person_distinct_id2 WHERE equals(team_id, {self.team.pk}) GROUP BY distinct_id HAVING "
-                f"equals(argMax(is_deleted, version), 0)) AS s__pdi ON equals(s.distinct_id, s__pdi.distinct_id) INNER JOIN "
-                f"(SELECT argMax(person.properties, version) AS properties, id FROM person WHERE equals(team_id, {self.team.pk}) "
-                f"GROUP BY id HAVING equals(argMax(is_deleted, version), 0)) AS s__pdi__person ON "
-                f"equals(s__pdi.person_id, s__pdi__person.id) WHERE equals(s.team_id, {self.team.pk}) GROUP BY "
-                f"replaceRegexpAll(JSONExtractRaw(s__pdi__person.properties, %(hogql_val_1)s), '^\"|\"$', '') LIMIT 10",
-=======
             expected = (
                 "SELECT s__pdi__person.properties___email, count() "
                 "FROM events AS s "
@@ -356,7 +361,6 @@
             self.assertEqual(
                 response.hogql,
                 "SELECT s.pdi.person.properties.email, count() FROM events AS s GROUP BY s.pdi.person.properties.email LIMIT 10",
->>>>>>> 8fdcf984
             )
             self.assertEqual(response.results[0][0], "tim@posthog.com")
 
@@ -373,9 +377,6 @@
                 f"count(*) FROM events AS s WHERE equals(s.team_id, {self.team.pk}) GROUP BY "
                 f"replaceRegexpAll(JSONExtractRaw(s.person_properties, %(hogql_val_1)s), '^\"|\"$', '') LIMIT 10",
             )
-<<<<<<< HEAD
-            self.assertEqual(response.results[0][0], "tim@posthog.com")
-=======
             self.assertEqual(
                 response.hogql,
                 "SELECT poe.properties.email, count(*) FROM events AS s GROUP BY poe.properties.email LIMIT 10",
@@ -514,5 +515,4 @@
                 response.clickhouse,
                 f"SELECT e.event, s.session_id FROM session_recording_events AS s LEFT JOIN events AS e ON equals(replaceRegexpAll(JSONExtractRaw(e.properties, %(hogql_val_0)s), '^\"|\"$', ''), s.session_id) WHERE and(equals(e.team_id, {self.team.pk}), equals(s.team_id, {self.team.pk}), isNotNull(replaceRegexpAll(JSONExtractRaw(e.properties, %(hogql_val_1)s), '^\"|\"$', ''))) LIMIT 10",
             )
-            self.assertEqual(response.results, [("$pageview", "111"), ("$pageview", "111")])
->>>>>>> 8fdcf984
+            self.assertEqual(response.results, [("$pageview", "111"), ("$pageview", "111")])