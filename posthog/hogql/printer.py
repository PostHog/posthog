--- conflicted
+++ resolved
@@ -198,16 +198,10 @@
                 raise ValueError(f"Table alias {node.ref.name} does not resolve to a table!")
 
             if self.dialect == "clickhouse":
-<<<<<<< HEAD
-                join_strings.append(self._print_identifier(table_ref.table.clickhouse_table()))
-            else:
-                join_strings.append(self._print_identifier(table_ref.table.hogql_table()))
-=======
                 table_name = table_ref.table.clickhouse_table()
             else:
                 table_name = table_ref.table.hogql_table()
             join_strings.append(self._print_identifier(table_name))
->>>>>>> e1ac6860
 
             if node.alias is not None:
                 join_strings.append(f"AS {self._print_identifier(node.alias)}")
