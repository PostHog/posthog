from dataclasses import dataclass
from typing import List, Literal, Optional, Union, cast

from ee.clickhouse.materialized_columns.columns import TablesWithMaterializedColumns, get_materialized_columns
from posthog.hogql import ast
from posthog.hogql.constants import CLICKHOUSE_FUNCTIONS, HOGQL_AGGREGATIONS, MAX_SELECT_RETURNED_ROWS
from posthog.hogql.context import HogQLContext
from posthog.hogql.database import Table, create_hogql_database
from posthog.hogql.print_string import print_clickhouse_identifier, print_hogql_identifier
from posthog.hogql.resolver import ResolverException, lookup_field_by_name, resolve_refs
from posthog.hogql.transforms import expand_asterisks, resolve_lazy_tables
<<<<<<< HEAD
from posthog.hogql.transforms.macros import expand_macros
=======
from posthog.hogql.transforms.property_types import resolve_property_types
>>>>>>> d4ac1da3
from posthog.hogql.visitor import Visitor
from posthog.models.property import PropertyName, TableColumn


def team_id_guard_for_table(table_ref: Union[ast.TableRef, ast.TableAliasRef], context: HogQLContext) -> ast.Expr:
    """Add a mandatory "and(team_id, ...)" filter around the expression."""
    if not context.team_id:
        raise ValueError("context.team_id not found")

    return ast.CompareOperation(
        op=ast.CompareOperationType.Eq,
        left=ast.Field(chain=["team_id"], ref=ast.FieldRef(name="team_id", table=table_ref)),
        right=ast.Constant(value=context.team_id),
    )


def print_ast(
    node: ast.Expr,
    context: HogQLContext,
    dialect: Literal["hogql", "clickhouse"],
    stack: Optional[List[ast.SelectQuery]] = None,
) -> str:
    prepared_ast = prepare_ast_for_printing(node, context, stack)
    return print_prepared_ast(prepared_ast, context, dialect, stack)


def print_prepared_ast(
    node: ast.Expr,
    context: HogQLContext,
    dialect: Literal["hogql", "clickhouse"],
    stack: Optional[List[ast.SelectQuery]] = None,
) -> str:
    # _Printer also adds a team_id guard if printing clickhouse
    return _Printer(context=context, dialect=dialect, stack=stack or []).visit(node)


def prepare_ast_for_printing(
    node: ast.Expr,
    context: HogQLContext,
    stack: Optional[List[ast.SelectQuery]] = None,
) -> ast.Expr:
    ref = stack[-1].ref if stack else None

    context.database = context.database or create_hogql_database(context.team_id)
    node = expand_macros(node, stack)
    resolve_refs(node, context.database, ref)
    expand_asterisks(node)
    resolve_lazy_tables(node, stack, context)

<<<<<<< HEAD
    # We add a team_id guard right before printing. It's not a separate step here.
    return node
=======
    # modify the cloned tree as needed
    if dialect == "clickhouse":
        node = resolve_property_types(node, context)
        expand_asterisks(node)
        resolve_lazy_tables(node, stack, context)

    # _Printer also adds a team_id guard if printing clickhouse
    return _Printer(context=context, dialect=dialect, stack=stack or []).visit(node)
>>>>>>> d4ac1da3


@dataclass
class JoinExprResponse:
    printed_sql: str
    where: Optional[ast.Expr] = None


class _Printer(Visitor):
    # NOTE: Call "print_ast()", not this class directly.

    def __init__(
        self, context: HogQLContext, dialect: Literal["hogql", "clickhouse"], stack: Optional[List[ast.AST]] = None
    ):
        self.context = context
        self.dialect = dialect
        # Keep track of all traversed nodes.
        self.stack: List[ast.AST] = stack or []

    def visit(self, node: ast.AST):
        self.stack.append(node)
        response = super().visit(node)
        self.stack.pop()
        return response

    def visit_select_union_query(self, node: ast.SelectUnionQuery):
        query = " UNION ALL ".join([self.visit(expr) for expr in node.select_queries])
        if len(self.stack) > 1:
            return f"({query})"
        return query

    def visit_select_query(self, node: ast.SelectQuery):
        if self.dialect == "clickhouse":
            if not self.context.enable_select_queries:
                raise ValueError("Full SELECT queries are disabled if context.enable_select_queries is False")
            if not self.context.team_id:
                raise ValueError("Full SELECT queries are disabled if context.team_id is not set")

        # if we are the first parsed node in the tree, or a child of a SelectUnionQuery, mark us as a top level query
        part_of_select_union = len(self.stack) >= 2 and isinstance(self.stack[-2], ast.SelectUnionQuery)
        is_top_level_query = len(self.stack) <= 1 or (len(self.stack) == 2 and part_of_select_union)

        # We will add extra clauses onto this from the joined tables
        where = node.where

        joined_tables = []
        next_join = node.select_from
        while isinstance(next_join, ast.JoinExpr):
            if next_join.ref is None:
                raise ValueError("Printing queries with a FROM clause is not permitted before ref resolution")

            visited_join = self.visit_join_expr(next_join)
            joined_tables.append(visited_join.printed_sql)

            # This is an expression we must add to the SELECT's WHERE clause to limit results, like the team ID guard.
            extra_where = visited_join.where
            if extra_where is None:
                pass
            elif isinstance(extra_where, ast.Expr):
                if where is None:
                    where = extra_where
                elif isinstance(where, ast.And):
                    where = ast.And(exprs=[extra_where] + where.exprs)
                else:
                    where = ast.And(exprs=[extra_where, where])
            else:
                raise ValueError(f"Invalid where of type {type(extra_where).__name__} returned by join_expr")

            next_join = next_join.next_join

        columns = [self.visit(column) for column in node.select] if node.select else ["1"]
        where = self.visit(where) if where else None
        having = self.visit(node.having) if node.having else None
        prewhere = self.visit(node.prewhere) if node.prewhere else None
        group_by = [self.visit(column) for column in node.group_by] if node.group_by else None
        order_by = [self.visit(column) for column in node.order_by] if node.order_by else None

        clauses = [
            f"SELECT {'DISTINCT ' if node.distinct else ''}{', '.join(columns)}",
            f"FROM {' '.join(joined_tables)}" if len(joined_tables) > 0 else None,
            "PREWHERE " + prewhere if prewhere else None,
            "WHERE " + where if where else None,
            f"GROUP BY {', '.join(group_by)}" if group_by and len(group_by) > 0 else None,
            "HAVING " + having if having else None,
            f"ORDER BY {', '.join(order_by)}" if order_by and len(order_by) > 0 else None,
        ]

        limit = node.limit
        if self.context.limit_top_select and is_top_level_query:
            if limit is not None:
                if isinstance(limit, ast.Constant) and isinstance(limit.value, int):
                    limit.value = min(limit.value, MAX_SELECT_RETURNED_ROWS)
                else:
                    limit = ast.Call(name="min2", args=[ast.Constant(value=MAX_SELECT_RETURNED_ROWS), limit])
            else:
                limit = ast.Constant(value=MAX_SELECT_RETURNED_ROWS)

        if limit is not None:
            clauses.append(f"LIMIT {self.visit(limit)}")
            if node.offset is not None:
                clauses.append(f"OFFSET {self.visit(node.offset)}")
            if node.limit_by is not None:
                clauses.append(f"BY {', '.join([self.visit(expr) for expr in node.limit_by])}")
            if node.limit_with_ties:
                clauses.append("WITH TIES")

        response = " ".join([clause for clause in clauses if clause])

        # If we are printing a SELECT subquery (not the first AST node we are visiting), wrap it in parentheses.
        if not part_of_select_union and not is_top_level_query:
            response = f"({response})"

        return response

    def visit_join_expr(self, node: ast.JoinExpr) -> JoinExprResponse:
        # return constraints we must place on the select query
        extra_where: Optional[ast.Expr] = None

        join_strings = []

        if node.join_type is not None:
            join_strings.append(node.join_type)

        if isinstance(node.ref, ast.TableAliasRef):
            table_ref = node.ref.table_ref
            if table_ref is None:
                raise ValueError(f"Table alias {node.ref.name} does not resolve!")
            if not isinstance(table_ref, ast.TableRef):
                raise ValueError(f"Table alias {node.ref.name} does not resolve to a table!")

            if self.dialect == "clickhouse":
                join_strings.append(self._print_identifier(table_ref.table.clickhouse_table()))
            else:
                join_strings.append(self._print_identifier(table_ref.table.hogql_table()))

            if node.alias is not None:
                join_strings.append(f"AS {self._print_identifier(node.alias)}")

            if self.dialect == "clickhouse":
                # TODO: do this in a separate pass before printing, along with person joins and other transforms
                extra_where = team_id_guard_for_table(node.ref, self.context)

        elif isinstance(node.ref, ast.TableRef):
            if self.dialect == "clickhouse":
                join_strings.append(self._print_identifier(node.ref.table.clickhouse_table()))
            else:
                join_strings.append(self._print_identifier(node.ref.table.hogql_table()))

            if node.sample is not None:
                sample_clause = self.visit_sample_expr(node.sample)
                if sample_clause is not None:
                    join_strings.append(sample_clause)

            if self.dialect == "clickhouse":
                # TODO: do this in a separate pass before printing, along with person joins and other transforms
                extra_where = team_id_guard_for_table(node.ref, self.context)

        elif isinstance(node.ref, ast.SelectQueryRef):
            join_strings.append(self.visit(node.table))

        elif isinstance(node.ref, ast.SelectUnionQueryRef):
            join_strings.append(self.visit(node.table))

        elif isinstance(node.ref, ast.SelectQueryAliasRef) and node.alias is not None:
            join_strings.append(self.visit(node.table))
            join_strings.append(f"AS {self._print_identifier(node.alias)}")
        else:
            raise ValueError("Only selecting from a table or a subquery is supported")

        if node.table_final:
            join_strings.append("FINAL")

        if node.constraint is not None:
            join_strings.append(f"ON {self.visit(node.constraint)}")

        return JoinExprResponse(printed_sql=" ".join(join_strings), where=extra_where)

    def visit_binary_operation(self, node: ast.BinaryOperation):
        if node.op == ast.BinaryOperationType.Add:
            return f"plus({self.visit(node.left)}, {self.visit(node.right)})"
        elif node.op == ast.BinaryOperationType.Sub:
            return f"minus({self.visit(node.left)}, {self.visit(node.right)})"
        elif node.op == ast.BinaryOperationType.Mult:
            return f"multiply({self.visit(node.left)}, {self.visit(node.right)})"
        elif node.op == ast.BinaryOperationType.Div:
            return f"divide({self.visit(node.left)}, {self.visit(node.right)})"
        elif node.op == ast.BinaryOperationType.Mod:
            return f"modulo({self.visit(node.left)}, {self.visit(node.right)})"
        else:
            raise ValueError(f"Unknown BinaryOperationType {node.op}")

    def visit_and(self, node: ast.And):
        return f"and({', '.join([self.visit(operand) for operand in node.exprs])})"

    def visit_or(self, node: ast.Or):
        return f"or({', '.join([self.visit(operand) for operand in node.exprs])})"

    def visit_not(self, node: ast.Not):
        return f"not({self.visit(node.expr)})"

    def visit_order_expr(self, node: ast.OrderExpr):
        return f"{self.visit(node.expr)} {node.order}"

    def visit_compare_operation(self, node: ast.CompareOperation):
        left = self.visit(node.left)
        right = self.visit(node.right)
        if node.op == ast.CompareOperationType.Eq:
            if isinstance(node.right, ast.Constant) and node.right.value is None:
                return f"isNull({left})"
            else:
                return f"equals({left}, {right})"
        elif node.op == ast.CompareOperationType.NotEq:
            if isinstance(node.right, ast.Constant) and node.right.value is None:
                return f"isNotNull({left})"
            else:
                return f"notEquals({left}, {right})"
        elif node.op == ast.CompareOperationType.Gt:
            return f"greater({left}, {right})"
        elif node.op == ast.CompareOperationType.GtE:
            return f"greaterOrEquals({left}, {right})"
        elif node.op == ast.CompareOperationType.Lt:
            return f"less({left}, {right})"
        elif node.op == ast.CompareOperationType.LtE:
            return f"lessOrEquals({left}, {right})"
        elif node.op == ast.CompareOperationType.Like:
            return f"like({left}, {right})"
        elif node.op == ast.CompareOperationType.ILike:
            return f"ilike({left}, {right})"
        elif node.op == ast.CompareOperationType.NotLike:
            return f"not(like({left}, {right}))"
        elif node.op == ast.CompareOperationType.NotILike:
            return f"not(ilike({left}, {right}))"
        elif node.op == ast.CompareOperationType.In:
            return f"in({left}, {right})"
        elif node.op == ast.CompareOperationType.NotIn:
            return f"not(in({left}, {right}))"
        elif node.op == ast.CompareOperationType.Regex:
            return f"match({left}, {right})"
        elif node.op == ast.CompareOperationType.NotRegex:
            return f"not(match({left}, {right}))"
        else:
            raise ValueError(f"Unknown CompareOperationType: {type(node.op).__name__}")

    def visit_constant(self, node: ast.Constant):
        key = f"hogql_val_{len(self.context.values)}"
        if isinstance(node.value, bool) and node.value is True:
            return "true"
        elif isinstance(node.value, bool) and node.value is False:
            return "false"
        elif isinstance(node.value, int) or isinstance(node.value, float):
            # :WATCH_OUT: isinstance(True, int) is True (!), so check for numbers lower down the chain
            return str(node.value)
        elif isinstance(node.value, str) or isinstance(node.value, list):
            self.context.values[key] = node.value
            return f"%({key})s"
        elif node.value is None:
            return "null"
        else:
            raise ValueError(
                f"Unknown AST Constant node type '{type(node.value).__name__}' for value '{str(node.value)}'"
            )

    def visit_field(self, node: ast.Field):
        original_field = ".".join([self._print_identifier(identifier) for identifier in node.chain])
        if node.ref is None:
            raise ValueError(f"Field {original_field} has no ref")

        if self.dialect == "hogql":
            if node.chain == ["*"]:
                return "*"
            # When printing HogQL, we print the properties out as a chain as they are.
            return ".".join([self._print_identifier(identifier) for identifier in node.chain])

        if node.ref is not None:
            select_query = self._last_select()
            select: Optional[ast.SelectQueryRef] = select_query.ref if select_query else None
            if select is None:
                raise ValueError(f"Can't find SelectQueryRef for field: {original_field}")
            return self.visit(node.ref)
        else:
            raise ValueError(f"Unknown Ref, can not print {type(node.ref).__name__}")

    def visit_call(self, node: ast.Call):
        if node.name in HOGQL_AGGREGATIONS:
            required_arg_count = HOGQL_AGGREGATIONS[node.name]

            if isinstance(required_arg_count, int) and required_arg_count != len(node.args):
                raise ValueError(
                    f"Aggregation '{node.name}' requires {required_arg_count} argument{'s' if required_arg_count != 1 else ''}, found {len(node.args)}"
                )
            if isinstance(required_arg_count, tuple) and (
                len(node.args) < required_arg_count[0] or len(node.args) > required_arg_count[1]
            ):
                raise ValueError(
                    f"Aggregation '{node.name}' requires between {required_arg_count[0]} and {required_arg_count[1]} arguments, found {len(node.args)}"
                )

            # check that we're not running inside another aggregate
            for stack_node in self.stack:
                if stack_node != node and isinstance(stack_node, ast.Call) and stack_node.name in HOGQL_AGGREGATIONS:
                    raise ValueError(
                        f"Aggregation '{node.name}' cannot be nested inside another aggregation '{stack_node.name}'."
                    )

            translated_args = ", ".join([self.visit(arg) for arg in node.args])
            if node.distinct:
                translated_args = f"DISTINCT {translated_args}"

            return f"{node.name}({translated_args})"

        elif node.name in CLICKHOUSE_FUNCTIONS:
            return f"{CLICKHOUSE_FUNCTIONS[node.name]}({', '.join([self.visit(arg) for arg in node.args])})"
        else:
            raise ValueError(f"Unsupported function call '{node.name}(...)'")

    def visit_placeholder(self, node: ast.Placeholder):
        raise ValueError(f"Found a Placeholder {{{node.field}}} in the tree. Can't generate query!")

    def visit_alias(self, node: ast.Alias):
        inside = self.visit(node.expr)
        if isinstance(node.expr, ast.Alias):
            inside = f"({inside})"
        return f"{inside} AS {self._print_identifier(node.alias)}"

    def visit_table_ref(self, ref: ast.TableRef):
        if self.dialect == "clickhouse":
            return self._print_identifier(ref.table.clickhouse_table())
        else:
            return self._print_identifier(ref.table.hogql_table())

    def visit_table_alias_ref(self, ref: ast.TableAliasRef):
        return self._print_identifier(ref.name)

    def visit_field_ref(self, ref: ast.FieldRef):
        try:
            last_select = self._last_select()
            ref_with_name_in_scope = lookup_field_by_name(last_select.ref, ref.name) if last_select else None
        except ResolverException:
            ref_with_name_in_scope = None

        if (
            isinstance(ref.table, ast.TableRef)
            or isinstance(ref.table, ast.TableAliasRef)
            or isinstance(ref.table, ast.VirtualTableRef)
        ):
            resolved_field = ref.resolve_database_field()
            if resolved_field is None:
                raise ValueError(f'Can\'t resolve field "{ref.name}" on table.')
            if isinstance(resolved_field, Table):
                if isinstance(ref.table, ast.VirtualTableRef):
                    return self.visit(ast.AsteriskRef(table=ast.TableRef(table=resolved_field)))
                else:
                    return self.visit(
                        ast.AsteriskRef(
                            table=ast.TableAliasRef(table_ref=ast.TableRef(table=resolved_field), name=ref.table.name)
                        )
                    )

            # :KLUDGE: Legacy person properties handling. Only used within non-HogQL queries, such as insights.
            if (
                self.context.within_non_hogql_query
                and isinstance(ref.table, ast.VirtualTableRef)
                and ref.name == "properties"
                and ref.table.field == "poe"
            ):
                if self.context.using_person_on_events:
                    field_sql = "person_properties"
                else:
                    field_sql = "person_props"

            else:
                field_sql = self._print_identifier(resolved_field.name)

                # If the field is called on a table that has an alias, prepend the table alias.
                # If there's another field with the same name in the scope that's not this, prepend the full table name.
                # Note: we don't prepend a table name for the special "person" fields.
                if isinstance(ref.table, ast.TableAliasRef) or ref_with_name_in_scope != ref:
                    field_sql = f"{self.visit(ref.table)}.{field_sql}"

        elif isinstance(ref.table, ast.SelectQueryRef) or isinstance(ref.table, ast.SelectQueryAliasRef):
            field_sql = self._print_identifier(ref.name)
            if isinstance(ref.table, ast.SelectQueryAliasRef) or ref_with_name_in_scope != ref:
                field_sql = f"{self.visit(ref.table)}.{field_sql}"

            # :KLUDGE: Legacy person properties handling. Only used within non-HogQL queries, such as insights.
            if self.context.within_non_hogql_query and field_sql == "events__pdi__person.properties":
                if self.context.using_person_on_events:
                    field_sql = "person_properties"
                else:
                    field_sql = "person_props"

        else:
            raise ValueError(f"Unknown FieldRef table type: {type(ref.table).__name__}")

        return field_sql

    def visit_property_ref(self, ref: ast.PropertyRef):
        if ref.joined_subquery is not None and ref.joined_subquery_field_name is not None:
            return f"{self._print_identifier(ref.joined_subquery.name)}.{self._print_identifier(ref.joined_subquery_field_name)}"

        field_ref = ref.parent
        field = field_ref.resolve_database_field()

        key = f"hogql_val_{len(self.context.values)}"
        self.context.values[key] = ref.name

        # check for a materialised column
        table = field_ref.table
        while isinstance(table, ast.TableAliasRef):
            table = table.table_ref

        if isinstance(table, ast.TableRef):
            if self.dialect == "clickhouse":
                table_name = table.table.clickhouse_table()
            else:
                table_name = table.table.hogql_table()
            if field is None:
                raise ValueError(f"Can't resolve field {field_ref.name} on table {table_name}")
            field_name = cast(Union[Literal["properties"], Literal["person_properties"]], field.name)

            materialized_column = self._get_materialized_column(table_name, ref.name, field_name)
            if materialized_column:
                property_sql = self._print_identifier(materialized_column)
                if not self.context.within_non_hogql_query:
                    property_sql = f"{self.visit(field_ref.table)}.{property_sql}"
                return property_sql
            else:
                field_sql = self.visit(field_ref)
                return trim_quotes_expr(f"JSONExtractRaw({field_sql}, %({key})s)")
        elif (
            self.context.within_non_hogql_query
            and (isinstance(table, ast.SelectQueryAliasRef) and table.name == "events__pdi__person")
            or (isinstance(table, ast.VirtualTableRef) and table.field == "poe")
        ):
            # :KLUDGE: Legacy person properties handling. Only used within non-HogQL queries, such as insights.
            if self.context.using_person_on_events:
                materialized_column = self._get_materialized_column("events", ref.name, "person_properties")
            else:
                materialized_column = self._get_materialized_column("person", ref.name, "properties")
            if materialized_column:
                return self._print_identifier(materialized_column)

        field_sql = self.visit(field_ref)
        return trim_quotes_expr(f"JSONExtractRaw({field_sql}, %({key})s)")

    def visit_sample_expr(self, node: ast.SampleExpr):
        sample_value = self.visit_ratio_expr(node.sample_value)
        offset_clause = ""
        if node.offset_value:
            offset_value = self.visit_ratio_expr(node.offset_value)
            offset_clause = f" OFFSET {offset_value}"

        return f"SAMPLE {sample_value}{offset_clause}"

    def visit_ratio_expr(self, node: ast.RatioExpr):
        return self.visit(node.left) if node.right is None else f"{self.visit(node.left)}/{self.visit(node.right)}"

    def visit_select_query_alias_ref(self, ref: ast.SelectQueryAliasRef):
        return self._print_identifier(ref.name)

    def visit_field_alias_ref(self, ref: ast.SelectQueryAliasRef):
        return self._print_identifier(ref.name)

    def visit_virtual_table_ref(self, ref: ast.VirtualTableRef):
        return self.visit(ref.table)

    def visit_asterisk_ref(self, ref: ast.AsteriskRef):
        return "*"

    def visit_lazy_table_ref(self, ref: ast.LazyTableRef):
        raise ValueError("Unexpected ast.LazyTableRef. Make sure LazyTableResolver has run on the AST.")

    def visit_field_traverser_ref(self, ref: ast.FieldTraverserRef):
        raise ValueError("Unexpected ast.FieldTraverserRef. This should have been resolved.")

    def visit_unknown(self, node: ast.AST):
        raise ValueError(f"Unknown AST node {type(node).__name__}")

    def _last_select(self) -> Optional[ast.SelectQuery]:
        """Find the last SELECT query in the stack."""
        for node in reversed(self.stack):
            if isinstance(node, ast.SelectQuery):
                return node
        return None

    def _print_identifier(self, name: str) -> str:
        if self.dialect == "clickhouse":
            return print_clickhouse_identifier(name)
        return print_hogql_identifier(name)

    def _get_materialized_column(
        self, table_name: TablesWithMaterializedColumns, property_name: PropertyName, field_name: TableColumn
    ) -> Optional[str]:
        materialized_columns = get_materialized_columns(table_name)
        return materialized_columns.get((property_name, field_name), None)


def trim_quotes_expr(expr: str) -> str:
    return f"replaceRegexpAll({expr}, '^\"|\"$', '')"<|MERGE_RESOLUTION|>--- conflicted
+++ resolved
@@ -9,11 +9,8 @@
 from posthog.hogql.print_string import print_clickhouse_identifier, print_hogql_identifier
 from posthog.hogql.resolver import ResolverException, lookup_field_by_name, resolve_refs
 from posthog.hogql.transforms import expand_asterisks, resolve_lazy_tables
-<<<<<<< HEAD
 from posthog.hogql.transforms.macros import expand_macros
-=======
 from posthog.hogql.transforms.property_types import resolve_property_types
->>>>>>> d4ac1da3
 from posthog.hogql.visitor import Visitor
 from posthog.models.property import PropertyName, TableColumn
 
@@ -60,22 +57,12 @@
     context.database = context.database or create_hogql_database(context.team_id)
     node = expand_macros(node, stack)
     resolve_refs(node, context.database, ref)
+    node = resolve_property_types(node, context)
     expand_asterisks(node)
     resolve_lazy_tables(node, stack, context)
 
-<<<<<<< HEAD
     # We add a team_id guard right before printing. It's not a separate step here.
     return node
-=======
-    # modify the cloned tree as needed
-    if dialect == "clickhouse":
-        node = resolve_property_types(node, context)
-        expand_asterisks(node)
-        resolve_lazy_tables(node, stack, context)
-
-    # _Printer also adds a team_id guard if printing clickhouse
-    return _Printer(context=context, dialect=dialect, stack=stack or []).visit(node)
->>>>>>> d4ac1da3
 
 
 @dataclass
