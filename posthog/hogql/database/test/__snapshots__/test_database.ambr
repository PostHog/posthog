--- conflicted
+++ resolved
@@ -148,13 +148,10 @@
          "posthog_datawarehousesavedquery"."sync_frequency_interval",
          "posthog_datawarehousesavedquery"."table_id",
          "posthog_datawarehousesavedquery"."is_materialized",
-<<<<<<< HEAD
          "posthog_datawarehousesavedquery"."type",
          "posthog_datawarehousesavedquery"."snapshot_enabled",
          "posthog_datawarehousesavedquery"."snapshot_table_id",
-=======
          "posthog_datawarehousesavedquery"."deleted_name",
->>>>>>> 6a06f953
          "posthog_datawarehousetable"."created_by_id",
          "posthog_datawarehousetable"."created_at",
          "posthog_datawarehousetable"."updated_at",
@@ -334,13 +331,10 @@
          "posthog_datawarehousesavedquery"."sync_frequency_interval",
          "posthog_datawarehousesavedquery"."table_id",
          "posthog_datawarehousesavedquery"."is_materialized",
-<<<<<<< HEAD
          "posthog_datawarehousesavedquery"."type",
          "posthog_datawarehousesavedquery"."snapshot_enabled",
          "posthog_datawarehousesavedquery"."snapshot_table_id",
-=======
          "posthog_datawarehousesavedquery"."deleted_name",
->>>>>>> 6a06f953
          "posthog_datawarehousetable"."created_by_id",
          "posthog_datawarehousetable"."created_at",
          "posthog_datawarehousetable"."updated_at",
