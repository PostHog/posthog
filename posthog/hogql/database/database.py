import dataclasses
from collections.abc import Callable
from typing import TYPE_CHECKING, Any, Literal, Optional, Union, cast
from zoneinfo import ZoneInfo, ZoneInfoNotFoundError

from django.db.models import Prefetch, Q

<<<<<<< HEAD
import posthoganalytics
=======
import structlog
>>>>>>> 09ac18ff
from opentelemetry import trace
from pydantic import BaseModel, ConfigDict

from posthog.schema import (
    DatabaseSchemaDataWarehouseTable,
    DatabaseSchemaField,
    DatabaseSchemaManagedViewTable,
    DatabaseSchemaPostHogTable,
    DatabaseSchemaSchema,
    DatabaseSchemaSource,
    DatabaseSchemaSystemTable,
    DatabaseSchemaViewTable,
    DatabaseSerializedFieldType,
    HogQLQuery,
    HogQLQueryModifiers,
    PersonsOnEventsMode,
    SessionTableVersion,
)

from posthog.hogql import ast
from posthog.hogql.context import HogQLContext
from posthog.hogql.database.models import (
    BooleanDatabaseField,
    DatabaseField,
    DateDatabaseField,
    DateTimeDatabaseField,
    DecimalDatabaseField,
    ExpressionField,
    FieldOrTable,
    FieldTraverser,
    FloatDatabaseField,
    FunctionCallTable,
    IntegerDatabaseField,
    LazyJoin,
    SavedQuery,
    StringArrayDatabaseField,
    StringDatabaseField,
    StringJSONDatabaseField,
    Table,
    TableNode,
    UnknownDatabaseField,
    VirtualTable,
)
from posthog.hogql.database.schema.app_metrics2 import AppMetrics2Table
from posthog.hogql.database.schema.channel_type import create_initial_channel_type, create_initial_domain_type
from posthog.hogql.database.schema.cohort_people import CohortPeople, RawCohortPeople
from posthog.hogql.database.schema.document_embeddings import DocumentEmbeddingsTable, RawDocumentEmbeddingsTable
from posthog.hogql.database.schema.error_tracking_issue_fingerprint_overrides import (
    ErrorTrackingIssueFingerprintOverridesTable,
    RawErrorTrackingIssueFingerprintOverridesTable,
    join_with_error_tracking_issue_fingerprint_overrides_table,
)
from posthog.hogql.database.schema.events import EventsTable
from posthog.hogql.database.schema.exchange_rate import ExchangeRateTable
from posthog.hogql.database.schema.groups import GroupsTable, RawGroupsTable
from posthog.hogql.database.schema.groups_revenue_analytics import GroupsRevenueAnalyticsTable
from posthog.hogql.database.schema.heatmaps import HeatmapsTable
from posthog.hogql.database.schema.log_entries import (
    BatchExportLogEntriesTable,
    LogEntriesTable,
    ReplayConsoleLogsLogEntriesTable,
)
from posthog.hogql.database.schema.logs import LogsTable
from posthog.hogql.database.schema.numbers import NumbersTable
from posthog.hogql.database.schema.person_distinct_id_overrides import (
    PersonDistinctIdOverridesTable,
    RawPersonDistinctIdOverridesTable,
    join_with_person_distinct_id_overrides_table,
)
from posthog.hogql.database.schema.person_distinct_ids import PersonDistinctIdsTable, RawPersonDistinctIdsTable
from posthog.hogql.database.schema.persons import PersonsTable, RawPersonsTable, join_with_persons_table
from posthog.hogql.database.schema.persons_revenue_analytics import PersonsRevenueAnalyticsTable
from posthog.hogql.database.schema.pg_embeddings import PgEmbeddingsTable
from posthog.hogql.database.schema.query_log_archive import QueryLogArchiveTable, RawQueryLogArchiveTable
from posthog.hogql.database.schema.session_replay_events import (
    RawSessionReplayEventsTable,
    SessionReplayEventsTable,
    join_replay_table_to_sessions_table_v2,
    join_replay_table_to_sessions_table_v3,
)
from posthog.hogql.database.schema.sessions_v1 import RawSessionsTableV1, SessionsTableV1
from posthog.hogql.database.schema.sessions_v2 import (
    RawSessionsTableV2,
    SessionsTableV2,
    join_events_table_to_sessions_table_v2,
)
from posthog.hogql.database.schema.sessions_v3 import (
    RawSessionsTableV3,
    SessionsTableV3,
    join_events_table_to_sessions_table_v3,
)
from posthog.hogql.database.schema.static_cohort_people import StaticCohortPeople
from posthog.hogql.database.schema.system import SystemTables
from posthog.hogql.database.schema.web_analytics_preaggregated import (
    WebBouncesCombinedTable,
    WebBouncesDailyTable,
    WebBouncesHourlyTable,
    WebPreAggregatedBouncesTable,
    WebPreAggregatedStatsTable,
    WebStatsCombinedTable,
    WebStatsDailyTable,
    WebStatsHourlyTable,
)
from posthog.hogql.database.utils import get_join_field_chain
from posthog.hogql.errors import QueryError, ResolutionError
from posthog.hogql.parser import parse_expr
from posthog.hogql.timings import HogQLTimings

from posthog.exceptions_capture import capture_exception
from posthog.models.group_type_mapping import GroupTypeMapping
from posthog.models.team.team import WeekStartDay

from products.data_warehouse.backend.models.external_data_job import ExternalDataJob
from products.data_warehouse.backend.models.table import DataWarehouseTable, DataWarehouseTableColumns
from products.revenue_analytics.backend.views import RevenueAnalyticsBaseView
from products.revenue_analytics.backend.views.orchestrator import build_all_revenue_analytics_views

if TYPE_CHECKING:
    from posthog.models import Team

tracer = trace.get_tracer(__name__)


@dataclasses.dataclass
class SerializedField:
    key: str
    name: str
    type: DatabaseSerializedFieldType
    schema_valid: bool
    fields: Optional[list[str]] = None
    table: Optional[str] = None
    chain: Optional[list[str | int]] = None


type DatabaseSchemaTable = (
    DatabaseSchemaPostHogTable
    | DatabaseSchemaSystemTable
    | DatabaseSchemaDataWarehouseTable
    | DatabaseSchemaViewTable
    | DatabaseSchemaManagedViewTable
)

logger = structlog.get_logger(__name__)


class Database(BaseModel):
    model_config = ConfigDict(extra="allow")

    # Users can query from the tables below
    tables: TableNode = TableNode(
        children={
            "events": TableNode(name="events", table=EventsTable()),
            "groups": TableNode(name="groups", table=GroupsTable()),
            "persons": TableNode(name="persons", table=PersonsTable()),
            "person_distinct_ids": TableNode(name="person_distinct_ids", table=PersonDistinctIdsTable()),
            "person_distinct_id_overrides": TableNode(
                name="person_distinct_id_overrides", table=PersonDistinctIdOverridesTable()
            ),
            "error_tracking_issue_fingerprint_overrides": TableNode(
                name="error_tracking_issue_fingerprint_overrides", table=ErrorTrackingIssueFingerprintOverridesTable()
            ),
            "session_replay_events": TableNode(name="session_replay_events", table=SessionReplayEventsTable()),
            "cohort_people": TableNode(name="cohort_people", table=CohortPeople()),
            "static_cohort_people": TableNode(name="static_cohort_people", table=StaticCohortPeople()),
            "log_entries": TableNode(name="log_entries", table=LogEntriesTable()),
            "query_log": TableNode(name="query_log", table=QueryLogArchiveTable()),
            "app_metrics": TableNode(name="app_metrics", table=AppMetrics2Table()),
            "console_logs_log_entries": TableNode(
                name="console_logs_log_entries", table=ReplayConsoleLogsLogEntriesTable()
            ),
            "batch_export_log_entries": TableNode(name="batch_export_log_entries", table=BatchExportLogEntriesTable()),
            "sessions": TableNode(name="sessions", table=SessionsTableV1()),
            "heatmaps": TableNode(name="heatmaps", table=HeatmapsTable()),
            "exchange_rate": TableNode(name="exchange_rate", table=ExchangeRateTable()),
            "document_embeddings": TableNode(name="document_embeddings", table=DocumentEmbeddingsTable()),
            "pg_embeddings": TableNode(name="pg_embeddings", table=PgEmbeddingsTable()),
            "logs": TableNode(name="logs", table=LogsTable()),
            "numbers": TableNode(name="numbers", table=NumbersTable()),
            "system": SystemTables(),  # This is a `TableNode` already, refer to implementation
            # Web analytics pre-aggregated tables (internal use only)
            "web_stats_daily": TableNode(name="web_stats_daily", table=WebStatsDailyTable()),
            "web_bounces_daily": TableNode(name="web_bounces_daily", table=WebBouncesDailyTable()),
            "web_stats_hourly": TableNode(name="web_stats_hourly", table=WebStatsHourlyTable()),
            "web_bounces_hourly": TableNode(name="web_bounces_hourly", table=WebBouncesHourlyTable()),
            "web_stats_combined": TableNode(name="web_stats_combined", table=WebStatsCombinedTable()),
            "web_bounces_combined": TableNode(name="web_bounces_combined", table=WebBouncesCombinedTable()),
            # V2 Pre-aggregated tables (will replace the above tables after we backfill)
            "web_pre_aggregated_stats": TableNode(name="web_pre_aggregated_stats", table=WebPreAggregatedStatsTable()),
            "web_pre_aggregated_bounces": TableNode(
                name="web_pre_aggregated_bounces", table=WebPreAggregatedBouncesTable()
            ),
            # Revenue analytics tables
            "persons_revenue_analytics": TableNode(
                name="persons_revenue_analytics", table=PersonsRevenueAnalyticsTable()
            ),
            "groups_revenue_analytics": TableNode(name="groups_revenue_analytics", table=GroupsRevenueAnalyticsTable()),
            # Raw tables used to support the streamlined tables above
            "raw_session_replay_events": TableNode(
                name="raw_session_replay_events", table=RawSessionReplayEventsTable()
            ),
            "raw_person_distinct_ids": TableNode(name="raw_person_distinct_ids", table=RawPersonDistinctIdsTable()),
            "raw_persons": TableNode(name="raw_persons", table=RawPersonsTable()),
            "raw_groups": TableNode(name="raw_groups", table=RawGroupsTable()),
            "raw_cohort_people": TableNode(name="raw_cohort_people", table=RawCohortPeople()),
            "raw_person_distinct_id_overrides": TableNode(
                name="raw_person_distinct_id_overrides", table=RawPersonDistinctIdOverridesTable()
            ),
            "raw_error_tracking_issue_fingerprint_overrides": TableNode(
                name="raw_error_tracking_issue_fingerprint_overrides",
                table=RawErrorTrackingIssueFingerprintOverridesTable(),
            ),
            "raw_sessions": TableNode(name="raw_sessions", table=RawSessionsTableV1()),
            "raw_sessions_v3": TableNode(name="raw_sessions_v3", table=RawSessionsTableV3()),
            "raw_query_log": TableNode(name="raw_query_log", table=RawQueryLogArchiveTable()),
            "raw_document_embeddings": TableNode(name="raw_document_embeddings", table=RawDocumentEmbeddingsTable()),
        },
    )

    _warehouse_table_names: list[str] = []
    _warehouse_self_managed_table_names: list[str] = []
    _view_table_names: list[str] = []

    _timezone: Optional[str]
    _week_start_day: Optional[WeekStartDay]

    def __init__(self, timezone: Optional[str] = None, week_start_day: Optional[WeekStartDay] = None):
        super().__init__()
        try:
            self._timezone = str(ZoneInfo(timezone)) if timezone else None
        except ZoneInfoNotFoundError:
            raise ValueError(f"Unknown timezone: '{str(timezone)}'")

        self._week_start_day = week_start_day
        self._serialization_errors: dict[str, str] = {}  # table_key -> error_message

    def get_timezone(self) -> str:
        return self._timezone or "UTC"

    def get_week_start_day(self) -> WeekStartDay:
        return self._week_start_day or WeekStartDay.SUNDAY

    def get_serialization_errors(self) -> dict[str, str]:
        """Return any errors encountered during serialization."""
        return self._serialization_errors.copy()

    def has_table(self, table_name: str | list[str]) -> bool:
        if isinstance(table_name, str):
            table_name = table_name.split(".")
        return self.tables.has_child(table_name)

    def get_table_node(self, table_name: str | list[str]) -> TableNode:
        if isinstance(table_name, str):
            table_name = table_name.split(".")

        if isinstance(table_name, list) and len(table_name) == 1 and "." in table_name[0]:
            table_name = table_name[0].split(".")

        return self.tables.get_child(table_name)

    def get_table(self, table_name: str | list[str]) -> Table:
        try:
            return cast(Table, self.get_table_node(table_name).get())
        except ResolutionError as e:
            if isinstance(table_name, list):
                table_name = ".".join(table_name)
            raise QueryError(f"Unknown table `{table_name}`.") from e

    def get_all_table_names(self) -> list[str]:
        warehouse_table_names = list(filter(lambda x: "." in x, self._warehouse_table_names))

        return (
            self.get_posthog_table_names()
            + warehouse_table_names
            + self._warehouse_self_managed_table_names
            + self._view_table_names
        )

    # These are the tables exposed via SQL editor autocomplete and data management
    def get_posthog_table_names(self) -> list[str]:
        return [
            "events",
            "groups",
            "persons",
            "sessions",
            *self.get_system_table_names(),
        ]

    def get_system_table_names(self) -> list[str]:
        return ["query_log", *cast(SystemTables, self.tables.children["system"]).resolve_all_table_names()]

    def get_warehouse_table_names(self) -> list[str]:
        return self._warehouse_table_names + self._warehouse_self_managed_table_names

    def get_view_names(self) -> list[str]:
        return self._view_table_names

    def _add_warehouse_tables(self, node: TableNode):
        self.tables.merge_with(node)
        for name in node.resolve_all_table_names():
            self._warehouse_table_names.append(name)

    def _add_warehouse_self_managed_tables(self, node: TableNode):
        self.tables.merge_with(node)
        for name in node.resolve_all_table_names():
            self._warehouse_self_managed_table_names.append(name)

    def _add_views(self, node: TableNode):
        self.tables.merge_with(node)
        for name in node.resolve_all_table_names():
            self._view_table_names.append(name)

    def serialize(
        self,
        context: HogQLContext,
        include_only: Optional[set[str]] = None,
    ) -> dict[str, DatabaseSchemaTable]:
        from products.data_warehouse.backend.models.datawarehouse_saved_query import DataWarehouseSavedQuery
        from products.revenue_analytics.backend.views import RevenueAnalyticsBaseView

        tables: dict[str, DatabaseSchemaTable] = {}

        if context.team_id is None:
            raise ResolutionError("Must provide team_id to serialize database")

        # PostHog tables
        posthog_table_names = self.get_posthog_table_names()
        for table_name in posthog_table_names:
            if include_only and table_name not in include_only:
                continue

            field_input: dict[str, Any] = {}
            table = self.get_table(table_name)
            if isinstance(table, FunctionCallTable):
                field_input = table.get_asterisk()
            elif isinstance(table, Table):
                field_input = table.fields

            fields = serialize_fields(field_input, context, table_name.split("."), table_type="posthog")
            fields_dict = {field.name: field for field in fields}
            tables[table_name] = DatabaseSchemaPostHogTable(fields=fields_dict, id=table_name, name=table_name)

        # System tables
        system_tables = self.get_system_table_names()
        for table_key in system_tables:
            if include_only and table_key not in include_only:
                continue

            system_field_input: dict[str, Any] = {}
            table = self.get_table(table_key)
            if isinstance(table, FunctionCallTable):
                system_field_input = table.get_asterisk()
            elif isinstance(table, Table):
                system_field_input = table.fields

            fields = serialize_fields(system_field_input, context, table_key.split("."), table_type="posthog")
            fields_dict = {field.name: field for field in fields}
            tables[table_key] = DatabaseSchemaSystemTable(fields=fields_dict, id=table_key, name=table_key)

        # Data Warehouse Tables and Views - Fetch all related data in one go
        warehouse_table_names = self.get_warehouse_table_names()
        views = self.get_view_names()

        # Fetch warehouse tables with related data in a single query
        warehouse_tables_with_data = (
            DataWarehouseTable.objects.select_related("credential", "external_data_source")
            .prefetch_related(
                "externaldataschema_set",
                Prefetch(
                    "external_data_source__jobs",
                    queryset=ExternalDataJob.objects.filter(status="Completed", team_id=context.team_id).order_by(
                        "-created_at"
                    )[:1],
                    to_attr="latest_completed_job",
                ),
            )
            .filter(Q(deleted=False) | Q(deleted__isnull=True), team_id=context.team_id, name__in=warehouse_table_names)
            .order_by("external_data_source__prefix", "external_data_source__source_type", "name")
            .all()
            if warehouse_table_names
            else []
        )

        # Process warehouse tables
        for warehouse_table in warehouse_tables_with_data:
            # Get schema from prefetched data
            schema_data = list(warehouse_table.externaldataschema_set.all())
            if not schema_data:
                schema = None
            else:
                db_schema = schema_data[0]
                schema = DatabaseSchemaSchema(
                    id=str(db_schema.id),
                    name=db_schema.name,
                    should_sync=db_schema.should_sync,
                    incremental=db_schema.is_incremental,
                    status=db_schema.status,
                    last_synced_at=str(db_schema.last_synced_at),
                )

            # Get source from prefetched data
            if warehouse_table.external_data_source is None:
                source = None
            else:
                db_source = warehouse_table.external_data_source
                latest_completed_run = (
                    db_source.latest_completed_job[0]
                    if hasattr(db_source, "latest_completed_job") and db_source.latest_completed_job
                    else None
                )
                source = DatabaseSchemaSource(
                    id=str(db_source.source_id),
                    status=db_source.status,
                    source_type=db_source.source_type,
                    prefix=db_source.prefix or "",
                    last_synced_at=str(latest_completed_run.created_at) if latest_completed_run else None,
                )

            # Temp until we migrate all table names in the DB to use dot notation
            if warehouse_table.external_data_source:
                source_type = warehouse_table.external_data_source.source_type
                prefix = warehouse_table.external_data_source.prefix
                if prefix is not None and isinstance(prefix, str) and prefix != "":
                    table_name_stripped = warehouse_table.name.replace(f"{prefix}{source_type}_".lower(), "")
                    table_key = f"{source_type}.{prefix.strip('_')}.{table_name_stripped}".lower()
                else:
                    table_name_stripped = warehouse_table.name.replace(f"{source_type}_".lower(), "")
                    table_key = f"{source_type}.{table_name_stripped}".lower()
            else:
                table_key = warehouse_table.name

            if include_only and table_key not in include_only:
                continue

            try:
                field_input = {}
                table = self.get_table(table_key)
                if isinstance(table, Table):
                    field_input = table.fields

                fields = serialize_fields(
                    field_input, context, table_key.split("."), warehouse_table.columns, table_type="external"
                )
                fields_dict = {field.name: field for field in fields}

                tables[table_key] = DatabaseSchemaDataWarehouseTable(
                    fields=fields_dict,
                    id=str(warehouse_table.id),
                    name=table_key,
                    format=warehouse_table.format,
                    url_pattern=warehouse_table.url_pattern,
                    schema=schema,
                    source=source,
                    row_count=warehouse_table.row_count,
                )
            except (QueryError, ResolutionError) as e:
                # Log error but continue processing other tables
                logger.warning(
                    f"Failed to serialize data warehouse table '{table_key}': {str(e)}",
                    exc_info=True,
                )
                self._serialization_errors[table_key] = str(e)
                continue  # Skip this table but process others

        # Fetch all views in a single query
        all_views = (
            DataWarehouseSavedQuery.objects.select_related("table")
            .exclude(deleted=True)
            .filter(team_id=context.team_id)
            .all()
            if views
            else []
        )

        # Process views using prefetched data
        views_dict = {view.name: view for view in all_views}
        for view_name in views:
            if include_only and view_name not in include_only:
                continue

            try:
                view = self.get_table(view_name)
            except QueryError:
                continue

            fields = serialize_fields(view.fields, context, view_name.split("."), table_type="external")
            fields_dict = {field.name: field for field in fields}

            if isinstance(view, RevenueAnalyticsBaseView):
                tables[view_name] = DatabaseSchemaManagedViewTable(
                    fields=fields_dict,
                    id=view.name,  # We don't have a UUID for revenue views because they're not saved, just reuse the name
                    name=view.name,
                    kind=view.DATABASE_SCHEMA_TABLE_KIND,
                    source_id=view.source_id,
                    query=HogQLQuery(query=view.query),
                )

                continue

            saved_query = views_dict.get(view_name)
            if not saved_query:
                continue

            row_count: int | None = None
            if saved_query.table:
                row_count = saved_query.table.row_count

            tables[view_name] = DatabaseSchemaViewTable(
                fields=fields_dict,
                id=str(saved_query.pk),
                name=view_name,
                query=HogQLQuery(query=saved_query.query["query"]),
                row_count=row_count,
            )

        return tables

    @staticmethod
    @tracer.start_as_current_span("create_hogql_database")  # Legacy name to keep backwards compatibility
    def create_for(
        team_id: Optional[int] = None,
        *,
        team: Optional["Team"] = None,
        modifiers: Optional[HogQLQueryModifiers] = None,
        timings: Optional[HogQLTimings] = None,
    ) -> "Database":
        if timings is None:
            timings = HogQLTimings()

        with timings.measure("imports"):
            from posthog.hogql.database.s3_table import DataWarehouseTable as HogQLDataWarehouseTable
        from posthog.hogql.query import create_default_modifiers_for_team

        from posthog.models import Team

        from products.data_warehouse.backend.models import DataWarehouseJoin, DataWarehouseSavedQuery

        with timings.measure("team"):
            if team_id is None and team is None:
                raise ValueError("Either team_id or team must be provided")

            if team is not None and team_id is not None and team.pk != team_id:
                raise ValueError("team_id and team must be the same")

            if team is None:
                team = Team.objects.get(pk=team_id)

            # Team is definitely not None at this point, make mypy believe that
            team = cast("Team", team)

            # Set team_id for the create_hogql_database tracing span
            span = trace.get_current_span()
            span.set_attribute("team_id", team.pk)

        with timings.measure("feature_flags"):
            is_managed_viewset_enabled = posthoganalytics.feature_enabled(
                "managed-viewsets",
                str(team.uuid),
                groups={
                    "organization": str(team.organization_id),
                    "project": str(team.id),
                },
                group_properties={
                    "organization": {
                        "id": str(team.organization_id),
                    },
                    "project": {
                        "id": str(team.id),
                    },
                },
                send_feature_flag_events=False,
            )

        with timings.measure("database"):
            database = Database(timezone=team.timezone, week_start_day=team.week_start_day)

        with timings.measure("modifiers"):
            modifiers = create_default_modifiers_for_team(team, modifiers)

            events_table = database.get_table("events")
            poe = cast(VirtualTable, events_table.fields["poe"])

            if modifiers.personsOnEventsMode == PersonsOnEventsMode.DISABLED:
                # no change
                events_table.fields["person"] = FieldTraverser(chain=["pdi", "person"])
                events_table.fields["person_id"] = FieldTraverser(chain=["pdi", "person_id"])

            elif modifiers.personsOnEventsMode == PersonsOnEventsMode.PERSON_ID_NO_OVERRIDE_PROPERTIES_ON_EVENTS:
                events_table.fields["person_id"] = StringDatabaseField(name="person_id")
                _use_person_properties_from_events(database)

            elif modifiers.personsOnEventsMode == PersonsOnEventsMode.PERSON_ID_OVERRIDE_PROPERTIES_ON_EVENTS:
                _use_person_id_from_person_overrides(database)
                _use_person_properties_from_events(database)
                poe.fields["id"] = events_table.fields["person_id"]

            elif modifiers.personsOnEventsMode == PersonsOnEventsMode.PERSON_ID_OVERRIDE_PROPERTIES_JOINED:
                _use_person_id_from_person_overrides(database)
                events_table.fields["person"] = LazyJoin(
                    from_field=["person_id"],
                    join_table=database.get_table("persons"),
                    join_function=join_with_persons_table,
                )

            _use_error_tracking_issue_id_from_error_tracking_issue_overrides(database)

        with timings.measure("session_table"):
            if (
                modifiers.sessionTableVersion == SessionTableVersion.V2
                or modifiers.sessionTableVersion == SessionTableVersion.AUTO
            ):
                raw_sessions: Union[RawSessionsTableV2, RawSessionsTableV3] = RawSessionsTableV2()
                database.tables.add_child(
                    TableNode(name="raw_sessions", table=raw_sessions), table_conflict_mode="override"
                )

                sessions: Union[SessionsTableV2, SessionsTableV3] = SessionsTableV2()
                database.tables.add_child(TableNode(name="sessions", table=sessions), table_conflict_mode="override")

                events_table = database.get_table("events")
                events_table.fields["session"] = LazyJoin(
                    from_field=["$session_id"],
                    join_table=sessions,
                    join_function=join_events_table_to_sessions_table_v2,
                )

                replay_events = database.get_table("session_replay_events")
                replay_events.fields["session"] = LazyJoin(
                    from_field=["session_id"],
                    join_table=sessions,
                    join_function=join_replay_table_to_sessions_table_v2,
                )
                cast(LazyJoin, replay_events.fields["events"]).join_table = events_table

                raw_replay_events = database.get_table("raw_session_replay_events")
                raw_replay_events.fields["session"] = LazyJoin(
                    from_field=["session_id"],
                    join_table=sessions,
                    join_function=join_replay_table_to_sessions_table_v2,
                )
                cast(LazyJoin, raw_replay_events.fields["events"]).join_table = events_table
            elif modifiers.sessionTableVersion == SessionTableVersion.V3:
                sessions = SessionsTableV3()
                database.tables.add_child(TableNode(name="sessions", table=sessions), table_conflict_mode="override")

                events_table = database.get_table("events")
                events_table.fields["session"] = LazyJoin(
                    from_field=["$session_id"],
                    join_table=sessions,
                    join_function=join_events_table_to_sessions_table_v3,
                )

                replay_events = database.get_table("session_replay_events")
                replay_events.fields["session"] = LazyJoin(
                    from_field=["session_id"],
                    join_table=sessions,
                    join_function=join_replay_table_to_sessions_table_v3,
                )
                cast(LazyJoin, replay_events.fields["events"]).join_table = events_table

                raw_replay_events = database.get_table("raw_session_replay_events")
                raw_replay_events.fields["session"] = LazyJoin(
                    from_field=["session_id"],
                    join_table=sessions,
                    join_function=join_replay_table_to_sessions_table_v3,
                )
                cast(LazyJoin, raw_replay_events.fields["events"]).join_table = events_table

        with timings.measure("virtual_fields"):
            _use_virtual_fields(database, modifiers, timings)

        with timings.measure("group_type_mapping"):
            _setup_group_key_fields(database, team)
            events_table = database.get_table("events")
            for mapping in GroupTypeMapping.objects.filter(project_id=team.project_id):
                if events_table.fields.get(mapping.group_type) is None:
                    events_table.fields[mapping.group_type] = FieldTraverser(
                        chain=[f"group_{mapping.group_type_index}"]
                    )

        warehouse_tables_dot_notation_mapping: dict[str, str] = {}
        warehouse_tables: TableNode = TableNode()
        self_managed_warehouse_tables: TableNode = TableNode()
        views: TableNode = TableNode()

        with timings.measure("data_warehouse_saved_query"):
            with timings.measure("select"):
                queryset = (
                    DataWarehouseSavedQuery.objects.filter(team_id=team.pk)
                    .exclude(deleted=True)
                    .select_related("table", "table__credential", "managed_viewset")
                )
                if not is_managed_viewset_enabled:
                    queryset = queryset.filter(managed_viewset__isnull=True)

                saved_queries = list(queryset)

            for saved_query in saved_queries:
                with timings.measure(f"saved_query_{saved_query.name}"):
                    views.add_child(
                        TableNode.create_nested_for_chain(
                            saved_query.name.split("."),
                            table=saved_query.hogql_definition(modifiers),
                        ),
                        table_conflict_mode="ignore",
                    )

        with timings.measure("revenue_analytics_views"):
            revenue_views: list[RevenueAnalyticsBaseView] = []
            try:
                if not is_managed_viewset_enabled:
                    revenue_views = list(build_all_revenue_analytics_views(team, timings))
            except Exception as e:
                capture_exception(e)

            # Each view will have a name similar to `stripe.<prefix>.<table_name>`
            # We want to create a nested table group where `stripe` is the parent,
            # `<prefix>` is the child of `stripe`, and `<table_name>` is the child of `<prefix>`
            # allowing you to access the table as `stripe[prefix][table_name]` in a dict fashion
            # but still allowing the bare `stripe.prefix.table_name` string access
            for view in revenue_views:
                try:
                    views.add_child(TableNode.create_nested_for_chain(view.name.split("."), view))
                except Exception as e:
                    capture_exception(e)
                    continue

        with timings.measure("data_warehouse_tables"):

            class WarehousePropertiesVirtualTable(VirtualTable):
                fields: dict[str, FieldOrTable]
                parent_table: HogQLDataWarehouseTable

                def to_printed_hogql(self):
                    return self.parent_table.to_printed_hogql()

                def to_printed_clickhouse(self, context):
                    return self.parent_table.to_printed_clickhouse(context)

            with timings.measure("select"):
                tables: list[DataWarehouseTable] = list(
                    DataWarehouseTable.raw_objects.filter(team_id=team.pk)
                    .exclude(deleted=True)
                    .select_related("credential", "external_data_source")
                )

            view_names = views.resolve_all_table_names()
            for table in tables:
                # Skip adding data warehouse tables that are materialized from views
                # We can detect that because they have the exact same name as the view
                if table.name in view_names:
                    continue

                with timings.measure(f"table_{table.name}"):
                    s3_table = table.hogql_definition(modifiers)

                    # If the warehouse table has no _properties_ field, then set it as a virtual table
                    if s3_table.fields.get("properties") is None:
                        s3_table.fields["properties"] = WarehousePropertiesVirtualTable(
                            fields=s3_table.fields, parent_table=s3_table, hidden=True
                        )

                    if table.external_data_source:
                        warehouse_tables.add_child(TableNode(name=table.name, table=s3_table))
                    else:
                        self_managed_warehouse_tables.add_child(TableNode(name=table.name, table=s3_table))

                    # Add warehouse table using dot notation
                    if table.external_data_source:
                        source_type = table.external_data_source.source_type
                        prefix = table.external_data_source.prefix
                        table_chain: list[str] = [source_type.lower()]

                        if prefix is not None and isinstance(prefix, str) and prefix != "":
                            table_name_stripped = table.name.replace(f"{prefix}{source_type}_".lower(), "")
                            table_chain.extend([prefix.strip("_").lower(), table_name_stripped])
                        else:
                            table_name_stripped = table.name.replace(f"{source_type}_".lower(), "")
                            table_chain.append(table_name_stripped)

                        # For a chain of type a.b.c, we want to create a nested table node
                        # where a is the parent, b is the child of a, and c is the child of b
                        # where a.b.c will contain the s3_table
                        warehouse_tables.add_child(TableNode.create_nested_for_chain(table_chain, s3_table))

                        joined_table_chain = ".".join(table_chain)
                        s3_table.name = joined_table_chain
                        warehouse_tables_dot_notation_mapping[joined_table_chain] = table.name

        def define_mappings(root_node: TableNode, get_table: Callable):
            table: Table | None = None

            if root_node.has_child([warehouse_modifier.table_name]):
                _table = root_node.get_child([warehouse_modifier.table_name]).get()
                assert isinstance(_table, Table)

                table = _table

            if "." in warehouse_modifier.table_name:
                table_chain = warehouse_modifier.table_name.split(".")
                if table_chain[0] not in root_node.children:
                    return root_node

                _table = root_node.get_child(table_chain).get()
                assert isinstance(_table, Table)

                table = _table

            if table is None:
                return root_node

            if "id" not in table.fields.keys():
                table.fields["id"] = ExpressionField(
                    name="id",
                    expr=parse_expr(warehouse_modifier.id_field),
                )

            table_has_no_timestamp_field = "timestamp" not in table.fields.keys()
            timestamp_field_is_datetime = isinstance(table.fields.get("timestamp"), DateTimeDatabaseField)

            if table_has_no_timestamp_field or not timestamp_field_is_datetime:
                table_model = get_table(team=team, warehouse_modifier=warehouse_modifier)
                timestamp_field_type = table_model.get_clickhouse_column_type(warehouse_modifier.timestamp_field)
                modifier_timestamp_field_is_timestamp = warehouse_modifier.timestamp_field == "timestamp"

                # If field type is none or datetime, we can use the field directly
                if timestamp_field_type is None or timestamp_field_type.startswith("DateTime"):
                    if modifier_timestamp_field_is_timestamp:
                        table.fields["timestamp"] = DateTimeDatabaseField(name="timestamp")
                    else:
                        table.fields["timestamp"] = ExpressionField(
                            name="timestamp",
                            expr=ast.Field(chain=[warehouse_modifier.timestamp_field]),
                        )
                else:
                    if modifier_timestamp_field_is_timestamp:
                        table.fields["timestamp"] = UnknownDatabaseField(name="timestamp")
                    else:
                        table.fields["timestamp"] = ExpressionField(
                            name="timestamp",
                            expr=ast.Call(
                                name="toDateTime", args=[ast.Field(chain=[warehouse_modifier.timestamp_field])]
                            ),
                        )

            # TODO: Need to decide how the distinct_id and person_id fields are going to be handled
            if "distinct_id" not in table.fields.keys():
                table.fields["distinct_id"] = ExpressionField(
                    name="distinct_id",
                    expr=parse_expr(warehouse_modifier.distinct_id_field),
                )

            if "person_id" not in table.fields.keys():
                events_join = (
                    DataWarehouseJoin.objects.filter(
                        team_id=team.pk,
                        source_table_name=warehouse_modifier.table_name,
                        joining_table_name="events",
                    )
                    .exclude(deleted=True)
                    .first()
                )
                if events_join:
                    table.fields["person_id"] = FieldTraverser(chain=[events_join.field_name, "person_id"])
                else:
                    table.fields["person_id"] = ExpressionField(
                        name="person_id",
                        expr=parse_expr(warehouse_modifier.distinct_id_field),
                    )

            return root_node

        if modifiers.dataWarehouseEventsModifiers:
            with timings.measure("data_warehouse_event_modifiers"):
                for warehouse_modifier in modifiers.dataWarehouseEventsModifiers:
                    with timings.measure(f"data_warehouse_event_modifier_{warehouse_modifier.table_name}"):
                        # TODO: add all field mappings
                        is_view = views.has_child([warehouse_modifier.table_name])

                        if is_view:
                            views = define_mappings(
                                views,
                                lambda team, warehouse_modifier: DataWarehouseSavedQuery.objects.exclude(deleted=True)
                                .filter(team_id=team.pk, name=warehouse_modifier.table_name)
                                .latest("created_at"),
                            )
                        else:
                            warehouse_tables = define_mappings(
                                warehouse_tables,
                                lambda team, warehouse_modifier: DataWarehouseTable.objects.exclude(deleted=True)
                                .filter(
                                    team_id=team.pk,
                                    name=warehouse_tables_dot_notation_mapping[warehouse_modifier.table_name]
                                    if warehouse_modifier.table_name in warehouse_tables_dot_notation_mapping
                                    else warehouse_modifier.table_name,
                                )
                                .select_related("credential", "external_data_source")
                                .latest("created_at"),
                            )
                            self_managed_warehouse_tables = define_mappings(
                                self_managed_warehouse_tables,
                                lambda team, warehouse_modifier: DataWarehouseTable.objects.exclude(deleted=True)
                                .filter(team_id=team.pk, name=warehouse_modifier.table_name)
                                .select_related("credential", "external_data_source")
                                .latest("created_at"),
                            )

        database._add_warehouse_tables(warehouse_tables)
        database._add_warehouse_self_managed_tables(self_managed_warehouse_tables)
        database._add_views(views)

        with timings.measure("data_warehouse_joins"):
            for join in DataWarehouseJoin.objects.filter(team_id=team.pk).exclude(deleted=True):
                # Skip if either table is not present. This can happen if the table was deleted after the join was created.
                # User will be prompted on UI to resolve missing tables underlying the JOIN
                if not database.has_table(join.source_table_name) or not database.has_table(join.joining_table_name):
                    continue

                try:
                    source_table = database.get_table(join.source_table_name)
                    joining_table = database.get_table(join.joining_table_name)

                    from_field = get_join_field_chain(join.source_table_key)
                    if from_field is None:
                        continue

                    to_field = get_join_field_chain(join.joining_table_key)
                    if to_field is None:
                        continue

                    source_table.fields[join.field_name] = LazyJoin(
                        from_field=from_field,
                        to_field=to_field,
                        join_table=joining_table,
                        join_function=(
                            join.join_function_for_experiments()
                            if "events" == join.joining_table_name and join.configuration.get("experiments_optimized")
                            else join.join_function()
                        ),
                    )

                    if join.source_table_name == "persons":
                        events_table = database.get_table("events")
                        person_field = events_table.fields["person"]
                        if isinstance(person_field, ast.FieldTraverser):
                            table_or_field: ast.FieldOrTable = events_table
                            for chain in person_field.chain:
                                if isinstance(table_or_field, ast.LazyJoin):
                                    table_or_field = table_or_field.resolve_table(
                                        HogQLContext(team_id=team_id, database=database)
                                    )
                                    if table_or_field.has_field(chain):
                                        table_or_field = table_or_field.get_field(chain)
                                        if isinstance(table_or_field, ast.LazyJoin):
                                            table_or_field = table_or_field.resolve_table(
                                                HogQLContext(team_id=team_id, database=database)
                                            )
                                elif isinstance(table_or_field, ast.Table):
                                    table_or_field = table_or_field.get_field(chain)

                            assert isinstance(table_or_field, ast.Table)

                            if isinstance(table_or_field, ast.VirtualTable):
                                table_or_field.fields[join.field_name] = ast.FieldTraverser(
                                    chain=["..", join.field_name]
                                )

                                override_source_table_key = f"person.{join.source_table_key}"

                                # If the source_table_key is a ast.Call node, then we want to inject in `person` on the chain of the inner `ast.Field` node
                                source_table_key_node = parse_expr(join.source_table_key)
                                if isinstance(source_table_key_node, ast.Call) and isinstance(
                                    source_table_key_node.args[0], ast.Field
                                ):
                                    source_table_key_node.args[0].chain = [
                                        "person",
                                        *source_table_key_node.args[0].chain,
                                    ]
                                    override_source_table_key = source_table_key_node.to_hogql()

                                events_table.fields[join.field_name] = LazyJoin(
                                    from_field=from_field,
                                    to_field=to_field,
                                    join_table=joining_table,
                                    # reusing join_function but with different source_table_key since we're joining 'directly' on events
                                    join_function=join.join_function(
                                        override_source_table_key=override_source_table_key
                                    ),
                                )
                            else:
                                table_or_field.fields[join.field_name] = LazyJoin(
                                    from_field=from_field,
                                    to_field=to_field,
                                    join_table=joining_table,
                                    join_function=join.join_function(),
                                )
                        elif isinstance(person_field, ast.LazyJoin):
                            person_field.join_table.fields[join.field_name] = LazyJoin(  # type: ignore
                                from_field=from_field,
                                to_field=to_field,
                                join_table=joining_table,
                                join_function=join.join_function(),
                            )

                except Exception as e:
                    capture_exception(e)

        return database


def _use_person_properties_from_events(database: Database) -> None:
    database.get_table("events").fields["person"] = FieldTraverser(chain=["poe"])


def _use_person_id_from_person_overrides(database: Database) -> None:
    table = database.get_table("events")
    table.fields["event_person_id"] = StringDatabaseField(name="person_id")
    table.fields["override"] = LazyJoin(
        from_field=["distinct_id"],
        join_table=database.get_table("person_distinct_id_overrides"),
        join_function=join_with_person_distinct_id_overrides_table,
    )
    table.fields["person_id"] = ExpressionField(
        name="person_id",
        expr=parse_expr(
            # NOTE: assumes `join_use_nulls = 0` (the default), as ``override.distinct_id`` is not Nullable
            "if(not(empty(override.distinct_id)), override.person_id, event_person_id)",
            start=None,
        ),
        isolate_scope=True,
    )


def _use_error_tracking_issue_id_from_error_tracking_issue_overrides(database: Database) -> None:
    table = database.get_table("events")
    table.fields["event_issue_id"] = ExpressionField(
        name="event_issue_id",
        # convert to UUID to match type of `issue_id` on overrides table
        expr=parse_expr("toUUID(properties.$exception_issue_id)"),
    )
    table.fields["exception_issue_override"] = LazyJoin(
        from_field=["fingerprint"],
        join_table=ErrorTrackingIssueFingerprintOverridesTable(),
        join_function=join_with_error_tracking_issue_fingerprint_overrides_table,
    )
    table.fields["issue_id"] = ExpressionField(
        name="issue_id",
        expr=parse_expr(
            # NOTE: assumes `join_use_nulls = 0` (the default), as ``override.fingerprint`` is not Nullable
            "if(not(empty(exception_issue_override.issue_id)), exception_issue_override.issue_id, event_issue_id)",
            start=None,
        ),
    )


def _setup_group_key_fields(database: Database, team: "Team") -> None:
    """
    Set up group key fields as ExpressionFields that handle filtering based on GroupTypeMapping.created_at.
    For $group_N fields, this returns:
    - Empty string if no GroupTypeMapping exists for that index
    - if(timestamp < mapping.created_at, '', $group_N) if GroupTypeMapping exists
    """
    group_mappings = {mapping.group_type_index: mapping for mapping in GroupTypeMapping.objects.filter(team=team)}
    table = database.get_table("events")

    for group_index in range(5):
        field_name = f"$group_{group_index}"

        group_mapping = group_mappings.get(group_index, None)
        # If no mapping exists or the mapping predated this feature, leave the original field unchanged
        if group_mapping and group_mapping.created_at:
            # Store the original field as a "raw" version before replacing
            original_field = table.fields[field_name]
            raw_field_name = f"_{field_name}_raw"
            table.fields[raw_field_name] = original_field.model_copy(update={"hidden": True})

            created_at_str = group_mapping.created_at.strftime("%Y-%m-%d %H:%M:%S")

            table.fields[field_name] = ExpressionField(
                name=field_name,
                expr=ast.Call(
                    name="if",
                    args=[
                        ast.CompareOperation(
                            left=ast.Field(chain=["timestamp"]),
                            op=ast.CompareOperationOp.Lt,
                            right=ast.Constant(value=created_at_str),
                        ),
                        ast.Constant(value=""),
                        ast.Field(chain=[raw_field_name]),
                    ],
                ),
                isolate_scope=True,
            )


def _use_virtual_fields(database: Database, modifiers: HogQLQueryModifiers, timings: HogQLTimings) -> None:
    events_table = database.get_table("events")
    persons_table = database.get_table("persons")
    groups_table = database.get_table("groups")
    poe = cast(VirtualTable, events_table.fields["poe"])

    with timings.measure("initial_referring_domain_type"):
        field_name = "$virt_initial_referring_domain_type"
        persons_table.fields[field_name] = create_initial_domain_type(name=field_name, timings=timings)
        poe.fields[field_name] = create_initial_domain_type(
            name=field_name,
            timings=timings,
            properties_path=["poe", "properties"],
        )
    with timings.measure("initial_channel_type"):
        field_name = "$virt_initial_channel_type"
        persons_table.fields[field_name] = create_initial_channel_type(
            name=field_name, custom_rules=modifiers.customChannelTypeRules, timings=timings
        )
        poe.fields[field_name] = create_initial_channel_type(
            name=field_name,
            custom_rules=modifiers.customChannelTypeRules,
            timings=timings,
            properties_path=["poe", "properties"],
        )

    # :KLUDGE: Currently calculated at runtime via the `revenue_analytics` table,
    # it'd be wise to make these computable fields in the future, but that's a big uplift
    revenue_fields = ["revenue", "revenue_last_30_days"]
    with timings.measure("revenue_analytics_virtual_fields"):
        for field in revenue_fields:
            with timings.measure(field):
                field_name = f"$virt_{field}"
                chain = ["revenue_analytics", field]

                persons_table.fields[field_name] = ast.FieldTraverser(chain=chain)
                groups_table.fields[field_name] = ast.FieldTraverser(chain=chain)
                poe.fields[field_name] = ast.FieldTraverser(chain=chain)


def _constant_type_to_serialized_field_type(constant_type: ast.ConstantType) -> DatabaseSerializedFieldType | None:
    if isinstance(constant_type, ast.StringType):
        return DatabaseSerializedFieldType.STRING
    if isinstance(constant_type, ast.BooleanType):
        return DatabaseSerializedFieldType.BOOLEAN
    if isinstance(constant_type, ast.DateType):
        return DatabaseSerializedFieldType.DATE
    if isinstance(constant_type, ast.DateTimeType):
        return DatabaseSerializedFieldType.DATETIME
    if isinstance(constant_type, ast.UUIDType):
        return DatabaseSerializedFieldType.STRING
    if isinstance(constant_type, ast.ArrayType):
        return DatabaseSerializedFieldType.ARRAY
    if isinstance(constant_type, ast.TupleType):
        return DatabaseSerializedFieldType.JSON
    if isinstance(constant_type, ast.IntegerType):
        return DatabaseSerializedFieldType.INTEGER
    if isinstance(constant_type, ast.FloatType):
        return DatabaseSerializedFieldType.FLOAT
    if isinstance(constant_type, ast.DecimalType):
        return DatabaseSerializedFieldType.DECIMAL
    return None


HOGQL_CHARACTERS_TO_BE_WRAPPED = ["@", "-", "!", "$", "+"]


def serialize_fields(
    field_input,
    context: HogQLContext,
    table_chain: list[str],
    db_columns: Optional[DataWarehouseTableColumns] = None,
    table_type: Literal["posthog"] | Literal["external"] = "posthog",
) -> list[DatabaseSchemaField]:
    from posthog.hogql.resolver import resolve_types_from_table

    field_output: list[DatabaseSchemaField] = []
    for field_key, field in field_input.items():
        try:
            if db_columns is not None:
                column = db_columns[field_key]
                if isinstance(column, str):
                    schema_valid = True
                else:
                    schema_valid = cast(bool, column.get("valid", True))
            else:
                schema_valid = True
        except KeyError:
            # We redefine fields on some sourced tables, causing the "hogql" and "clickhouse" field names to be intentionally out of sync
            schema_valid = True

        if any(n in field_key for n in HOGQL_CHARACTERS_TO_BE_WRAPPED):
            hogql_value = f"`{field_key}`"
        else:
            hogql_value = str(field_key)

        if isinstance(field, FieldOrTable):
            if field.hidden:
                continue

        if field_key == "team_id" and table_type == "posthog":
            pass
        elif isinstance(field, DatabaseField):
            if isinstance(field, IntegerDatabaseField):
                field_output.append(
                    DatabaseSchemaField(
                        name=field_key,
                        hogql_value=hogql_value,
                        type=DatabaseSerializedFieldType.INTEGER,
                        schema_valid=schema_valid,
                    )
                )
            elif isinstance(field, FloatDatabaseField):
                field_output.append(
                    DatabaseSchemaField(
                        name=field_key,
                        hogql_value=hogql_value,
                        type=DatabaseSerializedFieldType.FLOAT,
                        schema_valid=schema_valid,
                    )
                )
            elif isinstance(field, DecimalDatabaseField):
                field_output.append(
                    DatabaseSchemaField(
                        name=field_key,
                        hogql_value=hogql_value,
                        type=DatabaseSerializedFieldType.DECIMAL,
                        schema_valid=schema_valid,
                    )
                )
            elif isinstance(field, StringDatabaseField):
                field_output.append(
                    DatabaseSchemaField(
                        name=field_key,
                        hogql_value=hogql_value,
                        type=DatabaseSerializedFieldType.STRING,
                        schema_valid=schema_valid,
                    )
                )
            elif isinstance(field, DateTimeDatabaseField):
                field_output.append(
                    DatabaseSchemaField(
                        name=field_key,
                        hogql_value=hogql_value,
                        type=DatabaseSerializedFieldType.DATETIME,
                        schema_valid=schema_valid,
                    )
                )
            elif isinstance(field, DateDatabaseField):
                field_output.append(
                    DatabaseSchemaField(
                        name=field_key,
                        hogql_value=hogql_value,
                        type=DatabaseSerializedFieldType.DATE,
                        schema_valid=schema_valid,
                    )
                )
            elif isinstance(field, BooleanDatabaseField):
                field_output.append(
                    DatabaseSchemaField(
                        name=field_key,
                        hogql_value=hogql_value,
                        type=DatabaseSerializedFieldType.BOOLEAN,
                        schema_valid=schema_valid,
                    )
                )
            elif isinstance(field, StringJSONDatabaseField):
                field_output.append(
                    DatabaseSchemaField(
                        name=field_key,
                        hogql_value=hogql_value,
                        type=DatabaseSerializedFieldType.JSON,
                        schema_valid=schema_valid,
                    )
                )
            elif isinstance(field, StringArrayDatabaseField):
                field_output.append(
                    DatabaseSchemaField(
                        name=field_key,
                        hogql_value=hogql_value,
                        type=DatabaseSerializedFieldType.ARRAY,
                        schema_valid=schema_valid,
                    )
                )
            elif isinstance(field, UnknownDatabaseField):
                field_output.append(
                    DatabaseSchemaField(
                        name=field_key,
                        hogql_value=hogql_value,
                        type=DatabaseSerializedFieldType.UNKNOWN,
                        schema_valid=schema_valid,
                    )
                )
            elif isinstance(field, ExpressionField):
                field_expr = resolve_types_from_table(field.expr, table_chain, context, "hogql")
                assert field_expr.type is not None
                constant_type = field_expr.type.resolve_constant_type(context)

                field_type = _constant_type_to_serialized_field_type(constant_type)
                if field_type is None:
                    field_type = DatabaseSerializedFieldType.EXPRESSION

                field_output.append(
                    DatabaseSchemaField(
                        name=field_key,
                        hogql_value=hogql_value,
                        type=field_type,
                        schema_valid=schema_valid,
                    )
                )
        elif isinstance(field, LazyJoin):
            resolved_table = field.resolve_table(context)

            if isinstance(resolved_table, SavedQuery):
                type = DatabaseSerializedFieldType.VIEW
                id = str(resolved_table.id)
            else:
                type = DatabaseSerializedFieldType.LAZY_TABLE
                id = None

            field_output.append(
                DatabaseSchemaField(
                    name=field_key,
                    hogql_value=hogql_value,
                    type=type,
                    schema_valid=schema_valid,
                    table=field.resolve_table(context).to_printed_hogql(),
                    fields=list(field.resolve_table(context).fields.keys()),
                    id=id or field_key,
                )
            )
        elif isinstance(field, VirtualTable):
            field_output.append(
                DatabaseSchemaField(
                    name=field_key,
                    hogql_value=hogql_value,
                    type=DatabaseSerializedFieldType.VIRTUAL_TABLE,
                    schema_valid=schema_valid,
                    table=field.to_printed_hogql(),
                    fields=list(field.fields.keys()),
                )
            )
        elif isinstance(field, FieldTraverser):
            field_output.append(
                DatabaseSchemaField(
                    name=field_key,
                    hogql_value=hogql_value,
                    type=DatabaseSerializedFieldType.FIELD_TRAVERSER,
                    schema_valid=schema_valid,
                    chain=field.chain,
                )
            )
    return field_output<|MERGE_RESOLUTION|>--- conflicted
+++ resolved
@@ -5,11 +5,8 @@
 
 from django.db.models import Prefetch, Q
 
-<<<<<<< HEAD
 import posthoganalytics
-=======
 import structlog
->>>>>>> 09ac18ff
 from opentelemetry import trace
 from pydantic import BaseModel, ConfigDict
 
