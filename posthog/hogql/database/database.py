--- conflicted
+++ resolved
@@ -118,13 +118,10 @@
 from posthog.models.group_type_mapping import GroupTypeMapping
 from posthog.models.team.team import WeekStartDay
 
-<<<<<<< HEAD
-from products.revenue_analytics.backend.views import RevenueAnalyticsBaseView
-=======
 from products.data_warehouse.backend.models.external_data_job import ExternalDataJob
 from products.data_warehouse.backend.models.table import DataWarehouseTable, DataWarehouseTableColumns
+from products.revenue_analytics.backend.views import RevenueAnalyticsBaseView
 from products.revenue_analytics.backend.views.orchestrator import build_all_revenue_analytics_views
->>>>>>> 4bf931e3
 
 if TYPE_CHECKING:
     from posthog.models import Team
@@ -519,27 +516,16 @@
         modifiers: Optional[HogQLQueryModifiers] = None,
         timings: Optional[HogQLTimings] = None,
     ) -> "Database":
-<<<<<<< HEAD
-=======
-        from posthog.hogql.database.s3_table import DataWarehouseTable as HogQLDataWarehouseTable
-        from posthog.hogql.query import create_default_modifiers_for_team
-
-        from posthog.models import Team
-
-        from products.data_warehouse.backend.models import DataWarehouseJoin, DataWarehouseSavedQuery
-
->>>>>>> 4bf931e3
         if timings is None:
             timings = HogQLTimings()
 
         with timings.measure("imports"):
             from posthog.hogql.database.s3_table import DataWarehouseTable as HogQLDataWarehouseTable
-            from posthog.hogql.query import create_default_modifiers_for_team
-
-            from posthog.models import Team
-            from posthog.warehouse.models import DataWarehouseJoin, DataWarehouseSavedQuery
-
-            from products.revenue_analytics.backend.views.orchestrator import build_all_revenue_analytics_views
+        from posthog.hogql.query import create_default_modifiers_for_team
+
+        from posthog.models import Team
+
+        from products.data_warehouse.backend.models import DataWarehouseJoin, DataWarehouseSavedQuery
 
         with timings.measure("team"):
             if team_id is None and team is None:
