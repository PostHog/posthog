import dataclasses
from collections.abc import Callable
from typing import TYPE_CHECKING, Any, ClassVar, Literal, Optional, TypeAlias, Union, cast
from zoneinfo import ZoneInfo, ZoneInfoNotFoundError

from django.db.models import Prefetch, Q
from pydantic import BaseModel, ConfigDict

from posthog.exceptions_capture import capture_exception
from posthog.hogql import ast
from posthog.hogql.context import HogQLContext
from posthog.hogql.database.models import (
    BooleanDatabaseField,
    DatabaseField,
    DateDatabaseField,
    DateTimeDatabaseField,
    ExpressionField,
    FieldOrTable,
    FieldTraverser,
    FloatDatabaseField,
    FunctionCallTable,
    IntegerDatabaseField,
    LazyJoin,
    SavedQuery,
    StringArrayDatabaseField,
    StringDatabaseField,
    StringJSONDatabaseField,
    Table,
    VirtualTable,
)
from posthog.hogql.database.schema.app_metrics2 import AppMetrics2Table
from posthog.hogql.database.schema.channel_type import create_initial_channel_type, create_initial_domain_type
from posthog.hogql.database.schema.cohort_people import CohortPeople, RawCohortPeople
from posthog.hogql.database.schema.error_tracking_issue_fingerprint_overrides import (
    ErrorTrackingIssueFingerprintOverridesTable,
    RawErrorTrackingIssueFingerprintOverridesTable,
    join_with_error_tracking_issue_fingerprint_overrides_table,
)
from posthog.hogql.database.schema.events import EventsTable
from posthog.hogql.database.schema.exchange_rate import ExchangeRateTable
from posthog.hogql.database.schema.groups import GroupsTable, RawGroupsTable
from posthog.hogql.database.schema.heatmaps import HeatmapsTable
from posthog.hogql.database.schema.log_entries import (
    BatchExportLogEntriesTable,
    LogEntriesTable,
    ReplayConsoleLogsLogEntriesTable,
)
from posthog.hogql.database.schema.numbers import NumbersTable
from posthog.hogql.database.schema.person_distinct_id_overrides import (
    PersonDistinctIdOverridesTable,
    RawPersonDistinctIdOverridesTable,
    join_with_person_distinct_id_overrides_table,
)
from posthog.hogql.database.schema.person_distinct_ids import (
    PersonDistinctIdsTable,
    RawPersonDistinctIdsTable,
)
from posthog.hogql.database.schema.persons import (
    PersonsTable,
    RawPersonsTable,
    join_with_persons_table,
)
from posthog.hogql.database.schema.pg_embeddings import PgEmbeddingsTable
from posthog.hogql.database.schema.query_log import QueryLogTable, RawQueryLogTable
from posthog.hogql.database.schema.session_replay_events import (
    RawSessionReplayEventsTable,
    SessionReplayEventsTable,
    join_replay_table_to_sessions_table_v2,
)
from posthog.hogql.database.schema.sessions_v1 import RawSessionsTableV1, SessionsTableV1
from posthog.hogql.database.schema.sessions_v2 import (
    RawSessionsTableV2,
    SessionsTableV2,
    join_events_table_to_sessions_table_v2,
)
from posthog.hogql.database.schema.static_cohort_people import StaticCohortPeople
from posthog.hogql.errors import QueryError, ResolutionError
from posthog.hogql.parser import parse_expr
from posthog.hogql.timings import HogQLTimings
from posthog.models.group_type_mapping import GroupTypeMapping
from posthog.models.team.team import WeekStartDay
from posthog.schema import (
    DatabaseSchemaDataWarehouseTable,
    DatabaseSchemaField,
    DatabaseSchemaPostHogTable,
    DatabaseSchemaSchema,
    DatabaseSchemaSource,
    DatabaseSchemaViewTable,
    DatabaseSerializedFieldType,
    HogQLQuery,
    HogQLQueryModifiers,
    PersonsOnEventsMode,
    SessionTableVersion,
)
from posthog.warehouse.models.external_data_source import ExternalDataSource
from posthog.warehouse.models.external_data_job import ExternalDataJob
from posthog.warehouse.models.table import (
    DataWarehouseTable,
    DataWarehouseTableColumns,
)
from posthog.warehouse.models.external_data_schema import ExternalDataSchema
from products.revenue_analytics.backend.models import RevenueAnalyticsRevenueView

if TYPE_CHECKING:
    from posthog.models import Team


class Database(BaseModel):
    model_config = ConfigDict(extra="allow")

    # Users can query from the tables below
    events: EventsTable = EventsTable()
    groups: GroupsTable = GroupsTable()
    persons: PersonsTable = PersonsTable()
    person_distinct_ids: PersonDistinctIdsTable = PersonDistinctIdsTable()
    person_distinct_id_overrides: PersonDistinctIdOverridesTable = PersonDistinctIdOverridesTable()
    error_tracking_issue_fingerprint_overrides: ErrorTrackingIssueFingerprintOverridesTable = (
        ErrorTrackingIssueFingerprintOverridesTable()
    )

    session_replay_events: SessionReplayEventsTable = SessionReplayEventsTable()
    cohort_people: CohortPeople = CohortPeople()
    static_cohort_people: StaticCohortPeople = StaticCohortPeople()
    log_entries: LogEntriesTable = LogEntriesTable()
    query_log: QueryLogTable = QueryLogTable()
    app_metrics: AppMetrics2Table = AppMetrics2Table()
    console_logs_log_entries: ReplayConsoleLogsLogEntriesTable = ReplayConsoleLogsLogEntriesTable()
    batch_export_log_entries: BatchExportLogEntriesTable = BatchExportLogEntriesTable()
    sessions: Union[SessionsTableV1, SessionsTableV2] = SessionsTableV1()
    heatmaps: HeatmapsTable = HeatmapsTable()
    exchange_rate: ExchangeRateTable = ExchangeRateTable()

    raw_session_replay_events: RawSessionReplayEventsTable = RawSessionReplayEventsTable()
    raw_person_distinct_ids: RawPersonDistinctIdsTable = RawPersonDistinctIdsTable()
    raw_persons: RawPersonsTable = RawPersonsTable()
    raw_groups: RawGroupsTable = RawGroupsTable()
    raw_cohort_people: RawCohortPeople = RawCohortPeople()
    raw_person_distinct_id_overrides: RawPersonDistinctIdOverridesTable = RawPersonDistinctIdOverridesTable()
    raw_error_tracking_issue_fingerprint_overrides: RawErrorTrackingIssueFingerprintOverridesTable = (
        RawErrorTrackingIssueFingerprintOverridesTable()
    )
    raw_sessions: Union[RawSessionsTableV1, RawSessionsTableV2] = RawSessionsTableV1()
    raw_query_log: RawQueryLogTable = RawQueryLogTable()
    pg_embeddings: PgEmbeddingsTable = PgEmbeddingsTable()

    # system tables
    numbers: NumbersTable = NumbersTable()

    # These are the tables exposed via SQL editor autocomplete and data management
    _table_names: ClassVar[list[str]] = [
        "events",
        "groups",
        "persons",
        "sessions",
        "query_log",
    ]

    _warehouse_table_names: list[str] = []
    _warehouse_self_managed_table_names: list[str] = []
    _view_table_names: list[str] = []

    _timezone: Optional[str]
    _week_start_day: Optional[WeekStartDay]

    def __init__(self, timezone: Optional[str] = None, week_start_day: Optional[WeekStartDay] = None):
        super().__init__()
        try:
            self._timezone = str(ZoneInfo(timezone)) if timezone else None
        except ZoneInfoNotFoundError:
            raise ValueError(f"Unknown timezone: '{str(timezone)}'")
        self._week_start_day = week_start_day

    def get_timezone(self) -> str:
        return self._timezone or "UTC"

    def get_week_start_day(self) -> WeekStartDay:
        return self._week_start_day or WeekStartDay.SUNDAY

    def has_table(self, table_name: str) -> bool:
        return hasattr(self, table_name)

    def get_table(self, table_name: str) -> Table:
        if self.has_table(table_name):
            return getattr(self, table_name)
        raise QueryError(f'Unknown table "{table_name}".')

    def get_all_tables(self) -> list[str]:
        warehouse_table_names = list(filter(lambda x: "." in x, self._warehouse_table_names))

        return (
            self._table_names
            + warehouse_table_names
            + self._warehouse_self_managed_table_names
            + self._view_table_names
        )

    def get_posthog_tables(self) -> list[str]:
        return self._table_names

    def get_warehouse_tables(self) -> list[str]:
        return self._warehouse_table_names + self._warehouse_self_managed_table_names

    def get_views(self) -> list[str]:
        return self._view_table_names

    def add_warehouse_tables(self, **field_definitions: Any):
        for f_name, f_def in field_definitions.items():
            setattr(self, f_name, f_def)
            self._warehouse_table_names.append(f_name)

    def add_warehouse_self_managed_tables(self, **field_definitions: Any):
        for f_name, f_def in field_definitions.items():
            setattr(self, f_name, f_def)
            self._warehouse_self_managed_table_names.append(f_name)

    def add_views(self, **field_definitions: Any):
        for f_name, f_def in field_definitions.items():
            setattr(self, f_name, f_def)
            self._view_table_names.append(f_name)


def _use_person_properties_from_events(database: Database) -> None:
    database.events.fields["person"] = FieldTraverser(chain=["poe"])


def _use_person_id_from_person_overrides(database: Database) -> None:
    database.events.fields["event_person_id"] = StringDatabaseField(name="person_id")
    database.events.fields["override"] = LazyJoin(
        from_field=["distinct_id"],
        join_table=PersonDistinctIdOverridesTable(),
        join_function=join_with_person_distinct_id_overrides_table,
    )
    database.events.fields["person_id"] = ExpressionField(
        name="person_id",
        expr=parse_expr(
            # NOTE: assumes `join_use_nulls = 0` (the default), as ``override.distinct_id`` is not Nullable
            "if(not(empty(override.distinct_id)), override.person_id, event_person_id)",
            start=None,
        ),
        isolate_scope=True,
    )


def _use_error_tracking_issue_id_from_error_tracking_issue_overrides(database: Database) -> None:
    database.events.fields["event_issue_id"] = ExpressionField(
        name="event_issue_id",
        # convert to UUID to match type of `issue_id` on overrides table
        expr=parse_expr("toUUID(properties.$exception_issue_id)"),
    )
    database.events.fields["exception_issue_override"] = LazyJoin(
        from_field=["fingerprint"],
        join_table=ErrorTrackingIssueFingerprintOverridesTable(),
        join_function=join_with_error_tracking_issue_fingerprint_overrides_table,
    )
    database.events.fields["issue_id"] = ExpressionField(
        name="issue_id",
        expr=parse_expr(
            # NOTE: assumes `join_use_nulls = 0` (the default), as ``override.fingerprint`` is not Nullable
            "if(not(empty(exception_issue_override.issue_id)), exception_issue_override.issue_id, event_issue_id)",
            start=None,
        ),
    )


def create_hogql_database(
    team_id: Optional[int] = None,
    *,
    team: Optional["Team"] = None,
    modifiers: Optional[HogQLQueryModifiers] = None,
    timings: Optional[HogQLTimings] = None,
) -> Database:
    from posthog.hogql.database.s3_table import S3Table
    from posthog.hogql.query import create_default_modifiers_for_team
    from posthog.models import Team
    from posthog.warehouse.models import (
        DataWarehouseJoin,
        DataWarehouseSavedQuery,
        DataWarehouseTable,
    )

    if timings is None:
        timings = HogQLTimings()

    with timings.measure("team"):
        if team_id is None and team is None:
            raise ValueError("Either team_id or team must be provided")

        if team is not None and team_id is not None and team.pk != team_id:
            raise ValueError("team_id and team must be the same")

        if team is None:
            team = Team.objects.get(pk=team_id)

        # Team is definitely not None at this point, make mypy believe that
        team = cast("Team", team)

    with timings.measure("modifiers"):
        modifiers = create_default_modifiers_for_team(team, modifiers)
        database = Database(timezone=team.timezone, week_start_day=team.week_start_day)

        if modifiers.personsOnEventsMode == PersonsOnEventsMode.DISABLED:
            # no change
            database.events.fields["person"] = FieldTraverser(chain=["pdi", "person"])
            database.events.fields["person_id"] = FieldTraverser(chain=["pdi", "person_id"])

        elif modifiers.personsOnEventsMode == PersonsOnEventsMode.PERSON_ID_NO_OVERRIDE_PROPERTIES_ON_EVENTS:
            database.events.fields["person_id"] = StringDatabaseField(name="person_id")
            _use_person_properties_from_events(database)

        elif modifiers.personsOnEventsMode == PersonsOnEventsMode.PERSON_ID_OVERRIDE_PROPERTIES_ON_EVENTS:
            _use_person_id_from_person_overrides(database)
            _use_person_properties_from_events(database)
            cast(VirtualTable, database.events.fields["poe"]).fields["id"] = database.events.fields["person_id"]

        elif modifiers.personsOnEventsMode == PersonsOnEventsMode.PERSON_ID_OVERRIDE_PROPERTIES_JOINED:
            _use_person_id_from_person_overrides(database)
            database.events.fields["person"] = LazyJoin(
                from_field=["person_id"],
                join_table=PersonsTable(),
                join_function=join_with_persons_table,
            )

        _use_error_tracking_issue_id_from_error_tracking_issue_overrides(database)

    with timings.measure("session_table"):
        if (
            modifiers.sessionTableVersion == SessionTableVersion.V2
            or modifiers.sessionTableVersion == SessionTableVersion.AUTO
        ):
            raw_sessions = RawSessionsTableV2()
            database.raw_sessions = raw_sessions
            sessions = SessionsTableV2()
            database.sessions = sessions
            events = database.events
            events.fields["session"] = LazyJoin(
                from_field=["$session_id"],
                join_table=sessions,
                join_function=join_events_table_to_sessions_table_v2,
            )
            replay_events = database.session_replay_events
            replay_events.fields["session"] = LazyJoin(
                from_field=["session_id"],
                join_table=sessions,
                join_function=join_replay_table_to_sessions_table_v2,
            )
            cast(LazyJoin, replay_events.fields["events"]).join_table = events
            raw_replay_events = database.raw_session_replay_events
            raw_replay_events.fields["session"] = LazyJoin(
                from_field=["session_id"],
                join_table=sessions,
                join_function=join_replay_table_to_sessions_table_v2,
            )
            cast(LazyJoin, raw_replay_events.fields["events"]).join_table = events

    with timings.measure("initial_domain_type"):
        database.persons.fields["$virt_initial_referring_domain_type"] = create_initial_domain_type(
            "$virt_initial_referring_domain_type", timings=timings
        )
    with timings.measure("initial_channel_type"):
        database.persons.fields["$virt_initial_channel_type"] = create_initial_channel_type(
            "$virt_initial_channel_type", modifiers.customChannelTypeRules, timings=timings
        )

    with timings.measure("group_type_mapping"):
        for mapping in GroupTypeMapping.objects.filter(project_id=team.project_id):
            if database.events.fields.get(mapping.group_type) is None:
                database.events.fields[mapping.group_type] = FieldTraverser(chain=[f"group_{mapping.group_type_index}"])

    warehouse_tables: dict[str, Table] = {}
    self_managed_warehouse_tables: dict[str, Table] = {}
    views: dict[str, Table] = {}

    with timings.measure("data_warehouse_saved_query"):
        with timings.measure("select"):
            saved_queries = list(DataWarehouseSavedQuery.objects.filter(team_id=team.pk).exclude(deleted=True))
        for saved_query in saved_queries:
            with timings.measure(f"saved_query_{saved_query.name}"):
                views[saved_query.name] = saved_query.hogql_definition(modifiers)

    with timings.measure("data_warehouse_tables"):
        with timings.measure("select"):
            tables = list(
                DataWarehouseTable.objects.filter(team_id=team.pk)
                .exclude(deleted=True)
                .select_related("credential", "external_data_source")
            )

        for table in tables:
            # Skip adding data warehouse tables that are materialized from views (in this case they have the same names)
            if views.get(table.name, None) is not None:
                continue

            with timings.measure(f"table_{table.name}"):
                s3_table = table.hogql_definition(modifiers)

                # If the warehouse table has no _properties_ field, then set it as a virtual table
                if s3_table.fields.get("properties") is None:

                    class WarehouseProperties(VirtualTable):
                        fields: dict[str, FieldOrTable] = s3_table.fields
                        parent_table: S3Table = s3_table

                        def to_printed_hogql(self):
                            return self.parent_table.to_printed_hogql()

                        def to_printed_clickhouse(self, context):
                            return self.parent_table.to_printed_clickhouse(context)

                    s3_table.fields["properties"] = WarehouseProperties(hidden=True)

                if table.external_data_source:
                    warehouse_tables[table.name] = s3_table
                else:
                    self_managed_warehouse_tables[table.name] = s3_table

                # Add warehouse table using dot notation
                if table.external_data_source:
                    source_type = table.external_data_source.source_type
                    prefix = table.external_data_source.prefix
                    if prefix is not None and isinstance(prefix, str) and prefix != "":
                        table_name_stripped = table.name.replace(f"{prefix}{source_type}_".lower(), "")
                        dot_name = f"{source_type}.{prefix.strip('_')}.{table_name_stripped}".lower()
                    else:
                        table_name_stripped = table.name.replace(f"{source_type}_".lower(), "")
                        dot_name = f"{source_type}.{table_name_stripped}".lower()

                    warehouse_tables[dot_name] = s3_table

<<<<<<< HEAD
    def define_mappings(warehouse: dict[str, Table], get_table: Callable):
        if warehouse_modifier.table_name not in warehouse:
            return warehouse

        if "id" not in warehouse[warehouse_modifier.table_name].fields.keys():
            warehouse[warehouse_modifier.table_name].fields["id"] = ExpressionField(
=======
    # For every Stripe source, let's generate its own revenue view
    # Prefetch related schemas and tables to avoid N+1
    with timings.measure("revenue_analytics_views"):
        with timings.measure("select"):
            stripe_sources = list(
                ExternalDataSource.objects.filter(team_id=team.pk, source_type=ExternalDataSource.Type.STRIPE)
                .exclude(deleted=True)
                .prefetch_related(Prefetch("schemas", queryset=ExternalDataSchema.objects.prefetch_related("table")))
            )

        for stripe_source in stripe_sources:
            with timings.measure(f"for_schema_source_{stripe_source.prefix or stripe_source.id}"):
                view = RevenueAnalyticsRevenueView.for_schema_source(stripe_source)
                if view is not None:
                    views[f"stripe_{stripe_source.prefix or stripe_source.id}_revenue"] = view

    def define_mappings(store: dict[str, Table], get_table: Callable):
        if "id" not in store[warehouse_modifier.table_name].fields.keys():
            store[warehouse_modifier.table_name].fields["id"] = ExpressionField(
>>>>>>> 0e929679
                name="id",
                expr=parse_expr(warehouse_modifier.id_field),
            )

        if "timestamp" not in store[warehouse_modifier.table_name].fields.keys() or not isinstance(
            store[warehouse_modifier.table_name].fields.get("timestamp"), DateTimeDatabaseField
        ):
            table_model = get_table(team=team, warehouse_modifier=warehouse_modifier)
            timestamp_field_type = table_model.get_clickhouse_column_type(warehouse_modifier.timestamp_field)

            # If field type is none or datetime, we can use the field directly
            if timestamp_field_type is None or timestamp_field_type.startswith("DateTime"):
                store[warehouse_modifier.table_name].fields["timestamp"] = ExpressionField(
                    name="timestamp",
                    expr=ast.Field(chain=[warehouse_modifier.timestamp_field]),
                )
            else:
                store[warehouse_modifier.table_name].fields["timestamp"] = ExpressionField(
                    name="timestamp",
                    expr=ast.Call(name="toDateTime", args=[ast.Field(chain=[warehouse_modifier.timestamp_field])]),
                )

        # TODO: Need to decide how the distinct_id and person_id fields are going to be handled
        if "distinct_id" not in store[warehouse_modifier.table_name].fields.keys():
            store[warehouse_modifier.table_name].fields["distinct_id"] = ExpressionField(
                name="distinct_id",
                expr=parse_expr(warehouse_modifier.distinct_id_field),
            )

        if "person_id" not in store[warehouse_modifier.table_name].fields.keys():
            events_join = (
                DataWarehouseJoin.objects.filter(
                    team_id=team.pk,
                    source_table_name=warehouse_modifier.table_name,
                    joining_table_name="events",
                )
                .exclude(deleted=True)
                .first()
            )
            if events_join:
                store[warehouse_modifier.table_name].fields["person_id"] = FieldTraverser(
                    chain=[events_join.field_name, "person_id"]
                )
            else:
                store[warehouse_modifier.table_name].fields["person_id"] = ExpressionField(
                    name="person_id",
                    expr=parse_expr(warehouse_modifier.distinct_id_field),
                )

        return store

    if modifiers.dataWarehouseEventsModifiers:
<<<<<<< HEAD
        for warehouse_modifier in modifiers.dataWarehouseEventsModifiers:
            # TODO: add all field mappings

            is_view = warehouse_modifier.table_name in views.keys()

            if is_view:
                views = define_mappings(
                    views,
                    lambda team, warehouse_modifier: DataWarehouseSavedQuery.objects.exclude(deleted=True)
                    .filter(team_id=team.pk, name=warehouse_modifier.table_name)
                    .latest("created_at"),
                )
            else:
                warehouse_tables = define_mappings(
                    warehouse_tables,
                    lambda team, warehouse_modifier: DataWarehouseTable.objects.exclude(deleted=True)
                    .filter(team_id=team.pk, name=warehouse_modifier.table_name)
                    .select_related("credential", "external_data_source")
                    .latest("created_at"),
                )
                self_managed_warehouse_tables = define_mappings(
                    self_managed_warehouse_tables,
                    lambda team, warehouse_modifier: DataWarehouseTable.objects.exclude(deleted=True)
                    .filter(team_id=team.pk, name=warehouse_modifier.table_name)
                    .select_related("credential", "external_data_source")
                    .latest("created_at"),
                )
=======
        with timings.measure("data_warehouse_event_modifiers"):
            for warehouse_modifier in modifiers.dataWarehouseEventsModifiers:
                with timings.measure(f"data_warehouse_event_modifier_{warehouse_modifier.table_name}"):
                    # TODO: add all field mappings
                    is_view = warehouse_modifier.table_name in views.keys()

                    if is_view:
                        views = define_mappings(
                            views,
                            lambda team, warehouse_modifier: DataWarehouseSavedQuery.objects.exclude(deleted=True)
                            .filter(team_id=team.pk, name=warehouse_modifier.table_name)
                            .latest("created_at"),
                        )
                    else:
                        warehouse_tables = define_mappings(
                            warehouse_tables,
                            lambda team, warehouse_modifier: DataWarehouseTable.objects.exclude(deleted=True)
                            .filter(team_id=team.pk, name=warehouse_modifier.table_name)
                            .select_related("credential", "external_data_source")
                            .latest("created_at"),
                        )
>>>>>>> 0e929679

    database.add_warehouse_tables(**warehouse_tables)
    database.add_warehouse_self_managed_tables(**self_managed_warehouse_tables)
    database.add_views(**views)

    with timings.measure("data_warehouse_joins"):
        for join in DataWarehouseJoin.objects.filter(team_id=team.pk).exclude(deleted=True):
            # Skip if either table is not present. This can happen if the table was deleted after the join was created.
            # User will be prompted on UI to resolve missing tables underlying the JOIN
            if not database.has_table(join.source_table_name) or not database.has_table(join.joining_table_name):
                continue

            try:
                source_table = database.get_table(join.source_table_name)
                joining_table = database.get_table(join.joining_table_name)

                field = parse_expr(join.source_table_key)
                if isinstance(field, ast.Field):
                    from_field = field.chain
                elif isinstance(field, ast.Call) and isinstance(field.args[0], ast.Field):
                    from_field = field.args[0].chain
                else:
                    raise ResolutionError("Data Warehouse Join HogQL expression should be a Field or Call node")

                field = parse_expr(join.joining_table_key)
                if isinstance(field, ast.Field):
                    to_field = field.chain
                elif isinstance(field, ast.Call) and isinstance(field.args[0], ast.Field):
                    to_field = field.args[0].chain
                else:
                    raise ResolutionError("Data Warehouse Join HogQL expression should be a Field or Call node")

                source_table.fields[join.field_name] = LazyJoin(
                    from_field=from_field,
                    to_field=to_field,
                    join_table=joining_table,
                    join_function=(
                        join.join_function_for_experiments()
                        if "events" == join.joining_table_name and join.configuration.get("experiments_optimized")
                        else join.join_function()
                    ),
                )

                if join.source_table_name == "persons":
                    person_field = database.events.fields["person"]
                    if isinstance(person_field, ast.FieldTraverser):
                        table_or_field: ast.FieldOrTable = database.events
                        for chain in person_field.chain:
                            if isinstance(table_or_field, ast.LazyJoin):
                                table_or_field = table_or_field.resolve_table(
                                    HogQLContext(team_id=team_id, database=database)
                                )
                                if table_or_field.has_field(chain):
                                    table_or_field = table_or_field.get_field(chain)
                                    if isinstance(table_or_field, ast.LazyJoin):
                                        table_or_field = table_or_field.resolve_table(
                                            HogQLContext(team_id=team_id, database=database)
                                        )
                            elif isinstance(table_or_field, ast.Table):
                                table_or_field = table_or_field.get_field(chain)

                        assert isinstance(table_or_field, ast.Table)

                        if isinstance(table_or_field, ast.VirtualTable):
                            table_or_field.fields[join.field_name] = ast.FieldTraverser(chain=["..", join.field_name])
                            database.events.fields[join.field_name] = LazyJoin(
                                from_field=from_field,
                                to_field=to_field,
                                join_table=joining_table,
                                # reusing join_function but with different source_table_key since we're joining 'directly' on events
                                join_function=join.join_function(
                                    override_source_table_key=f"person.{join.source_table_key}"
                                ),
                            )
                        else:
                            table_or_field.fields[join.field_name] = LazyJoin(
                                from_field=from_field,
                                to_field=to_field,
                                join_table=joining_table,
                                join_function=join.join_function(),
                            )
                    elif isinstance(person_field, ast.LazyJoin):
                        person_field.join_table.fields[join.field_name] = LazyJoin(  # type: ignore
                            from_field=from_field,
                            to_field=to_field,
                            join_table=joining_table,
                            join_function=join.join_function(),
                        )

            except Exception as e:
                capture_exception(e)

    return database


@dataclasses.dataclass
class SerializedField:
    key: str
    name: str
    type: DatabaseSerializedFieldType
    schema_valid: bool
    fields: Optional[list[str]] = None
    table: Optional[str] = None
    chain: Optional[list[str | int]] = None


DatabaseSchemaTable: TypeAlias = DatabaseSchemaPostHogTable | DatabaseSchemaDataWarehouseTable | DatabaseSchemaViewTable


def serialize_database(
    context: HogQLContext,
) -> dict[str, DatabaseSchemaTable]:
    from posthog.warehouse.models.datawarehouse_saved_query import DataWarehouseSavedQuery

    tables: dict[str, DatabaseSchemaTable] = {}

    if context.database is None:
        raise ResolutionError("Must provide database to serialize_database")

    if context.team_id is None:
        raise ResolutionError("Must provide team_id to serialize_database")

    # PostHog Tables
    posthog_tables = context.database.get_posthog_tables()
    for table_key in posthog_tables:
        field_input: dict[str, Any] = {}
        table = getattr(context.database, table_key, None)
        if isinstance(table, FunctionCallTable):
            field_input = table.get_asterisk()
        elif isinstance(table, Table):
            field_input = table.fields

        fields = serialize_fields(field_input, context, table_key, table_type="posthog")
        fields_dict = {field.name: field for field in fields}
        tables[table_key] = DatabaseSchemaPostHogTable(fields=fields_dict, id=table_key, name=table_key)

    # Data Warehouse Tables and Views - Fetch all related data in one go
    warehouse_table_names = context.database.get_warehouse_tables()
    views = context.database.get_views()

    # Fetch warehouse tables with related data in a single query
    warehouse_tables_with_data = (
        DataWarehouseTable.objects.select_related("credential", "external_data_source")
        .prefetch_related(
            "externaldataschema_set",
            Prefetch(
                "external_data_source__jobs",
                queryset=ExternalDataJob.objects.filter(status="Completed", team_id=context.team_id).order_by(
                    "-created_at"
                )[:1],
                to_attr="latest_completed_job",
            ),
        )
        .filter(Q(deleted=False) | Q(deleted__isnull=True), team_id=context.team_id, name__in=warehouse_table_names)
        .order_by("external_data_source__prefix", "external_data_source__source_type", "name")
        .all()
        if warehouse_table_names
        else []
    )

    # Fetch all views in a single query
    all_views = (
        DataWarehouseSavedQuery.objects.exclude(deleted=True).filter(team_id=context.team_id).all() if views else []
    )

    # Process warehouse tables
    for warehouse_table in warehouse_tables_with_data:
        # Get schema from prefetched data
        schema_data = list(warehouse_table.externaldataschema_set.all())
        if not schema_data:
            schema = None
        else:
            db_schema = schema_data[0]
            schema = DatabaseSchemaSchema(
                id=str(db_schema.id),
                name=db_schema.name,
                should_sync=db_schema.should_sync,
                incremental=db_schema.is_incremental,
                status=db_schema.status,
                last_synced_at=str(db_schema.last_synced_at),
            )

        # Get source from prefetched data
        if warehouse_table.external_data_source is None:
            source = None
        else:
            db_source = warehouse_table.external_data_source
            latest_completed_run = (
                db_source.latest_completed_job[0]
                if hasattr(db_source, "latest_completed_job") and db_source.latest_completed_job
                else None
            )
            source = DatabaseSchemaSource(
                id=str(db_source.source_id),
                status=db_source.status,
                source_type=db_source.source_type,
                prefix=db_source.prefix or "",
                last_synced_at=str(latest_completed_run.created_at) if latest_completed_run else None,
            )

        # Temp until we migrate all table names in the DB to use dot notation
        if warehouse_table.external_data_source:
            source_type = warehouse_table.external_data_source.source_type
            prefix = warehouse_table.external_data_source.prefix
            if prefix is not None and isinstance(prefix, str) and prefix != "":
                table_name_stripped = warehouse_table.name.replace(f"{prefix}{source_type}_".lower(), "")
                table_key = f"{source_type}.{prefix.strip('_')}.{table_name_stripped}".lower()
            else:
                table_name_stripped = warehouse_table.name.replace(f"{source_type}_".lower(), "")
                table_key = f"{source_type}.{table_name_stripped}".lower()
        else:
            table_key = warehouse_table.name

        field_input = {}
        table = getattr(context.database, table_key, None)
        if isinstance(table, Table):
            field_input = table.fields

        fields = serialize_fields(field_input, context, table_key, warehouse_table.columns, table_type="external")
        fields_dict = {field.name: field for field in fields}

        tables[table_key] = DatabaseSchemaDataWarehouseTable(
            fields=fields_dict,
            id=str(warehouse_table.id),
            name=table_key,
            format=warehouse_table.format,
            url_pattern=warehouse_table.url_pattern,
            schema=schema,
            source=source,
        )

    # Process views using prefetched data
    views_dict = {view.name: view for view in all_views}
    for view_name in views:
        view: SavedQuery | None = getattr(context.database, view_name, None)
        if view is None:
            continue

        saved_query = views_dict.get(view_name)
        if not saved_query:
            continue

        fields = serialize_fields(view.fields, context, view_name, table_type="external")
        fields_dict = {field.name: field for field in fields}

        tables[view_name] = DatabaseSchemaViewTable(
            fields=fields_dict,
            id=str(saved_query.pk),
            name=view.name,
            query=HogQLQuery(query=saved_query.query["query"]),
        )

    return tables


def constant_type_to_serialized_field_type(constant_type: ast.ConstantType) -> DatabaseSerializedFieldType | None:
    if isinstance(constant_type, ast.StringType):
        return DatabaseSerializedFieldType.STRING
    if isinstance(constant_type, ast.BooleanType):
        return DatabaseSerializedFieldType.BOOLEAN
    if isinstance(constant_type, ast.DateType):
        return DatabaseSerializedFieldType.DATE
    if isinstance(constant_type, ast.DateTimeType):
        return DatabaseSerializedFieldType.DATETIME
    if isinstance(constant_type, ast.UUIDType):
        return DatabaseSerializedFieldType.STRING
    if isinstance(constant_type, ast.ArrayType):
        return DatabaseSerializedFieldType.ARRAY
    if isinstance(constant_type, ast.TupleType):
        return DatabaseSerializedFieldType.JSON
    if isinstance(constant_type, ast.IntegerType):
        return DatabaseSerializedFieldType.INTEGER
    if isinstance(constant_type, ast.FloatType):
        return DatabaseSerializedFieldType.FLOAT
    return None


HOGQL_CHARACTERS_TO_BE_WRAPPED = ["@", "-", "!", "$", "+"]


def serialize_fields(
    field_input,
    context: HogQLContext,
    table_name: str,
    db_columns: Optional[DataWarehouseTableColumns] = None,
    table_type: Literal["posthog"] | Literal["external"] = "posthog",
) -> list[DatabaseSchemaField]:
    from posthog.hogql.database.models import SavedQuery
    from posthog.hogql.resolver import resolve_types_from_table

    field_output: list[DatabaseSchemaField] = []
    for field_key, field in field_input.items():
        try:
            if db_columns is not None:
                column = db_columns[field_key]
                if isinstance(column, str):
                    schema_valid = True
                else:
                    schema_valid = cast(bool, column.get("valid", True))
            else:
                schema_valid = True
        except KeyError:
            # We redefine fields on some sourced tables, causing the "hogql" and "clickhouse" field names to be intentionally out of sync
            schema_valid = True

        if any(n in field_key for n in HOGQL_CHARACTERS_TO_BE_WRAPPED):
            hogql_value = f"`{field_key}`"
        else:
            hogql_value = str(field_key)

        if isinstance(field, FieldOrTable):
            if field.hidden:
                continue

        if field_key == "team_id" and table_type == "posthog":
            pass
        elif isinstance(field, DatabaseField):
            if isinstance(field, IntegerDatabaseField):
                field_output.append(
                    DatabaseSchemaField(
                        name=field_key,
                        hogql_value=hogql_value,
                        type=DatabaseSerializedFieldType.INTEGER,
                        schema_valid=schema_valid,
                    )
                )
            elif isinstance(field, FloatDatabaseField):
                field_output.append(
                    DatabaseSchemaField(
                        name=field_key,
                        hogql_value=hogql_value,
                        type=DatabaseSerializedFieldType.FLOAT,
                        schema_valid=schema_valid,
                    )
                )
            elif isinstance(field, StringDatabaseField):
                field_output.append(
                    DatabaseSchemaField(
                        name=field_key,
                        hogql_value=hogql_value,
                        type=DatabaseSerializedFieldType.STRING,
                        schema_valid=schema_valid,
                    )
                )
            elif isinstance(field, DateTimeDatabaseField):
                field_output.append(
                    DatabaseSchemaField(
                        name=field_key,
                        hogql_value=hogql_value,
                        type=DatabaseSerializedFieldType.DATETIME,
                        schema_valid=schema_valid,
                    )
                )
            elif isinstance(field, DateDatabaseField):
                field_output.append(
                    DatabaseSchemaField(
                        name=field_key,
                        hogql_value=hogql_value,
                        type=DatabaseSerializedFieldType.DATE,
                        schema_valid=schema_valid,
                    )
                )
            elif isinstance(field, BooleanDatabaseField):
                field_output.append(
                    DatabaseSchemaField(
                        name=field_key,
                        hogql_value=hogql_value,
                        type=DatabaseSerializedFieldType.BOOLEAN,
                        schema_valid=schema_valid,
                    )
                )
            elif isinstance(field, StringJSONDatabaseField):
                field_output.append(
                    DatabaseSchemaField(
                        name=field_key,
                        hogql_value=hogql_value,
                        type=DatabaseSerializedFieldType.JSON,
                        schema_valid=schema_valid,
                    )
                )
            elif isinstance(field, StringArrayDatabaseField):
                field_output.append(
                    DatabaseSchemaField(
                        name=field_key,
                        hogql_value=hogql_value,
                        type=DatabaseSerializedFieldType.ARRAY,
                        schema_valid=schema_valid,
                    )
                )
            elif isinstance(field, ExpressionField):
                field_expr = resolve_types_from_table(field.expr, table_name, context, "hogql")
                assert field_expr.type is not None
                constant_type = field_expr.type.resolve_constant_type(context)

                field_type = constant_type_to_serialized_field_type(constant_type)
                if field_type is None:
                    field_type = DatabaseSerializedFieldType.EXPRESSION

                field_output.append(
                    DatabaseSchemaField(
                        name=field_key,
                        hogql_value=hogql_value,
                        type=field_type,
                        schema_valid=schema_valid,
                    )
                )
        elif isinstance(field, LazyJoin):
            resolved_table = field.resolve_table(context)

            if isinstance(resolved_table, SavedQuery):
                type = DatabaseSerializedFieldType.VIEW
                id = str(resolved_table.id)
            else:
                type = DatabaseSerializedFieldType.LAZY_TABLE
                id = None

            field_output.append(
                DatabaseSchemaField(
                    name=field_key,
                    hogql_value=hogql_value,
                    type=type,
                    schema_valid=schema_valid,
                    table=field.resolve_table(context).to_printed_hogql(),
                    fields=list(field.resolve_table(context).fields.keys()),
                    id=id or field_key,
                )
            )
        elif isinstance(field, VirtualTable):
            field_output.append(
                DatabaseSchemaField(
                    name=field_key,
                    hogql_value=hogql_value,
                    type=DatabaseSerializedFieldType.VIRTUAL_TABLE,
                    schema_valid=schema_valid,
                    table=field.to_printed_hogql(),
                    fields=list(field.fields.keys()),
                )
            )
        elif isinstance(field, FieldTraverser):
            field_output.append(
                DatabaseSchemaField(
                    name=field_key,
                    hogql_value=hogql_value,
                    type=DatabaseSerializedFieldType.FIELD_TRAVERSER,
                    schema_valid=schema_valid,
                    chain=field.chain,
                )
            )
    return field_output<|MERGE_RESOLUTION|>--- conflicted
+++ resolved
@@ -426,14 +426,6 @@
 
                     warehouse_tables[dot_name] = s3_table
 
-<<<<<<< HEAD
-    def define_mappings(warehouse: dict[str, Table], get_table: Callable):
-        if warehouse_modifier.table_name not in warehouse:
-            return warehouse
-
-        if "id" not in warehouse[warehouse_modifier.table_name].fields.keys():
-            warehouse[warehouse_modifier.table_name].fields["id"] = ExpressionField(
-=======
     # For every Stripe source, let's generate its own revenue view
     # Prefetch related schemas and tables to avoid N+1
     with timings.measure("revenue_analytics_views"):
@@ -451,9 +443,11 @@
                     views[f"stripe_{stripe_source.prefix or stripe_source.id}_revenue"] = view
 
     def define_mappings(store: dict[str, Table], get_table: Callable):
+        if warehouse_modifier.table_name not in store:
+            return store
+
         if "id" not in store[warehouse_modifier.table_name].fields.keys():
             store[warehouse_modifier.table_name].fields["id"] = ExpressionField(
->>>>>>> 0e929679
                 name="id",
                 expr=parse_expr(warehouse_modifier.id_field),
             )
@@ -506,35 +500,6 @@
         return store
 
     if modifiers.dataWarehouseEventsModifiers:
-<<<<<<< HEAD
-        for warehouse_modifier in modifiers.dataWarehouseEventsModifiers:
-            # TODO: add all field mappings
-
-            is_view = warehouse_modifier.table_name in views.keys()
-
-            if is_view:
-                views = define_mappings(
-                    views,
-                    lambda team, warehouse_modifier: DataWarehouseSavedQuery.objects.exclude(deleted=True)
-                    .filter(team_id=team.pk, name=warehouse_modifier.table_name)
-                    .latest("created_at"),
-                )
-            else:
-                warehouse_tables = define_mappings(
-                    warehouse_tables,
-                    lambda team, warehouse_modifier: DataWarehouseTable.objects.exclude(deleted=True)
-                    .filter(team_id=team.pk, name=warehouse_modifier.table_name)
-                    .select_related("credential", "external_data_source")
-                    .latest("created_at"),
-                )
-                self_managed_warehouse_tables = define_mappings(
-                    self_managed_warehouse_tables,
-                    lambda team, warehouse_modifier: DataWarehouseTable.objects.exclude(deleted=True)
-                    .filter(team_id=team.pk, name=warehouse_modifier.table_name)
-                    .select_related("credential", "external_data_source")
-                    .latest("created_at"),
-                )
-=======
         with timings.measure("data_warehouse_event_modifiers"):
             for warehouse_modifier in modifiers.dataWarehouseEventsModifiers:
                 with timings.measure(f"data_warehouse_event_modifier_{warehouse_modifier.table_name}"):
@@ -556,7 +521,13 @@
                             .select_related("credential", "external_data_source")
                             .latest("created_at"),
                         )
->>>>>>> 0e929679
+                        self_managed_warehouse_tables = define_mappings(
+                            self_managed_warehouse_tables,
+                            lambda team, warehouse_modifier: DataWarehouseTable.objects.exclude(deleted=True)
+                            .filter(team_id=team.pk, name=warehouse_modifier.table_name)
+                            .select_related("credential", "external_data_source")
+                            .latest("created_at"),
+                        )
 
     database.add_warehouse_tables(**warehouse_tables)
     database.add_warehouse_self_managed_tables(**self_managed_warehouse_tables)
