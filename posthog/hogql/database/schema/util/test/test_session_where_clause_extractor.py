--- conflicted
+++ resolved
@@ -417,11 +417,7 @@
     FROM
         sessions
     WHERE
-<<<<<<< HEAD
-        and(equals(sessions.team_id, <TEAM_ID>), ifNull(lessOrEquals(toTimeZone(sessions.min_timestamp, %(hogql_val_3)s), plus(today(), toIntervalDay(3))), 0))
-=======
-        and(equals(sessions.team_id, <TEAM_ID>), lessOrEquals(minus(toTimeZone(sessions.min_timestamp, %(hogql_val_3)s), toIntervalDay(3)), today()))
->>>>>>> 68bcb271
+        and(equals(sessions.team_id, <TEAM_ID>), lessOrEquals(toTimeZone(sessions.min_timestamp, %(hogql_val_3)s), plus(today(), toIntervalDay(3))))
     GROUP BY
         sessions.session_id,
         sessions.session_id) AS events__session ON equals(events.`$session_id`, events__session.session_id)
