--- conflicted
+++ resolved
@@ -19,126 +19,6 @@
             sum(revenue_analytics_revenue_item.amount) AS revenue,
             sumIf(revenue_analytics_revenue_item.amount, greaterOrEquals(toTimeZone(revenue_analytics_revenue_item.timestamp, 'UTC'), minus(today(), toIntervalDay(30)))) AS revenue_last_30_days
      FROM
-       (SELECT toString(events.uuid) AS id,
-               toString(events.uuid) AS invoice_item_id,
-               'revenue_analytics.events.purchase' AS source_label,
-<<<<<<< HEAD
-               persons.created_at AS timestamp,
-               persons.properties___name AS name,
-               persons.properties___email AS email,
-               persons.properties___phone AS phone,
-               persons.properties___address AS address,
-               persons.properties___metadata AS metadata,
-               persons.`properties___$geoip_country_name` AS country,
-               formatDateTime(toStartOfMonth(persons.created_at), '%Y-%m') AS cohort,
-               NULL AS initial_coupon,
-               NULL AS initial_coupon_id
-        FROM
-          (SELECT person.id AS id,
-                  replaceRegexpAll(nullIf(nullIf(JSONExtractRaw(person.properties, 'name'), ''), 'null'), '^"|"$', '') AS properties___name,
-                  replaceRegexpAll(nullIf(nullIf(JSONExtractRaw(person.properties, 'email'), ''), 'null'), '^"|"$', '') AS properties___email,
-                  replaceRegexpAll(nullIf(nullIf(JSONExtractRaw(person.properties, 'phone'), ''), 'null'), '^"|"$', '') AS properties___phone,
-                  replaceRegexpAll(nullIf(nullIf(JSONExtractRaw(person.properties, 'address'), ''), 'null'), '^"|"$', '') AS properties___address,
-                  replaceRegexpAll(nullIf(nullIf(JSONExtractRaw(person.properties, 'metadata'), ''), 'null'), '^"|"$', '') AS properties___metadata,
-                  replaceRegexpAll(nullIf(nullIf(JSONExtractRaw(person.properties, '$geoip_country_name'), ''), 'null'), '^"|"$', '') AS `properties___$geoip_country_name`,
-                  toTimeZone(person.created_at, 'UTC') AS created_at
-           FROM person
-           WHERE and(equals(person.team_id, 99999), in(tuple(person.id, person.version),
-                                                         (SELECT person.id AS id, max(person.version) AS version
-                                                          FROM person
-                                                          WHERE equals(person.team_id, 99999)
-                                                          GROUP BY person.id
-                                                          HAVING and(ifNull(equals(argMax(person.is_deleted, person.version), 0), 0), ifNull(less(argMax(toTimeZone(person.created_at, 'UTC'), person.version), plus(now64(6, 'UTC'), toIntervalDay(1))), 0))
-                                                          ORDER BY argMax(toTimeZone(person.created_at, 'UTC'), person.version) DESC))) SETTINGS optimize_aggregation_in_order=1) AS persons
-        INNER JOIN
-          (SELECT DISTINCT events__person.id AS person_id
-           FROM events
-           LEFT OUTER JOIN
-             (SELECT tupleElement(argMax(tuple(person_distinct_id_overrides.person_id), person_distinct_id_overrides.version), 1) AS person_id,
-                     person_distinct_id_overrides.distinct_id AS distinct_id
-              FROM person_distinct_id_overrides
-              WHERE equals(person_distinct_id_overrides.team_id, 99999)
-              GROUP BY person_distinct_id_overrides.distinct_id
-              HAVING ifNull(equals(tupleElement(argMax(tuple(person_distinct_id_overrides.is_deleted), person_distinct_id_overrides.version), 1), 0), 0) SETTINGS optimize_aggregation_in_order=1) AS events__override ON equals(events.distinct_id, events__override.distinct_id)
-           LEFT JOIN
-             (SELECT person.id AS id
-              FROM person
-              WHERE equals(person.team_id, 99999)
-              GROUP BY person.id
-              HAVING and(ifNull(equals(tupleElement(argMax(tuple(person.is_deleted), person.version), 1), 0), 0), ifNull(less(tupleElement(argMax(tuple(toTimeZone(person.created_at, 'UTC')), person.version), 1), plus(now64(6, 'UTC'), toIntervalDay(1))), 0)) SETTINGS optimize_aggregation_in_order=1) AS events__person ON equals(if(not(empty(events__override.distinct_id)), events__override.person_id, events.person_id), events__person.id)
-           WHERE and(equals(events.team_id, 99999), 1)) AS events ON equals(persons.id, events.person_id)
-        ORDER BY persons.created_at DESC) AS revenue_analytics_customer
-     LEFT JOIN
-=======
-               toTimeZone(events.timestamp, 'UTC') AS timestamp,
-               timestamp AS created_at,
-               0 AS is_recurring,
-               NULL AS product_id,
-               toString(if(not(empty(events__override.distinct_id)), events__override.person_id, events.person_id)) AS customer_id,
-               events.`$group_0` AS group_0_key,
-               events.`$group_1` AS group_1_key,
-               events.`$group_2` AS group_2_key,
-               events.`$group_3` AS group_3_key,
-               events.`$group_4` AS group_4_key,
-               NULL AS invoice_id,
-               NULL AS subscription_id,
-               toString(events.`$session_id`) AS session_id,
-               events.event AS event_name,
-               NULL AS coupon,
-               coupon AS coupon_id,
-               'USD' AS original_currency,
-               accurateCastOrNull(replaceRegexpAll(nullIf(nullIf(JSONExtractRaw(events.properties, 'revenue'), ''), 'null'), '^"|"$', ''), 'Decimal64(10)') AS original_amount,
-               in(original_currency,
-                  ['BIF', 'CLP', 'DJF', 'GNF', 'JPY', 'KMF', 'KRW', 'MGA', 'PYG', 'RWF', 'UGX', 'VND', 'VUV', 'XAF', 'XOF', 'XPF']) AS enable_currency_aware_divider,
-                 if(enable_currency_aware_divider, accurateCastOrNull(1, 'Decimal64(10)'), accurateCastOrNull(100, 'Decimal64(10)')) AS currency_aware_divider,
-                 divideDecimal(original_amount, currency_aware_divider) AS currency_aware_amount,
-                 'USD' AS currency,
-                 if(isNull('USD'), accurateCastOrNull(currency_aware_amount, 'Decimal64(10)'), if(equals('USD', 'USD'), toDecimal64(currency_aware_amount, 10), if(dictGetOrDefault(`posthog_test`.`exchange_rate_dict`, 'rate', 'USD', toDate(toTimeZone(events.timestamp, 'UTC')), toDecimal64(0, 10)) = 0, toDecimal64(0, 10), multiplyDecimal(divideDecimal(toDecimal64(currency_aware_amount, 10), dictGetOrDefault(`posthog_test`.`exchange_rate_dict`, 'rate', 'USD', toDate(toTimeZone(events.timestamp, 'UTC')), toDecimal64(0, 10))), dictGetOrDefault(`posthog_test`.`exchange_rate_dict`, 'rate', 'USD', toDate(toTimeZone(events.timestamp, 'UTC')), toDecimal64(0, 10)))))) AS amount
-        FROM events
-        LEFT OUTER JOIN
-          (SELECT argMax(person_distinct_id_overrides.person_id, person_distinct_id_overrides.version) AS person_id,
-                  person_distinct_id_overrides.distinct_id AS distinct_id
-           FROM person_distinct_id_overrides
-           WHERE equals(person_distinct_id_overrides.team_id, 99999)
-           GROUP BY person_distinct_id_overrides.distinct_id
-           HAVING ifNull(equals(argMax(person_distinct_id_overrides.is_deleted, person_distinct_id_overrides.version), 0), 0) SETTINGS optimize_aggregation_in_order=1) AS events__override ON equals(events.distinct_id, events__override.distinct_id)
-        WHERE and(equals(events.team_id, 99999), and(equals(events.event, 'purchase'), 1, isNotNull(amount)))
-        ORDER BY timestamp DESC) AS revenue_analytics_revenue_item
-     GROUP BY person_id) AS persons__revenue_analytics ON equals(persons.persons___id, persons__revenue_analytics.person_id)
-  WHERE ifNull(equals(persons.id, '00000000-0000-0000-0000-000000000000'), 0)
-  LIMIT 100 SETTINGS readonly=2,
-                     max_execution_time=60,
-                     allow_experimental_object_type=1,
-                     format_csv_allow_double_quotes=0,
-                     max_ast_elements=4000000,
-                     max_expanded_ast_elements=4000000,
-                     max_bytes_before_external_group_by=0,
-                     transform_null_in=1,
-                     optimize_min_equality_disjunction_chain_length=4294967295,
-                     allow_experimental_join_condition=1
-  '''
-# ---
-# name: TestRevenueAnalytics.test_get_revenue_for_events_with_managed_viewsets_ff
-  '''
-  SELECT persons__revenue_analytics.revenue AS revenue,
-         persons__revenue_analytics.revenue AS `$virt_revenue`
-  FROM
-    (SELECT argMax(person.id, person.version) AS persons___id,
-            person.id AS id
-     FROM person
-     WHERE and(equals(person.team_id, 99999), in(id,
-                                                   (SELECT where_optimization.id AS id
-                                                    FROM person AS where_optimization
-                                                    WHERE and(equals(where_optimization.team_id, 99999), equals(where_optimization.id, '00000000-0000-0000-0000-000000000000')))))
-     GROUP BY person.id
-     HAVING and(ifNull(equals(argMax(person.is_deleted, person.version), 0), 0), ifNull(less(argMax(toTimeZone(person.created_at, 'UTC'), person.version), plus(now64(6, 'UTC'), toIntervalDay(1))), 0))) AS persons
-  LEFT JOIN
-    (SELECT 99999 AS team_id,
-            accurateCastOrNull(revenue_analytics_revenue_item.customer_id, 'UUID') AS person_id,
-            sum(revenue_analytics_revenue_item.amount) AS revenue,
-            sumIf(revenue_analytics_revenue_item.amount, greaterOrEquals(toTimeZone(revenue_analytics_revenue_item.timestamp, 'UTC'), minus(today(), toIntervalDay(30)))) AS revenue_last_30_days
-     FROM
->>>>>>> 90b6f1d4
        (SELECT toString(events.uuid) AS id,
                toString(events.uuid) AS invoice_item_id,
                'revenue_analytics.events.purchase' AS source_label,
@@ -190,6 +70,77 @@
                      allow_experimental_join_condition=1
   '''
 # ---
+# name: TestRevenueAnalytics.test_get_revenue_for_events_with_managed_viewsets_ff
+  '''
+  SELECT persons__revenue_analytics.revenue AS revenue,
+         persons__revenue_analytics.revenue AS `$virt_revenue`
+  FROM
+    (SELECT argMax(person.id, person.version) AS persons___id,
+            person.id AS id
+     FROM person
+     WHERE and(equals(person.team_id, 99999), in(id,
+                                                   (SELECT where_optimization.id AS id
+                                                    FROM person AS where_optimization
+                                                    WHERE and(equals(where_optimization.team_id, 99999), equals(where_optimization.id, '00000000-0000-0000-0000-000000000000')))))
+     GROUP BY person.id
+     HAVING and(ifNull(equals(argMax(person.is_deleted, person.version), 0), 0), ifNull(less(argMax(toTimeZone(person.created_at, 'UTC'), person.version), plus(now64(6, 'UTC'), toIntervalDay(1))), 0))) AS persons
+  LEFT JOIN
+    (SELECT 99999 AS team_id,
+            accurateCastOrNull(revenue_analytics_revenue_item.customer_id, 'UUID') AS person_id,
+            sum(revenue_analytics_revenue_item.amount) AS revenue,
+            sumIf(revenue_analytics_revenue_item.amount, greaterOrEquals(toTimeZone(revenue_analytics_revenue_item.timestamp, 'UTC'), minus(today(), toIntervalDay(30)))) AS revenue_last_30_days
+     FROM
+       (SELECT toString(events.uuid) AS id,
+               toString(events.uuid) AS invoice_item_id,
+               'revenue_analytics.events.purchase' AS source_label,
+               toTimeZone(events.timestamp, 'UTC') AS timestamp,
+               timestamp AS created_at,
+               0 AS is_recurring,
+               NULL AS product_id,
+               toString(if(not(empty(events__override.distinct_id)), events__override.person_id, events.person_id)) AS customer_id,
+               events.`$group_0` AS group_0_key,
+               events.`$group_1` AS group_1_key,
+               events.`$group_2` AS group_2_key,
+               events.`$group_3` AS group_3_key,
+               events.`$group_4` AS group_4_key,
+               NULL AS invoice_id,
+               NULL AS subscription_id,
+               toString(events.`$session_id`) AS session_id,
+               events.event AS event_name,
+               NULL AS coupon,
+               coupon AS coupon_id,
+               'USD' AS original_currency,
+               accurateCastOrNull(replaceRegexpAll(nullIf(nullIf(JSONExtractRaw(events.properties, 'revenue'), ''), 'null'), '^"|"$', ''), 'Decimal64(10)') AS original_amount,
+               in(original_currency,
+                  ['BIF', 'CLP', 'DJF', 'GNF', 'JPY', 'KMF', 'KRW', 'MGA', 'PYG', 'RWF', 'UGX', 'VND', 'VUV', 'XAF', 'XOF', 'XPF']) AS enable_currency_aware_divider,
+                 if(enable_currency_aware_divider, accurateCastOrNull(1, 'Decimal64(10)'), accurateCastOrNull(100, 'Decimal64(10)')) AS currency_aware_divider,
+                 divideDecimal(original_amount, currency_aware_divider) AS currency_aware_amount,
+                 'USD' AS currency,
+                 if(isNull('USD'), accurateCastOrNull(currency_aware_amount, 'Decimal64(10)'), if(equals('USD', 'USD'), toDecimal64(currency_aware_amount, 10), if(dictGetOrDefault(`posthog_test`.`exchange_rate_dict`, 'rate', 'USD', toDate(toTimeZone(events.timestamp, 'UTC')), toDecimal64(0, 10)) = 0, toDecimal64(0, 10), multiplyDecimal(divideDecimal(toDecimal64(currency_aware_amount, 10), dictGetOrDefault(`posthog_test`.`exchange_rate_dict`, 'rate', 'USD', toDate(toTimeZone(events.timestamp, 'UTC')), toDecimal64(0, 10))), dictGetOrDefault(`posthog_test`.`exchange_rate_dict`, 'rate', 'USD', toDate(toTimeZone(events.timestamp, 'UTC')), toDecimal64(0, 10)))))) AS amount
+        FROM events
+        LEFT OUTER JOIN
+          (SELECT argMax(person_distinct_id_overrides.person_id, person_distinct_id_overrides.version) AS person_id,
+                  person_distinct_id_overrides.distinct_id AS distinct_id
+           FROM person_distinct_id_overrides
+           WHERE equals(person_distinct_id_overrides.team_id, 99999)
+           GROUP BY person_distinct_id_overrides.distinct_id
+           HAVING ifNull(equals(argMax(person_distinct_id_overrides.is_deleted, person_distinct_id_overrides.version), 0), 0) SETTINGS optimize_aggregation_in_order=1) AS events__override ON equals(events.distinct_id, events__override.distinct_id)
+        WHERE and(equals(events.team_id, 99999), and(equals(events.event, 'purchase'), 1, isNotNull(amount)))
+        ORDER BY timestamp DESC) AS revenue_analytics_revenue_item
+     GROUP BY person_id) AS persons__revenue_analytics ON equals(persons.persons___id, persons__revenue_analytics.person_id)
+  WHERE ifNull(equals(persons.id, '00000000-0000-0000-0000-000000000000'), 0)
+  LIMIT 100 SETTINGS readonly=2,
+                     max_execution_time=60,
+                     allow_experimental_object_type=1,
+                     format_csv_allow_double_quotes=0,
+                     max_ast_elements=4000000,
+                     max_expanded_ast_elements=4000000,
+                     max_bytes_before_external_group_by=0,
+                     transform_null_in=1,
+                     optimize_min_equality_disjunction_chain_length=4294967295,
+                     allow_experimental_join_condition=1
+  '''
+# ---
 # name: TestRevenueAnalytics.test_get_revenue_for_schema_source_for_customer_with_multiple_distinct_ids
   '''
   SELECT persons.id AS id,
@@ -281,22 +232,18 @@
        (SELECT persons.id AS id,
                persons__pdi.distinct_id AS revenue_analytics_customer__persons___pdi___distinct_id
         FROM
-          (SELECT tupleElement(argMax(tuple(person.id), person.version), 1) AS persons___id,
+          (SELECT argMax(person.id, person.version) AS persons___id,
                   person.id AS id
            FROM person
            WHERE equals(person.team_id, 99999)
            GROUP BY person.id
-           HAVING and(ifNull(equals(tupleElement(argMax(tuple(person.is_deleted), person.version), 1), 0), 0), ifNull(less(tupleElement(argMax(tuple(toTimeZone(person.created_at, 'UTC')), person.version), 1), plus(now64(6, 'UTC'), toIntervalDay(1))), 0)) SETTINGS optimize_aggregation_in_order=1) AS persons
+           HAVING and(ifNull(equals(argMax(person.is_deleted, person.version), 0), 0), ifNull(less(argMax(toTimeZone(person.created_at, 'UTC'), person.version), plus(now64(6, 'UTC'), toIntervalDay(1))), 0)) SETTINGS optimize_aggregation_in_order=1) AS persons
         LEFT JOIN
-          (SELECT tupleElement(argMax(tuple(person_distinct_id2.person_id), person_distinct_id2.version), 1) AS person_id,
+          (SELECT argMax(person_distinct_id2.person_id, person_distinct_id2.version) AS person_id,
                   person_distinct_id2.distinct_id AS distinct_id
            FROM person_distinct_id2
            WHERE equals(person_distinct_id2.team_id, 99999)
            GROUP BY person_distinct_id2.distinct_id
-<<<<<<< HEAD
-           HAVING ifNull(equals(tupleElement(argMax(tuple(person_distinct_id2.is_deleted), person_distinct_id2.version), 1), 0), 0) SETTINGS optimize_aggregation_in_order=1) AS persons__pdi ON equals(persons.persons___id, persons__pdi.person_id)) AS revenue_analytics_customer__persons ON equals(revenue_analytics_customer.email, revenue_analytics_customer__persons.revenue_analytics_customer__persons___pdi___distinct_id)
-     LEFT JOIN
-=======
            HAVING ifNull(equals(argMax(person_distinct_id2.is_deleted, person_distinct_id2.version), 0), 0) SETTINGS optimize_aggregation_in_order=1) AS persons__pdi ON equals(persons.persons___id, persons__pdi.person_id)) AS revenue_analytics_customer__persons ON equals(revenue_analytics_customer.email, revenue_analytics_customer__persons.revenue_analytics_customer__persons___pdi___distinct_id)
      GROUP BY person_id) AS persons__revenue_analytics ON equals(persons.persons___id, persons__revenue_analytics.person_id)
   ORDER BY persons__revenue_analytics.revenue ASC
@@ -316,19 +263,18 @@
   '''
   SELECT persons__revenue_analytics.revenue AS `$virt_revenue`
   FROM
-    (SELECT argMax(person.id, person.version) AS persons___id,
+    (SELECT tupleElement(argMax(tuple(person.id), person.version), 1) AS persons___id,
             person.id AS id
      FROM person
      WHERE equals(person.team_id, 99999)
      GROUP BY person.id
-     HAVING and(ifNull(equals(argMax(person.is_deleted, person.version), 0), 0), ifNull(less(argMax(toTimeZone(person.created_at, 'UTC'), person.version), plus(now64(6, 'UTC'), toIntervalDay(1))), 0)) SETTINGS optimize_aggregation_in_order=1) AS persons
+     HAVING and(ifNull(equals(tupleElement(argMax(tuple(person.is_deleted), person.version), 1), 0), 0), ifNull(less(tupleElement(argMax(tuple(toTimeZone(person.created_at, 'UTC')), person.version), 1), plus(now64(6, 'UTC'), toIntervalDay(1))), 0)) SETTINGS optimize_aggregation_in_order=1) AS persons
   LEFT JOIN
     (SELECT 99999 AS team_id,
             accurateCastOrNull(revenue_analytics_customer__persons.id, 'UUID') AS person_id,
             sum(revenue_analytics_revenue_item.amount) AS revenue,
             sumIf(revenue_analytics_revenue_item.amount, greaterOrEquals(toTimeZone(revenue_analytics_revenue_item.timestamp, 'UTC'), minus(today(), toIntervalDay(30)))) AS revenue_last_30_days
      FROM
->>>>>>> 90b6f1d4
        (SELECT if(ifNull(greater(invoice.period_months, 1), 0), concat(ifNull(toString(invoice.invoice_item_id), ''), '_', ifNull(toString(invoice.month_index), '')), invoice.invoice_item_id) AS id,
                invoice.invoice_item_id AS invoice_item_id,
                'stripe.posthog_test' AS source_label,
@@ -522,262 +468,19 @@
        (SELECT persons.id AS id,
                persons__pdi.distinct_id AS revenue_analytics_customer__persons___pdi___distinct_id
         FROM
-          (SELECT tupleElement(argMax(tuple(person.id), person.version), 1) AS persons___id,
+          (SELECT argMax(person.id, person.version) AS persons___id,
                   person.id AS id
            FROM person
            WHERE equals(person.team_id, 99999)
            GROUP BY person.id
-           HAVING and(ifNull(equals(tupleElement(argMax(tuple(person.is_deleted), person.version), 1), 0), 0), ifNull(less(tupleElement(argMax(tuple(toTimeZone(person.created_at, 'UTC')), person.version), 1), plus(now64(6, 'UTC'), toIntervalDay(1))), 0)) SETTINGS optimize_aggregation_in_order=1) AS persons
+           HAVING and(ifNull(equals(argMax(person.is_deleted, person.version), 0), 0), ifNull(less(argMax(toTimeZone(person.created_at, 'UTC'), person.version), plus(now64(6, 'UTC'), toIntervalDay(1))), 0)) SETTINGS optimize_aggregation_in_order=1) AS persons
         LEFT JOIN
-          (SELECT tupleElement(argMax(tuple(person_distinct_id2.person_id), person_distinct_id2.version), 1) AS person_id,
+          (SELECT argMax(person_distinct_id2.person_id, person_distinct_id2.version) AS person_id,
                   person_distinct_id2.distinct_id AS distinct_id
            FROM person_distinct_id2
            WHERE equals(person_distinct_id2.team_id, 99999)
            GROUP BY person_distinct_id2.distinct_id
-<<<<<<< HEAD
-           HAVING ifNull(equals(tupleElement(argMax(tuple(person_distinct_id2.is_deleted), person_distinct_id2.version), 1), 0), 0) SETTINGS optimize_aggregation_in_order=1) AS persons__pdi ON equals(persons.persons___id, persons__pdi.person_id)) AS revenue_analytics_customer__persons ON equals(revenue_analytics_customer.email, revenue_analytics_customer__persons.revenue_analytics_customer__persons___pdi___distinct_id)
-     LEFT JOIN
-=======
            HAVING ifNull(equals(argMax(person_distinct_id2.is_deleted, person_distinct_id2.version), 0), 0) SETTINGS optimize_aggregation_in_order=1) AS persons__pdi ON equals(persons.persons___id, persons__pdi.person_id)) AS revenue_analytics_customer__persons ON equals(revenue_analytics_customer.email, revenue_analytics_customer__persons.revenue_analytics_customer__persons___pdi___distinct_id)
-     GROUP BY person_id) AS persons__revenue_analytics ON equals(persons.persons___id, persons__revenue_analytics.person_id)
-  ORDER BY persons.id ASC
-  LIMIT 100 SETTINGS readonly=2,
-                     max_execution_time=60,
-                     allow_experimental_object_type=1,
-                     format_csv_allow_double_quotes=1,
-                     max_ast_elements=4000000,
-                     max_expanded_ast_elements=4000000,
-                     max_bytes_before_external_group_by=0,
-                     transform_null_in=1,
-                     optimize_min_equality_disjunction_chain_length=4294967295,
-                     allow_experimental_join_condition=1
-  '''
-# ---
-# name: TestRevenueAnalytics.test_get_revenue_for_schema_source_for_id_join
-  '''
-  SELECT persons.id AS id,
-         persons__revenue_analytics.revenue AS revenue
-  FROM
-    (SELECT argMax(person.id, person.version) AS persons___id,
-            person.id AS id
-     FROM person
-     WHERE equals(person.team_id, 99999)
-     GROUP BY person.id
-     HAVING and(ifNull(equals(argMax(person.is_deleted, person.version), 0), 0), ifNull(less(argMax(toTimeZone(person.created_at, 'UTC'), person.version), plus(now64(6, 'UTC'), toIntervalDay(1))), 0)) SETTINGS optimize_aggregation_in_order=1) AS persons
-  LEFT JOIN
-    (SELECT 99999 AS team_id,
-            accurateCastOrNull(revenue_analytics_customer__persons.id, 'UUID') AS person_id,
-            sum(revenue_analytics_revenue_item.amount) AS revenue,
-            sumIf(revenue_analytics_revenue_item.amount, greaterOrEquals(toTimeZone(revenue_analytics_revenue_item.timestamp, 'UTC'), minus(today(), toIntervalDay(30)))) AS revenue_last_30_days
-     FROM
->>>>>>> 90b6f1d4
-       (SELECT if(ifNull(greater(invoice.period_months, 1), 0), concat(ifNull(toString(invoice.invoice_item_id), ''), '_', ifNull(toString(invoice.month_index), '')), invoice.invoice_item_id) AS id,
-               invoice.invoice_item_id AS invoice_item_id,
-               'stripe.posthog_test' AS source_label,
-               addMonths(invoice.timestamp, invoice.month_index) AS timestamp,
-               invoice.created_at AS created_at,
-               ifNull(notEmpty(invoice.subscription_id), 0) AS is_recurring,
-               invoice.product_id AS product_id,
-               invoice.customer_id AS customer_id,
-               NULL AS group_0_key,
-               NULL AS group_1_key,
-               NULL AS group_2_key,
-               NULL AS group_3_key,
-               NULL AS group_4_key,
-               invoice.id AS invoice_id,
-               invoice.subscription_id AS subscription_id,
-               NULL AS session_id,
-               NULL AS event_name,
-               JSONExtractString(invoice.discount, 'coupon', 'name') AS coupon,
-               JSONExtractString(invoice.discount, 'coupon', 'id') AS coupon_id,
-               upper(invoice.currency) AS original_currency,
-               accurateCastOrNull(invoice.amount_captured, 'Decimal64(10)') AS original_amount,
-               in(original_currency,
-                  ['BIF', 'CLP', 'DJF', 'GNF', 'JPY', 'KMF', 'KRW', 'MGA', 'PYG', 'RWF', 'UGX', 'VND', 'VUV', 'XAF', 'XOF', 'XPF']) AS enable_currency_aware_divider,
-                 if(enable_currency_aware_divider, accurateCastOrNull(1, 'Decimal64(10)'), accurateCastOrNull(100, 'Decimal64(10)')) AS currency_aware_divider,
-                 divideDecimal(original_amount, currency_aware_divider) AS currency_aware_amount,
-                 'GBP' AS currency,
-                 divideDecimal(if(equals(original_currency, currency), toDecimal64(currency_aware_amount, 10), if(dictGetOrDefault(`posthog_test`.`exchange_rate_dict`, 'rate', original_currency, toDate(ifNull(timestamp, toDateTime(0, 'UTC'))), toDecimal64(0, 10)) = 0, toDecimal64(0, 10), multiplyDecimal(divideDecimal(toDecimal64(currency_aware_amount, 10), dictGetOrDefault(`posthog_test`.`exchange_rate_dict`, 'rate', original_currency, toDate(ifNull(timestamp, toDateTime(0, 'UTC'))), toDecimal64(0, 10))), dictGetOrDefault(`posthog_test`.`exchange_rate_dict`, 'rate', currency, toDate(ifNull(timestamp, toDateTime(0, 'UTC'))), toDecimal64(0, 10))))), accurateCastOrNull(invoice.period_months, 'Decimal64(10)')) AS amount
-        FROM
-          (SELECT posthog_test_stripe_invoice.id AS id,
-                  parseDateTime64BestEffortOrNull(toString(posthog_test_stripe_invoice.created), 6, 'UTC') AS created_at,
-                  posthog_test_stripe_invoice.customer AS customer_id,
-                  posthog_test_stripe_invoice.subscription AS subscription_id,
-                  posthog_test_stripe_invoice.discount AS discount,
-                  arrayJoin(JSONExtractArrayRaw(assumeNotNull(replaceRegexpAll(nullIf(nullIf(JSONExtractRaw(posthog_test_stripe_invoice.lines, 'data'), ''), 'null'), '^"|"$', '')))) AS data,
-                  JSONExtractString(data, 'id') AS invoice_item_id,
-                  JSONExtractUInt(data, 'amount') AS amount_before_discount,
-                  coalesce(arraySum(arrayMap(x -> JSONExtractInt(x, 'amount'), JSONExtractArrayRaw(data, 'discount_amounts'))), 0) AS discount_amount,
-                  greatest(minus(amount_before_discount, discount_amount), 0) AS amount_captured,
-                  JSONExtractString(data, 'currency') AS currency,
-                  JSONExtractString(data, 'price', 'product') AS product_id,
-                  fromUnixTimestamp(JSONExtractUInt(data, 'period', 'start')) AS period_start,
-                  fromUnixTimestamp(JSONExtractUInt(data, 'period', 'end')) AS period_end,
-                  greatest(toInt16(round(divide(dateDiff('day', ifNull(period_start, parseDateTime64BestEffortOrNull(toString(posthog_test_stripe_invoice.created), 6, 'UTC')), ifNull(period_end, parseDateTime64BestEffortOrNull(toString(posthog_test_stripe_invoice.created), 6, 'UTC'))), 30.44))), 1) AS period_months,
-                  arrayJoin(range(0, period_months)) AS month_index,
-                  ifNull(period_start, parseDateTime64BestEffortOrNull(toString(posthog_test_stripe_invoice.created), 6, 'UTC')) AS timestamp
-           FROM s3('http://host.docker.internal:19000/posthog/test_storage_bucket-posthog.revenue_analytics.insights_query_runner.stripe_invoices/posthog_test_stripe_invoice/*.csv', 'object_storage_root_user', 'object_storage_root_password', 'CSVWithNames', '`id` String, `tax` Int64, `paid` UInt8, `lines` String, `total` Int64, `charge` String, `issuer` String, `number` String, `object` String, `status` String, `created` DateTime, `currency` String, `customer` String, `discount` String, `due_date` DateTime, `livemode` UInt8, `metadata` String, `subtotal` Int64, `attempted` UInt8, `discounts` String, `rendering` String, `amount_due` Int64, `amount_paid` Int64, `description` String, `invoice_pdf` String, `account_name` String, `auto_advance` UInt8, `effective_at` DateTime, `subscription` String, `attempt_count` UInt8, `automatic_tax` String, `customer_name` String, `period_end_at` DateTime, `billing_reason` String, `customer_email` String, `ending_balance` Int64, `payment_intent` String, `account_country` String, `amount_shipping` Int64, `period_start_at` DateTime, `amount_remaining` Int64, `customer_address` String, `customer_tax_ids` String, `paid_out_of_band` UInt8, `payment_settings` String, `starting_balance` Int64, `collection_method` String, `default_tax_rates` String, `total_tax_amounts` String, `hosted_invoice_url` String, `status_transitions` String, `customer_tax_exempt` String, `total_excluding_tax` Int64, `subscription_details` String, `webhooks_delivered_at` DateTime, `subtotal_excluding_tax` Int64, `total_discount_amounts` String, `pre_payment_credit_notes_amount` Int64, `post_payment_credit_notes_amount` Int64') AS posthog_test_stripe_invoice
-<<<<<<< HEAD
-           WHERE posthog_test_stripe_invoice.paid) AS invoice) AS revenue_analytics_revenue_item ON equals(revenue_analytics_customer.id, revenue_analytics_revenue_item.customer_id)
-     GROUP BY person_id) AS persons__revenue_analytics ON equals(persons.persons___id, persons__revenue_analytics.person_id)
-  ORDER BY persons__revenue_analytics.revenue ASC
-  LIMIT 100 SETTINGS readonly=2,
-                     max_execution_time=60,
-                     allow_experimental_object_type=1,
-                     format_csv_allow_double_quotes=1,
-                     max_ast_elements=4000000,
-                     max_expanded_ast_elements=4000000,
-                     max_bytes_before_external_group_by=0,
-                     transform_null_in=1,
-                     optimize_min_equality_disjunction_chain_length=4294967295,
-                     allow_experimental_join_condition=1
-  '''
-# ---
-# name: TestRevenueAnalytics.test_get_revenue_for_schema_source_for_email_join
-  '''
-  SELECT persons.id AS id,
-         persons__revenue_analytics.revenue AS revenue,
-         persons__revenue_analytics.revenue AS `$virt_revenue`
-  FROM
-    (SELECT tupleElement(argMax(tuple(person.id), person.version), 1) AS persons___id,
-            person.id AS id
-     FROM person
-     WHERE equals(person.team_id, 99999)
-     GROUP BY person.id
-     HAVING and(ifNull(equals(tupleElement(argMax(tuple(person.is_deleted), person.version), 1), 0), 0), ifNull(less(tupleElement(argMax(tuple(toTimeZone(person.created_at, 'UTC')), person.version), 1), plus(now64(6, 'UTC'), toIntervalDay(1))), 0)) SETTINGS optimize_aggregation_in_order=1) AS persons
-  LEFT JOIN
-    (SELECT 99999 AS team_id,
-            accurateCastOrNull(revenue_analytics_customer__persons.id, 'UUID') AS person_id,
-            sum(revenue_analytics_revenue_item.amount) AS revenue,
-            sumIf(revenue_analytics_revenue_item.amount, greaterOrEquals(toTimeZone(revenue_analytics_revenue_item.timestamp, 'UTC'), minus(today(), toIntervalDay(30)))) AS revenue_last_30_days
-     FROM
-=======
-           WHERE posthog_test_stripe_invoice.paid) AS invoice) AS revenue_analytics_revenue_item
-     INNER JOIN
->>>>>>> 90b6f1d4
-       (SELECT outer.id AS id,
-               'stripe.posthog_test' AS source_label,
-               parseDateTime64BestEffortOrNull(toString(outer.created), 6, 'UTC') AS timestamp,
-               outer.name AS name,
-               outer.email AS email,
-               outer.phone AS phone,
-               outer.address AS address,
-               outer.metadata AS metadata,
-               JSONExtractString(address, 'country') AS country,
-               cohort_inner.cohort AS cohort,
-               cohort_inner.initial_coupon AS initial_coupon,
-               cohort_inner.initial_coupon_id AS initial_coupon_id
-        FROM
-          (SELECT *
-           FROM s3('http://host.docker.internal:19000/posthog/test_storage_bucket-posthog.revenue_analytics.insights_query_runner.stripe_customers/posthog_test_stripe_customer/*.csv', 'object_storage_root_user', 'object_storage_root_password', 'CSVWithNames', '`id` String, `name` String, `email` String, `phone` String, `address` String, `created` DateTime, `metadata` String')) AS outer
-        LEFT JOIN
-          (SELECT invoice.customer AS customer_id,
-                  formatDateTime(toStartOfMonth(min(parseDateTime64BestEffortOrNull(toString(invoice.created), 6, 'UTC'))), '%Y-%m') AS cohort,
-                  argMin(JSONExtractString(invoice.discount, 'coupon', 'name'), parseDateTime64BestEffortOrNull(toString(invoice.created), 6, 'UTC')) AS initial_coupon,
-                  argMin(JSONExtractString(invoice.discount, 'coupon', 'id'), parseDateTime64BestEffortOrNull(toString(invoice.created), 6, 'UTC')) AS initial_coupon_id
-           FROM s3('http://host.docker.internal:19000/posthog/test_storage_bucket-posthog.revenue_analytics.insights_query_runner.stripe_invoices/posthog_test_stripe_invoice/*.csv', 'object_storage_root_user', 'object_storage_root_password', 'CSVWithNames', '`id` String, `tax` Int64, `paid` UInt8, `lines` String, `total` Int64, `charge` String, `issuer` String, `number` String, `object` String, `status` String, `created` DateTime, `currency` String, `customer` String, `discount` String, `due_date` DateTime, `livemode` UInt8, `metadata` String, `subtotal` Int64, `attempted` UInt8, `discounts` String, `rendering` String, `amount_due` Int64, `amount_paid` Int64, `description` String, `invoice_pdf` String, `account_name` String, `auto_advance` UInt8, `effective_at` DateTime, `subscription` String, `attempt_count` UInt8, `automatic_tax` String, `customer_name` String, `period_end_at` DateTime, `billing_reason` String, `customer_email` String, `ending_balance` Int64, `payment_intent` String, `account_country` String, `amount_shipping` Int64, `period_start_at` DateTime, `amount_remaining` Int64, `customer_address` String, `customer_tax_ids` String, `paid_out_of_band` UInt8, `payment_settings` String, `starting_balance` Int64, `collection_method` String, `default_tax_rates` String, `total_tax_amounts` String, `hosted_invoice_url` String, `status_transitions` String, `customer_tax_exempt` String, `total_excluding_tax` Int64, `subscription_details` String, `webhooks_delivered_at` DateTime, `subtotal_excluding_tax` Int64, `total_discount_amounts` String, `pre_payment_credit_notes_amount` Int64, `post_payment_credit_notes_amount` Int64') AS invoice
-           GROUP BY invoice.customer) AS cohort_inner ON equals(cohort_inner.customer_id, outer.id)) AS revenue_analytics_customer ON equals(revenue_analytics_revenue_item.customer_id, revenue_analytics_customer.id)
-     LEFT JOIN
-       (SELECT persons.id AS id,
-               persons__pdi.distinct_id AS revenue_analytics_customer__persons___pdi___distinct_id
-        FROM
-          (SELECT tupleElement(argMax(tuple(person.id), person.version), 1) AS persons___id,
-                  person.id AS id
-           FROM person
-           WHERE equals(person.team_id, 99999)
-           GROUP BY person.id
-           HAVING and(ifNull(equals(tupleElement(argMax(tuple(person.is_deleted), person.version), 1), 0), 0), ifNull(less(tupleElement(argMax(tuple(toTimeZone(person.created_at, 'UTC')), person.version), 1), plus(now64(6, 'UTC'), toIntervalDay(1))), 0)) SETTINGS optimize_aggregation_in_order=1) AS persons
-        LEFT JOIN
-          (SELECT tupleElement(argMax(tuple(person_distinct_id2.person_id), person_distinct_id2.version), 1) AS person_id,
-                  person_distinct_id2.distinct_id AS distinct_id
-           FROM person_distinct_id2
-           WHERE equals(person_distinct_id2.team_id, 99999)
-           GROUP BY person_distinct_id2.distinct_id
-<<<<<<< HEAD
-           HAVING ifNull(equals(tupleElement(argMax(tuple(person_distinct_id2.is_deleted), person_distinct_id2.version), 1), 0), 0) SETTINGS optimize_aggregation_in_order=1) AS persons__pdi ON equals(persons.persons___id, persons__pdi.person_id)) AS revenue_analytics_customer__persons ON equals(revenue_analytics_customer.email, revenue_analytics_customer__persons.revenue_analytics_customer__persons___pdi___distinct_id)
-     LEFT JOIN
-=======
-           HAVING ifNull(equals(argMax(person_distinct_id2.is_deleted, person_distinct_id2.version), 0), 0) SETTINGS optimize_aggregation_in_order=1) AS persons__pdi ON equals(persons.persons___id, persons__pdi.person_id)) AS revenue_analytics_customer__persons ON equals(revenue_analytics_customer.id, revenue_analytics_customer__persons.revenue_analytics_customer__persons___pdi___distinct_id)
-     GROUP BY person_id) AS persons__revenue_analytics ON equals(persons.persons___id, persons__revenue_analytics.person_id)
-  ORDER BY persons.id ASC
-  LIMIT 100 SETTINGS readonly=2,
-                     max_execution_time=60,
-                     allow_experimental_object_type=1,
-                     format_csv_allow_double_quotes=1,
-                     max_ast_elements=4000000,
-                     max_expanded_ast_elements=4000000,
-                     max_bytes_before_external_group_by=0,
-                     transform_null_in=1,
-                     optimize_min_equality_disjunction_chain_length=4294967295,
-                     allow_experimental_join_condition=1
-  '''
-# ---
-# name: TestRevenueAnalytics.test_get_revenue_for_schema_source_for_id_join.1
-  '''
-  SELECT persons.id AS id,
-         persons__revenue_analytics.revenue AS `$virt_revenue`
-  FROM
-    (SELECT argMax(person.id, person.version) AS persons___id,
-            person.id AS id
-     FROM person
-     WHERE equals(person.team_id, 99999)
-     GROUP BY person.id
-     HAVING and(ifNull(equals(argMax(person.is_deleted, person.version), 0), 0), ifNull(less(argMax(toTimeZone(person.created_at, 'UTC'), person.version), plus(now64(6, 'UTC'), toIntervalDay(1))), 0)) SETTINGS optimize_aggregation_in_order=1) AS persons
-  LEFT JOIN
-    (SELECT 99999 AS team_id,
-            accurateCastOrNull(revenue_analytics_customer__persons.id, 'UUID') AS person_id,
-            sum(revenue_analytics_revenue_item.amount) AS revenue,
-            sumIf(revenue_analytics_revenue_item.amount, greaterOrEquals(toTimeZone(revenue_analytics_revenue_item.timestamp, 'UTC'), minus(today(), toIntervalDay(30)))) AS revenue_last_30_days
-     FROM
->>>>>>> 90b6f1d4
-       (SELECT if(ifNull(greater(invoice.period_months, 1), 0), concat(ifNull(toString(invoice.invoice_item_id), ''), '_', ifNull(toString(invoice.month_index), '')), invoice.invoice_item_id) AS id,
-               invoice.invoice_item_id AS invoice_item_id,
-               'stripe.posthog_test' AS source_label,
-               addMonths(invoice.timestamp, invoice.month_index) AS timestamp,
-               invoice.created_at AS created_at,
-               ifNull(notEmpty(invoice.subscription_id), 0) AS is_recurring,
-               invoice.product_id AS product_id,
-               invoice.customer_id AS customer_id,
-               NULL AS group_0_key,
-               NULL AS group_1_key,
-               NULL AS group_2_key,
-               NULL AS group_3_key,
-               NULL AS group_4_key,
-               invoice.id AS invoice_id,
-               invoice.subscription_id AS subscription_id,
-               NULL AS session_id,
-               NULL AS event_name,
-               JSONExtractString(invoice.discount, 'coupon', 'name') AS coupon,
-               JSONExtractString(invoice.discount, 'coupon', 'id') AS coupon_id,
-               upper(invoice.currency) AS original_currency,
-               accurateCastOrNull(invoice.amount_captured, 'Decimal64(10)') AS original_amount,
-               in(original_currency,
-                  ['BIF', 'CLP', 'DJF', 'GNF', 'JPY', 'KMF', 'KRW', 'MGA', 'PYG', 'RWF', 'UGX', 'VND', 'VUV', 'XAF', 'XOF', 'XPF']) AS enable_currency_aware_divider,
-                 if(enable_currency_aware_divider, accurateCastOrNull(1, 'Decimal64(10)'), accurateCastOrNull(100, 'Decimal64(10)')) AS currency_aware_divider,
-                 divideDecimal(original_amount, currency_aware_divider) AS currency_aware_amount,
-                 'GBP' AS currency,
-                 divideDecimal(if(equals(original_currency, currency), toDecimal64(currency_aware_amount, 10), if(dictGetOrDefault(`posthog_test`.`exchange_rate_dict`, 'rate', original_currency, toDate(ifNull(timestamp, toDateTime(0, 'UTC'))), toDecimal64(0, 10)) = 0, toDecimal64(0, 10), multiplyDecimal(divideDecimal(toDecimal64(currency_aware_amount, 10), dictGetOrDefault(`posthog_test`.`exchange_rate_dict`, 'rate', original_currency, toDate(ifNull(timestamp, toDateTime(0, 'UTC'))), toDecimal64(0, 10))), dictGetOrDefault(`posthog_test`.`exchange_rate_dict`, 'rate', currency, toDate(ifNull(timestamp, toDateTime(0, 'UTC'))), toDecimal64(0, 10))))), accurateCastOrNull(invoice.period_months, 'Decimal64(10)')) AS amount
-        FROM
-          (SELECT posthog_test_stripe_invoice.id AS id,
-                  parseDateTime64BestEffortOrNull(toString(posthog_test_stripe_invoice.created), 6, 'UTC') AS created_at,
-                  posthog_test_stripe_invoice.customer AS customer_id,
-                  posthog_test_stripe_invoice.subscription AS subscription_id,
-                  posthog_test_stripe_invoice.discount AS discount,
-                  arrayJoin(JSONExtractArrayRaw(assumeNotNull(replaceRegexpAll(nullIf(nullIf(JSONExtractRaw(posthog_test_stripe_invoice.lines, 'data'), ''), 'null'), '^"|"$', '')))) AS data,
-                  JSONExtractString(data, 'id') AS invoice_item_id,
-                  JSONExtractUInt(data, 'amount') AS amount_before_discount,
-                  coalesce(arraySum(arrayMap(x -> JSONExtractInt(x, 'amount'), JSONExtractArrayRaw(data, 'discount_amounts'))), 0) AS discount_amount,
-                  greatest(minus(amount_before_discount, discount_amount), 0) AS amount_captured,
-                  JSONExtractString(data, 'currency') AS currency,
-                  JSONExtractString(data, 'price', 'product') AS product_id,
-                  fromUnixTimestamp(JSONExtractUInt(data, 'period', 'start')) AS period_start,
-                  fromUnixTimestamp(JSONExtractUInt(data, 'period', 'end')) AS period_end,
-                  greatest(toInt16(round(divide(dateDiff('day', ifNull(period_start, parseDateTime64BestEffortOrNull(toString(posthog_test_stripe_invoice.created), 6, 'UTC')), ifNull(period_end, parseDateTime64BestEffortOrNull(toString(posthog_test_stripe_invoice.created), 6, 'UTC'))), 30.44))), 1) AS period_months,
-                  arrayJoin(range(0, period_months)) AS month_index,
-                  ifNull(period_start, parseDateTime64BestEffortOrNull(toString(posthog_test_stripe_invoice.created), 6, 'UTC')) AS timestamp
-           FROM s3('http://host.docker.internal:19000/posthog/test_storage_bucket-posthog.revenue_analytics.insights_query_runner.stripe_invoices/posthog_test_stripe_invoice/*.csv', 'object_storage_root_user', 'object_storage_root_password', 'CSVWithNames', '`id` String, `tax` Int64, `paid` UInt8, `lines` String, `total` Int64, `charge` String, `issuer` String, `number` String, `object` String, `status` String, `created` DateTime, `currency` String, `customer` String, `discount` String, `due_date` DateTime, `livemode` UInt8, `metadata` String, `subtotal` Int64, `attempted` UInt8, `discounts` String, `rendering` String, `amount_due` Int64, `amount_paid` Int64, `description` String, `invoice_pdf` String, `account_name` String, `auto_advance` UInt8, `effective_at` DateTime, `subscription` String, `attempt_count` UInt8, `automatic_tax` String, `customer_name` String, `period_end_at` DateTime, `billing_reason` String, `customer_email` String, `ending_balance` Int64, `payment_intent` String, `account_country` String, `amount_shipping` Int64, `period_start_at` DateTime, `amount_remaining` Int64, `customer_address` String, `customer_tax_ids` String, `paid_out_of_band` UInt8, `payment_settings` String, `starting_balance` Int64, `collection_method` String, `default_tax_rates` String, `total_tax_amounts` String, `hosted_invoice_url` String, `status_transitions` String, `customer_tax_exempt` String, `total_excluding_tax` Int64, `subscription_details` String, `webhooks_delivered_at` DateTime, `subtotal_excluding_tax` Int64, `total_discount_amounts` String, `pre_payment_credit_notes_amount` Int64, `post_payment_credit_notes_amount` Int64') AS posthog_test_stripe_invoice
-<<<<<<< HEAD
-           WHERE posthog_test_stripe_invoice.paid) AS invoice) AS revenue_analytics_revenue_item ON equals(revenue_analytics_customer.id, revenue_analytics_revenue_item.customer_id)
      GROUP BY person_id) AS persons__revenue_analytics ON equals(persons.persons___id, persons__revenue_analytics.person_id)
   ORDER BY persons.id ASC
   LIMIT 100 SETTINGS readonly=2,
@@ -809,415 +512,6 @@
             sum(revenue_analytics_revenue_item.amount) AS revenue,
             sumIf(revenue_analytics_revenue_item.amount, greaterOrEquals(toTimeZone(revenue_analytics_revenue_item.timestamp, 'UTC'), minus(today(), toIntervalDay(30)))) AS revenue_last_30_days
      FROM
-=======
-           WHERE posthog_test_stripe_invoice.paid) AS invoice) AS revenue_analytics_revenue_item
-     INNER JOIN
->>>>>>> 90b6f1d4
-       (SELECT outer.id AS id,
-               'stripe.posthog_test' AS source_label,
-               parseDateTime64BestEffortOrNull(toString(outer.created), 6, 'UTC') AS timestamp,
-               outer.name AS name,
-               outer.email AS email,
-               outer.phone AS phone,
-               outer.address AS address,
-               outer.metadata AS metadata,
-               JSONExtractString(address, 'country') AS country,
-               cohort_inner.cohort AS cohort,
-               cohort_inner.initial_coupon AS initial_coupon,
-               cohort_inner.initial_coupon_id AS initial_coupon_id
-        FROM
-          (SELECT *
-           FROM s3('http://host.docker.internal:19000/posthog/test_storage_bucket-posthog.revenue_analytics.insights_query_runner.stripe_customers/posthog_test_stripe_customer/*.csv', 'object_storage_root_user', 'object_storage_root_password', 'CSVWithNames', '`id` String, `name` String, `email` String, `phone` String, `address` String, `created` DateTime, `metadata` String')) AS outer
-        LEFT JOIN
-          (SELECT invoice.customer AS customer_id,
-                  formatDateTime(toStartOfMonth(min(parseDateTime64BestEffortOrNull(toString(invoice.created), 6, 'UTC'))), '%Y-%m') AS cohort,
-                  argMin(JSONExtractString(invoice.discount, 'coupon', 'name'), parseDateTime64BestEffortOrNull(toString(invoice.created), 6, 'UTC')) AS initial_coupon,
-                  argMin(JSONExtractString(invoice.discount, 'coupon', 'id'), parseDateTime64BestEffortOrNull(toString(invoice.created), 6, 'UTC')) AS initial_coupon_id
-           FROM s3('http://host.docker.internal:19000/posthog/test_storage_bucket-posthog.revenue_analytics.insights_query_runner.stripe_invoices/posthog_test_stripe_invoice/*.csv', 'object_storage_root_user', 'object_storage_root_password', 'CSVWithNames', '`id` String, `tax` Int64, `paid` UInt8, `lines` String, `total` Int64, `charge` String, `issuer` String, `number` String, `object` String, `status` String, `created` DateTime, `currency` String, `customer` String, `discount` String, `due_date` DateTime, `livemode` UInt8, `metadata` String, `subtotal` Int64, `attempted` UInt8, `discounts` String, `rendering` String, `amount_due` Int64, `amount_paid` Int64, `description` String, `invoice_pdf` String, `account_name` String, `auto_advance` UInt8, `effective_at` DateTime, `subscription` String, `attempt_count` UInt8, `automatic_tax` String, `customer_name` String, `period_end_at` DateTime, `billing_reason` String, `customer_email` String, `ending_balance` Int64, `payment_intent` String, `account_country` String, `amount_shipping` Int64, `period_start_at` DateTime, `amount_remaining` Int64, `customer_address` String, `customer_tax_ids` String, `paid_out_of_band` UInt8, `payment_settings` String, `starting_balance` Int64, `collection_method` String, `default_tax_rates` String, `total_tax_amounts` String, `hosted_invoice_url` String, `status_transitions` String, `customer_tax_exempt` String, `total_excluding_tax` Int64, `subscription_details` String, `webhooks_delivered_at` DateTime, `subtotal_excluding_tax` Int64, `total_discount_amounts` String, `pre_payment_credit_notes_amount` Int64, `post_payment_credit_notes_amount` Int64') AS invoice
-           GROUP BY invoice.customer) AS cohort_inner ON equals(cohort_inner.customer_id, outer.id)) AS revenue_analytics_customer ON equals(revenue_analytics_revenue_item.customer_id, revenue_analytics_customer.id)
-     LEFT JOIN
-       (SELECT persons.id AS id,
-               persons__pdi.distinct_id AS revenue_analytics_customer__persons___pdi___distinct_id
-        FROM
-          (SELECT tupleElement(argMax(tuple(person.id), person.version), 1) AS persons___id,
-                  person.id AS id
-           FROM person
-           WHERE equals(person.team_id, 99999)
-           GROUP BY person.id
-           HAVING and(ifNull(equals(tupleElement(argMax(tuple(person.is_deleted), person.version), 1), 0), 0), ifNull(less(tupleElement(argMax(tuple(toTimeZone(person.created_at, 'UTC')), person.version), 1), plus(now64(6, 'UTC'), toIntervalDay(1))), 0)) SETTINGS optimize_aggregation_in_order=1) AS persons
-        LEFT JOIN
-          (SELECT tupleElement(argMax(tuple(person_distinct_id2.person_id), person_distinct_id2.version), 1) AS person_id,
-                  person_distinct_id2.distinct_id AS distinct_id
-           FROM person_distinct_id2
-           WHERE equals(person_distinct_id2.team_id, 99999)
-           GROUP BY person_distinct_id2.distinct_id
-<<<<<<< HEAD
-           HAVING ifNull(equals(tupleElement(argMax(tuple(person_distinct_id2.is_deleted), person_distinct_id2.version), 1), 0), 0) SETTINGS optimize_aggregation_in_order=1) AS persons__pdi ON equals(persons.persons___id, persons__pdi.person_id)) AS revenue_analytics_customer__persons ON equals(revenue_analytics_customer.id, revenue_analytics_customer__persons.revenue_analytics_customer__persons___pdi___distinct_id)
-     LEFT JOIN
-=======
-           HAVING ifNull(equals(argMax(person_distinct_id2.is_deleted, person_distinct_id2.version), 0), 0) SETTINGS optimize_aggregation_in_order=1) AS persons__pdi ON equals(persons.persons___id, persons__pdi.person_id)) AS revenue_analytics_customer__persons ON equals(revenue_analytics_customer.id, revenue_analytics_customer__persons.revenue_analytics_customer__persons___pdi___distinct_id)
-     GROUP BY person_id) AS persons__revenue_analytics ON equals(persons.persons___id, persons__revenue_analytics.person_id)
-  ORDER BY persons.id ASC
-  LIMIT 100 SETTINGS readonly=2,
-                     max_execution_time=60,
-                     allow_experimental_object_type=1,
-                     format_csv_allow_double_quotes=1,
-                     max_ast_elements=4000000,
-                     max_expanded_ast_elements=4000000,
-                     max_bytes_before_external_group_by=0,
-                     transform_null_in=1,
-                     optimize_min_equality_disjunction_chain_length=4294967295,
-                     allow_experimental_join_condition=1
-  '''
-# ---
-# name: TestRevenueAnalytics.test_get_revenue_for_schema_source_for_id_join_with_managed_viewsets_ff
-  '''
-  SELECT persons.id AS id,
-         persons__revenue_analytics.revenue AS revenue
-  FROM
-    (SELECT argMax(person.id, person.version) AS persons___id,
-            person.id AS id
-     FROM person
-     WHERE equals(person.team_id, 99999)
-     GROUP BY person.id
-     HAVING and(ifNull(equals(argMax(person.is_deleted, person.version), 0), 0), ifNull(less(argMax(toTimeZone(person.created_at, 'UTC'), person.version), plus(now64(6, 'UTC'), toIntervalDay(1))), 0)) SETTINGS optimize_aggregation_in_order=1) AS persons
-  LEFT JOIN
-    (SELECT 99999 AS team_id,
-            accurateCastOrNull(revenue_analytics_customer__persons.id, 'UUID') AS person_id,
-            sum(revenue_analytics_revenue_item.amount) AS revenue,
-            sumIf(revenue_analytics_revenue_item.amount, greaterOrEquals(toTimeZone(revenue_analytics_revenue_item.timestamp, 'UTC'), minus(today(), toIntervalDay(30)))) AS revenue_last_30_days
-     FROM
->>>>>>> 90b6f1d4
-       (SELECT if(ifNull(greater(invoice.period_months, 1), 0), concat(ifNull(toString(invoice.invoice_item_id), ''), '_', ifNull(toString(invoice.month_index), '')), invoice.invoice_item_id) AS id,
-               invoice.invoice_item_id AS invoice_item_id,
-               'stripe.posthog_test' AS source_label,
-               addMonths(invoice.timestamp, invoice.month_index) AS timestamp,
-               invoice.created_at AS created_at,
-               ifNull(notEmpty(invoice.subscription_id), 0) AS is_recurring,
-               invoice.product_id AS product_id,
-               invoice.customer_id AS customer_id,
-               NULL AS group_0_key,
-               NULL AS group_1_key,
-               NULL AS group_2_key,
-               NULL AS group_3_key,
-               NULL AS group_4_key,
-               invoice.id AS invoice_id,
-               invoice.subscription_id AS subscription_id,
-               NULL AS session_id,
-               NULL AS event_name,
-               JSONExtractString(invoice.discount, 'coupon', 'name') AS coupon,
-               JSONExtractString(invoice.discount, 'coupon', 'id') AS coupon_id,
-               upper(invoice.currency) AS original_currency,
-               accurateCastOrNull(invoice.amount_captured, 'Decimal64(10)') AS original_amount,
-               in(original_currency,
-                  ['BIF', 'CLP', 'DJF', 'GNF', 'JPY', 'KMF', 'KRW', 'MGA', 'PYG', 'RWF', 'UGX', 'VND', 'VUV', 'XAF', 'XOF', 'XPF']) AS enable_currency_aware_divider,
-                 if(enable_currency_aware_divider, accurateCastOrNull(1, 'Decimal64(10)'), accurateCastOrNull(100, 'Decimal64(10)')) AS currency_aware_divider,
-                 divideDecimal(original_amount, currency_aware_divider) AS currency_aware_amount,
-                 'GBP' AS currency,
-                 divideDecimal(if(equals(original_currency, currency), toDecimal64(currency_aware_amount, 10), if(dictGetOrDefault(`posthog_test`.`exchange_rate_dict`, 'rate', original_currency, toDate(ifNull(timestamp, toDateTime(0, 'UTC'))), toDecimal64(0, 10)) = 0, toDecimal64(0, 10), multiplyDecimal(divideDecimal(toDecimal64(currency_aware_amount, 10), dictGetOrDefault(`posthog_test`.`exchange_rate_dict`, 'rate', original_currency, toDate(ifNull(timestamp, toDateTime(0, 'UTC'))), toDecimal64(0, 10))), dictGetOrDefault(`posthog_test`.`exchange_rate_dict`, 'rate', currency, toDate(ifNull(timestamp, toDateTime(0, 'UTC'))), toDecimal64(0, 10))))), accurateCastOrNull(invoice.period_months, 'Decimal64(10)')) AS amount
-        FROM
-          (SELECT posthog_test_stripe_invoice.id AS id,
-                  parseDateTime64BestEffortOrNull(toString(posthog_test_stripe_invoice.created), 6, 'UTC') AS created_at,
-                  posthog_test_stripe_invoice.customer AS customer_id,
-                  posthog_test_stripe_invoice.subscription AS subscription_id,
-                  posthog_test_stripe_invoice.discount AS discount,
-                  arrayJoin(JSONExtractArrayRaw(assumeNotNull(replaceRegexpAll(nullIf(nullIf(JSONExtractRaw(posthog_test_stripe_invoice.lines, 'data'), ''), 'null'), '^"|"$', '')))) AS data,
-                  JSONExtractString(data, 'id') AS invoice_item_id,
-                  JSONExtractUInt(data, 'amount') AS amount_before_discount,
-                  coalesce(arraySum(arrayMap(x -> JSONExtractInt(x, 'amount'), JSONExtractArrayRaw(data, 'discount_amounts'))), 0) AS discount_amount,
-                  greatest(minus(amount_before_discount, discount_amount), 0) AS amount_captured,
-                  JSONExtractString(data, 'currency') AS currency,
-                  JSONExtractString(data, 'price', 'product') AS product_id,
-                  fromUnixTimestamp(JSONExtractUInt(data, 'period', 'start')) AS period_start,
-                  fromUnixTimestamp(JSONExtractUInt(data, 'period', 'end')) AS period_end,
-                  greatest(toInt16(round(divide(dateDiff('day', ifNull(period_start, parseDateTime64BestEffortOrNull(toString(posthog_test_stripe_invoice.created), 6, 'UTC')), ifNull(period_end, parseDateTime64BestEffortOrNull(toString(posthog_test_stripe_invoice.created), 6, 'UTC'))), 30.44))), 1) AS period_months,
-                  arrayJoin(range(0, period_months)) AS month_index,
-                  ifNull(period_start, parseDateTime64BestEffortOrNull(toString(posthog_test_stripe_invoice.created), 6, 'UTC')) AS timestamp
-           FROM s3('http://host.docker.internal:19000/posthog/test_storage_bucket-posthog.revenue_analytics.insights_query_runner.stripe_invoices/posthog_test_stripe_invoice/*.csv', 'object_storage_root_user', 'object_storage_root_password', 'CSVWithNames', '`id` String, `tax` Int64, `paid` UInt8, `lines` String, `total` Int64, `charge` String, `issuer` String, `number` String, `object` String, `status` String, `created` DateTime, `currency` String, `customer` String, `discount` String, `due_date` DateTime, `livemode` UInt8, `metadata` String, `subtotal` Int64, `attempted` UInt8, `discounts` String, `rendering` String, `amount_due` Int64, `amount_paid` Int64, `description` String, `invoice_pdf` String, `account_name` String, `auto_advance` UInt8, `effective_at` DateTime, `subscription` String, `attempt_count` UInt8, `automatic_tax` String, `customer_name` String, `period_end_at` DateTime, `billing_reason` String, `customer_email` String, `ending_balance` Int64, `payment_intent` String, `account_country` String, `amount_shipping` Int64, `period_start_at` DateTime, `amount_remaining` Int64, `customer_address` String, `customer_tax_ids` String, `paid_out_of_band` UInt8, `payment_settings` String, `starting_balance` Int64, `collection_method` String, `default_tax_rates` String, `total_tax_amounts` String, `hosted_invoice_url` String, `status_transitions` String, `customer_tax_exempt` String, `total_excluding_tax` Int64, `subscription_details` String, `webhooks_delivered_at` DateTime, `subtotal_excluding_tax` Int64, `total_discount_amounts` String, `pre_payment_credit_notes_amount` Int64, `post_payment_credit_notes_amount` Int64') AS posthog_test_stripe_invoice
-<<<<<<< HEAD
-           WHERE posthog_test_stripe_invoice.paid) AS invoice) AS revenue_analytics_revenue_item ON equals(revenue_analytics_customer.id, revenue_analytics_revenue_item.customer_id)
-     GROUP BY person_id) AS persons__revenue_analytics ON equals(persons.persons___id, persons__revenue_analytics.person_id)
-  ORDER BY persons.id ASC
-  LIMIT 100 SETTINGS readonly=2,
-                     max_execution_time=60,
-                     allow_experimental_object_type=1,
-                     format_csv_allow_double_quotes=1,
-                     max_ast_elements=4000000,
-                     max_expanded_ast_elements=4000000,
-                     max_bytes_before_external_group_by=0,
-                     transform_null_in=1,
-                     optimize_min_equality_disjunction_chain_length=4294967295,
-                     allow_experimental_join_condition=1
-  '''
-# ---
-# name: TestRevenueAnalytics.test_get_revenue_for_schema_source_for_id_join.1
-  '''
-  SELECT persons.id AS id,
-         persons__revenue_analytics.revenue AS `$virt_revenue`
-  FROM
-    (SELECT tupleElement(argMax(tuple(person.id), person.version), 1) AS persons___id,
-            person.id AS id
-     FROM person
-     WHERE equals(person.team_id, 99999)
-     GROUP BY person.id
-     HAVING and(ifNull(equals(tupleElement(argMax(tuple(person.is_deleted), person.version), 1), 0), 0), ifNull(less(tupleElement(argMax(tuple(toTimeZone(person.created_at, 'UTC')), person.version), 1), plus(now64(6, 'UTC'), toIntervalDay(1))), 0)) SETTINGS optimize_aggregation_in_order=1) AS persons
-  LEFT JOIN
-    (SELECT 99999 AS team_id,
-            accurateCastOrNull(revenue_analytics_customer__persons.id, 'UUID') AS person_id,
-            sum(revenue_analytics_revenue_item.amount) AS revenue,
-            sumIf(revenue_analytics_revenue_item.amount, greaterOrEquals(toTimeZone(revenue_analytics_revenue_item.timestamp, 'UTC'), minus(today(), toIntervalDay(30)))) AS revenue_last_30_days
-     FROM
-=======
-           WHERE posthog_test_stripe_invoice.paid) AS invoice) AS revenue_analytics_revenue_item
-     INNER JOIN
->>>>>>> 90b6f1d4
-       (SELECT outer.id AS id,
-               'stripe.posthog_test' AS source_label,
-               parseDateTime64BestEffortOrNull(toString(outer.created), 6, 'UTC') AS timestamp,
-               outer.name AS name,
-               outer.email AS email,
-               outer.phone AS phone,
-               outer.address AS address,
-               outer.metadata AS metadata,
-               JSONExtractString(address, 'country') AS country,
-               cohort_inner.cohort AS cohort,
-               cohort_inner.initial_coupon AS initial_coupon,
-               cohort_inner.initial_coupon_id AS initial_coupon_id
-        FROM
-          (SELECT *
-           FROM s3('http://host.docker.internal:19000/posthog/test_storage_bucket-posthog.revenue_analytics.insights_query_runner.stripe_customers/posthog_test_stripe_customer/*.csv', 'object_storage_root_user', 'object_storage_root_password', 'CSVWithNames', '`id` String, `name` String, `email` String, `phone` String, `address` String, `created` DateTime, `metadata` String')) AS outer
-        LEFT JOIN
-          (SELECT invoice.customer AS customer_id,
-                  formatDateTime(toStartOfMonth(min(parseDateTime64BestEffortOrNull(toString(invoice.created), 6, 'UTC'))), '%Y-%m') AS cohort,
-                  argMin(JSONExtractString(invoice.discount, 'coupon', 'name'), parseDateTime64BestEffortOrNull(toString(invoice.created), 6, 'UTC')) AS initial_coupon,
-                  argMin(JSONExtractString(invoice.discount, 'coupon', 'id'), parseDateTime64BestEffortOrNull(toString(invoice.created), 6, 'UTC')) AS initial_coupon_id
-           FROM s3('http://host.docker.internal:19000/posthog/test_storage_bucket-posthog.revenue_analytics.insights_query_runner.stripe_invoices/posthog_test_stripe_invoice/*.csv', 'object_storage_root_user', 'object_storage_root_password', 'CSVWithNames', '`id` String, `tax` Int64, `paid` UInt8, `lines` String, `total` Int64, `charge` String, `issuer` String, `number` String, `object` String, `status` String, `created` DateTime, `currency` String, `customer` String, `discount` String, `due_date` DateTime, `livemode` UInt8, `metadata` String, `subtotal` Int64, `attempted` UInt8, `discounts` String, `rendering` String, `amount_due` Int64, `amount_paid` Int64, `description` String, `invoice_pdf` String, `account_name` String, `auto_advance` UInt8, `effective_at` DateTime, `subscription` String, `attempt_count` UInt8, `automatic_tax` String, `customer_name` String, `period_end_at` DateTime, `billing_reason` String, `customer_email` String, `ending_balance` Int64, `payment_intent` String, `account_country` String, `amount_shipping` Int64, `period_start_at` DateTime, `amount_remaining` Int64, `customer_address` String, `customer_tax_ids` String, `paid_out_of_band` UInt8, `payment_settings` String, `starting_balance` Int64, `collection_method` String, `default_tax_rates` String, `total_tax_amounts` String, `hosted_invoice_url` String, `status_transitions` String, `customer_tax_exempt` String, `total_excluding_tax` Int64, `subscription_details` String, `webhooks_delivered_at` DateTime, `subtotal_excluding_tax` Int64, `total_discount_amounts` String, `pre_payment_credit_notes_amount` Int64, `post_payment_credit_notes_amount` Int64') AS invoice
-           GROUP BY invoice.customer) AS cohort_inner ON equals(cohort_inner.customer_id, outer.id)) AS revenue_analytics_customer ON equals(revenue_analytics_revenue_item.customer_id, revenue_analytics_customer.id)
-     LEFT JOIN
-       (SELECT persons.id AS id,
-               persons__pdi.distinct_id AS revenue_analytics_customer__persons___pdi___distinct_id
-        FROM
-          (SELECT tupleElement(argMax(tuple(person.id), person.version), 1) AS persons___id,
-                  person.id AS id
-           FROM person
-           WHERE equals(person.team_id, 99999)
-           GROUP BY person.id
-<<<<<<< HEAD
-           HAVING and(ifNull(equals(tupleElement(argMax(tuple(person.is_deleted), person.version), 1), 0), 0), ifNull(less(tupleElement(argMax(tuple(toTimeZone(person.created_at, 'UTC')), person.version), 1), plus(now64(6, 'UTC'), toIntervalDay(1))), 0)) SETTINGS optimize_aggregation_in_order=1) AS persons
-        LEFT JOIN
-          (SELECT tupleElement(argMax(tuple(person_distinct_id2.person_id), person_distinct_id2.version), 1) AS person_id,
-=======
-           HAVING and(ifNull(equals(argMax(person.is_deleted, person.version), 0), 0), ifNull(less(argMax(toTimeZone(person.created_at, 'UTC'), person.version), plus(now64(6, 'UTC'), toIntervalDay(1))), 0)) SETTINGS optimize_aggregation_in_order=1) AS persons
-        INNER JOIN
-          (SELECT argMax(person_distinct_id2.person_id, person_distinct_id2.version) AS person_id,
->>>>>>> 90b6f1d4
-                  person_distinct_id2.distinct_id AS distinct_id
-           FROM person_distinct_id2
-           WHERE equals(person_distinct_id2.team_id, 99999)
-           GROUP BY person_distinct_id2.distinct_id
-<<<<<<< HEAD
-           HAVING ifNull(equals(tupleElement(argMax(tuple(person_distinct_id2.is_deleted), person_distinct_id2.version), 1), 0), 0) SETTINGS optimize_aggregation_in_order=1) AS persons__pdi ON equals(persons.persons___id, persons__pdi.person_id)) AS revenue_analytics_customer__persons ON equals(revenue_analytics_customer.id, revenue_analytics_customer__persons.revenue_analytics_customer__persons___pdi___distinct_id)
-     LEFT JOIN
-=======
-           HAVING ifNull(equals(argMax(person_distinct_id2.is_deleted, person_distinct_id2.version), 0), 0) SETTINGS optimize_aggregation_in_order=1) AS persons__pdi ON equals(persons.persons___id, persons__pdi.person_id)) AS revenue_analytics_customer__persons ON equals(revenue_analytics_customer.id, revenue_analytics_customer__persons.revenue_analytics_customer__persons___pdi___distinct_id)
-     GROUP BY person_id) AS persons__revenue_analytics ON equals(persons.persons___id, persons__revenue_analytics.person_id)
-  ORDER BY persons.id ASC
-  LIMIT 100 SETTINGS readonly=2,
-                     max_execution_time=60,
-                     allow_experimental_object_type=1,
-                     format_csv_allow_double_quotes=1,
-                     max_ast_elements=4000000,
-                     max_expanded_ast_elements=4000000,
-                     max_bytes_before_external_group_by=0,
-                     transform_null_in=1,
-                     optimize_min_equality_disjunction_chain_length=4294967295,
-                     allow_experimental_join_condition=1
-  '''
-# ---
-# name: TestRevenueAnalytics.test_get_revenue_for_schema_source_for_id_join_with_managed_viewsets_ff.1
-  '''
-  SELECT persons.id AS id,
-         persons__revenue_analytics.revenue AS `$virt_revenue`
-  FROM
-    (SELECT argMax(person.id, person.version) AS persons___id,
-            person.id AS id
-     FROM person
-     WHERE equals(person.team_id, 99999)
-     GROUP BY person.id
-     HAVING and(ifNull(equals(argMax(person.is_deleted, person.version), 0), 0), ifNull(less(argMax(toTimeZone(person.created_at, 'UTC'), person.version), plus(now64(6, 'UTC'), toIntervalDay(1))), 0)) SETTINGS optimize_aggregation_in_order=1) AS persons
-  LEFT JOIN
-    (SELECT 99999 AS team_id,
-            accurateCastOrNull(revenue_analytics_customer__persons.id, 'UUID') AS person_id,
-            sum(revenue_analytics_revenue_item.amount) AS revenue,
-            sumIf(revenue_analytics_revenue_item.amount, greaterOrEquals(toTimeZone(revenue_analytics_revenue_item.timestamp, 'UTC'), minus(today(), toIntervalDay(30)))) AS revenue_last_30_days
-     FROM
->>>>>>> 90b6f1d4
-       (SELECT if(ifNull(greater(invoice.period_months, 1), 0), concat(ifNull(toString(invoice.invoice_item_id), ''), '_', ifNull(toString(invoice.month_index), '')), invoice.invoice_item_id) AS id,
-               invoice.invoice_item_id AS invoice_item_id,
-               'stripe.posthog_test' AS source_label,
-               addMonths(invoice.timestamp, invoice.month_index) AS timestamp,
-               invoice.created_at AS created_at,
-               ifNull(notEmpty(invoice.subscription_id), 0) AS is_recurring,
-               invoice.product_id AS product_id,
-               invoice.customer_id AS customer_id,
-               NULL AS group_0_key,
-               NULL AS group_1_key,
-               NULL AS group_2_key,
-               NULL AS group_3_key,
-               NULL AS group_4_key,
-               invoice.id AS invoice_id,
-               invoice.subscription_id AS subscription_id,
-               NULL AS session_id,
-               NULL AS event_name,
-               JSONExtractString(invoice.discount, 'coupon', 'name') AS coupon,
-               JSONExtractString(invoice.discount, 'coupon', 'id') AS coupon_id,
-               upper(invoice.currency) AS original_currency,
-               accurateCastOrNull(invoice.amount_captured, 'Decimal64(10)') AS original_amount,
-               in(original_currency,
-                  ['BIF', 'CLP', 'DJF', 'GNF', 'JPY', 'KMF', 'KRW', 'MGA', 'PYG', 'RWF', 'UGX', 'VND', 'VUV', 'XAF', 'XOF', 'XPF']) AS enable_currency_aware_divider,
-                 if(enable_currency_aware_divider, accurateCastOrNull(1, 'Decimal64(10)'), accurateCastOrNull(100, 'Decimal64(10)')) AS currency_aware_divider,
-                 divideDecimal(original_amount, currency_aware_divider) AS currency_aware_amount,
-                 'GBP' AS currency,
-                 divideDecimal(if(equals(original_currency, currency), toDecimal64(currency_aware_amount, 10), if(dictGetOrDefault(`posthog_test`.`exchange_rate_dict`, 'rate', original_currency, toDate(ifNull(timestamp, toDateTime(0, 'UTC'))), toDecimal64(0, 10)) = 0, toDecimal64(0, 10), multiplyDecimal(divideDecimal(toDecimal64(currency_aware_amount, 10), dictGetOrDefault(`posthog_test`.`exchange_rate_dict`, 'rate', original_currency, toDate(ifNull(timestamp, toDateTime(0, 'UTC'))), toDecimal64(0, 10))), dictGetOrDefault(`posthog_test`.`exchange_rate_dict`, 'rate', currency, toDate(ifNull(timestamp, toDateTime(0, 'UTC'))), toDecimal64(0, 10))))), accurateCastOrNull(invoice.period_months, 'Decimal64(10)')) AS amount
-        FROM
-          (SELECT posthog_test_stripe_invoice.id AS id,
-                  parseDateTime64BestEffortOrNull(toString(posthog_test_stripe_invoice.created), 6, 'UTC') AS created_at,
-                  posthog_test_stripe_invoice.customer AS customer_id,
-                  posthog_test_stripe_invoice.subscription AS subscription_id,
-                  posthog_test_stripe_invoice.discount AS discount,
-                  arrayJoin(JSONExtractArrayRaw(assumeNotNull(replaceRegexpAll(nullIf(nullIf(JSONExtractRaw(posthog_test_stripe_invoice.lines, 'data'), ''), 'null'), '^"|"$', '')))) AS data,
-                  JSONExtractString(data, 'id') AS invoice_item_id,
-                  JSONExtractUInt(data, 'amount') AS amount_before_discount,
-                  coalesce(arraySum(arrayMap(x -> JSONExtractInt(x, 'amount'), JSONExtractArrayRaw(data, 'discount_amounts'))), 0) AS discount_amount,
-                  greatest(minus(amount_before_discount, discount_amount), 0) AS amount_captured,
-                  JSONExtractString(data, 'currency') AS currency,
-                  JSONExtractString(data, 'price', 'product') AS product_id,
-                  fromUnixTimestamp(JSONExtractUInt(data, 'period', 'start')) AS period_start,
-                  fromUnixTimestamp(JSONExtractUInt(data, 'period', 'end')) AS period_end,
-                  greatest(toInt16(round(divide(dateDiff('day', ifNull(period_start, parseDateTime64BestEffortOrNull(toString(posthog_test_stripe_invoice.created), 6, 'UTC')), ifNull(period_end, parseDateTime64BestEffortOrNull(toString(posthog_test_stripe_invoice.created), 6, 'UTC'))), 30.44))), 1) AS period_months,
-                  arrayJoin(range(0, period_months)) AS month_index,
-                  ifNull(period_start, parseDateTime64BestEffortOrNull(toString(posthog_test_stripe_invoice.created), 6, 'UTC')) AS timestamp
-           FROM s3('http://host.docker.internal:19000/posthog/test_storage_bucket-posthog.revenue_analytics.insights_query_runner.stripe_invoices/posthog_test_stripe_invoice/*.csv', 'object_storage_root_user', 'object_storage_root_password', 'CSVWithNames', '`id` String, `tax` Int64, `paid` UInt8, `lines` String, `total` Int64, `charge` String, `issuer` String, `number` String, `object` String, `status` String, `created` DateTime, `currency` String, `customer` String, `discount` String, `due_date` DateTime, `livemode` UInt8, `metadata` String, `subtotal` Int64, `attempted` UInt8, `discounts` String, `rendering` String, `amount_due` Int64, `amount_paid` Int64, `description` String, `invoice_pdf` String, `account_name` String, `auto_advance` UInt8, `effective_at` DateTime, `subscription` String, `attempt_count` UInt8, `automatic_tax` String, `customer_name` String, `period_end_at` DateTime, `billing_reason` String, `customer_email` String, `ending_balance` Int64, `payment_intent` String, `account_country` String, `amount_shipping` Int64, `period_start_at` DateTime, `amount_remaining` Int64, `customer_address` String, `customer_tax_ids` String, `paid_out_of_band` UInt8, `payment_settings` String, `starting_balance` Int64, `collection_method` String, `default_tax_rates` String, `total_tax_amounts` String, `hosted_invoice_url` String, `status_transitions` String, `customer_tax_exempt` String, `total_excluding_tax` Int64, `subscription_details` String, `webhooks_delivered_at` DateTime, `subtotal_excluding_tax` Int64, `total_discount_amounts` String, `pre_payment_credit_notes_amount` Int64, `post_payment_credit_notes_amount` Int64') AS posthog_test_stripe_invoice
-<<<<<<< HEAD
-           WHERE posthog_test_stripe_invoice.paid) AS invoice) AS revenue_analytics_revenue_item ON equals(revenue_analytics_customer.id, revenue_analytics_revenue_item.customer_id)
-     GROUP BY person_id) AS persons__revenue_analytics ON equals(persons.persons___id, persons__revenue_analytics.person_id)
-  ORDER BY persons.id ASC
-  LIMIT 100 SETTINGS readonly=2,
-                     max_execution_time=60,
-                     allow_experimental_object_type=1,
-                     format_csv_allow_double_quotes=1,
-                     max_ast_elements=4000000,
-                     max_expanded_ast_elements=4000000,
-                     max_bytes_before_external_group_by=0,
-                     transform_null_in=1,
-                     optimize_min_equality_disjunction_chain_length=4294967295,
-                     allow_experimental_join_condition=1
-  '''
-# ---
-# name: TestRevenueAnalytics.test_get_revenue_for_schema_source_for_metadata_join
-  '''
-  SELECT persons.id AS id,
-         persons__revenue_analytics.revenue AS revenue,
-         persons__revenue_analytics.revenue AS `$virt_revenue`
-  FROM
-    (SELECT tupleElement(argMax(tuple(person.id), person.version), 1) AS persons___id,
-            person.id AS id
-     FROM person
-     WHERE equals(person.team_id, 99999)
-     GROUP BY person.id
-     HAVING and(ifNull(equals(tupleElement(argMax(tuple(person.is_deleted), person.version), 1), 0), 0), ifNull(less(tupleElement(argMax(tuple(toTimeZone(person.created_at, 'UTC')), person.version), 1), plus(now64(6, 'UTC'), toIntervalDay(1))), 0)) SETTINGS optimize_aggregation_in_order=1) AS persons
-  LEFT JOIN
-    (SELECT 99999 AS team_id,
-            accurateCastOrNull(revenue_analytics_customer__persons.id, 'UUID') AS person_id,
-            sum(revenue_analytics_revenue_item.amount) AS revenue,
-            sumIf(revenue_analytics_revenue_item.amount, greaterOrEquals(toTimeZone(revenue_analytics_revenue_item.timestamp, 'UTC'), minus(today(), toIntervalDay(30)))) AS revenue_last_30_days
-     FROM
-=======
-           WHERE posthog_test_stripe_invoice.paid) AS invoice) AS revenue_analytics_revenue_item
-     INNER JOIN
->>>>>>> 90b6f1d4
-       (SELECT outer.id AS id,
-               'stripe.posthog_test' AS source_label,
-               parseDateTime64BestEffortOrNull(toString(outer.created), 6, 'UTC') AS timestamp,
-               outer.name AS name,
-               outer.email AS email,
-               outer.phone AS phone,
-               outer.address AS address,
-               outer.metadata AS metadata,
-               JSONExtractString(address, 'country') AS country,
-               cohort_inner.cohort AS cohort,
-               cohort_inner.initial_coupon AS initial_coupon,
-               cohort_inner.initial_coupon_id AS initial_coupon_id
-        FROM
-          (SELECT *
-           FROM s3('http://host.docker.internal:19000/posthog/test_storage_bucket-posthog.revenue_analytics.insights_query_runner.stripe_customers/posthog_test_stripe_customer/*.csv', 'object_storage_root_user', 'object_storage_root_password', 'CSVWithNames', '`id` String, `name` String, `email` String, `phone` String, `address` String, `created` DateTime, `metadata` String')) AS outer
-        LEFT JOIN
-          (SELECT invoice.customer AS customer_id,
-                  formatDateTime(toStartOfMonth(min(parseDateTime64BestEffortOrNull(toString(invoice.created), 6, 'UTC'))), '%Y-%m') AS cohort,
-                  argMin(JSONExtractString(invoice.discount, 'coupon', 'name'), parseDateTime64BestEffortOrNull(toString(invoice.created), 6, 'UTC')) AS initial_coupon,
-                  argMin(JSONExtractString(invoice.discount, 'coupon', 'id'), parseDateTime64BestEffortOrNull(toString(invoice.created), 6, 'UTC')) AS initial_coupon_id
-           FROM s3('http://host.docker.internal:19000/posthog/test_storage_bucket-posthog.revenue_analytics.insights_query_runner.stripe_invoices/posthog_test_stripe_invoice/*.csv', 'object_storage_root_user', 'object_storage_root_password', 'CSVWithNames', '`id` String, `tax` Int64, `paid` UInt8, `lines` String, `total` Int64, `charge` String, `issuer` String, `number` String, `object` String, `status` String, `created` DateTime, `currency` String, `customer` String, `discount` String, `due_date` DateTime, `livemode` UInt8, `metadata` String, `subtotal` Int64, `attempted` UInt8, `discounts` String, `rendering` String, `amount_due` Int64, `amount_paid` Int64, `description` String, `invoice_pdf` String, `account_name` String, `auto_advance` UInt8, `effective_at` DateTime, `subscription` String, `attempt_count` UInt8, `automatic_tax` String, `customer_name` String, `period_end_at` DateTime, `billing_reason` String, `customer_email` String, `ending_balance` Int64, `payment_intent` String, `account_country` String, `amount_shipping` Int64, `period_start_at` DateTime, `amount_remaining` Int64, `customer_address` String, `customer_tax_ids` String, `paid_out_of_band` UInt8, `payment_settings` String, `starting_balance` Int64, `collection_method` String, `default_tax_rates` String, `total_tax_amounts` String, `hosted_invoice_url` String, `status_transitions` String, `customer_tax_exempt` String, `total_excluding_tax` Int64, `subscription_details` String, `webhooks_delivered_at` DateTime, `subtotal_excluding_tax` Int64, `total_discount_amounts` String, `pre_payment_credit_notes_amount` Int64, `post_payment_credit_notes_amount` Int64') AS invoice
-           GROUP BY invoice.customer) AS cohort_inner ON equals(cohort_inner.customer_id, outer.id)) AS revenue_analytics_customer ON equals(revenue_analytics_revenue_item.customer_id, revenue_analytics_customer.id)
-     LEFT JOIN
-       (SELECT persons.id AS id,
-               persons__pdi.distinct_id AS revenue_analytics_customer__persons___pdi___distinct_id
-        FROM
-          (SELECT tupleElement(argMax(tuple(person.id), person.version), 1) AS persons___id,
-                  person.id AS id
-           FROM person
-           WHERE equals(person.team_id, 99999)
-           GROUP BY person.id
-<<<<<<< HEAD
-           HAVING and(ifNull(equals(tupleElement(argMax(tuple(person.is_deleted), person.version), 1), 0), 0), ifNull(less(tupleElement(argMax(tuple(toTimeZone(person.created_at, 'UTC')), person.version), 1), plus(now64(6, 'UTC'), toIntervalDay(1))), 0)) SETTINGS optimize_aggregation_in_order=1) AS persons
-        LEFT JOIN
-          (SELECT tupleElement(argMax(tuple(person_distinct_id2.person_id), person_distinct_id2.version), 1) AS person_id,
-=======
-           HAVING and(ifNull(equals(argMax(person.is_deleted, person.version), 0), 0), ifNull(less(argMax(toTimeZone(person.created_at, 'UTC'), person.version), plus(now64(6, 'UTC'), toIntervalDay(1))), 0)) SETTINGS optimize_aggregation_in_order=1) AS persons
-        INNER JOIN
-          (SELECT argMax(person_distinct_id2.person_id, person_distinct_id2.version) AS person_id,
->>>>>>> 90b6f1d4
-                  person_distinct_id2.distinct_id AS distinct_id
-           FROM person_distinct_id2
-           WHERE equals(person_distinct_id2.team_id, 99999)
-           GROUP BY person_distinct_id2.distinct_id
-<<<<<<< HEAD
-           HAVING ifNull(equals(tupleElement(argMax(tuple(person_distinct_id2.is_deleted), person_distinct_id2.version), 1), 0), 0) SETTINGS optimize_aggregation_in_order=1) AS persons__pdi ON equals(persons.persons___id, persons__pdi.person_id)) AS revenue_analytics_customer__persons ON equals(JSONExtractString(revenue_analytics_customer.metadata, 'id'), revenue_analytics_customer__persons.revenue_analytics_customer__persons___pdi___distinct_id)
-     LEFT JOIN
-=======
-           HAVING ifNull(equals(argMax(person_distinct_id2.is_deleted, person_distinct_id2.version), 0), 0) SETTINGS optimize_aggregation_in_order=1) AS persons__pdi ON equals(persons.persons___id, persons__pdi.person_id)) AS revenue_analytics_customer__persons ON equals(revenue_analytics_customer.id, revenue_analytics_customer__persons.revenue_analytics_customer__persons___pdi___distinct_id)
-     GROUP BY person_id) AS persons__revenue_analytics ON equals(persons.persons___id, persons__revenue_analytics.person_id)
-  ORDER BY persons.id ASC
-  LIMIT 100 SETTINGS readonly=2,
-                     max_execution_time=60,
-                     allow_experimental_object_type=1,
-                     format_csv_allow_double_quotes=1,
-                     max_ast_elements=4000000,
-                     max_expanded_ast_elements=4000000,
-                     max_bytes_before_external_group_by=0,
-                     transform_null_in=1,
-                     optimize_min_equality_disjunction_chain_length=4294967295,
-                     allow_experimental_join_condition=1
-  '''
-# ---
-# name: TestRevenueAnalytics.test_get_revenue_for_schema_source_for_metadata_join
-  '''
-  SELECT persons.id AS id,
-         persons__revenue_analytics.revenue AS revenue,
-         persons__revenue_analytics.revenue AS `$virt_revenue`
-  FROM
-    (SELECT argMax(person.id, person.version) AS persons___id,
-            person.id AS id
-     FROM person
-     WHERE equals(person.team_id, 99999)
-     GROUP BY person.id
-     HAVING and(ifNull(equals(argMax(person.is_deleted, person.version), 0), 0), ifNull(less(argMax(toTimeZone(person.created_at, 'UTC'), person.version), plus(now64(6, 'UTC'), toIntervalDay(1))), 0)) SETTINGS optimize_aggregation_in_order=1) AS persons
-  LEFT JOIN
-    (SELECT 99999 AS team_id,
-            accurateCastOrNull(revenue_analytics_customer__persons.id, 'UUID') AS person_id,
-            sum(revenue_analytics_revenue_item.amount) AS revenue,
-            sumIf(revenue_analytics_revenue_item.amount, greaterOrEquals(toTimeZone(revenue_analytics_revenue_item.timestamp, 'UTC'), minus(today(), toIntervalDay(30)))) AS revenue_last_30_days
-     FROM
->>>>>>> 90b6f1d4
        (SELECT if(ifNull(greater(invoice.period_months, 1), 0), concat(ifNull(toString(invoice.invoice_item_id), ''), '_', ifNull(toString(invoice.month_index), '')), invoice.invoice_item_id) AS id,
                invoice.invoice_item_id AS invoice_item_id,
                'stripe.posthog_test' AS source_label,
@@ -1292,23 +586,19 @@
        (SELECT persons.id AS id,
                persons__pdi.distinct_id AS revenue_analytics_customer__persons___pdi___distinct_id
         FROM
-          (SELECT tupleElement(argMax(tuple(person.id), person.version), 1) AS persons___id,
+          (SELECT argMax(person.id, person.version) AS persons___id,
                   person.id AS id
            FROM person
            WHERE equals(person.team_id, 99999)
            GROUP BY person.id
-           HAVING and(ifNull(equals(tupleElement(argMax(tuple(person.is_deleted), person.version), 1), 0), 0), ifNull(less(tupleElement(argMax(tuple(toTimeZone(person.created_at, 'UTC')), person.version), 1), plus(now64(6, 'UTC'), toIntervalDay(1))), 0)) SETTINGS optimize_aggregation_in_order=1) AS persons
+           HAVING and(ifNull(equals(argMax(person.is_deleted, person.version), 0), 0), ifNull(less(argMax(toTimeZone(person.created_at, 'UTC'), person.version), plus(now64(6, 'UTC'), toIntervalDay(1))), 0)) SETTINGS optimize_aggregation_in_order=1) AS persons
         LEFT JOIN
-          (SELECT tupleElement(argMax(tuple(person_distinct_id2.person_id), person_distinct_id2.version), 1) AS person_id,
+          (SELECT argMax(person_distinct_id2.person_id, person_distinct_id2.version) AS person_id,
                   person_distinct_id2.distinct_id AS distinct_id
            FROM person_distinct_id2
            WHERE equals(person_distinct_id2.team_id, 99999)
            GROUP BY person_distinct_id2.distinct_id
-<<<<<<< HEAD
-           HAVING ifNull(equals(tupleElement(argMax(tuple(person_distinct_id2.is_deleted), person_distinct_id2.version), 1), 0), 0) SETTINGS optimize_aggregation_in_order=1) AS persons__pdi ON equals(persons.persons___id, persons__pdi.person_id)) AS revenue_analytics_customer__persons ON equals(revenue_analytics_customer.email, revenue_analytics_customer__persons.revenue_analytics_customer__persons___pdi___distinct_id)
-     LEFT JOIN
-=======
-           HAVING ifNull(equals(argMax(person_distinct_id2.is_deleted, person_distinct_id2.version), 0), 0) SETTINGS optimize_aggregation_in_order=1) AS persons__pdi ON equals(persons.persons___id, persons__pdi.person_id)) AS revenue_analytics_customer__persons ON equals(JSONExtractString(revenue_analytics_customer.metadata, 'id'), revenue_analytics_customer__persons.revenue_analytics_customer__persons___pdi___distinct_id)
+           HAVING ifNull(equals(argMax(person_distinct_id2.is_deleted, person_distinct_id2.version), 0), 0) SETTINGS optimize_aggregation_in_order=1) AS persons__pdi ON equals(persons.persons___id, persons__pdi.person_id)) AS revenue_analytics_customer__persons ON equals(revenue_analytics_customer.id, revenue_analytics_customer__persons.revenue_analytics_customer__persons___pdi___distinct_id)
      GROUP BY person_id) AS persons__revenue_analytics ON equals(persons.persons___id, persons__revenue_analytics.person_id)
   ORDER BY persons.id ASC
   LIMIT 100 SETTINGS readonly=2,
@@ -1323,18 +613,23 @@
                      allow_experimental_join_condition=1
   '''
 # ---
-# name: TestRevenueAnalytics.test_query_revenue_analytics_table
-  '''
-  SELECT persons_revenue_analytics.person_id AS person_id,
-         persons_revenue_analytics.revenue AS revenue,
-         persons_revenue_analytics.revenue_last_30_days AS revenue_last_30_days
+# name: TestRevenueAnalytics.test_get_revenue_for_schema_source_for_id_join.1
+  '''
+  SELECT persons.id AS id,
+         persons__revenue_analytics.revenue AS `$virt_revenue`
   FROM
+    (SELECT tupleElement(argMax(tuple(person.id), person.version), 1) AS persons___id,
+            person.id AS id
+     FROM person
+     WHERE equals(person.team_id, 99999)
+     GROUP BY person.id
+     HAVING and(ifNull(equals(tupleElement(argMax(tuple(person.is_deleted), person.version), 1), 0), 0), ifNull(less(tupleElement(argMax(tuple(toTimeZone(person.created_at, 'UTC')), person.version), 1), plus(now64(6, 'UTC'), toIntervalDay(1))), 0)) SETTINGS optimize_aggregation_in_order=1) AS persons
+  LEFT JOIN
     (SELECT 99999 AS team_id,
             accurateCastOrNull(revenue_analytics_customer__persons.id, 'UUID') AS person_id,
             sum(revenue_analytics_revenue_item.amount) AS revenue,
             sumIf(revenue_analytics_revenue_item.amount, greaterOrEquals(toTimeZone(revenue_analytics_revenue_item.timestamp, 'UTC'), minus(today(), toIntervalDay(30)))) AS revenue_last_30_days
      FROM
->>>>>>> 90b6f1d4
        (SELECT if(ifNull(greater(invoice.period_months, 1), 0), concat(ifNull(toString(invoice.invoice_item_id), ''), '_', ifNull(toString(invoice.month_index), '')), invoice.invoice_item_id) AS id,
                invoice.invoice_item_id AS invoice_item_id,
                'stripe.posthog_test' AS source_label,
@@ -1421,6 +716,473 @@
            FROM person_distinct_id2
            WHERE equals(person_distinct_id2.team_id, 99999)
            GROUP BY person_distinct_id2.distinct_id
+           HAVING ifNull(equals(argMax(person_distinct_id2.is_deleted, person_distinct_id2.version), 0), 0) SETTINGS optimize_aggregation_in_order=1) AS persons__pdi ON equals(persons.persons___id, persons__pdi.person_id)) AS revenue_analytics_customer__persons ON equals(revenue_analytics_customer.id, revenue_analytics_customer__persons.revenue_analytics_customer__persons___pdi___distinct_id)
+     GROUP BY person_id) AS persons__revenue_analytics ON equals(persons.persons___id, persons__revenue_analytics.person_id)
+  ORDER BY persons.id ASC
+  LIMIT 100 SETTINGS readonly=2,
+                     max_execution_time=60,
+                     allow_experimental_object_type=1,
+                     format_csv_allow_double_quotes=1,
+                     max_ast_elements=4000000,
+                     max_expanded_ast_elements=4000000,
+                     max_bytes_before_external_group_by=0,
+                     transform_null_in=1,
+                     optimize_min_equality_disjunction_chain_length=4294967295,
+                     allow_experimental_join_condition=1
+  '''
+# ---
+# name: TestRevenueAnalytics.test_get_revenue_for_schema_source_for_id_join_with_managed_viewsets_ff
+  '''
+  SELECT persons.id AS id,
+         persons__revenue_analytics.revenue AS revenue
+  FROM
+    (SELECT argMax(person.id, person.version) AS persons___id,
+            person.id AS id
+     FROM person
+     WHERE equals(person.team_id, 99999)
+     GROUP BY person.id
+     HAVING and(ifNull(equals(argMax(person.is_deleted, person.version), 0), 0), ifNull(less(argMax(toTimeZone(person.created_at, 'UTC'), person.version), plus(now64(6, 'UTC'), toIntervalDay(1))), 0)) SETTINGS optimize_aggregation_in_order=1) AS persons
+  LEFT JOIN
+    (SELECT 99999 AS team_id,
+            accurateCastOrNull(revenue_analytics_customer__persons.id, 'UUID') AS person_id,
+            sum(revenue_analytics_revenue_item.amount) AS revenue,
+            sumIf(revenue_analytics_revenue_item.amount, greaterOrEquals(toTimeZone(revenue_analytics_revenue_item.timestamp, 'UTC'), minus(today(), toIntervalDay(30)))) AS revenue_last_30_days
+     FROM
+       (SELECT if(ifNull(greater(invoice.period_months, 1), 0), concat(ifNull(toString(invoice.invoice_item_id), ''), '_', ifNull(toString(invoice.month_index), '')), invoice.invoice_item_id) AS id,
+               invoice.invoice_item_id AS invoice_item_id,
+               'stripe.posthog_test' AS source_label,
+               addMonths(invoice.timestamp, invoice.month_index) AS timestamp,
+               invoice.created_at AS created_at,
+               ifNull(notEmpty(invoice.subscription_id), 0) AS is_recurring,
+               invoice.product_id AS product_id,
+               invoice.customer_id AS customer_id,
+               NULL AS group_0_key,
+               NULL AS group_1_key,
+               NULL AS group_2_key,
+               NULL AS group_3_key,
+               NULL AS group_4_key,
+               invoice.id AS invoice_id,
+               invoice.subscription_id AS subscription_id,
+               NULL AS session_id,
+               NULL AS event_name,
+               JSONExtractString(invoice.discount, 'coupon', 'name') AS coupon,
+               JSONExtractString(invoice.discount, 'coupon', 'id') AS coupon_id,
+               upper(invoice.currency) AS original_currency,
+               accurateCastOrNull(invoice.amount_captured, 'Decimal64(10)') AS original_amount,
+               in(original_currency,
+                  ['BIF', 'CLP', 'DJF', 'GNF', 'JPY', 'KMF', 'KRW', 'MGA', 'PYG', 'RWF', 'UGX', 'VND', 'VUV', 'XAF', 'XOF', 'XPF']) AS enable_currency_aware_divider,
+                 if(enable_currency_aware_divider, accurateCastOrNull(1, 'Decimal64(10)'), accurateCastOrNull(100, 'Decimal64(10)')) AS currency_aware_divider,
+                 divideDecimal(original_amount, currency_aware_divider) AS currency_aware_amount,
+                 'GBP' AS currency,
+                 divideDecimal(if(equals(original_currency, currency), toDecimal64(currency_aware_amount, 10), if(dictGetOrDefault(`posthog_test`.`exchange_rate_dict`, 'rate', original_currency, toDate(ifNull(timestamp, toDateTime(0, 'UTC'))), toDecimal64(0, 10)) = 0, toDecimal64(0, 10), multiplyDecimal(divideDecimal(toDecimal64(currency_aware_amount, 10), dictGetOrDefault(`posthog_test`.`exchange_rate_dict`, 'rate', original_currency, toDate(ifNull(timestamp, toDateTime(0, 'UTC'))), toDecimal64(0, 10))), dictGetOrDefault(`posthog_test`.`exchange_rate_dict`, 'rate', currency, toDate(ifNull(timestamp, toDateTime(0, 'UTC'))), toDecimal64(0, 10))))), accurateCastOrNull(invoice.period_months, 'Decimal64(10)')) AS amount
+        FROM
+          (SELECT posthog_test_stripe_invoice.id AS id,
+                  parseDateTime64BestEffortOrNull(toString(posthog_test_stripe_invoice.created), 6, 'UTC') AS created_at,
+                  posthog_test_stripe_invoice.customer AS customer_id,
+                  posthog_test_stripe_invoice.subscription AS subscription_id,
+                  posthog_test_stripe_invoice.discount AS discount,
+                  arrayJoin(JSONExtractArrayRaw(assumeNotNull(replaceRegexpAll(nullIf(nullIf(JSONExtractRaw(posthog_test_stripe_invoice.lines, 'data'), ''), 'null'), '^"|"$', '')))) AS data,
+                  JSONExtractString(data, 'id') AS invoice_item_id,
+                  JSONExtractUInt(data, 'amount') AS amount_before_discount,
+                  coalesce(arraySum(arrayMap(x -> JSONExtractInt(x, 'amount'), JSONExtractArrayRaw(data, 'discount_amounts'))), 0) AS discount_amount,
+                  greatest(minus(amount_before_discount, discount_amount), 0) AS amount_captured,
+                  JSONExtractString(data, 'currency') AS currency,
+                  JSONExtractString(data, 'price', 'product') AS product_id,
+                  fromUnixTimestamp(JSONExtractUInt(data, 'period', 'start')) AS period_start,
+                  fromUnixTimestamp(JSONExtractUInt(data, 'period', 'end')) AS period_end,
+                  greatest(toInt16(round(divide(dateDiff('day', ifNull(period_start, parseDateTime64BestEffortOrNull(toString(posthog_test_stripe_invoice.created), 6, 'UTC')), ifNull(period_end, parseDateTime64BestEffortOrNull(toString(posthog_test_stripe_invoice.created), 6, 'UTC'))), 30.44))), 1) AS period_months,
+                  arrayJoin(range(0, period_months)) AS month_index,
+                  ifNull(period_start, parseDateTime64BestEffortOrNull(toString(posthog_test_stripe_invoice.created), 6, 'UTC')) AS timestamp
+           FROM s3('http://host.docker.internal:19000/posthog/test_storage_bucket-posthog.revenue_analytics.insights_query_runner.stripe_invoices/posthog_test_stripe_invoice/*.csv', 'object_storage_root_user', 'object_storage_root_password', 'CSVWithNames', '`id` String, `tax` Int64, `paid` UInt8, `lines` String, `total` Int64, `charge` String, `issuer` String, `number` String, `object` String, `status` String, `created` DateTime, `currency` String, `customer` String, `discount` String, `due_date` DateTime, `livemode` UInt8, `metadata` String, `subtotal` Int64, `attempted` UInt8, `discounts` String, `rendering` String, `amount_due` Int64, `amount_paid` Int64, `description` String, `invoice_pdf` String, `account_name` String, `auto_advance` UInt8, `effective_at` DateTime, `subscription` String, `attempt_count` UInt8, `automatic_tax` String, `customer_name` String, `period_end_at` DateTime, `billing_reason` String, `customer_email` String, `ending_balance` Int64, `payment_intent` String, `account_country` String, `amount_shipping` Int64, `period_start_at` DateTime, `amount_remaining` Int64, `customer_address` String, `customer_tax_ids` String, `paid_out_of_band` UInt8, `payment_settings` String, `starting_balance` Int64, `collection_method` String, `default_tax_rates` String, `total_tax_amounts` String, `hosted_invoice_url` String, `status_transitions` String, `customer_tax_exempt` String, `total_excluding_tax` Int64, `subscription_details` String, `webhooks_delivered_at` DateTime, `subtotal_excluding_tax` Int64, `total_discount_amounts` String, `pre_payment_credit_notes_amount` Int64, `post_payment_credit_notes_amount` Int64') AS posthog_test_stripe_invoice
+           WHERE posthog_test_stripe_invoice.paid) AS invoice) AS revenue_analytics_revenue_item
+     INNER JOIN
+       (SELECT outer.id AS id,
+               'stripe.posthog_test' AS source_label,
+               parseDateTime64BestEffortOrNull(toString(outer.created), 6, 'UTC') AS timestamp,
+               outer.name AS name,
+               outer.email AS email,
+               outer.phone AS phone,
+               outer.address AS address,
+               outer.metadata AS metadata,
+               JSONExtractString(address, 'country') AS country,
+               cohort_inner.cohort AS cohort,
+               cohort_inner.initial_coupon AS initial_coupon,
+               cohort_inner.initial_coupon_id AS initial_coupon_id
+        FROM
+          (SELECT *
+           FROM s3('http://host.docker.internal:19000/posthog/test_storage_bucket-posthog.revenue_analytics.insights_query_runner.stripe_customers/posthog_test_stripe_customer/*.csv', 'object_storage_root_user', 'object_storage_root_password', 'CSVWithNames', '`id` String, `name` String, `email` String, `phone` String, `address` String, `created` DateTime, `metadata` String')) AS outer
+        LEFT JOIN
+          (SELECT invoice.customer AS customer_id,
+                  formatDateTime(toStartOfMonth(min(parseDateTime64BestEffortOrNull(toString(invoice.created), 6, 'UTC'))), '%Y-%m') AS cohort,
+                  argMin(JSONExtractString(invoice.discount, 'coupon', 'name'), parseDateTime64BestEffortOrNull(toString(invoice.created), 6, 'UTC')) AS initial_coupon,
+                  argMin(JSONExtractString(invoice.discount, 'coupon', 'id'), parseDateTime64BestEffortOrNull(toString(invoice.created), 6, 'UTC')) AS initial_coupon_id
+           FROM s3('http://host.docker.internal:19000/posthog/test_storage_bucket-posthog.revenue_analytics.insights_query_runner.stripe_invoices/posthog_test_stripe_invoice/*.csv', 'object_storage_root_user', 'object_storage_root_password', 'CSVWithNames', '`id` String, `tax` Int64, `paid` UInt8, `lines` String, `total` Int64, `charge` String, `issuer` String, `number` String, `object` String, `status` String, `created` DateTime, `currency` String, `customer` String, `discount` String, `due_date` DateTime, `livemode` UInt8, `metadata` String, `subtotal` Int64, `attempted` UInt8, `discounts` String, `rendering` String, `amount_due` Int64, `amount_paid` Int64, `description` String, `invoice_pdf` String, `account_name` String, `auto_advance` UInt8, `effective_at` DateTime, `subscription` String, `attempt_count` UInt8, `automatic_tax` String, `customer_name` String, `period_end_at` DateTime, `billing_reason` String, `customer_email` String, `ending_balance` Int64, `payment_intent` String, `account_country` String, `amount_shipping` Int64, `period_start_at` DateTime, `amount_remaining` Int64, `customer_address` String, `customer_tax_ids` String, `paid_out_of_band` UInt8, `payment_settings` String, `starting_balance` Int64, `collection_method` String, `default_tax_rates` String, `total_tax_amounts` String, `hosted_invoice_url` String, `status_transitions` String, `customer_tax_exempt` String, `total_excluding_tax` Int64, `subscription_details` String, `webhooks_delivered_at` DateTime, `subtotal_excluding_tax` Int64, `total_discount_amounts` String, `pre_payment_credit_notes_amount` Int64, `post_payment_credit_notes_amount` Int64') AS invoice
+           GROUP BY invoice.customer) AS cohort_inner ON equals(cohort_inner.customer_id, outer.id)) AS revenue_analytics_customer ON equals(revenue_analytics_revenue_item.customer_id, revenue_analytics_customer.id)
+     LEFT JOIN
+       (SELECT persons.id AS id,
+               persons__pdi.distinct_id AS revenue_analytics_customer__persons___pdi___distinct_id
+        FROM
+          (SELECT argMax(person.id, person.version) AS persons___id,
+                  person.id AS id
+           FROM person
+           WHERE equals(person.team_id, 99999)
+           GROUP BY person.id
+           HAVING and(ifNull(equals(argMax(person.is_deleted, person.version), 0), 0), ifNull(less(argMax(toTimeZone(person.created_at, 'UTC'), person.version), plus(now64(6, 'UTC'), toIntervalDay(1))), 0)) SETTINGS optimize_aggregation_in_order=1) AS persons
+        INNER JOIN
+          (SELECT argMax(person_distinct_id2.person_id, person_distinct_id2.version) AS person_id,
+                  person_distinct_id2.distinct_id AS distinct_id
+           FROM person_distinct_id2
+           WHERE equals(person_distinct_id2.team_id, 99999)
+           GROUP BY person_distinct_id2.distinct_id
+           HAVING ifNull(equals(argMax(person_distinct_id2.is_deleted, person_distinct_id2.version), 0), 0) SETTINGS optimize_aggregation_in_order=1) AS persons__pdi ON equals(persons.persons___id, persons__pdi.person_id)) AS revenue_analytics_customer__persons ON equals(revenue_analytics_customer.id, revenue_analytics_customer__persons.revenue_analytics_customer__persons___pdi___distinct_id)
+     GROUP BY person_id) AS persons__revenue_analytics ON equals(persons.persons___id, persons__revenue_analytics.person_id)
+  ORDER BY persons.id ASC
+  LIMIT 100 SETTINGS readonly=2,
+                     max_execution_time=60,
+                     allow_experimental_object_type=1,
+                     format_csv_allow_double_quotes=1,
+                     max_ast_elements=4000000,
+                     max_expanded_ast_elements=4000000,
+                     max_bytes_before_external_group_by=0,
+                     transform_null_in=1,
+                     optimize_min_equality_disjunction_chain_length=4294967295,
+                     allow_experimental_join_condition=1
+  '''
+# ---
+# name: TestRevenueAnalytics.test_get_revenue_for_schema_source_for_id_join_with_managed_viewsets_ff.1
+  '''
+  SELECT persons.id AS id,
+         persons__revenue_analytics.revenue AS `$virt_revenue`
+  FROM
+    (SELECT argMax(person.id, person.version) AS persons___id,
+            person.id AS id
+     FROM person
+     WHERE equals(person.team_id, 99999)
+     GROUP BY person.id
+     HAVING and(ifNull(equals(argMax(person.is_deleted, person.version), 0), 0), ifNull(less(argMax(toTimeZone(person.created_at, 'UTC'), person.version), plus(now64(6, 'UTC'), toIntervalDay(1))), 0)) SETTINGS optimize_aggregation_in_order=1) AS persons
+  LEFT JOIN
+    (SELECT 99999 AS team_id,
+            accurateCastOrNull(revenue_analytics_customer__persons.id, 'UUID') AS person_id,
+            sum(revenue_analytics_revenue_item.amount) AS revenue,
+            sumIf(revenue_analytics_revenue_item.amount, greaterOrEquals(toTimeZone(revenue_analytics_revenue_item.timestamp, 'UTC'), minus(today(), toIntervalDay(30)))) AS revenue_last_30_days
+     FROM
+       (SELECT if(ifNull(greater(invoice.period_months, 1), 0), concat(ifNull(toString(invoice.invoice_item_id), ''), '_', ifNull(toString(invoice.month_index), '')), invoice.invoice_item_id) AS id,
+               invoice.invoice_item_id AS invoice_item_id,
+               'stripe.posthog_test' AS source_label,
+               addMonths(invoice.timestamp, invoice.month_index) AS timestamp,
+               invoice.created_at AS created_at,
+               ifNull(notEmpty(invoice.subscription_id), 0) AS is_recurring,
+               invoice.product_id AS product_id,
+               invoice.customer_id AS customer_id,
+               NULL AS group_0_key,
+               NULL AS group_1_key,
+               NULL AS group_2_key,
+               NULL AS group_3_key,
+               NULL AS group_4_key,
+               invoice.id AS invoice_id,
+               invoice.subscription_id AS subscription_id,
+               NULL AS session_id,
+               NULL AS event_name,
+               JSONExtractString(invoice.discount, 'coupon', 'name') AS coupon,
+               JSONExtractString(invoice.discount, 'coupon', 'id') AS coupon_id,
+               upper(invoice.currency) AS original_currency,
+               accurateCastOrNull(invoice.amount_captured, 'Decimal64(10)') AS original_amount,
+               in(original_currency,
+                  ['BIF', 'CLP', 'DJF', 'GNF', 'JPY', 'KMF', 'KRW', 'MGA', 'PYG', 'RWF', 'UGX', 'VND', 'VUV', 'XAF', 'XOF', 'XPF']) AS enable_currency_aware_divider,
+                 if(enable_currency_aware_divider, accurateCastOrNull(1, 'Decimal64(10)'), accurateCastOrNull(100, 'Decimal64(10)')) AS currency_aware_divider,
+                 divideDecimal(original_amount, currency_aware_divider) AS currency_aware_amount,
+                 'GBP' AS currency,
+                 divideDecimal(if(equals(original_currency, currency), toDecimal64(currency_aware_amount, 10), if(dictGetOrDefault(`posthog_test`.`exchange_rate_dict`, 'rate', original_currency, toDate(ifNull(timestamp, toDateTime(0, 'UTC'))), toDecimal64(0, 10)) = 0, toDecimal64(0, 10), multiplyDecimal(divideDecimal(toDecimal64(currency_aware_amount, 10), dictGetOrDefault(`posthog_test`.`exchange_rate_dict`, 'rate', original_currency, toDate(ifNull(timestamp, toDateTime(0, 'UTC'))), toDecimal64(0, 10))), dictGetOrDefault(`posthog_test`.`exchange_rate_dict`, 'rate', currency, toDate(ifNull(timestamp, toDateTime(0, 'UTC'))), toDecimal64(0, 10))))), accurateCastOrNull(invoice.period_months, 'Decimal64(10)')) AS amount
+        FROM
+          (SELECT posthog_test_stripe_invoice.id AS id,
+                  parseDateTime64BestEffortOrNull(toString(posthog_test_stripe_invoice.created), 6, 'UTC') AS created_at,
+                  posthog_test_stripe_invoice.customer AS customer_id,
+                  posthog_test_stripe_invoice.subscription AS subscription_id,
+                  posthog_test_stripe_invoice.discount AS discount,
+                  arrayJoin(JSONExtractArrayRaw(assumeNotNull(replaceRegexpAll(nullIf(nullIf(JSONExtractRaw(posthog_test_stripe_invoice.lines, 'data'), ''), 'null'), '^"|"$', '')))) AS data,
+                  JSONExtractString(data, 'id') AS invoice_item_id,
+                  JSONExtractUInt(data, 'amount') AS amount_before_discount,
+                  coalesce(arraySum(arrayMap(x -> JSONExtractInt(x, 'amount'), JSONExtractArrayRaw(data, 'discount_amounts'))), 0) AS discount_amount,
+                  greatest(minus(amount_before_discount, discount_amount), 0) AS amount_captured,
+                  JSONExtractString(data, 'currency') AS currency,
+                  JSONExtractString(data, 'price', 'product') AS product_id,
+                  fromUnixTimestamp(JSONExtractUInt(data, 'period', 'start')) AS period_start,
+                  fromUnixTimestamp(JSONExtractUInt(data, 'period', 'end')) AS period_end,
+                  greatest(toInt16(round(divide(dateDiff('day', ifNull(period_start, parseDateTime64BestEffortOrNull(toString(posthog_test_stripe_invoice.created), 6, 'UTC')), ifNull(period_end, parseDateTime64BestEffortOrNull(toString(posthog_test_stripe_invoice.created), 6, 'UTC'))), 30.44))), 1) AS period_months,
+                  arrayJoin(range(0, period_months)) AS month_index,
+                  ifNull(period_start, parseDateTime64BestEffortOrNull(toString(posthog_test_stripe_invoice.created), 6, 'UTC')) AS timestamp
+           FROM s3('http://host.docker.internal:19000/posthog/test_storage_bucket-posthog.revenue_analytics.insights_query_runner.stripe_invoices/posthog_test_stripe_invoice/*.csv', 'object_storage_root_user', 'object_storage_root_password', 'CSVWithNames', '`id` String, `tax` Int64, `paid` UInt8, `lines` String, `total` Int64, `charge` String, `issuer` String, `number` String, `object` String, `status` String, `created` DateTime, `currency` String, `customer` String, `discount` String, `due_date` DateTime, `livemode` UInt8, `metadata` String, `subtotal` Int64, `attempted` UInt8, `discounts` String, `rendering` String, `amount_due` Int64, `amount_paid` Int64, `description` String, `invoice_pdf` String, `account_name` String, `auto_advance` UInt8, `effective_at` DateTime, `subscription` String, `attempt_count` UInt8, `automatic_tax` String, `customer_name` String, `period_end_at` DateTime, `billing_reason` String, `customer_email` String, `ending_balance` Int64, `payment_intent` String, `account_country` String, `amount_shipping` Int64, `period_start_at` DateTime, `amount_remaining` Int64, `customer_address` String, `customer_tax_ids` String, `paid_out_of_band` UInt8, `payment_settings` String, `starting_balance` Int64, `collection_method` String, `default_tax_rates` String, `total_tax_amounts` String, `hosted_invoice_url` String, `status_transitions` String, `customer_tax_exempt` String, `total_excluding_tax` Int64, `subscription_details` String, `webhooks_delivered_at` DateTime, `subtotal_excluding_tax` Int64, `total_discount_amounts` String, `pre_payment_credit_notes_amount` Int64, `post_payment_credit_notes_amount` Int64') AS posthog_test_stripe_invoice
+           WHERE posthog_test_stripe_invoice.paid) AS invoice) AS revenue_analytics_revenue_item
+     INNER JOIN
+       (SELECT outer.id AS id,
+               'stripe.posthog_test' AS source_label,
+               parseDateTime64BestEffortOrNull(toString(outer.created), 6, 'UTC') AS timestamp,
+               outer.name AS name,
+               outer.email AS email,
+               outer.phone AS phone,
+               outer.address AS address,
+               outer.metadata AS metadata,
+               JSONExtractString(address, 'country') AS country,
+               cohort_inner.cohort AS cohort,
+               cohort_inner.initial_coupon AS initial_coupon,
+               cohort_inner.initial_coupon_id AS initial_coupon_id
+        FROM
+          (SELECT *
+           FROM s3('http://host.docker.internal:19000/posthog/test_storage_bucket-posthog.revenue_analytics.insights_query_runner.stripe_customers/posthog_test_stripe_customer/*.csv', 'object_storage_root_user', 'object_storage_root_password', 'CSVWithNames', '`id` String, `name` String, `email` String, `phone` String, `address` String, `created` DateTime, `metadata` String')) AS outer
+        LEFT JOIN
+          (SELECT invoice.customer AS customer_id,
+                  formatDateTime(toStartOfMonth(min(parseDateTime64BestEffortOrNull(toString(invoice.created), 6, 'UTC'))), '%Y-%m') AS cohort,
+                  argMin(JSONExtractString(invoice.discount, 'coupon', 'name'), parseDateTime64BestEffortOrNull(toString(invoice.created), 6, 'UTC')) AS initial_coupon,
+                  argMin(JSONExtractString(invoice.discount, 'coupon', 'id'), parseDateTime64BestEffortOrNull(toString(invoice.created), 6, 'UTC')) AS initial_coupon_id
+           FROM s3('http://host.docker.internal:19000/posthog/test_storage_bucket-posthog.revenue_analytics.insights_query_runner.stripe_invoices/posthog_test_stripe_invoice/*.csv', 'object_storage_root_user', 'object_storage_root_password', 'CSVWithNames', '`id` String, `tax` Int64, `paid` UInt8, `lines` String, `total` Int64, `charge` String, `issuer` String, `number` String, `object` String, `status` String, `created` DateTime, `currency` String, `customer` String, `discount` String, `due_date` DateTime, `livemode` UInt8, `metadata` String, `subtotal` Int64, `attempted` UInt8, `discounts` String, `rendering` String, `amount_due` Int64, `amount_paid` Int64, `description` String, `invoice_pdf` String, `account_name` String, `auto_advance` UInt8, `effective_at` DateTime, `subscription` String, `attempt_count` UInt8, `automatic_tax` String, `customer_name` String, `period_end_at` DateTime, `billing_reason` String, `customer_email` String, `ending_balance` Int64, `payment_intent` String, `account_country` String, `amount_shipping` Int64, `period_start_at` DateTime, `amount_remaining` Int64, `customer_address` String, `customer_tax_ids` String, `paid_out_of_band` UInt8, `payment_settings` String, `starting_balance` Int64, `collection_method` String, `default_tax_rates` String, `total_tax_amounts` String, `hosted_invoice_url` String, `status_transitions` String, `customer_tax_exempt` String, `total_excluding_tax` Int64, `subscription_details` String, `webhooks_delivered_at` DateTime, `subtotal_excluding_tax` Int64, `total_discount_amounts` String, `pre_payment_credit_notes_amount` Int64, `post_payment_credit_notes_amount` Int64') AS invoice
+           GROUP BY invoice.customer) AS cohort_inner ON equals(cohort_inner.customer_id, outer.id)) AS revenue_analytics_customer ON equals(revenue_analytics_revenue_item.customer_id, revenue_analytics_customer.id)
+     LEFT JOIN
+       (SELECT persons.id AS id,
+               persons__pdi.distinct_id AS revenue_analytics_customer__persons___pdi___distinct_id
+        FROM
+          (SELECT argMax(person.id, person.version) AS persons___id,
+                  person.id AS id
+           FROM person
+           WHERE equals(person.team_id, 99999)
+           GROUP BY person.id
+           HAVING and(ifNull(equals(argMax(person.is_deleted, person.version), 0), 0), ifNull(less(argMax(toTimeZone(person.created_at, 'UTC'), person.version), plus(now64(6, 'UTC'), toIntervalDay(1))), 0)) SETTINGS optimize_aggregation_in_order=1) AS persons
+        INNER JOIN
+          (SELECT argMax(person_distinct_id2.person_id, person_distinct_id2.version) AS person_id,
+                  person_distinct_id2.distinct_id AS distinct_id
+           FROM person_distinct_id2
+           WHERE equals(person_distinct_id2.team_id, 99999)
+           GROUP BY person_distinct_id2.distinct_id
+           HAVING ifNull(equals(argMax(person_distinct_id2.is_deleted, person_distinct_id2.version), 0), 0) SETTINGS optimize_aggregation_in_order=1) AS persons__pdi ON equals(persons.persons___id, persons__pdi.person_id)) AS revenue_analytics_customer__persons ON equals(revenue_analytics_customer.id, revenue_analytics_customer__persons.revenue_analytics_customer__persons___pdi___distinct_id)
+     GROUP BY person_id) AS persons__revenue_analytics ON equals(persons.persons___id, persons__revenue_analytics.person_id)
+  ORDER BY persons.id ASC
+  LIMIT 100 SETTINGS readonly=2,
+                     max_execution_time=60,
+                     allow_experimental_object_type=1,
+                     format_csv_allow_double_quotes=1,
+                     max_ast_elements=4000000,
+                     max_expanded_ast_elements=4000000,
+                     max_bytes_before_external_group_by=0,
+                     transform_null_in=1,
+                     optimize_min_equality_disjunction_chain_length=4294967295,
+                     allow_experimental_join_condition=1
+  '''
+# ---
+# name: TestRevenueAnalytics.test_get_revenue_for_schema_source_for_metadata_join
+  '''
+  SELECT persons.id AS id,
+         persons__revenue_analytics.revenue AS revenue,
+         persons__revenue_analytics.revenue AS `$virt_revenue`
+  FROM
+    (SELECT tupleElement(argMax(tuple(person.id), person.version), 1) AS persons___id,
+            person.id AS id
+     FROM person
+     WHERE equals(person.team_id, 99999)
+     GROUP BY person.id
+     HAVING and(ifNull(equals(tupleElement(argMax(tuple(person.is_deleted), person.version), 1), 0), 0), ifNull(less(tupleElement(argMax(tuple(toTimeZone(person.created_at, 'UTC')), person.version), 1), plus(now64(6, 'UTC'), toIntervalDay(1))), 0)) SETTINGS optimize_aggregation_in_order=1) AS persons
+  LEFT JOIN
+    (SELECT 99999 AS team_id,
+            accurateCastOrNull(revenue_analytics_customer__persons.id, 'UUID') AS person_id,
+            sum(revenue_analytics_revenue_item.amount) AS revenue,
+            sumIf(revenue_analytics_revenue_item.amount, greaterOrEquals(toTimeZone(revenue_analytics_revenue_item.timestamp, 'UTC'), minus(today(), toIntervalDay(30)))) AS revenue_last_30_days
+     FROM
+       (SELECT if(ifNull(greater(invoice.period_months, 1), 0), concat(ifNull(toString(invoice.invoice_item_id), ''), '_', ifNull(toString(invoice.month_index), '')), invoice.invoice_item_id) AS id,
+               invoice.invoice_item_id AS invoice_item_id,
+               'stripe.posthog_test' AS source_label,
+               addMonths(invoice.timestamp, invoice.month_index) AS timestamp,
+               invoice.created_at AS created_at,
+               ifNull(notEmpty(invoice.subscription_id), 0) AS is_recurring,
+               invoice.product_id AS product_id,
+               invoice.customer_id AS customer_id,
+               NULL AS group_0_key,
+               NULL AS group_1_key,
+               NULL AS group_2_key,
+               NULL AS group_3_key,
+               NULL AS group_4_key,
+               invoice.id AS invoice_id,
+               invoice.subscription_id AS subscription_id,
+               NULL AS session_id,
+               NULL AS event_name,
+               JSONExtractString(invoice.discount, 'coupon', 'name') AS coupon,
+               JSONExtractString(invoice.discount, 'coupon', 'id') AS coupon_id,
+               upper(invoice.currency) AS original_currency,
+               accurateCastOrNull(invoice.amount_captured, 'Decimal64(10)') AS original_amount,
+               in(original_currency,
+                  ['BIF', 'CLP', 'DJF', 'GNF', 'JPY', 'KMF', 'KRW', 'MGA', 'PYG', 'RWF', 'UGX', 'VND', 'VUV', 'XAF', 'XOF', 'XPF']) AS enable_currency_aware_divider,
+                 if(enable_currency_aware_divider, accurateCastOrNull(1, 'Decimal64(10)'), accurateCastOrNull(100, 'Decimal64(10)')) AS currency_aware_divider,
+                 divideDecimal(original_amount, currency_aware_divider) AS currency_aware_amount,
+                 'GBP' AS currency,
+                 divideDecimal(if(equals(original_currency, currency), toDecimal64(currency_aware_amount, 10), if(dictGetOrDefault(`posthog_test`.`exchange_rate_dict`, 'rate', original_currency, toDate(ifNull(timestamp, toDateTime(0, 'UTC'))), toDecimal64(0, 10)) = 0, toDecimal64(0, 10), multiplyDecimal(divideDecimal(toDecimal64(currency_aware_amount, 10), dictGetOrDefault(`posthog_test`.`exchange_rate_dict`, 'rate', original_currency, toDate(ifNull(timestamp, toDateTime(0, 'UTC'))), toDecimal64(0, 10))), dictGetOrDefault(`posthog_test`.`exchange_rate_dict`, 'rate', currency, toDate(ifNull(timestamp, toDateTime(0, 'UTC'))), toDecimal64(0, 10))))), accurateCastOrNull(invoice.period_months, 'Decimal64(10)')) AS amount
+        FROM
+          (SELECT posthog_test_stripe_invoice.id AS id,
+                  parseDateTime64BestEffortOrNull(toString(posthog_test_stripe_invoice.created), 6, 'UTC') AS created_at,
+                  posthog_test_stripe_invoice.customer AS customer_id,
+                  posthog_test_stripe_invoice.subscription AS subscription_id,
+                  posthog_test_stripe_invoice.discount AS discount,
+                  arrayJoin(JSONExtractArrayRaw(assumeNotNull(replaceRegexpAll(nullIf(nullIf(JSONExtractRaw(posthog_test_stripe_invoice.lines, 'data'), ''), 'null'), '^"|"$', '')))) AS data,
+                  JSONExtractString(data, 'id') AS invoice_item_id,
+                  JSONExtractUInt(data, 'amount') AS amount_before_discount,
+                  coalesce(arraySum(arrayMap(x -> JSONExtractInt(x, 'amount'), JSONExtractArrayRaw(data, 'discount_amounts'))), 0) AS discount_amount,
+                  greatest(minus(amount_before_discount, discount_amount), 0) AS amount_captured,
+                  JSONExtractString(data, 'currency') AS currency,
+                  JSONExtractString(data, 'price', 'product') AS product_id,
+                  fromUnixTimestamp(JSONExtractUInt(data, 'period', 'start')) AS period_start,
+                  fromUnixTimestamp(JSONExtractUInt(data, 'period', 'end')) AS period_end,
+                  greatest(toInt16(round(divide(dateDiff('day', ifNull(period_start, parseDateTime64BestEffortOrNull(toString(posthog_test_stripe_invoice.created), 6, 'UTC')), ifNull(period_end, parseDateTime64BestEffortOrNull(toString(posthog_test_stripe_invoice.created), 6, 'UTC'))), 30.44))), 1) AS period_months,
+                  arrayJoin(range(0, period_months)) AS month_index,
+                  ifNull(period_start, parseDateTime64BestEffortOrNull(toString(posthog_test_stripe_invoice.created), 6, 'UTC')) AS timestamp
+           FROM s3('http://host.docker.internal:19000/posthog/test_storage_bucket-posthog.revenue_analytics.insights_query_runner.stripe_invoices/posthog_test_stripe_invoice/*.csv', 'object_storage_root_user', 'object_storage_root_password', 'CSVWithNames', '`id` String, `tax` Int64, `paid` UInt8, `lines` String, `total` Int64, `charge` String, `issuer` String, `number` String, `object` String, `status` String, `created` DateTime, `currency` String, `customer` String, `discount` String, `due_date` DateTime, `livemode` UInt8, `metadata` String, `subtotal` Int64, `attempted` UInt8, `discounts` String, `rendering` String, `amount_due` Int64, `amount_paid` Int64, `description` String, `invoice_pdf` String, `account_name` String, `auto_advance` UInt8, `effective_at` DateTime, `subscription` String, `attempt_count` UInt8, `automatic_tax` String, `customer_name` String, `period_end_at` DateTime, `billing_reason` String, `customer_email` String, `ending_balance` Int64, `payment_intent` String, `account_country` String, `amount_shipping` Int64, `period_start_at` DateTime, `amount_remaining` Int64, `customer_address` String, `customer_tax_ids` String, `paid_out_of_band` UInt8, `payment_settings` String, `starting_balance` Int64, `collection_method` String, `default_tax_rates` String, `total_tax_amounts` String, `hosted_invoice_url` String, `status_transitions` String, `customer_tax_exempt` String, `total_excluding_tax` Int64, `subscription_details` String, `webhooks_delivered_at` DateTime, `subtotal_excluding_tax` Int64, `total_discount_amounts` String, `pre_payment_credit_notes_amount` Int64, `post_payment_credit_notes_amount` Int64') AS posthog_test_stripe_invoice
+           WHERE posthog_test_stripe_invoice.paid) AS invoice) AS revenue_analytics_revenue_item
+     INNER JOIN
+       (SELECT outer.id AS id,
+               'stripe.posthog_test' AS source_label,
+               parseDateTime64BestEffortOrNull(toString(outer.created), 6, 'UTC') AS timestamp,
+               outer.name AS name,
+               outer.email AS email,
+               outer.phone AS phone,
+               outer.address AS address,
+               outer.metadata AS metadata,
+               JSONExtractString(address, 'country') AS country,
+               cohort_inner.cohort AS cohort,
+               cohort_inner.initial_coupon AS initial_coupon,
+               cohort_inner.initial_coupon_id AS initial_coupon_id
+        FROM
+          (SELECT *
+           FROM s3('http://host.docker.internal:19000/posthog/test_storage_bucket-posthog.revenue_analytics.insights_query_runner.stripe_customers/posthog_test_stripe_customer/*.csv', 'object_storage_root_user', 'object_storage_root_password', 'CSVWithNames', '`id` String, `name` String, `email` String, `phone` String, `address` String, `created` DateTime, `metadata` String')) AS outer
+        LEFT JOIN
+          (SELECT invoice.customer AS customer_id,
+                  formatDateTime(toStartOfMonth(min(parseDateTime64BestEffortOrNull(toString(invoice.created), 6, 'UTC'))), '%Y-%m') AS cohort,
+                  argMin(JSONExtractString(invoice.discount, 'coupon', 'name'), parseDateTime64BestEffortOrNull(toString(invoice.created), 6, 'UTC')) AS initial_coupon,
+                  argMin(JSONExtractString(invoice.discount, 'coupon', 'id'), parseDateTime64BestEffortOrNull(toString(invoice.created), 6, 'UTC')) AS initial_coupon_id
+           FROM s3('http://host.docker.internal:19000/posthog/test_storage_bucket-posthog.revenue_analytics.insights_query_runner.stripe_invoices/posthog_test_stripe_invoice/*.csv', 'object_storage_root_user', 'object_storage_root_password', 'CSVWithNames', '`id` String, `tax` Int64, `paid` UInt8, `lines` String, `total` Int64, `charge` String, `issuer` String, `number` String, `object` String, `status` String, `created` DateTime, `currency` String, `customer` String, `discount` String, `due_date` DateTime, `livemode` UInt8, `metadata` String, `subtotal` Int64, `attempted` UInt8, `discounts` String, `rendering` String, `amount_due` Int64, `amount_paid` Int64, `description` String, `invoice_pdf` String, `account_name` String, `auto_advance` UInt8, `effective_at` DateTime, `subscription` String, `attempt_count` UInt8, `automatic_tax` String, `customer_name` String, `period_end_at` DateTime, `billing_reason` String, `customer_email` String, `ending_balance` Int64, `payment_intent` String, `account_country` String, `amount_shipping` Int64, `period_start_at` DateTime, `amount_remaining` Int64, `customer_address` String, `customer_tax_ids` String, `paid_out_of_band` UInt8, `payment_settings` String, `starting_balance` Int64, `collection_method` String, `default_tax_rates` String, `total_tax_amounts` String, `hosted_invoice_url` String, `status_transitions` String, `customer_tax_exempt` String, `total_excluding_tax` Int64, `subscription_details` String, `webhooks_delivered_at` DateTime, `subtotal_excluding_tax` Int64, `total_discount_amounts` String, `pre_payment_credit_notes_amount` Int64, `post_payment_credit_notes_amount` Int64') AS invoice
+           GROUP BY invoice.customer) AS cohort_inner ON equals(cohort_inner.customer_id, outer.id)) AS revenue_analytics_customer ON equals(revenue_analytics_revenue_item.customer_id, revenue_analytics_customer.id)
+     LEFT JOIN
+       (SELECT persons.id AS id,
+               persons__pdi.distinct_id AS revenue_analytics_customer__persons___pdi___distinct_id
+        FROM
+          (SELECT argMax(person.id, person.version) AS persons___id,
+                  person.id AS id
+           FROM person
+           WHERE equals(person.team_id, 99999)
+           GROUP BY person.id
+           HAVING and(ifNull(equals(argMax(person.is_deleted, person.version), 0), 0), ifNull(less(argMax(toTimeZone(person.created_at, 'UTC'), person.version), plus(now64(6, 'UTC'), toIntervalDay(1))), 0)) SETTINGS optimize_aggregation_in_order=1) AS persons
+        LEFT JOIN
+          (SELECT argMax(person_distinct_id2.person_id, person_distinct_id2.version) AS person_id,
+                  person_distinct_id2.distinct_id AS distinct_id
+           FROM person_distinct_id2
+           WHERE equals(person_distinct_id2.team_id, 99999)
+           GROUP BY person_distinct_id2.distinct_id
+           HAVING ifNull(equals(argMax(person_distinct_id2.is_deleted, person_distinct_id2.version), 0), 0) SETTINGS optimize_aggregation_in_order=1) AS persons__pdi ON equals(persons.persons___id, persons__pdi.person_id)) AS revenue_analytics_customer__persons ON equals(JSONExtractString(revenue_analytics_customer.metadata, 'id'), revenue_analytics_customer__persons.revenue_analytics_customer__persons___pdi___distinct_id)
+     GROUP BY person_id) AS persons__revenue_analytics ON equals(persons.persons___id, persons__revenue_analytics.person_id)
+  ORDER BY persons.id ASC
+  LIMIT 100 SETTINGS readonly=2,
+                     max_execution_time=60,
+                     allow_experimental_object_type=1,
+                     format_csv_allow_double_quotes=1,
+                     max_ast_elements=4000000,
+                     max_expanded_ast_elements=4000000,
+                     max_bytes_before_external_group_by=0,
+                     transform_null_in=1,
+                     optimize_min_equality_disjunction_chain_length=4294967295,
+                     allow_experimental_join_condition=1
+  '''
+# ---
+# name: TestRevenueAnalytics.test_query_revenue_analytics_table
+  '''
+  SELECT persons_revenue_analytics.person_id AS person_id,
+         persons_revenue_analytics.revenue AS revenue,
+         persons_revenue_analytics.revenue_last_30_days AS revenue_last_30_days
+  FROM
+    (SELECT 99999 AS team_id,
+            accurateCastOrNull(revenue_analytics_customer__persons.id, 'UUID') AS person_id,
+            sum(revenue_analytics_revenue_item.amount) AS revenue,
+            sumIf(revenue_analytics_revenue_item.amount, greaterOrEquals(toTimeZone(revenue_analytics_revenue_item.timestamp, 'UTC'), minus(today(), toIntervalDay(30)))) AS revenue_last_30_days
+     FROM
+       (SELECT if(ifNull(greater(invoice.period_months, 1), 0), concat(ifNull(toString(invoice.invoice_item_id), ''), '_', ifNull(toString(invoice.month_index), '')), invoice.invoice_item_id) AS id,
+               invoice.invoice_item_id AS invoice_item_id,
+               'stripe.posthog_test' AS source_label,
+               addMonths(invoice.timestamp, invoice.month_index) AS timestamp,
+               invoice.created_at AS created_at,
+               ifNull(notEmpty(invoice.subscription_id), 0) AS is_recurring,
+               invoice.product_id AS product_id,
+               invoice.customer_id AS customer_id,
+               NULL AS group_0_key,
+               NULL AS group_1_key,
+               NULL AS group_2_key,
+               NULL AS group_3_key,
+               NULL AS group_4_key,
+               invoice.id AS invoice_id,
+               invoice.subscription_id AS subscription_id,
+               NULL AS session_id,
+               NULL AS event_name,
+               JSONExtractString(invoice.discount, 'coupon', 'name') AS coupon,
+               JSONExtractString(invoice.discount, 'coupon', 'id') AS coupon_id,
+               upper(invoice.currency) AS original_currency,
+               accurateCastOrNull(invoice.amount_captured, 'Decimal64(10)') AS original_amount,
+               in(original_currency,
+                  ['BIF', 'CLP', 'DJF', 'GNF', 'JPY', 'KMF', 'KRW', 'MGA', 'PYG', 'RWF', 'UGX', 'VND', 'VUV', 'XAF', 'XOF', 'XPF']) AS enable_currency_aware_divider,
+                 if(enable_currency_aware_divider, accurateCastOrNull(1, 'Decimal64(10)'), accurateCastOrNull(100, 'Decimal64(10)')) AS currency_aware_divider,
+                 divideDecimal(original_amount, currency_aware_divider) AS currency_aware_amount,
+                 'GBP' AS currency,
+                 divideDecimal(if(equals(original_currency, currency), toDecimal64(currency_aware_amount, 10), if(dictGetOrDefault(`posthog_test`.`exchange_rate_dict`, 'rate', original_currency, toDate(ifNull(timestamp, toDateTime(0, 'UTC'))), toDecimal64(0, 10)) = 0, toDecimal64(0, 10), multiplyDecimal(divideDecimal(toDecimal64(currency_aware_amount, 10), dictGetOrDefault(`posthog_test`.`exchange_rate_dict`, 'rate', original_currency, toDate(ifNull(timestamp, toDateTime(0, 'UTC'))), toDecimal64(0, 10))), dictGetOrDefault(`posthog_test`.`exchange_rate_dict`, 'rate', currency, toDate(ifNull(timestamp, toDateTime(0, 'UTC'))), toDecimal64(0, 10))))), accurateCastOrNull(invoice.period_months, 'Decimal64(10)')) AS amount
+        FROM
+          (SELECT posthog_test_stripe_invoice.id AS id,
+                  parseDateTime64BestEffortOrNull(toString(posthog_test_stripe_invoice.created), 6, 'UTC') AS created_at,
+                  posthog_test_stripe_invoice.customer AS customer_id,
+                  posthog_test_stripe_invoice.subscription AS subscription_id,
+                  posthog_test_stripe_invoice.discount AS discount,
+                  arrayJoin(JSONExtractArrayRaw(assumeNotNull(replaceRegexpAll(nullIf(nullIf(JSONExtractRaw(posthog_test_stripe_invoice.lines, 'data'), ''), 'null'), '^"|"$', '')))) AS data,
+                  JSONExtractString(data, 'id') AS invoice_item_id,
+                  JSONExtractUInt(data, 'amount') AS amount_before_discount,
+                  coalesce(arraySum(arrayMap(x -> JSONExtractInt(x, 'amount'), JSONExtractArrayRaw(data, 'discount_amounts'))), 0) AS discount_amount,
+                  greatest(minus(amount_before_discount, discount_amount), 0) AS amount_captured,
+                  JSONExtractString(data, 'currency') AS currency,
+                  JSONExtractString(data, 'price', 'product') AS product_id,
+                  fromUnixTimestamp(JSONExtractUInt(data, 'period', 'start')) AS period_start,
+                  fromUnixTimestamp(JSONExtractUInt(data, 'period', 'end')) AS period_end,
+                  greatest(toInt16(round(divide(dateDiff('day', ifNull(period_start, parseDateTime64BestEffortOrNull(toString(posthog_test_stripe_invoice.created), 6, 'UTC')), ifNull(period_end, parseDateTime64BestEffortOrNull(toString(posthog_test_stripe_invoice.created), 6, 'UTC'))), 30.44))), 1) AS period_months,
+                  arrayJoin(range(0, period_months)) AS month_index,
+                  ifNull(period_start, parseDateTime64BestEffortOrNull(toString(posthog_test_stripe_invoice.created), 6, 'UTC')) AS timestamp
+           FROM s3('http://host.docker.internal:19000/posthog/test_storage_bucket-posthog.revenue_analytics.insights_query_runner.stripe_invoices/posthog_test_stripe_invoice/*.csv', 'object_storage_root_user', 'object_storage_root_password', 'CSVWithNames', '`id` String, `tax` Int64, `paid` UInt8, `lines` String, `total` Int64, `charge` String, `issuer` String, `number` String, `object` String, `status` String, `created` DateTime, `currency` String, `customer` String, `discount` String, `due_date` DateTime, `livemode` UInt8, `metadata` String, `subtotal` Int64, `attempted` UInt8, `discounts` String, `rendering` String, `amount_due` Int64, `amount_paid` Int64, `description` String, `invoice_pdf` String, `account_name` String, `auto_advance` UInt8, `effective_at` DateTime, `subscription` String, `attempt_count` UInt8, `automatic_tax` String, `customer_name` String, `period_end_at` DateTime, `billing_reason` String, `customer_email` String, `ending_balance` Int64, `payment_intent` String, `account_country` String, `amount_shipping` Int64, `period_start_at` DateTime, `amount_remaining` Int64, `customer_address` String, `customer_tax_ids` String, `paid_out_of_band` UInt8, `payment_settings` String, `starting_balance` Int64, `collection_method` String, `default_tax_rates` String, `total_tax_amounts` String, `hosted_invoice_url` String, `status_transitions` String, `customer_tax_exempt` String, `total_excluding_tax` Int64, `subscription_details` String, `webhooks_delivered_at` DateTime, `subtotal_excluding_tax` Int64, `total_discount_amounts` String, `pre_payment_credit_notes_amount` Int64, `post_payment_credit_notes_amount` Int64') AS posthog_test_stripe_invoice
+           WHERE posthog_test_stripe_invoice.paid) AS invoice) AS revenue_analytics_revenue_item
+     INNER JOIN
+       (SELECT outer.id AS id,
+               'stripe.posthog_test' AS source_label,
+               parseDateTime64BestEffortOrNull(toString(outer.created), 6, 'UTC') AS timestamp,
+               outer.name AS name,
+               outer.email AS email,
+               outer.phone AS phone,
+               outer.address AS address,
+               outer.metadata AS metadata,
+               JSONExtractString(address, 'country') AS country,
+               cohort_inner.cohort AS cohort,
+               cohort_inner.initial_coupon AS initial_coupon,
+               cohort_inner.initial_coupon_id AS initial_coupon_id
+        FROM
+          (SELECT *
+           FROM s3('http://host.docker.internal:19000/posthog/test_storage_bucket-posthog.revenue_analytics.insights_query_runner.stripe_customers/posthog_test_stripe_customer/*.csv', 'object_storage_root_user', 'object_storage_root_password', 'CSVWithNames', '`id` String, `name` String, `email` String, `phone` String, `address` String, `created` DateTime, `metadata` String')) AS outer
+        LEFT JOIN
+          (SELECT invoice.customer AS customer_id,
+                  formatDateTime(toStartOfMonth(min(parseDateTime64BestEffortOrNull(toString(invoice.created), 6, 'UTC'))), '%Y-%m') AS cohort,
+                  argMin(JSONExtractString(invoice.discount, 'coupon', 'name'), parseDateTime64BestEffortOrNull(toString(invoice.created), 6, 'UTC')) AS initial_coupon,
+                  argMin(JSONExtractString(invoice.discount, 'coupon', 'id'), parseDateTime64BestEffortOrNull(toString(invoice.created), 6, 'UTC')) AS initial_coupon_id
+           FROM s3('http://host.docker.internal:19000/posthog/test_storage_bucket-posthog.revenue_analytics.insights_query_runner.stripe_invoices/posthog_test_stripe_invoice/*.csv', 'object_storage_root_user', 'object_storage_root_password', 'CSVWithNames', '`id` String, `tax` Int64, `paid` UInt8, `lines` String, `total` Int64, `charge` String, `issuer` String, `number` String, `object` String, `status` String, `created` DateTime, `currency` String, `customer` String, `discount` String, `due_date` DateTime, `livemode` UInt8, `metadata` String, `subtotal` Int64, `attempted` UInt8, `discounts` String, `rendering` String, `amount_due` Int64, `amount_paid` Int64, `description` String, `invoice_pdf` String, `account_name` String, `auto_advance` UInt8, `effective_at` DateTime, `subscription` String, `attempt_count` UInt8, `automatic_tax` String, `customer_name` String, `period_end_at` DateTime, `billing_reason` String, `customer_email` String, `ending_balance` Int64, `payment_intent` String, `account_country` String, `amount_shipping` Int64, `period_start_at` DateTime, `amount_remaining` Int64, `customer_address` String, `customer_tax_ids` String, `paid_out_of_band` UInt8, `payment_settings` String, `starting_balance` Int64, `collection_method` String, `default_tax_rates` String, `total_tax_amounts` String, `hosted_invoice_url` String, `status_transitions` String, `customer_tax_exempt` String, `total_excluding_tax` Int64, `subscription_details` String, `webhooks_delivered_at` DateTime, `subtotal_excluding_tax` Int64, `total_discount_amounts` String, `pre_payment_credit_notes_amount` Int64, `post_payment_credit_notes_amount` Int64') AS invoice
+           GROUP BY invoice.customer) AS cohort_inner ON equals(cohort_inner.customer_id, outer.id)) AS revenue_analytics_customer ON equals(revenue_analytics_revenue_item.customer_id, revenue_analytics_customer.id)
+     LEFT JOIN
+       (SELECT persons.id AS id,
+               persons__pdi.distinct_id AS revenue_analytics_customer__persons___pdi___distinct_id
+        FROM
+          (SELECT argMax(person.id, person.version) AS persons___id,
+                  person.id AS id
+           FROM person
+           WHERE equals(person.team_id, 99999)
+           GROUP BY person.id
+           HAVING and(ifNull(equals(argMax(person.is_deleted, person.version), 0), 0), ifNull(less(argMax(toTimeZone(person.created_at, 'UTC'), person.version), plus(now64(6, 'UTC'), toIntervalDay(1))), 0)) SETTINGS optimize_aggregation_in_order=1) AS persons
+        LEFT JOIN
+          (SELECT argMax(person_distinct_id2.person_id, person_distinct_id2.version) AS person_id,
+                  person_distinct_id2.distinct_id AS distinct_id
+           FROM person_distinct_id2
+           WHERE equals(person_distinct_id2.team_id, 99999)
+           GROUP BY person_distinct_id2.distinct_id
            HAVING ifNull(equals(argMax(person_distinct_id2.is_deleted, person_distinct_id2.version), 0), 0) SETTINGS optimize_aggregation_in_order=1) AS persons__pdi ON equals(persons.persons___id, persons__pdi.person_id)) AS revenue_analytics_customer__persons ON equals(revenue_analytics_customer.email, revenue_analytics_customer__persons.revenue_analytics_customer__persons___pdi___distinct_id)
      GROUP BY person_id) AS persons_revenue_analytics
   ORDER BY persons_revenue_analytics.person_id ASC
@@ -1495,58 +1257,6 @@
                      sum(revenue_analytics_revenue_item.amount) AS revenue,
                      sumIf(revenue_analytics_revenue_item.amount, greaterOrEquals(toTimeZone(revenue_analytics_revenue_item.timestamp, 'UTC'), minus(today(), toIntervalDay(30)))) AS revenue_last_30_days
               FROM
-<<<<<<< HEAD
-                (SELECT toString(persons.id) AS id,
-                        'revenue_analytics.events.purchase' AS source_label,
-                        persons.created_at AS timestamp,
-                        persons.properties___name AS name,
-                        persons.properties___email AS email,
-                        persons.properties___phone AS phone,
-                        persons.properties___address AS address,
-                        persons.properties___metadata AS metadata,
-                        persons.`properties___$geoip_country_name` AS country,
-                        formatDateTime(toStartOfMonth(persons.created_at), '%Y-%m') AS cohort,
-                        NULL AS initial_coupon,
-                        NULL AS initial_coupon_id
-                 FROM
-                   (SELECT person.id AS id,
-                           replaceRegexpAll(nullIf(nullIf(JSONExtractRaw(person.properties, 'name'), ''), 'null'), '^"|"$', '') AS properties___name,
-                           replaceRegexpAll(nullIf(nullIf(JSONExtractRaw(person.properties, 'email'), ''), 'null'), '^"|"$', '') AS properties___email,
-                           replaceRegexpAll(nullIf(nullIf(JSONExtractRaw(person.properties, 'phone'), ''), 'null'), '^"|"$', '') AS properties___phone,
-                           replaceRegexpAll(nullIf(nullIf(JSONExtractRaw(person.properties, 'address'), ''), 'null'), '^"|"$', '') AS properties___address,
-                           replaceRegexpAll(nullIf(nullIf(JSONExtractRaw(person.properties, 'metadata'), ''), 'null'), '^"|"$', '') AS properties___metadata,
-                           replaceRegexpAll(nullIf(nullIf(JSONExtractRaw(person.properties, '$geoip_country_name'), ''), 'null'), '^"|"$', '') AS `properties___$geoip_country_name`,
-                           toTimeZone(person.created_at, 'UTC') AS created_at
-                    FROM person
-                    WHERE and(equals(person.team_id, 99999), in(tuple(person.id, person.version),
-                                                                  (SELECT person.id AS id, max(person.version) AS version
-                                                                   FROM person
-                                                                   WHERE equals(person.team_id, 99999)
-                                                                   GROUP BY person.id
-                                                                   HAVING and(ifNull(equals(argMax(person.is_deleted, person.version), 0), 0), ifNull(less(argMax(toTimeZone(person.created_at, 'UTC'), person.version), plus(now64(6, 'UTC'), toIntervalDay(1))), 0))
-                                                                   ORDER BY argMax(toTimeZone(person.created_at, 'UTC'), person.version) DESC))) SETTINGS optimize_aggregation_in_order=1) AS persons
-                 INNER JOIN
-                   (SELECT DISTINCT events__pdi__person.id AS person_id
-                    FROM events
-                    INNER JOIN
-                      (SELECT tupleElement(argMax(tuple(person_distinct_id2.person_id), person_distinct_id2.version), 1) AS events__pdi___person_id,
-                              tupleElement(argMax(tuple(person_distinct_id2.person_id), person_distinct_id2.version), 1) AS person_id,
-                              person_distinct_id2.distinct_id AS distinct_id
-                       FROM person_distinct_id2
-                       WHERE equals(person_distinct_id2.team_id, 99999)
-                       GROUP BY person_distinct_id2.distinct_id
-                       HAVING ifNull(equals(tupleElement(argMax(tuple(person_distinct_id2.is_deleted), person_distinct_id2.version), 1), 0), 0) SETTINGS optimize_aggregation_in_order=1) AS events__pdi ON equals(events.distinct_id, events__pdi.distinct_id)
-                    LEFT JOIN
-                      (SELECT person.id AS id
-                       FROM person
-                       WHERE equals(person.team_id, 99999)
-                       GROUP BY person.id
-                       HAVING and(ifNull(equals(tupleElement(argMax(tuple(person.is_deleted), person.version), 1), 0), 0), ifNull(less(tupleElement(argMax(tuple(toTimeZone(person.created_at, 'UTC')), person.version), 1), plus(now64(6, 'UTC'), toIntervalDay(1))), 0)) SETTINGS optimize_aggregation_in_order=1) AS events__pdi__person ON equals(events__pdi.events__pdi___person_id, events__pdi__person.id)
-                    WHERE and(equals(events.team_id, 99999), 1)) AS events ON equals(persons.id, events.person_id)
-                 ORDER BY persons.created_at DESC) AS revenue_analytics_customer
-              LEFT JOIN
-=======
->>>>>>> 90b6f1d4
                 (SELECT toString(events.uuid) AS id,
                         toString(events.uuid) AS invoice_item_id,
                         'revenue_analytics.events.purchase' AS source_label,
@@ -1757,51 +1467,6 @@
                      sum(revenue_analytics_revenue_item.amount) AS revenue,
                      sumIf(revenue_analytics_revenue_item.amount, greaterOrEquals(toTimeZone(revenue_analytics_revenue_item.timestamp, 'UTC'), minus(today(), toIntervalDay(30)))) AS revenue_last_30_days
               FROM
-<<<<<<< HEAD
-                (SELECT toString(persons.id) AS id,
-                        'revenue_analytics.events.purchase' AS source_label,
-                        persons.created_at AS timestamp,
-                        persons.properties___name AS name,
-                        persons.properties___email AS email,
-                        persons.properties___phone AS phone,
-                        persons.properties___address AS address,
-                        persons.properties___metadata AS metadata,
-                        persons.`properties___$geoip_country_name` AS country,
-                        formatDateTime(toStartOfMonth(persons.created_at), '%Y-%m') AS cohort,
-                        NULL AS initial_coupon,
-                        NULL AS initial_coupon_id
-                 FROM
-                   (SELECT person.id AS id,
-                           replaceRegexpAll(nullIf(nullIf(JSONExtractRaw(person.properties, 'name'), ''), 'null'), '^"|"$', '') AS properties___name,
-                           replaceRegexpAll(nullIf(nullIf(JSONExtractRaw(person.properties, 'email'), ''), 'null'), '^"|"$', '') AS properties___email,
-                           replaceRegexpAll(nullIf(nullIf(JSONExtractRaw(person.properties, 'phone'), ''), 'null'), '^"|"$', '') AS properties___phone,
-                           replaceRegexpAll(nullIf(nullIf(JSONExtractRaw(person.properties, 'address'), ''), 'null'), '^"|"$', '') AS properties___address,
-                           replaceRegexpAll(nullIf(nullIf(JSONExtractRaw(person.properties, 'metadata'), ''), 'null'), '^"|"$', '') AS properties___metadata,
-                           replaceRegexpAll(nullIf(nullIf(JSONExtractRaw(person.properties, '$geoip_country_name'), ''), 'null'), '^"|"$', '') AS `properties___$geoip_country_name`,
-                           toTimeZone(person.created_at, 'UTC') AS created_at
-                    FROM person
-                    WHERE and(equals(person.team_id, 99999), in(tuple(person.id, person.version),
-                                                                  (SELECT person.id AS id, max(person.version) AS version
-                                                                   FROM person
-                                                                   WHERE equals(person.team_id, 99999)
-                                                                   GROUP BY person.id
-                                                                   HAVING and(ifNull(equals(argMax(person.is_deleted, person.version), 0), 0), ifNull(less(argMax(toTimeZone(person.created_at, 'UTC'), person.version), plus(now64(6, 'UTC'), toIntervalDay(1))), 0))
-                                                                   ORDER BY argMax(toTimeZone(person.created_at, 'UTC'), person.version) DESC))) SETTINGS optimize_aggregation_in_order=1) AS persons
-                 INNER JOIN
-                   (SELECT DISTINCT if(not(empty(events__override.distinct_id)), events__override.person_id, events.person_id) AS person_id
-                    FROM events
-                    LEFT OUTER JOIN
-                      (SELECT tupleElement(argMax(tuple(person_distinct_id_overrides.person_id), person_distinct_id_overrides.version), 1) AS person_id,
-                              person_distinct_id_overrides.distinct_id AS distinct_id
-                       FROM person_distinct_id_overrides
-                       WHERE equals(person_distinct_id_overrides.team_id, 99999)
-                       GROUP BY person_distinct_id_overrides.distinct_id
-                       HAVING ifNull(equals(tupleElement(argMax(tuple(person_distinct_id_overrides.is_deleted), person_distinct_id_overrides.version), 1), 0), 0) SETTINGS optimize_aggregation_in_order=1) AS events__override ON equals(events.distinct_id, events__override.distinct_id)
-                    WHERE and(equals(events.team_id, 99999), 1)) AS events ON equals(persons.id, events.person_id)
-                 ORDER BY persons.created_at DESC) AS revenue_analytics_customer
-              LEFT JOIN
-=======
->>>>>>> 90b6f1d4
                 (SELECT toString(events.uuid) AS id,
                         toString(events.uuid) AS invoice_item_id,
                         'revenue_analytics.events.purchase' AS source_label,
@@ -1921,57 +1586,6 @@
                      sum(revenue_analytics_revenue_item.amount) AS revenue,
                      sumIf(revenue_analytics_revenue_item.amount, greaterOrEquals(toTimeZone(revenue_analytics_revenue_item.timestamp, 'UTC'), minus(today(), toIntervalDay(30)))) AS revenue_last_30_days
               FROM
-<<<<<<< HEAD
-                (SELECT toString(persons.id) AS id,
-                        'revenue_analytics.events.purchase' AS source_label,
-                        persons.created_at AS timestamp,
-                        persons.properties___name AS name,
-                        persons.properties___email AS email,
-                        persons.properties___phone AS phone,
-                        persons.properties___address AS address,
-                        persons.properties___metadata AS metadata,
-                        persons.`properties___$geoip_country_name` AS country,
-                        formatDateTime(toStartOfMonth(persons.created_at), '%Y-%m') AS cohort,
-                        NULL AS initial_coupon,
-                        NULL AS initial_coupon_id
-                 FROM
-                   (SELECT person.id AS id,
-                           replaceRegexpAll(nullIf(nullIf(JSONExtractRaw(person.properties, 'name'), ''), 'null'), '^"|"$', '') AS properties___name,
-                           replaceRegexpAll(nullIf(nullIf(JSONExtractRaw(person.properties, 'email'), ''), 'null'), '^"|"$', '') AS properties___email,
-                           replaceRegexpAll(nullIf(nullIf(JSONExtractRaw(person.properties, 'phone'), ''), 'null'), '^"|"$', '') AS properties___phone,
-                           replaceRegexpAll(nullIf(nullIf(JSONExtractRaw(person.properties, 'address'), ''), 'null'), '^"|"$', '') AS properties___address,
-                           replaceRegexpAll(nullIf(nullIf(JSONExtractRaw(person.properties, 'metadata'), ''), 'null'), '^"|"$', '') AS properties___metadata,
-                           replaceRegexpAll(nullIf(nullIf(JSONExtractRaw(person.properties, '$geoip_country_name'), ''), 'null'), '^"|"$', '') AS `properties___$geoip_country_name`,
-                           toTimeZone(person.created_at, 'UTC') AS created_at
-                    FROM person
-                    WHERE and(equals(person.team_id, 99999), in(tuple(person.id, person.version),
-                                                                  (SELECT person.id AS id, max(person.version) AS version
-                                                                   FROM person
-                                                                   WHERE equals(person.team_id, 99999)
-                                                                   GROUP BY person.id
-                                                                   HAVING and(ifNull(equals(argMax(person.is_deleted, person.version), 0), 0), ifNull(less(argMax(toTimeZone(person.created_at, 'UTC'), person.version), plus(now64(6, 'UTC'), toIntervalDay(1))), 0))
-                                                                   ORDER BY argMax(toTimeZone(person.created_at, 'UTC'), person.version) DESC))) SETTINGS optimize_aggregation_in_order=1) AS persons
-                 INNER JOIN
-                   (SELECT DISTINCT events__person.id AS person_id
-                    FROM events
-                    LEFT OUTER JOIN
-                      (SELECT tupleElement(argMax(tuple(person_distinct_id_overrides.person_id), person_distinct_id_overrides.version), 1) AS person_id,
-                              person_distinct_id_overrides.distinct_id AS distinct_id
-                       FROM person_distinct_id_overrides
-                       WHERE equals(person_distinct_id_overrides.team_id, 99999)
-                       GROUP BY person_distinct_id_overrides.distinct_id
-                       HAVING ifNull(equals(tupleElement(argMax(tuple(person_distinct_id_overrides.is_deleted), person_distinct_id_overrides.version), 1), 0), 0) SETTINGS optimize_aggregation_in_order=1) AS events__override ON equals(events.distinct_id, events__override.distinct_id)
-                    LEFT JOIN
-                      (SELECT person.id AS id
-                       FROM person
-                       WHERE equals(person.team_id, 99999)
-                       GROUP BY person.id
-                       HAVING and(ifNull(equals(tupleElement(argMax(tuple(person.is_deleted), person.version), 1), 0), 0), ifNull(less(tupleElement(argMax(tuple(toTimeZone(person.created_at, 'UTC')), person.version), 1), plus(now64(6, 'UTC'), toIntervalDay(1))), 0)) SETTINGS optimize_aggregation_in_order=1) AS events__person ON equals(if(not(empty(events__override.distinct_id)), events__override.person_id, events.person_id), events__person.id)
-                    WHERE and(equals(events.team_id, 99999), 1)) AS events ON equals(persons.id, events.person_id)
-                 ORDER BY persons.created_at DESC) AS revenue_analytics_customer
-              LEFT JOIN
-=======
->>>>>>> 90b6f1d4
                 (SELECT toString(events.uuid) AS id,
                         toString(events.uuid) AS invoice_item_id,
                         'revenue_analytics.events.purchase' AS source_label,
