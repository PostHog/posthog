# serializer version: 1
# name: TestRevenueAnalytics.test_basic_events
  '''
  SELECT groups_revenue_analytics.group_key AS group_key,
         groups_revenue_analytics.revenue AS revenue,
         groups_revenue_analytics.revenue_last_30_days AS revenue_last_30_days
  FROM
    (SELECT 99999 AS team_id,
            arrayJoin([revenue_analytics_revenue_item.group_0_key, revenue_analytics_revenue_item.group_1_key, revenue_analytics_revenue_item.group_2_key, revenue_analytics_revenue_item.group_3_key, revenue_analytics_revenue_item.group_4_key]) AS group_key,
            sum(revenue_analytics_revenue_item.amount) AS revenue,
            sumIf(revenue_analytics_revenue_item.amount, greaterOrEquals(toTimeZone(revenue_analytics_revenue_item.timestamp, 'UTC'), minus(today(), toIntervalDay(30)))) AS revenue_last_30_days
     FROM
       (SELECT toString(events.uuid) AS id,
               toString(events.uuid) AS invoice_item_id,
               'revenue_analytics.events.purchase' AS source_label,
               toTimeZone(events.timestamp, 'UTC') AS timestamp,
               timestamp AS created_at,
               0 AS is_recurring,
               NULL AS product_id,
               toString(if(not(empty(events__override.distinct_id)), events__override.person_id, events.person_id)) AS customer_id,
               events.`$group_0` AS group_0_key,
               events.`$group_1` AS group_1_key,
               events.`$group_2` AS group_2_key,
               events.`$group_3` AS group_3_key,
               events.`$group_4` AS group_4_key,
               NULL AS invoice_id,
               NULL AS subscription_id,
               toString(events.`$session_id`) AS session_id,
               events.event AS event_name,
               NULL AS coupon,
               coupon AS coupon_id,
               'USD' AS original_currency,
               accurateCastOrNull(replaceRegexpAll(nullIf(nullIf(JSONExtractRaw(events.properties, 'revenue'), ''), 'null'), '^"|"$', ''), 'Decimal64(10)') AS original_amount,
               1 AS enable_currency_aware_divider,
               if(enable_currency_aware_divider, accurateCastOrNull(1, 'Decimal64(10)'), accurateCastOrNull(100, 'Decimal64(10)')) AS currency_aware_divider,
               divideDecimal(original_amount, currency_aware_divider) AS currency_aware_amount,
               'USD' AS currency,
               if(isNull('USD'), accurateCastOrNull(currency_aware_amount, 'Decimal64(10)'), if(equals('USD', 'USD'), toDecimal64(currency_aware_amount, 10), if(dictGetOrDefault(`posthog_test`.`exchange_rate_dict`, 'rate', 'USD', toDate(toTimeZone(events.timestamp, 'UTC')), toDecimal64(0, 10)) = 0, toDecimal64(0, 10), multiplyDecimal(divideDecimal(toDecimal64(currency_aware_amount, 10), dictGetOrDefault(`posthog_test`.`exchange_rate_dict`, 'rate', 'USD', toDate(toTimeZone(events.timestamp, 'UTC')), toDecimal64(0, 10))), dictGetOrDefault(`posthog_test`.`exchange_rate_dict`, 'rate', 'USD', toDate(toTimeZone(events.timestamp, 'UTC')), toDecimal64(0, 10)))))) AS amount
        FROM events
        LEFT OUTER JOIN
          (SELECT argMax(person_distinct_id_overrides.person_id, person_distinct_id_overrides.version) AS person_id,
                  person_distinct_id_overrides.distinct_id AS distinct_id
           FROM person_distinct_id_overrides
           WHERE equals(person_distinct_id_overrides.team_id, 99999)
           GROUP BY person_distinct_id_overrides.distinct_id
           HAVING ifNull(equals(argMax(person_distinct_id_overrides.is_deleted, person_distinct_id_overrides.version), 0), 0) SETTINGS optimize_aggregation_in_order=1) AS events__override ON equals(events.distinct_id, events__override.distinct_id)
        WHERE and(equals(events.team_id, 99999), and(equals(events.event, 'purchase'), 1, isNotNull(amount)))
        ORDER BY timestamp DESC) AS revenue_analytics_revenue_item
     WHERE notEmpty(group_key)
     GROUP BY group_key) AS groups_revenue_analytics
  ORDER BY groups_revenue_analytics.group_key ASC
  LIMIT 100 SETTINGS readonly=2,
                     max_execution_time=60,
                     allow_experimental_object_type=1,
                     format_csv_allow_double_quotes=1,
                     max_ast_elements=4000000,
                     max_expanded_ast_elements=4000000,
                     max_bytes_before_external_group_by=0,
                     transform_null_in=1,
                     optimize_min_equality_disjunction_chain_length=4294967295,
                     allow_experimental_join_condition=1
  '''
# ---
# name: TestRevenueAnalytics.test_get_revenue_for_events
  '''
  SELECT groups.key AS key,
         groups__revenue_analytics.revenue AS revenue,
         groups__revenue_analytics.revenue AS `$virt_revenue`
  FROM
    (SELECT tupleElement(argMax(tuple(groups.group_key), toTimeZone(groups._timestamp, 'UTC')), 1) AS groups___key,
            groups.group_type_index AS index,
            groups.group_key AS key
     FROM groups
     WHERE equals(groups.team_id, 99999)
     GROUP BY groups.group_type_index,
              groups.group_key) AS groups
  LEFT JOIN
    (SELECT 99999 AS team_id,
            arrayJoin([revenue_analytics_revenue_item.group_0_key, revenue_analytics_revenue_item.group_1_key, revenue_analytics_revenue_item.group_2_key, revenue_analytics_revenue_item.group_3_key, revenue_analytics_revenue_item.group_4_key]) AS group_key,
            sum(revenue_analytics_revenue_item.amount) AS revenue,
            sumIf(revenue_analytics_revenue_item.amount, greaterOrEquals(toTimeZone(revenue_analytics_revenue_item.timestamp, 'UTC'), minus(today(), toIntervalDay(30)))) AS revenue_last_30_days
     FROM
       (SELECT toString(events.uuid) AS id,
               toString(events.uuid) AS invoice_item_id,
               'revenue_analytics.events.purchase' AS source_label,
<<<<<<< HEAD
               persons.created_at AS timestamp,
               persons.properties___name AS name,
               persons.properties___email AS email,
               persons.properties___phone AS phone,
               persons.properties___address AS address,
               persons.properties___metadata AS metadata,
               persons.`properties___$geoip_country_name` AS country,
               formatDateTime(toStartOfMonth(persons.created_at), '%Y-%m') AS cohort,
               NULL AS initial_coupon,
               NULL AS initial_coupon_id
        FROM
          (SELECT person.id AS id,
                  replaceRegexpAll(nullIf(nullIf(JSONExtractRaw(person.properties, 'name'), ''), 'null'), '^"|"$', '') AS properties___name,
                  replaceRegexpAll(nullIf(nullIf(JSONExtractRaw(person.properties, 'email'), ''), 'null'), '^"|"$', '') AS properties___email,
                  replaceRegexpAll(nullIf(nullIf(JSONExtractRaw(person.properties, 'phone'), ''), 'null'), '^"|"$', '') AS properties___phone,
                  replaceRegexpAll(nullIf(nullIf(JSONExtractRaw(person.properties, 'address'), ''), 'null'), '^"|"$', '') AS properties___address,
                  replaceRegexpAll(nullIf(nullIf(JSONExtractRaw(person.properties, 'metadata'), ''), 'null'), '^"|"$', '') AS properties___metadata,
                  replaceRegexpAll(nullIf(nullIf(JSONExtractRaw(person.properties, '$geoip_country_name'), ''), 'null'), '^"|"$', '') AS `properties___$geoip_country_name`,
                  toTimeZone(person.created_at, 'UTC') AS created_at
           FROM person
           WHERE and(equals(person.team_id, 99999), in(tuple(person.id, person.version),
                                                         (SELECT person.id AS id, max(person.version) AS version
                                                          FROM person
                                                          WHERE equals(person.team_id, 99999)
                                                          GROUP BY person.id
                                                          HAVING and(ifNull(equals(argMax(person.is_deleted, person.version), 0), 0), ifNull(less(argMax(toTimeZone(person.created_at, 'UTC'), person.version), plus(now64(6, 'UTC'), toIntervalDay(1))), 0))
                                                          ORDER BY argMax(toTimeZone(person.created_at, 'UTC'), person.version) DESC))) SETTINGS optimize_aggregation_in_order=1) AS persons
        INNER JOIN
          (SELECT DISTINCT events__person.id AS person_id
           FROM events
           LEFT OUTER JOIN
             (SELECT tupleElement(argMax(tuple(person_distinct_id_overrides.person_id), person_distinct_id_overrides.version), 1) AS person_id,
                     person_distinct_id_overrides.distinct_id AS distinct_id
              FROM person_distinct_id_overrides
              WHERE equals(person_distinct_id_overrides.team_id, 99999)
              GROUP BY person_distinct_id_overrides.distinct_id
              HAVING ifNull(equals(tupleElement(argMax(tuple(person_distinct_id_overrides.is_deleted), person_distinct_id_overrides.version), 1), 0), 0) SETTINGS optimize_aggregation_in_order=1) AS events__override ON equals(events.distinct_id, events__override.distinct_id)
           LEFT JOIN
             (SELECT person.id AS id
              FROM person
              WHERE equals(person.team_id, 99999)
              GROUP BY person.id
              HAVING and(ifNull(equals(tupleElement(argMax(tuple(person.is_deleted), person.version), 1), 0), 0), ifNull(less(tupleElement(argMax(tuple(toTimeZone(person.created_at, 'UTC')), person.version), 1), plus(now64(6, 'UTC'), toIntervalDay(1))), 0)) SETTINGS optimize_aggregation_in_order=1) AS events__person ON equals(if(not(empty(events__override.distinct_id)), events__override.person_id, events.person_id), events__person.id)
           WHERE and(equals(events.team_id, 99999), 1)) AS events ON equals(persons.id, events.person_id)
        ORDER BY persons.created_at DESC) AS revenue_analytics_customer
     LEFT JOIN
=======
               toTimeZone(events.timestamp, 'UTC') AS timestamp,
               timestamp AS created_at,
               0 AS is_recurring,
               NULL AS product_id,
               toString(if(not(empty(events__override.distinct_id)), events__override.person_id, events.person_id)) AS customer_id,
               events.`$group_0` AS group_0_key,
               events.`$group_1` AS group_1_key,
               events.`$group_2` AS group_2_key,
               events.`$group_3` AS group_3_key,
               events.`$group_4` AS group_4_key,
               NULL AS invoice_id,
               NULL AS subscription_id,
               toString(events.`$session_id`) AS session_id,
               events.event AS event_name,
               NULL AS coupon,
               coupon AS coupon_id,
               'USD' AS original_currency,
               accurateCastOrNull(replaceRegexpAll(nullIf(nullIf(JSONExtractRaw(events.properties, 'revenue'), ''), 'null'), '^"|"$', ''), 'Decimal64(10)') AS original_amount,
               in(original_currency,
                  ['BIF', 'CLP', 'DJF', 'GNF', 'JPY', 'KMF', 'KRW', 'MGA', 'PYG', 'RWF', 'UGX', 'VND', 'VUV', 'XAF', 'XOF', 'XPF']) AS enable_currency_aware_divider,
                 if(enable_currency_aware_divider, accurateCastOrNull(1, 'Decimal64(10)'), accurateCastOrNull(100, 'Decimal64(10)')) AS currency_aware_divider,
                 divideDecimal(original_amount, currency_aware_divider) AS currency_aware_amount,
                 'USD' AS currency,
                 if(isNull('USD'), accurateCastOrNull(currency_aware_amount, 'Decimal64(10)'), if(equals('USD', 'USD'), toDecimal64(currency_aware_amount, 10), if(dictGetOrDefault(`posthog_test`.`exchange_rate_dict`, 'rate', 'USD', toDate(toTimeZone(events.timestamp, 'UTC')), toDecimal64(0, 10)) = 0, toDecimal64(0, 10), multiplyDecimal(divideDecimal(toDecimal64(currency_aware_amount, 10), dictGetOrDefault(`posthog_test`.`exchange_rate_dict`, 'rate', 'USD', toDate(toTimeZone(events.timestamp, 'UTC')), toDecimal64(0, 10))), dictGetOrDefault(`posthog_test`.`exchange_rate_dict`, 'rate', 'USD', toDate(toTimeZone(events.timestamp, 'UTC')), toDecimal64(0, 10)))))) AS amount
        FROM events
        LEFT OUTER JOIN
          (SELECT argMax(person_distinct_id_overrides.person_id, person_distinct_id_overrides.version) AS person_id,
                  person_distinct_id_overrides.distinct_id AS distinct_id
           FROM person_distinct_id_overrides
           WHERE equals(person_distinct_id_overrides.team_id, 99999)
           GROUP BY person_distinct_id_overrides.distinct_id
           HAVING ifNull(equals(argMax(person_distinct_id_overrides.is_deleted, person_distinct_id_overrides.version), 0), 0) SETTINGS optimize_aggregation_in_order=1) AS events__override ON equals(events.distinct_id, events__override.distinct_id)
        WHERE and(equals(events.team_id, 99999), and(equals(events.event, 'purchase'), 1, isNotNull(amount)))
        ORDER BY timestamp DESC) AS revenue_analytics_revenue_item
     WHERE notEmpty(group_key)
     GROUP BY group_key) AS groups__revenue_analytics ON equals(groups.groups___key, groups__revenue_analytics.group_key)
  WHERE ifNull(equals(groups.key, 'lolol0:xxx'), 0)
  LIMIT 100 SETTINGS readonly=2,
                     max_execution_time=60,
                     allow_experimental_object_type=1,
                     format_csv_allow_double_quotes=0,
                     max_ast_elements=4000000,
                     max_expanded_ast_elements=4000000,
                     max_bytes_before_external_group_by=0,
                     transform_null_in=1,
                     optimize_min_equality_disjunction_chain_length=4294967295,
                     allow_experimental_join_condition=1
  '''
# ---
# name: TestRevenueAnalytics.test_get_revenue_for_events_with_managed_viewsets_ff
  '''
  SELECT groups.key AS key,
         groups__revenue_analytics.revenue AS revenue,
         groups__revenue_analytics.revenue AS `$virt_revenue`
  FROM
    (SELECT argMax(groups.group_key, toTimeZone(groups._timestamp, 'UTC')) AS groups___key,
            groups.group_type_index AS index,
            groups.group_key AS key
     FROM groups
     WHERE equals(groups.team_id, 99999)
     GROUP BY groups.group_type_index,
              groups.group_key) AS groups
  LEFT JOIN
    (SELECT 99999 AS team_id,
            arrayJoin([revenue_analytics_revenue_item.group_0_key, revenue_analytics_revenue_item.group_1_key, revenue_analytics_revenue_item.group_2_key, revenue_analytics_revenue_item.group_3_key, revenue_analytics_revenue_item.group_4_key]) AS group_key,
            sum(revenue_analytics_revenue_item.amount) AS revenue,
            sumIf(revenue_analytics_revenue_item.amount, greaterOrEquals(toTimeZone(revenue_analytics_revenue_item.timestamp, 'UTC'), minus(today(), toIntervalDay(30)))) AS revenue_last_30_days
     FROM
>>>>>>> 90b6f1d4
       (SELECT toString(events.uuid) AS id,
               toString(events.uuid) AS invoice_item_id,
               'revenue_analytics.events.purchase' AS source_label,
               toTimeZone(events.timestamp, 'UTC') AS timestamp,
               timestamp AS created_at,
               0 AS is_recurring,
               NULL AS product_id,
               toString(if(not(empty(events__override.distinct_id)), events__override.person_id, events.person_id)) AS customer_id,
               events.`$group_0` AS group_0_key,
               events.`$group_1` AS group_1_key,
               events.`$group_2` AS group_2_key,
               events.`$group_3` AS group_3_key,
               events.`$group_4` AS group_4_key,
               NULL AS invoice_id,
               NULL AS subscription_id,
               toString(events.`$session_id`) AS session_id,
               events.event AS event_name,
               NULL AS coupon,
               coupon AS coupon_id,
               'USD' AS original_currency,
               accurateCastOrNull(replaceRegexpAll(nullIf(nullIf(JSONExtractRaw(events.properties, 'revenue'), ''), 'null'), '^"|"$', ''), 'Decimal64(10)') AS original_amount,
               in(original_currency,
                  ['BIF', 'CLP', 'DJF', 'GNF', 'JPY', 'KMF', 'KRW', 'MGA', 'PYG', 'RWF', 'UGX', 'VND', 'VUV', 'XAF', 'XOF', 'XPF']) AS enable_currency_aware_divider,
                 if(enable_currency_aware_divider, accurateCastOrNull(1, 'Decimal64(10)'), accurateCastOrNull(100, 'Decimal64(10)')) AS currency_aware_divider,
                 divideDecimal(original_amount, currency_aware_divider) AS currency_aware_amount,
                 'USD' AS currency,
                 if(isNull('USD'), accurateCastOrNull(currency_aware_amount, 'Decimal64(10)'), if(equals('USD', 'USD'), toDecimal64(currency_aware_amount, 10), if(dictGetOrDefault(`posthog_test`.`exchange_rate_dict`, 'rate', 'USD', toDate(toTimeZone(events.timestamp, 'UTC')), toDecimal64(0, 10)) = 0, toDecimal64(0, 10), multiplyDecimal(divideDecimal(toDecimal64(currency_aware_amount, 10), dictGetOrDefault(`posthog_test`.`exchange_rate_dict`, 'rate', 'USD', toDate(toTimeZone(events.timestamp, 'UTC')), toDecimal64(0, 10))), dictGetOrDefault(`posthog_test`.`exchange_rate_dict`, 'rate', 'USD', toDate(toTimeZone(events.timestamp, 'UTC')), toDecimal64(0, 10)))))) AS amount
        FROM events
        LEFT OUTER JOIN
          (SELECT tupleElement(argMax(tuple(person_distinct_id_overrides.person_id), person_distinct_id_overrides.version), 1) AS person_id,
                  person_distinct_id_overrides.distinct_id AS distinct_id
           FROM person_distinct_id_overrides
           WHERE equals(person_distinct_id_overrides.team_id, 99999)
           GROUP BY person_distinct_id_overrides.distinct_id
           HAVING ifNull(equals(tupleElement(argMax(tuple(person_distinct_id_overrides.is_deleted), person_distinct_id_overrides.version), 1), 0), 0) SETTINGS optimize_aggregation_in_order=1) AS events__override ON equals(events.distinct_id, events__override.distinct_id)
        WHERE and(equals(events.team_id, 99999), and(equals(events.event, 'purchase'), 1, isNotNull(amount)))
        ORDER BY timestamp DESC) AS revenue_analytics_revenue_item
     WHERE notEmpty(group_key)
     GROUP BY group_key) AS groups__revenue_analytics ON equals(groups.groups___key, groups__revenue_analytics.group_key)
  WHERE ifNull(equals(groups.key, 'lolol0:xxx'), 0)
  LIMIT 100 SETTINGS readonly=2,
                     max_execution_time=60,
                     allow_experimental_object_type=1,
                     format_csv_allow_double_quotes=0,
                     max_ast_elements=4000000,
                     max_expanded_ast_elements=4000000,
                     max_bytes_before_external_group_by=0,
                     transform_null_in=1,
                     optimize_min_equality_disjunction_chain_length=4294967295,
                     allow_experimental_join_condition=1
  '''
# ---
# name: TestRevenueAnalytics.test_get_revenue_for_schema_source_for_email_join
  '''
  SELECT groups.key AS key,
         groups__revenue_analytics.revenue AS revenue,
         groups__revenue_analytics.revenue AS `$virt_revenue`
  FROM
    (SELECT tupleElement(argMax(tuple(groups.group_key), toTimeZone(groups._timestamp, 'UTC')), 1) AS groups___key,
            groups.group_type_index AS index,
            groups.group_key AS key
     FROM groups
     WHERE equals(groups.team_id, 99999)
     GROUP BY groups.group_type_index,
              groups.group_key) AS groups
  LEFT JOIN
    (SELECT 99999 AS team_id,
            arrayJoin([revenue_analytics_customer__groups.key]) AS group_key,
            sum(revenue_analytics_revenue_item.amount) AS revenue,
            sumIf(revenue_analytics_revenue_item.amount, greaterOrEquals(toTimeZone(revenue_analytics_revenue_item.timestamp, 'UTC'), minus(today(), toIntervalDay(30)))) AS revenue_last_30_days
     FROM
       (SELECT if(ifNull(greater(invoice.period_months, 1), 0), concat(ifNull(toString(invoice.invoice_item_id), ''), '_', ifNull(toString(invoice.month_index), '')), invoice.invoice_item_id) AS id,
               invoice.invoice_item_id AS invoice_item_id,
               'stripe.posthog_test' AS source_label,
               addMonths(invoice.timestamp, invoice.month_index) AS timestamp,
               invoice.created_at AS created_at,
               ifNull(notEmpty(invoice.subscription_id), 0) AS is_recurring,
               invoice.product_id AS product_id,
               invoice.customer_id AS customer_id,
               NULL AS group_0_key,
               NULL AS group_1_key,
               NULL AS group_2_key,
               NULL AS group_3_key,
               NULL AS group_4_key,
               invoice.id AS invoice_id,
               invoice.subscription_id AS subscription_id,
               NULL AS session_id,
               NULL AS event_name,
               JSONExtractString(invoice.discount, 'coupon', 'name') AS coupon,
               JSONExtractString(invoice.discount, 'coupon', 'id') AS coupon_id,
               upper(invoice.currency) AS original_currency,
               accurateCastOrNull(invoice.amount_captured, 'Decimal64(10)') AS original_amount,
               in(original_currency,
                  ['BIF', 'CLP', 'DJF', 'GNF', 'JPY', 'KMF', 'KRW', 'MGA', 'PYG', 'RWF', 'UGX', 'VND', 'VUV', 'XAF', 'XOF', 'XPF']) AS enable_currency_aware_divider,
                 if(enable_currency_aware_divider, accurateCastOrNull(1, 'Decimal64(10)'), accurateCastOrNull(100, 'Decimal64(10)')) AS currency_aware_divider,
                 divideDecimal(original_amount, currency_aware_divider) AS currency_aware_amount,
                 'GBP' AS currency,
                 divideDecimal(if(equals(original_currency, currency), toDecimal64(currency_aware_amount, 10), if(dictGetOrDefault(`posthog_test`.`exchange_rate_dict`, 'rate', original_currency, toDate(ifNull(timestamp, toDateTime(0, 'UTC'))), toDecimal64(0, 10)) = 0, toDecimal64(0, 10), multiplyDecimal(divideDecimal(toDecimal64(currency_aware_amount, 10), dictGetOrDefault(`posthog_test`.`exchange_rate_dict`, 'rate', original_currency, toDate(ifNull(timestamp, toDateTime(0, 'UTC'))), toDecimal64(0, 10))), dictGetOrDefault(`posthog_test`.`exchange_rate_dict`, 'rate', currency, toDate(ifNull(timestamp, toDateTime(0, 'UTC'))), toDecimal64(0, 10))))), accurateCastOrNull(invoice.period_months, 'Decimal64(10)')) AS amount
        FROM
          (SELECT posthog_test_stripe_invoice.id AS id,
                  parseDateTime64BestEffortOrNull(toString(posthog_test_stripe_invoice.created), 6, 'UTC') AS created_at,
                  posthog_test_stripe_invoice.customer AS customer_id,
                  posthog_test_stripe_invoice.subscription AS subscription_id,
                  posthog_test_stripe_invoice.discount AS discount,
                  arrayJoin(JSONExtractArrayRaw(assumeNotNull(replaceRegexpAll(nullIf(nullIf(JSONExtractRaw(posthog_test_stripe_invoice.lines, 'data'), ''), 'null'), '^"|"$', '')))) AS data,
                  JSONExtractString(data, 'id') AS invoice_item_id,
                  JSONExtractUInt(data, 'amount') AS amount_before_discount,
                  coalesce(arraySum(arrayMap(x -> JSONExtractInt(x, 'amount'), JSONExtractArrayRaw(data, 'discount_amounts'))), 0) AS discount_amount,
                  greatest(minus(amount_before_discount, discount_amount), 0) AS amount_captured,
                  JSONExtractString(data, 'currency') AS currency,
                  JSONExtractString(data, 'price', 'product') AS product_id,
                  fromUnixTimestamp(JSONExtractUInt(data, 'period', 'start')) AS period_start,
                  fromUnixTimestamp(JSONExtractUInt(data, 'period', 'end')) AS period_end,
                  greatest(toInt16(round(divide(dateDiff('day', ifNull(period_start, parseDateTime64BestEffortOrNull(toString(posthog_test_stripe_invoice.created), 6, 'UTC')), ifNull(period_end, parseDateTime64BestEffortOrNull(toString(posthog_test_stripe_invoice.created), 6, 'UTC'))), 30.44))), 1) AS period_months,
                  arrayJoin(range(0, period_months)) AS month_index,
                  ifNull(period_start, parseDateTime64BestEffortOrNull(toString(posthog_test_stripe_invoice.created), 6, 'UTC')) AS timestamp
           FROM s3('http://host.docker.internal:19000/posthog/test_storage_bucket-posthog.revenue_analytics.insights_query_runner.stripe_invoices/posthog_test_stripe_invoice/*.csv', 'object_storage_root_user', 'object_storage_root_password', 'CSVWithNames', '`id` String, `tax` Int64, `paid` UInt8, `lines` String, `total` Int64, `charge` String, `issuer` String, `number` String, `object` String, `status` String, `created` DateTime, `currency` String, `customer` String, `discount` String, `due_date` DateTime, `livemode` UInt8, `metadata` String, `subtotal` Int64, `attempted` UInt8, `discounts` String, `rendering` String, `amount_due` Int64, `amount_paid` Int64, `description` String, `invoice_pdf` String, `account_name` String, `auto_advance` UInt8, `effective_at` DateTime, `subscription` String, `attempt_count` UInt8, `automatic_tax` String, `customer_name` String, `period_end_at` DateTime, `billing_reason` String, `customer_email` String, `ending_balance` Int64, `payment_intent` String, `account_country` String, `amount_shipping` Int64, `period_start_at` DateTime, `amount_remaining` Int64, `customer_address` String, `customer_tax_ids` String, `paid_out_of_band` UInt8, `payment_settings` String, `starting_balance` Int64, `collection_method` String, `default_tax_rates` String, `total_tax_amounts` String, `hosted_invoice_url` String, `status_transitions` String, `customer_tax_exempt` String, `total_excluding_tax` Int64, `subscription_details` String, `webhooks_delivered_at` DateTime, `subtotal_excluding_tax` Int64, `total_discount_amounts` String, `pre_payment_credit_notes_amount` Int64, `post_payment_credit_notes_amount` Int64') AS posthog_test_stripe_invoice
           WHERE posthog_test_stripe_invoice.paid) AS invoice) AS revenue_analytics_revenue_item
     INNER JOIN
       (SELECT outer.id AS id,
               'stripe.posthog_test' AS source_label,
               parseDateTime64BestEffortOrNull(toString(outer.created), 6, 'UTC') AS timestamp,
               outer.name AS name,
               outer.email AS email,
               outer.phone AS phone,
               outer.address AS address,
               outer.metadata AS metadata,
               JSONExtractString(address, 'country') AS country,
               cohort_inner.cohort AS cohort,
               cohort_inner.initial_coupon AS initial_coupon,
               cohort_inner.initial_coupon_id AS initial_coupon_id
        FROM
          (SELECT *
           FROM s3('http://host.docker.internal:19000/posthog/test_storage_bucket-posthog.revenue_analytics.insights_query_runner.stripe_customers/posthog_test_stripe_customer/*.csv', 'object_storage_root_user', 'object_storage_root_password', 'CSVWithNames', '`id` String, `name` String, `email` String, `phone` String, `address` String, `created` DateTime, `metadata` String')) AS outer
        LEFT JOIN
          (SELECT invoice.customer AS customer_id,
                  formatDateTime(toStartOfMonth(min(parseDateTime64BestEffortOrNull(toString(invoice.created), 6, 'UTC'))), '%Y-%m') AS cohort,
                  argMin(JSONExtractString(invoice.discount, 'coupon', 'name'), parseDateTime64BestEffortOrNull(toString(invoice.created), 6, 'UTC')) AS initial_coupon,
                  argMin(JSONExtractString(invoice.discount, 'coupon', 'id'), parseDateTime64BestEffortOrNull(toString(invoice.created), 6, 'UTC')) AS initial_coupon_id
           FROM s3('http://host.docker.internal:19000/posthog/test_storage_bucket-posthog.revenue_analytics.insights_query_runner.stripe_invoices/posthog_test_stripe_invoice/*.csv', 'object_storage_root_user', 'object_storage_root_password', 'CSVWithNames', '`id` String, `tax` Int64, `paid` UInt8, `lines` String, `total` Int64, `charge` String, `issuer` String, `number` String, `object` String, `status` String, `created` DateTime, `currency` String, `customer` String, `discount` String, `due_date` DateTime, `livemode` UInt8, `metadata` String, `subtotal` Int64, `attempted` UInt8, `discounts` String, `rendering` String, `amount_due` Int64, `amount_paid` Int64, `description` String, `invoice_pdf` String, `account_name` String, `auto_advance` UInt8, `effective_at` DateTime, `subscription` String, `attempt_count` UInt8, `automatic_tax` String, `customer_name` String, `period_end_at` DateTime, `billing_reason` String, `customer_email` String, `ending_balance` Int64, `payment_intent` String, `account_country` String, `amount_shipping` Int64, `period_start_at` DateTime, `amount_remaining` Int64, `customer_address` String, `customer_tax_ids` String, `paid_out_of_band` UInt8, `payment_settings` String, `starting_balance` Int64, `collection_method` String, `default_tax_rates` String, `total_tax_amounts` String, `hosted_invoice_url` String, `status_transitions` String, `customer_tax_exempt` String, `total_excluding_tax` Int64, `subscription_details` String, `webhooks_delivered_at` DateTime, `subtotal_excluding_tax` Int64, `total_discount_amounts` String, `pre_payment_credit_notes_amount` Int64, `post_payment_credit_notes_amount` Int64') AS invoice
           GROUP BY invoice.customer) AS cohort_inner ON equals(cohort_inner.customer_id, outer.id)) AS revenue_analytics_customer ON equals(revenue_analytics_revenue_item.customer_id, revenue_analytics_customer.id)
     LEFT JOIN
       (SELECT groups.key AS key,
               key AS revenue_analytics_customer__groups___key
        FROM
          (SELECT groups.group_type_index AS index,
                  groups.group_key AS key
           FROM groups
           WHERE equals(groups.team_id, 99999)
           GROUP BY groups.group_type_index,
                    groups.group_key) AS groups) AS revenue_analytics_customer__groups ON equals(revenue_analytics_customer.email, revenue_analytics_customer__groups.revenue_analytics_customer__groups___key)
     WHERE notEmpty(group_key)
     GROUP BY group_key) AS groups__revenue_analytics ON equals(groups.groups___key, groups__revenue_analytics.group_key)
  ORDER BY groups.key ASC
  LIMIT 100 SETTINGS readonly=2,
                     max_execution_time=60,
                     allow_experimental_object_type=1,
                     format_csv_allow_double_quotes=1,
                     max_ast_elements=4000000,
                     max_expanded_ast_elements=4000000,
                     max_bytes_before_external_group_by=0,
                     transform_null_in=1,
                     optimize_min_equality_disjunction_chain_length=4294967295,
                     allow_experimental_join_condition=1
  '''
# ---
# name: TestRevenueAnalytics.test_get_revenue_for_schema_source_for_id_join
  '''
  SELECT groups.key AS key,
         groups__revenue_analytics.revenue AS revenue
  FROM
    (SELECT argMax(groups.group_key, toTimeZone(groups._timestamp, 'UTC')) AS groups___key,
            groups.group_type_index AS index,
            groups.group_key AS key
     FROM groups
     WHERE equals(groups.team_id, 99999)
     GROUP BY groups.group_type_index,
              groups.group_key) AS groups
  LEFT JOIN
    (SELECT 99999 AS team_id,
            arrayJoin([revenue_analytics_customer__groups.key]) AS group_key,
            sum(revenue_analytics_revenue_item.amount) AS revenue,
            sumIf(revenue_analytics_revenue_item.amount, greaterOrEquals(toTimeZone(revenue_analytics_revenue_item.timestamp, 'UTC'), minus(today(), toIntervalDay(30)))) AS revenue_last_30_days
     FROM
       (SELECT if(ifNull(greater(invoice.period_months, 1), 0), concat(ifNull(toString(invoice.invoice_item_id), ''), '_', ifNull(toString(invoice.month_index), '')), invoice.invoice_item_id) AS id,
               invoice.invoice_item_id AS invoice_item_id,
               'stripe.posthog_test' AS source_label,
               addMonths(invoice.timestamp, invoice.month_index) AS timestamp,
               invoice.created_at AS created_at,
               ifNull(notEmpty(invoice.subscription_id), 0) AS is_recurring,
               invoice.product_id AS product_id,
               invoice.customer_id AS customer_id,
               NULL AS group_0_key,
               NULL AS group_1_key,
               NULL AS group_2_key,
               NULL AS group_3_key,
               NULL AS group_4_key,
               invoice.id AS invoice_id,
               invoice.subscription_id AS subscription_id,
               NULL AS session_id,
               NULL AS event_name,
               JSONExtractString(invoice.discount, 'coupon', 'name') AS coupon,
               JSONExtractString(invoice.discount, 'coupon', 'id') AS coupon_id,
               upper(invoice.currency) AS original_currency,
               accurateCastOrNull(invoice.amount_captured, 'Decimal64(10)') AS original_amount,
               in(original_currency,
                  ['BIF', 'CLP', 'DJF', 'GNF', 'JPY', 'KMF', 'KRW', 'MGA', 'PYG', 'RWF', 'UGX', 'VND', 'VUV', 'XAF', 'XOF', 'XPF']) AS enable_currency_aware_divider,
                 if(enable_currency_aware_divider, accurateCastOrNull(1, 'Decimal64(10)'), accurateCastOrNull(100, 'Decimal64(10)')) AS currency_aware_divider,
                 divideDecimal(original_amount, currency_aware_divider) AS currency_aware_amount,
                 'GBP' AS currency,
                 divideDecimal(if(equals(original_currency, currency), toDecimal64(currency_aware_amount, 10), if(dictGetOrDefault(`posthog_test`.`exchange_rate_dict`, 'rate', original_currency, toDate(ifNull(timestamp, toDateTime(0, 'UTC'))), toDecimal64(0, 10)) = 0, toDecimal64(0, 10), multiplyDecimal(divideDecimal(toDecimal64(currency_aware_amount, 10), dictGetOrDefault(`posthog_test`.`exchange_rate_dict`, 'rate', original_currency, toDate(ifNull(timestamp, toDateTime(0, 'UTC'))), toDecimal64(0, 10))), dictGetOrDefault(`posthog_test`.`exchange_rate_dict`, 'rate', currency, toDate(ifNull(timestamp, toDateTime(0, 'UTC'))), toDecimal64(0, 10))))), accurateCastOrNull(invoice.period_months, 'Decimal64(10)')) AS amount
        FROM
          (SELECT posthog_test_stripe_invoice.id AS id,
                  parseDateTime64BestEffortOrNull(toString(posthog_test_stripe_invoice.created), 6, 'UTC') AS created_at,
                  posthog_test_stripe_invoice.customer AS customer_id,
                  posthog_test_stripe_invoice.subscription AS subscription_id,
                  posthog_test_stripe_invoice.discount AS discount,
                  arrayJoin(JSONExtractArrayRaw(assumeNotNull(replaceRegexpAll(nullIf(nullIf(JSONExtractRaw(posthog_test_stripe_invoice.lines, 'data'), ''), 'null'), '^"|"$', '')))) AS data,
                  JSONExtractString(data, 'id') AS invoice_item_id,
                  JSONExtractUInt(data, 'amount') AS amount_before_discount,
                  coalesce(arraySum(arrayMap(x -> JSONExtractInt(x, 'amount'), JSONExtractArrayRaw(data, 'discount_amounts'))), 0) AS discount_amount,
                  greatest(minus(amount_before_discount, discount_amount), 0) AS amount_captured,
                  JSONExtractString(data, 'currency') AS currency,
                  JSONExtractString(data, 'price', 'product') AS product_id,
                  fromUnixTimestamp(JSONExtractUInt(data, 'period', 'start')) AS period_start,
                  fromUnixTimestamp(JSONExtractUInt(data, 'period', 'end')) AS period_end,
                  greatest(toInt16(round(divide(dateDiff('day', ifNull(period_start, parseDateTime64BestEffortOrNull(toString(posthog_test_stripe_invoice.created), 6, 'UTC')), ifNull(period_end, parseDateTime64BestEffortOrNull(toString(posthog_test_stripe_invoice.created), 6, 'UTC'))), 30.44))), 1) AS period_months,
                  arrayJoin(range(0, period_months)) AS month_index,
                  ifNull(period_start, parseDateTime64BestEffortOrNull(toString(posthog_test_stripe_invoice.created), 6, 'UTC')) AS timestamp
           FROM s3('http://host.docker.internal:19000/posthog/test_storage_bucket-posthog.revenue_analytics.insights_query_runner.stripe_invoices/posthog_test_stripe_invoice/*.csv', 'object_storage_root_user', 'object_storage_root_password', 'CSVWithNames', '`id` String, `tax` Int64, `paid` UInt8, `lines` String, `total` Int64, `charge` String, `issuer` String, `number` String, `object` String, `status` String, `created` DateTime, `currency` String, `customer` String, `discount` String, `due_date` DateTime, `livemode` UInt8, `metadata` String, `subtotal` Int64, `attempted` UInt8, `discounts` String, `rendering` String, `amount_due` Int64, `amount_paid` Int64, `description` String, `invoice_pdf` String, `account_name` String, `auto_advance` UInt8, `effective_at` DateTime, `subscription` String, `attempt_count` UInt8, `automatic_tax` String, `customer_name` String, `period_end_at` DateTime, `billing_reason` String, `customer_email` String, `ending_balance` Int64, `payment_intent` String, `account_country` String, `amount_shipping` Int64, `period_start_at` DateTime, `amount_remaining` Int64, `customer_address` String, `customer_tax_ids` String, `paid_out_of_band` UInt8, `payment_settings` String, `starting_balance` Int64, `collection_method` String, `default_tax_rates` String, `total_tax_amounts` String, `hosted_invoice_url` String, `status_transitions` String, `customer_tax_exempt` String, `total_excluding_tax` Int64, `subscription_details` String, `webhooks_delivered_at` DateTime, `subtotal_excluding_tax` Int64, `total_discount_amounts` String, `pre_payment_credit_notes_amount` Int64, `post_payment_credit_notes_amount` Int64') AS posthog_test_stripe_invoice
           WHERE posthog_test_stripe_invoice.paid) AS invoice) AS revenue_analytics_revenue_item
     INNER JOIN
       (SELECT outer.id AS id,
               'stripe.posthog_test' AS source_label,
               parseDateTime64BestEffortOrNull(toString(outer.created), 6, 'UTC') AS timestamp,
               outer.name AS name,
               outer.email AS email,
               outer.phone AS phone,
               outer.address AS address,
               outer.metadata AS metadata,
               JSONExtractString(address, 'country') AS country,
               cohort_inner.cohort AS cohort,
               cohort_inner.initial_coupon AS initial_coupon,
               cohort_inner.initial_coupon_id AS initial_coupon_id
        FROM
          (SELECT *
           FROM s3('http://host.docker.internal:19000/posthog/test_storage_bucket-posthog.revenue_analytics.insights_query_runner.stripe_customers/posthog_test_stripe_customer/*.csv', 'object_storage_root_user', 'object_storage_root_password', 'CSVWithNames', '`id` String, `name` String, `email` String, `phone` String, `address` String, `created` DateTime, `metadata` String')) AS outer
        LEFT JOIN
          (SELECT invoice.customer AS customer_id,
                  formatDateTime(toStartOfMonth(min(parseDateTime64BestEffortOrNull(toString(invoice.created), 6, 'UTC'))), '%Y-%m') AS cohort,
                  argMin(JSONExtractString(invoice.discount, 'coupon', 'name'), parseDateTime64BestEffortOrNull(toString(invoice.created), 6, 'UTC')) AS initial_coupon,
                  argMin(JSONExtractString(invoice.discount, 'coupon', 'id'), parseDateTime64BestEffortOrNull(toString(invoice.created), 6, 'UTC')) AS initial_coupon_id
           FROM s3('http://host.docker.internal:19000/posthog/test_storage_bucket-posthog.revenue_analytics.insights_query_runner.stripe_invoices/posthog_test_stripe_invoice/*.csv', 'object_storage_root_user', 'object_storage_root_password', 'CSVWithNames', '`id` String, `tax` Int64, `paid` UInt8, `lines` String, `total` Int64, `charge` String, `issuer` String, `number` String, `object` String, `status` String, `created` DateTime, `currency` String, `customer` String, `discount` String, `due_date` DateTime, `livemode` UInt8, `metadata` String, `subtotal` Int64, `attempted` UInt8, `discounts` String, `rendering` String, `amount_due` Int64, `amount_paid` Int64, `description` String, `invoice_pdf` String, `account_name` String, `auto_advance` UInt8, `effective_at` DateTime, `subscription` String, `attempt_count` UInt8, `automatic_tax` String, `customer_name` String, `period_end_at` DateTime, `billing_reason` String, `customer_email` String, `ending_balance` Int64, `payment_intent` String, `account_country` String, `amount_shipping` Int64, `period_start_at` DateTime, `amount_remaining` Int64, `customer_address` String, `customer_tax_ids` String, `paid_out_of_band` UInt8, `payment_settings` String, `starting_balance` Int64, `collection_method` String, `default_tax_rates` String, `total_tax_amounts` String, `hosted_invoice_url` String, `status_transitions` String, `customer_tax_exempt` String, `total_excluding_tax` Int64, `subscription_details` String, `webhooks_delivered_at` DateTime, `subtotal_excluding_tax` Int64, `total_discount_amounts` String, `pre_payment_credit_notes_amount` Int64, `post_payment_credit_notes_amount` Int64') AS invoice
           GROUP BY invoice.customer) AS cohort_inner ON equals(cohort_inner.customer_id, outer.id)) AS revenue_analytics_customer ON equals(revenue_analytics_revenue_item.customer_id, revenue_analytics_customer.id)
     LEFT JOIN
       (SELECT groups.key AS key,
               key AS revenue_analytics_customer__groups___key
        FROM
          (SELECT groups.group_type_index AS index,
                  groups.group_key AS key
           FROM groups
           WHERE equals(groups.team_id, 99999)
           GROUP BY groups.group_type_index,
                    groups.group_key) AS groups) AS revenue_analytics_customer__groups ON equals(revenue_analytics_customer.id, revenue_analytics_customer__groups.revenue_analytics_customer__groups___key)
     WHERE notEmpty(group_key)
     GROUP BY group_key) AS groups__revenue_analytics ON equals(groups.groups___key, groups__revenue_analytics.group_key)
  ORDER BY groups.key ASC
  LIMIT 100 SETTINGS readonly=2,
                     max_execution_time=60,
                     allow_experimental_object_type=1,
                     format_csv_allow_double_quotes=1,
                     max_ast_elements=4000000,
                     max_expanded_ast_elements=4000000,
                     max_bytes_before_external_group_by=0,
                     transform_null_in=1,
                     optimize_min_equality_disjunction_chain_length=4294967295,
                     allow_experimental_join_condition=1
  '''
# ---
# name: TestRevenueAnalytics.test_get_revenue_for_schema_source_for_id_join.1
  '''
  SELECT groups.key AS key,
         groups__revenue_analytics.revenue AS `$virt_revenue`
  FROM
    (SELECT tupleElement(argMax(tuple(groups.group_key), toTimeZone(groups._timestamp, 'UTC')), 1) AS groups___key,
            groups.group_type_index AS index,
            groups.group_key AS key
     FROM groups
     WHERE equals(groups.team_id, 99999)
     GROUP BY groups.group_type_index,
              groups.group_key) AS groups
  LEFT JOIN
    (SELECT 99999 AS team_id,
            arrayJoin([revenue_analytics_customer__groups.key]) AS group_key,
            sum(revenue_analytics_revenue_item.amount) AS revenue,
            sumIf(revenue_analytics_revenue_item.amount, greaterOrEquals(toTimeZone(revenue_analytics_revenue_item.timestamp, 'UTC'), minus(today(), toIntervalDay(30)))) AS revenue_last_30_days
     FROM
       (SELECT if(ifNull(greater(invoice.period_months, 1), 0), concat(ifNull(toString(invoice.invoice_item_id), ''), '_', ifNull(toString(invoice.month_index), '')), invoice.invoice_item_id) AS id,
               invoice.invoice_item_id AS invoice_item_id,
               'stripe.posthog_test' AS source_label,
               addMonths(invoice.timestamp, invoice.month_index) AS timestamp,
               invoice.created_at AS created_at,
               ifNull(notEmpty(invoice.subscription_id), 0) AS is_recurring,
               invoice.product_id AS product_id,
               invoice.customer_id AS customer_id,
               NULL AS group_0_key,
               NULL AS group_1_key,
               NULL AS group_2_key,
               NULL AS group_3_key,
               NULL AS group_4_key,
               invoice.id AS invoice_id,
               invoice.subscription_id AS subscription_id,
               NULL AS session_id,
               NULL AS event_name,
               JSONExtractString(invoice.discount, 'coupon', 'name') AS coupon,
               JSONExtractString(invoice.discount, 'coupon', 'id') AS coupon_id,
               upper(invoice.currency) AS original_currency,
               accurateCastOrNull(invoice.amount_captured, 'Decimal64(10)') AS original_amount,
               in(original_currency,
                  ['BIF', 'CLP', 'DJF', 'GNF', 'JPY', 'KMF', 'KRW', 'MGA', 'PYG', 'RWF', 'UGX', 'VND', 'VUV', 'XAF', 'XOF', 'XPF']) AS enable_currency_aware_divider,
                 if(enable_currency_aware_divider, accurateCastOrNull(1, 'Decimal64(10)'), accurateCastOrNull(100, 'Decimal64(10)')) AS currency_aware_divider,
                 divideDecimal(original_amount, currency_aware_divider) AS currency_aware_amount,
                 'GBP' AS currency,
                 divideDecimal(if(equals(original_currency, currency), toDecimal64(currency_aware_amount, 10), if(dictGetOrDefault(`posthog_test`.`exchange_rate_dict`, 'rate', original_currency, toDate(ifNull(timestamp, toDateTime(0, 'UTC'))), toDecimal64(0, 10)) = 0, toDecimal64(0, 10), multiplyDecimal(divideDecimal(toDecimal64(currency_aware_amount, 10), dictGetOrDefault(`posthog_test`.`exchange_rate_dict`, 'rate', original_currency, toDate(ifNull(timestamp, toDateTime(0, 'UTC'))), toDecimal64(0, 10))), dictGetOrDefault(`posthog_test`.`exchange_rate_dict`, 'rate', currency, toDate(ifNull(timestamp, toDateTime(0, 'UTC'))), toDecimal64(0, 10))))), accurateCastOrNull(invoice.period_months, 'Decimal64(10)')) AS amount
        FROM
          (SELECT posthog_test_stripe_invoice.id AS id,
                  parseDateTime64BestEffortOrNull(toString(posthog_test_stripe_invoice.created), 6, 'UTC') AS created_at,
                  posthog_test_stripe_invoice.customer AS customer_id,
                  posthog_test_stripe_invoice.subscription AS subscription_id,
                  posthog_test_stripe_invoice.discount AS discount,
                  arrayJoin(JSONExtractArrayRaw(assumeNotNull(replaceRegexpAll(nullIf(nullIf(JSONExtractRaw(posthog_test_stripe_invoice.lines, 'data'), ''), 'null'), '^"|"$', '')))) AS data,
                  JSONExtractString(data, 'id') AS invoice_item_id,
                  JSONExtractUInt(data, 'amount') AS amount_before_discount,
                  coalesce(arraySum(arrayMap(x -> JSONExtractInt(x, 'amount'), JSONExtractArrayRaw(data, 'discount_amounts'))), 0) AS discount_amount,
                  greatest(minus(amount_before_discount, discount_amount), 0) AS amount_captured,
                  JSONExtractString(data, 'currency') AS currency,
                  JSONExtractString(data, 'price', 'product') AS product_id,
                  fromUnixTimestamp(JSONExtractUInt(data, 'period', 'start')) AS period_start,
                  fromUnixTimestamp(JSONExtractUInt(data, 'period', 'end')) AS period_end,
                  greatest(toInt16(round(divide(dateDiff('day', ifNull(period_start, parseDateTime64BestEffortOrNull(toString(posthog_test_stripe_invoice.created), 6, 'UTC')), ifNull(period_end, parseDateTime64BestEffortOrNull(toString(posthog_test_stripe_invoice.created), 6, 'UTC'))), 30.44))), 1) AS period_months,
                  arrayJoin(range(0, period_months)) AS month_index,
                  ifNull(period_start, parseDateTime64BestEffortOrNull(toString(posthog_test_stripe_invoice.created), 6, 'UTC')) AS timestamp
           FROM s3('http://host.docker.internal:19000/posthog/test_storage_bucket-posthog.revenue_analytics.insights_query_runner.stripe_invoices/posthog_test_stripe_invoice/*.csv', 'object_storage_root_user', 'object_storage_root_password', 'CSVWithNames', '`id` String, `tax` Int64, `paid` UInt8, `lines` String, `total` Int64, `charge` String, `issuer` String, `number` String, `object` String, `status` String, `created` DateTime, `currency` String, `customer` String, `discount` String, `due_date` DateTime, `livemode` UInt8, `metadata` String, `subtotal` Int64, `attempted` UInt8, `discounts` String, `rendering` String, `amount_due` Int64, `amount_paid` Int64, `description` String, `invoice_pdf` String, `account_name` String, `auto_advance` UInt8, `effective_at` DateTime, `subscription` String, `attempt_count` UInt8, `automatic_tax` String, `customer_name` String, `period_end_at` DateTime, `billing_reason` String, `customer_email` String, `ending_balance` Int64, `payment_intent` String, `account_country` String, `amount_shipping` Int64, `period_start_at` DateTime, `amount_remaining` Int64, `customer_address` String, `customer_tax_ids` String, `paid_out_of_band` UInt8, `payment_settings` String, `starting_balance` Int64, `collection_method` String, `default_tax_rates` String, `total_tax_amounts` String, `hosted_invoice_url` String, `status_transitions` String, `customer_tax_exempt` String, `total_excluding_tax` Int64, `subscription_details` String, `webhooks_delivered_at` DateTime, `subtotal_excluding_tax` Int64, `total_discount_amounts` String, `pre_payment_credit_notes_amount` Int64, `post_payment_credit_notes_amount` Int64') AS posthog_test_stripe_invoice
           WHERE posthog_test_stripe_invoice.paid) AS invoice) AS revenue_analytics_revenue_item
     INNER JOIN
       (SELECT outer.id AS id,
               'stripe.posthog_test' AS source_label,
               parseDateTime64BestEffortOrNull(toString(outer.created), 6, 'UTC') AS timestamp,
               outer.name AS name,
               outer.email AS email,
               outer.phone AS phone,
               outer.address AS address,
               outer.metadata AS metadata,
               JSONExtractString(address, 'country') AS country,
               cohort_inner.cohort AS cohort,
               cohort_inner.initial_coupon AS initial_coupon,
               cohort_inner.initial_coupon_id AS initial_coupon_id
        FROM
          (SELECT *
           FROM s3('http://host.docker.internal:19000/posthog/test_storage_bucket-posthog.revenue_analytics.insights_query_runner.stripe_customers/posthog_test_stripe_customer/*.csv', 'object_storage_root_user', 'object_storage_root_password', 'CSVWithNames', '`id` String, `name` String, `email` String, `phone` String, `address` String, `created` DateTime, `metadata` String')) AS outer
        LEFT JOIN
          (SELECT invoice.customer AS customer_id,
                  formatDateTime(toStartOfMonth(min(parseDateTime64BestEffortOrNull(toString(invoice.created), 6, 'UTC'))), '%Y-%m') AS cohort,
                  argMin(JSONExtractString(invoice.discount, 'coupon', 'name'), parseDateTime64BestEffortOrNull(toString(invoice.created), 6, 'UTC')) AS initial_coupon,
                  argMin(JSONExtractString(invoice.discount, 'coupon', 'id'), parseDateTime64BestEffortOrNull(toString(invoice.created), 6, 'UTC')) AS initial_coupon_id
           FROM s3('http://host.docker.internal:19000/posthog/test_storage_bucket-posthog.revenue_analytics.insights_query_runner.stripe_invoices/posthog_test_stripe_invoice/*.csv', 'object_storage_root_user', 'object_storage_root_password', 'CSVWithNames', '`id` String, `tax` Int64, `paid` UInt8, `lines` String, `total` Int64, `charge` String, `issuer` String, `number` String, `object` String, `status` String, `created` DateTime, `currency` String, `customer` String, `discount` String, `due_date` DateTime, `livemode` UInt8, `metadata` String, `subtotal` Int64, `attempted` UInt8, `discounts` String, `rendering` String, `amount_due` Int64, `amount_paid` Int64, `description` String, `invoice_pdf` String, `account_name` String, `auto_advance` UInt8, `effective_at` DateTime, `subscription` String, `attempt_count` UInt8, `automatic_tax` String, `customer_name` String, `period_end_at` DateTime, `billing_reason` String, `customer_email` String, `ending_balance` Int64, `payment_intent` String, `account_country` String, `amount_shipping` Int64, `period_start_at` DateTime, `amount_remaining` Int64, `customer_address` String, `customer_tax_ids` String, `paid_out_of_band` UInt8, `payment_settings` String, `starting_balance` Int64, `collection_method` String, `default_tax_rates` String, `total_tax_amounts` String, `hosted_invoice_url` String, `status_transitions` String, `customer_tax_exempt` String, `total_excluding_tax` Int64, `subscription_details` String, `webhooks_delivered_at` DateTime, `subtotal_excluding_tax` Int64, `total_discount_amounts` String, `pre_payment_credit_notes_amount` Int64, `post_payment_credit_notes_amount` Int64') AS invoice
           GROUP BY invoice.customer) AS cohort_inner ON equals(cohort_inner.customer_id, outer.id)) AS revenue_analytics_customer ON equals(revenue_analytics_revenue_item.customer_id, revenue_analytics_customer.id)
     LEFT JOIN
       (SELECT groups.key AS key,
               key AS revenue_analytics_customer__groups___key
        FROM
          (SELECT groups.group_type_index AS index,
                  groups.group_key AS key
           FROM groups
           WHERE equals(groups.team_id, 99999)
           GROUP BY groups.group_type_index,
                    groups.group_key) AS groups) AS revenue_analytics_customer__groups ON equals(revenue_analytics_customer.id, revenue_analytics_customer__groups.revenue_analytics_customer__groups___key)
     WHERE notEmpty(group_key)
     GROUP BY group_key) AS groups__revenue_analytics ON equals(groups.groups___key, groups__revenue_analytics.group_key)
  ORDER BY groups.key ASC
  LIMIT 100 SETTINGS readonly=2,
                     max_execution_time=60,
                     allow_experimental_object_type=1,
                     format_csv_allow_double_quotes=1,
                     max_ast_elements=4000000,
                     max_expanded_ast_elements=4000000,
                     max_bytes_before_external_group_by=0,
                     transform_null_in=1,
                     optimize_min_equality_disjunction_chain_length=4294967295,
                     allow_experimental_join_condition=1
  '''
# ---
# name: TestRevenueAnalytics.test_get_revenue_for_schema_source_for_id_join_with_managed_viewsets_ff
  '''
  SELECT groups.key AS key,
         groups__revenue_analytics.revenue AS revenue
  FROM
    (SELECT argMax(groups.group_key, toTimeZone(groups._timestamp, 'UTC')) AS groups___key,
            groups.group_type_index AS index,
            groups.group_key AS key
     FROM groups
     WHERE equals(groups.team_id, 99999)
     GROUP BY groups.group_type_index,
              groups.group_key) AS groups
  LEFT JOIN
    (SELECT 99999 AS team_id,
            arrayJoin([revenue_analytics_customer__groups.key]) AS group_key,
            sum(revenue_analytics_revenue_item.amount) AS revenue,
            sumIf(revenue_analytics_revenue_item.amount, greaterOrEquals(toTimeZone(revenue_analytics_revenue_item.timestamp, 'UTC'), minus(today(), toIntervalDay(30)))) AS revenue_last_30_days
     FROM
       (SELECT if(ifNull(greater(invoice.period_months, 1), 0), concat(ifNull(toString(invoice.invoice_item_id), ''), '_', ifNull(toString(invoice.month_index), '')), invoice.invoice_item_id) AS id,
               invoice.invoice_item_id AS invoice_item_id,
               'stripe.posthog_test' AS source_label,
               addMonths(invoice.timestamp, invoice.month_index) AS timestamp,
               invoice.created_at AS created_at,
               ifNull(notEmpty(invoice.subscription_id), 0) AS is_recurring,
               invoice.product_id AS product_id,
               invoice.customer_id AS customer_id,
               NULL AS group_0_key,
               NULL AS group_1_key,
               NULL AS group_2_key,
               NULL AS group_3_key,
               NULL AS group_4_key,
               invoice.id AS invoice_id,
               invoice.subscription_id AS subscription_id,
               NULL AS session_id,
               NULL AS event_name,
               JSONExtractString(invoice.discount, 'coupon', 'name') AS coupon,
               JSONExtractString(invoice.discount, 'coupon', 'id') AS coupon_id,
               upper(invoice.currency) AS original_currency,
               accurateCastOrNull(invoice.amount_captured, 'Decimal64(10)') AS original_amount,
               in(original_currency,
                  ['BIF', 'CLP', 'DJF', 'GNF', 'JPY', 'KMF', 'KRW', 'MGA', 'PYG', 'RWF', 'UGX', 'VND', 'VUV', 'XAF', 'XOF', 'XPF']) AS enable_currency_aware_divider,
                 if(enable_currency_aware_divider, accurateCastOrNull(1, 'Decimal64(10)'), accurateCastOrNull(100, 'Decimal64(10)')) AS currency_aware_divider,
                 divideDecimal(original_amount, currency_aware_divider) AS currency_aware_amount,
                 'GBP' AS currency,
                 divideDecimal(if(equals(original_currency, currency), toDecimal64(currency_aware_amount, 10), if(dictGetOrDefault(`posthog_test`.`exchange_rate_dict`, 'rate', original_currency, toDate(ifNull(timestamp, toDateTime(0, 'UTC'))), toDecimal64(0, 10)) = 0, toDecimal64(0, 10), multiplyDecimal(divideDecimal(toDecimal64(currency_aware_amount, 10), dictGetOrDefault(`posthog_test`.`exchange_rate_dict`, 'rate', original_currency, toDate(ifNull(timestamp, toDateTime(0, 'UTC'))), toDecimal64(0, 10))), dictGetOrDefault(`posthog_test`.`exchange_rate_dict`, 'rate', currency, toDate(ifNull(timestamp, toDateTime(0, 'UTC'))), toDecimal64(0, 10))))), accurateCastOrNull(invoice.period_months, 'Decimal64(10)')) AS amount
        FROM
          (SELECT posthog_test_stripe_invoice.id AS id,
                  parseDateTime64BestEffortOrNull(toString(posthog_test_stripe_invoice.created), 6, 'UTC') AS created_at,
                  posthog_test_stripe_invoice.customer AS customer_id,
                  posthog_test_stripe_invoice.subscription AS subscription_id,
                  posthog_test_stripe_invoice.discount AS discount,
                  arrayJoin(JSONExtractArrayRaw(assumeNotNull(replaceRegexpAll(nullIf(nullIf(JSONExtractRaw(posthog_test_stripe_invoice.lines, 'data'), ''), 'null'), '^"|"$', '')))) AS data,
                  JSONExtractString(data, 'id') AS invoice_item_id,
                  JSONExtractUInt(data, 'amount') AS amount_before_discount,
                  coalesce(arraySum(arrayMap(x -> JSONExtractInt(x, 'amount'), JSONExtractArrayRaw(data, 'discount_amounts'))), 0) AS discount_amount,
                  greatest(minus(amount_before_discount, discount_amount), 0) AS amount_captured,
                  JSONExtractString(data, 'currency') AS currency,
                  JSONExtractString(data, 'price', 'product') AS product_id,
                  fromUnixTimestamp(JSONExtractUInt(data, 'period', 'start')) AS period_start,
                  fromUnixTimestamp(JSONExtractUInt(data, 'period', 'end')) AS period_end,
                  greatest(toInt16(round(divide(dateDiff('day', ifNull(period_start, parseDateTime64BestEffortOrNull(toString(posthog_test_stripe_invoice.created), 6, 'UTC')), ifNull(period_end, parseDateTime64BestEffortOrNull(toString(posthog_test_stripe_invoice.created), 6, 'UTC'))), 30.44))), 1) AS period_months,
                  arrayJoin(range(0, period_months)) AS month_index,
                  ifNull(period_start, parseDateTime64BestEffortOrNull(toString(posthog_test_stripe_invoice.created), 6, 'UTC')) AS timestamp
           FROM s3('http://host.docker.internal:19000/posthog/test_storage_bucket-posthog.revenue_analytics.insights_query_runner.stripe_invoices/posthog_test_stripe_invoice/*.csv', 'object_storage_root_user', 'object_storage_root_password', 'CSVWithNames', '`id` String, `tax` Int64, `paid` UInt8, `lines` String, `total` Int64, `charge` String, `issuer` String, `number` String, `object` String, `status` String, `created` DateTime, `currency` String, `customer` String, `discount` String, `due_date` DateTime, `livemode` UInt8, `metadata` String, `subtotal` Int64, `attempted` UInt8, `discounts` String, `rendering` String, `amount_due` Int64, `amount_paid` Int64, `description` String, `invoice_pdf` String, `account_name` String, `auto_advance` UInt8, `effective_at` DateTime, `subscription` String, `attempt_count` UInt8, `automatic_tax` String, `customer_name` String, `period_end_at` DateTime, `billing_reason` String, `customer_email` String, `ending_balance` Int64, `payment_intent` String, `account_country` String, `amount_shipping` Int64, `period_start_at` DateTime, `amount_remaining` Int64, `customer_address` String, `customer_tax_ids` String, `paid_out_of_band` UInt8, `payment_settings` String, `starting_balance` Int64, `collection_method` String, `default_tax_rates` String, `total_tax_amounts` String, `hosted_invoice_url` String, `status_transitions` String, `customer_tax_exempt` String, `total_excluding_tax` Int64, `subscription_details` String, `webhooks_delivered_at` DateTime, `subtotal_excluding_tax` Int64, `total_discount_amounts` String, `pre_payment_credit_notes_amount` Int64, `post_payment_credit_notes_amount` Int64') AS posthog_test_stripe_invoice
           WHERE posthog_test_stripe_invoice.paid) AS invoice) AS revenue_analytics_revenue_item
     INNER JOIN
       (SELECT outer.id AS id,
               'stripe.posthog_test' AS source_label,
               parseDateTime64BestEffortOrNull(toString(outer.created), 6, 'UTC') AS timestamp,
               outer.name AS name,
               outer.email AS email,
               outer.phone AS phone,
               outer.address AS address,
               outer.metadata AS metadata,
               JSONExtractString(address, 'country') AS country,
               cohort_inner.cohort AS cohort,
               cohort_inner.initial_coupon AS initial_coupon,
               cohort_inner.initial_coupon_id AS initial_coupon_id
        FROM
          (SELECT *
           FROM s3('http://host.docker.internal:19000/posthog/test_storage_bucket-posthog.revenue_analytics.insights_query_runner.stripe_customers/posthog_test_stripe_customer/*.csv', 'object_storage_root_user', 'object_storage_root_password', 'CSVWithNames', '`id` String, `name` String, `email` String, `phone` String, `address` String, `created` DateTime, `metadata` String')) AS outer
        LEFT JOIN
          (SELECT invoice.customer AS customer_id,
                  formatDateTime(toStartOfMonth(min(parseDateTime64BestEffortOrNull(toString(invoice.created), 6, 'UTC'))), '%Y-%m') AS cohort,
                  argMin(JSONExtractString(invoice.discount, 'coupon', 'name'), parseDateTime64BestEffortOrNull(toString(invoice.created), 6, 'UTC')) AS initial_coupon,
                  argMin(JSONExtractString(invoice.discount, 'coupon', 'id'), parseDateTime64BestEffortOrNull(toString(invoice.created), 6, 'UTC')) AS initial_coupon_id
           FROM s3('http://host.docker.internal:19000/posthog/test_storage_bucket-posthog.revenue_analytics.insights_query_runner.stripe_invoices/posthog_test_stripe_invoice/*.csv', 'object_storage_root_user', 'object_storage_root_password', 'CSVWithNames', '`id` String, `tax` Int64, `paid` UInt8, `lines` String, `total` Int64, `charge` String, `issuer` String, `number` String, `object` String, `status` String, `created` DateTime, `currency` String, `customer` String, `discount` String, `due_date` DateTime, `livemode` UInt8, `metadata` String, `subtotal` Int64, `attempted` UInt8, `discounts` String, `rendering` String, `amount_due` Int64, `amount_paid` Int64, `description` String, `invoice_pdf` String, `account_name` String, `auto_advance` UInt8, `effective_at` DateTime, `subscription` String, `attempt_count` UInt8, `automatic_tax` String, `customer_name` String, `period_end_at` DateTime, `billing_reason` String, `customer_email` String, `ending_balance` Int64, `payment_intent` String, `account_country` String, `amount_shipping` Int64, `period_start_at` DateTime, `amount_remaining` Int64, `customer_address` String, `customer_tax_ids` String, `paid_out_of_band` UInt8, `payment_settings` String, `starting_balance` Int64, `collection_method` String, `default_tax_rates` String, `total_tax_amounts` String, `hosted_invoice_url` String, `status_transitions` String, `customer_tax_exempt` String, `total_excluding_tax` Int64, `subscription_details` String, `webhooks_delivered_at` DateTime, `subtotal_excluding_tax` Int64, `total_discount_amounts` String, `pre_payment_credit_notes_amount` Int64, `post_payment_credit_notes_amount` Int64') AS invoice
           GROUP BY invoice.customer) AS cohort_inner ON equals(cohort_inner.customer_id, outer.id)) AS revenue_analytics_customer ON equals(revenue_analytics_revenue_item.customer_id, revenue_analytics_customer.id)
     LEFT JOIN
       (SELECT groups.key AS key,
               key AS revenue_analytics_customer__groups___key
        FROM
          (SELECT groups.group_type_index AS index,
                  groups.group_key AS key
           FROM groups
           WHERE equals(groups.team_id, 99999)
           GROUP BY groups.group_type_index,
                    groups.group_key) AS groups) AS revenue_analytics_customer__groups ON equals(revenue_analytics_customer.id, revenue_analytics_customer__groups.revenue_analytics_customer__groups___key)
     WHERE notEmpty(group_key)
     GROUP BY group_key) AS groups__revenue_analytics ON equals(groups.groups___key, groups__revenue_analytics.group_key)
  ORDER BY groups.key ASC
  LIMIT 100 SETTINGS readonly=2,
                     max_execution_time=60,
                     allow_experimental_object_type=1,
                     format_csv_allow_double_quotes=1,
                     max_ast_elements=4000000,
                     max_expanded_ast_elements=4000000,
                     max_bytes_before_external_group_by=0,
                     transform_null_in=1,
                     optimize_min_equality_disjunction_chain_length=4294967295,
                     allow_experimental_join_condition=1
  '''
# ---
# name: TestRevenueAnalytics.test_get_revenue_for_schema_source_for_id_join_with_managed_viewsets_ff.1
  '''
  SELECT groups.key AS key,
         groups__revenue_analytics.revenue AS `$virt_revenue`
  FROM
    (SELECT tupleElement(argMax(tuple(groups.group_key), toTimeZone(groups._timestamp, 'UTC')), 1) AS groups___key,
            groups.group_type_index AS index,
            groups.group_key AS key
     FROM groups
     WHERE equals(groups.team_id, 99999)
     GROUP BY groups.group_type_index,
              groups.group_key) AS groups
  LEFT JOIN
    (SELECT 99999 AS team_id,
            arrayJoin([revenue_analytics_customer__groups.key]) AS group_key,
            sum(revenue_analytics_revenue_item.amount) AS revenue,
            sumIf(revenue_analytics_revenue_item.amount, greaterOrEquals(toTimeZone(revenue_analytics_revenue_item.timestamp, 'UTC'), minus(today(), toIntervalDay(30)))) AS revenue_last_30_days
     FROM
       (SELECT if(ifNull(greater(invoice.period_months, 1), 0), concat(ifNull(toString(invoice.invoice_item_id), ''), '_', ifNull(toString(invoice.month_index), '')), invoice.invoice_item_id) AS id,
               invoice.invoice_item_id AS invoice_item_id,
               'stripe.posthog_test' AS source_label,
               addMonths(invoice.timestamp, invoice.month_index) AS timestamp,
               invoice.created_at AS created_at,
               ifNull(notEmpty(invoice.subscription_id), 0) AS is_recurring,
               invoice.product_id AS product_id,
               invoice.customer_id AS customer_id,
               NULL AS group_0_key,
               NULL AS group_1_key,
               NULL AS group_2_key,
               NULL AS group_3_key,
               NULL AS group_4_key,
               invoice.id AS invoice_id,
               invoice.subscription_id AS subscription_id,
               NULL AS session_id,
               NULL AS event_name,
               JSONExtractString(invoice.discount, 'coupon', 'name') AS coupon,
               JSONExtractString(invoice.discount, 'coupon', 'id') AS coupon_id,
               upper(invoice.currency) AS original_currency,
               accurateCastOrNull(invoice.amount_captured, 'Decimal64(10)') AS original_amount,
               in(original_currency,
                  ['BIF', 'CLP', 'DJF', 'GNF', 'JPY', 'KMF', 'KRW', 'MGA', 'PYG', 'RWF', 'UGX', 'VND', 'VUV', 'XAF', 'XOF', 'XPF']) AS enable_currency_aware_divider,
                 if(enable_currency_aware_divider, accurateCastOrNull(1, 'Decimal64(10)'), accurateCastOrNull(100, 'Decimal64(10)')) AS currency_aware_divider,
                 divideDecimal(original_amount, currency_aware_divider) AS currency_aware_amount,
                 'GBP' AS currency,
                 divideDecimal(if(equals(original_currency, currency), toDecimal64(currency_aware_amount, 10), if(dictGetOrDefault(`posthog_test`.`exchange_rate_dict`, 'rate', original_currency, toDate(ifNull(timestamp, toDateTime(0, 'UTC'))), toDecimal64(0, 10)) = 0, toDecimal64(0, 10), multiplyDecimal(divideDecimal(toDecimal64(currency_aware_amount, 10), dictGetOrDefault(`posthog_test`.`exchange_rate_dict`, 'rate', original_currency, toDate(ifNull(timestamp, toDateTime(0, 'UTC'))), toDecimal64(0, 10))), dictGetOrDefault(`posthog_test`.`exchange_rate_dict`, 'rate', currency, toDate(ifNull(timestamp, toDateTime(0, 'UTC'))), toDecimal64(0, 10))))), accurateCastOrNull(invoice.period_months, 'Decimal64(10)')) AS amount
        FROM
          (SELECT posthog_test_stripe_invoice.id AS id,
                  parseDateTime64BestEffortOrNull(toString(posthog_test_stripe_invoice.created), 6, 'UTC') AS created_at,
                  posthog_test_stripe_invoice.customer AS customer_id,
                  posthog_test_stripe_invoice.subscription AS subscription_id,
                  posthog_test_stripe_invoice.discount AS discount,
                  arrayJoin(JSONExtractArrayRaw(assumeNotNull(replaceRegexpAll(nullIf(nullIf(JSONExtractRaw(posthog_test_stripe_invoice.lines, 'data'), ''), 'null'), '^"|"$', '')))) AS data,
                  JSONExtractString(data, 'id') AS invoice_item_id,
                  JSONExtractUInt(data, 'amount') AS amount_before_discount,
                  coalesce(arraySum(arrayMap(x -> JSONExtractInt(x, 'amount'), JSONExtractArrayRaw(data, 'discount_amounts'))), 0) AS discount_amount,
                  greatest(minus(amount_before_discount, discount_amount), 0) AS amount_captured,
                  JSONExtractString(data, 'currency') AS currency,
                  JSONExtractString(data, 'price', 'product') AS product_id,
                  fromUnixTimestamp(JSONExtractUInt(data, 'period', 'start')) AS period_start,
                  fromUnixTimestamp(JSONExtractUInt(data, 'period', 'end')) AS period_end,
                  greatest(toInt16(round(divide(dateDiff('day', ifNull(period_start, parseDateTime64BestEffortOrNull(toString(posthog_test_stripe_invoice.created), 6, 'UTC')), ifNull(period_end, parseDateTime64BestEffortOrNull(toString(posthog_test_stripe_invoice.created), 6, 'UTC'))), 30.44))), 1) AS period_months,
                  arrayJoin(range(0, period_months)) AS month_index,
                  ifNull(period_start, parseDateTime64BestEffortOrNull(toString(posthog_test_stripe_invoice.created), 6, 'UTC')) AS timestamp
           FROM s3('http://host.docker.internal:19000/posthog/test_storage_bucket-posthog.revenue_analytics.insights_query_runner.stripe_invoices/posthog_test_stripe_invoice/*.csv', 'object_storage_root_user', 'object_storage_root_password', 'CSVWithNames', '`id` String, `tax` Int64, `paid` UInt8, `lines` String, `total` Int64, `charge` String, `issuer` String, `number` String, `object` String, `status` String, `created` DateTime, `currency` String, `customer` String, `discount` String, `due_date` DateTime, `livemode` UInt8, `metadata` String, `subtotal` Int64, `attempted` UInt8, `discounts` String, `rendering` String, `amount_due` Int64, `amount_paid` Int64, `description` String, `invoice_pdf` String, `account_name` String, `auto_advance` UInt8, `effective_at` DateTime, `subscription` String, `attempt_count` UInt8, `automatic_tax` String, `customer_name` String, `period_end_at` DateTime, `billing_reason` String, `customer_email` String, `ending_balance` Int64, `payment_intent` String, `account_country` String, `amount_shipping` Int64, `period_start_at` DateTime, `amount_remaining` Int64, `customer_address` String, `customer_tax_ids` String, `paid_out_of_band` UInt8, `payment_settings` String, `starting_balance` Int64, `collection_method` String, `default_tax_rates` String, `total_tax_amounts` String, `hosted_invoice_url` String, `status_transitions` String, `customer_tax_exempt` String, `total_excluding_tax` Int64, `subscription_details` String, `webhooks_delivered_at` DateTime, `subtotal_excluding_tax` Int64, `total_discount_amounts` String, `pre_payment_credit_notes_amount` Int64, `post_payment_credit_notes_amount` Int64') AS posthog_test_stripe_invoice
           WHERE posthog_test_stripe_invoice.paid) AS invoice) AS revenue_analytics_revenue_item
     INNER JOIN
       (SELECT outer.id AS id,
               'stripe.posthog_test' AS source_label,
               parseDateTime64BestEffortOrNull(toString(outer.created), 6, 'UTC') AS timestamp,
               outer.name AS name,
               outer.email AS email,
               outer.phone AS phone,
               outer.address AS address,
               outer.metadata AS metadata,
               JSONExtractString(address, 'country') AS country,
               cohort_inner.cohort AS cohort,
               cohort_inner.initial_coupon AS initial_coupon,
               cohort_inner.initial_coupon_id AS initial_coupon_id
        FROM
          (SELECT *
           FROM s3('http://host.docker.internal:19000/posthog/test_storage_bucket-posthog.revenue_analytics.insights_query_runner.stripe_customers/posthog_test_stripe_customer/*.csv', 'object_storage_root_user', 'object_storage_root_password', 'CSVWithNames', '`id` String, `name` String, `email` String, `phone` String, `address` String, `created` DateTime, `metadata` String')) AS outer
        LEFT JOIN
          (SELECT invoice.customer AS customer_id,
                  formatDateTime(toStartOfMonth(min(parseDateTime64BestEffortOrNull(toString(invoice.created), 6, 'UTC'))), '%Y-%m') AS cohort,
                  argMin(JSONExtractString(invoice.discount, 'coupon', 'name'), parseDateTime64BestEffortOrNull(toString(invoice.created), 6, 'UTC')) AS initial_coupon,
                  argMin(JSONExtractString(invoice.discount, 'coupon', 'id'), parseDateTime64BestEffortOrNull(toString(invoice.created), 6, 'UTC')) AS initial_coupon_id
           FROM s3('http://host.docker.internal:19000/posthog/test_storage_bucket-posthog.revenue_analytics.insights_query_runner.stripe_invoices/posthog_test_stripe_invoice/*.csv', 'object_storage_root_user', 'object_storage_root_password', 'CSVWithNames', '`id` String, `tax` Int64, `paid` UInt8, `lines` String, `total` Int64, `charge` String, `issuer` String, `number` String, `object` String, `status` String, `created` DateTime, `currency` String, `customer` String, `discount` String, `due_date` DateTime, `livemode` UInt8, `metadata` String, `subtotal` Int64, `attempted` UInt8, `discounts` String, `rendering` String, `amount_due` Int64, `amount_paid` Int64, `description` String, `invoice_pdf` String, `account_name` String, `auto_advance` UInt8, `effective_at` DateTime, `subscription` String, `attempt_count` UInt8, `automatic_tax` String, `customer_name` String, `period_end_at` DateTime, `billing_reason` String, `customer_email` String, `ending_balance` Int64, `payment_intent` String, `account_country` String, `amount_shipping` Int64, `period_start_at` DateTime, `amount_remaining` Int64, `customer_address` String, `customer_tax_ids` String, `paid_out_of_band` UInt8, `payment_settings` String, `starting_balance` Int64, `collection_method` String, `default_tax_rates` String, `total_tax_amounts` String, `hosted_invoice_url` String, `status_transitions` String, `customer_tax_exempt` String, `total_excluding_tax` Int64, `subscription_details` String, `webhooks_delivered_at` DateTime, `subtotal_excluding_tax` Int64, `total_discount_amounts` String, `pre_payment_credit_notes_amount` Int64, `post_payment_credit_notes_amount` Int64') AS invoice
           GROUP BY invoice.customer) AS cohort_inner ON equals(cohort_inner.customer_id, outer.id)) AS revenue_analytics_customer ON equals(revenue_analytics_revenue_item.customer_id, revenue_analytics_customer.id)
     LEFT JOIN
       (SELECT groups.key AS key,
               key AS revenue_analytics_customer__groups___key
        FROM
          (SELECT groups.group_type_index AS index,
                  groups.group_key AS key
           FROM groups
           WHERE equals(groups.team_id, 99999)
           GROUP BY groups.group_type_index,
                    groups.group_key) AS groups) AS revenue_analytics_customer__groups ON equals(revenue_analytics_customer.id, revenue_analytics_customer__groups.revenue_analytics_customer__groups___key)
     WHERE notEmpty(group_key)
     GROUP BY group_key) AS groups__revenue_analytics ON equals(groups.groups___key, groups__revenue_analytics.group_key)
  ORDER BY groups.key ASC
  LIMIT 100 SETTINGS readonly=2,
                     max_execution_time=60,
                     allow_experimental_object_type=1,
                     format_csv_allow_double_quotes=1,
                     max_ast_elements=4000000,
                     max_expanded_ast_elements=4000000,
                     max_bytes_before_external_group_by=0,
                     transform_null_in=1,
                     optimize_min_equality_disjunction_chain_length=4294967295,
                     allow_experimental_join_condition=1
  '''
# ---
# name: TestRevenueAnalytics.test_get_revenue_for_schema_source_for_metadata_join
  '''
  SELECT groups.key AS key,
         groups__revenue_analytics.revenue AS revenue,
         groups__revenue_analytics.revenue AS `$virt_revenue`
  FROM
    (SELECT tupleElement(argMax(tuple(groups.group_key), toTimeZone(groups._timestamp, 'UTC')), 1) AS groups___key,
            groups.group_type_index AS index,
            groups.group_key AS key
     FROM groups
     WHERE equals(groups.team_id, 99999)
     GROUP BY groups.group_type_index,
              groups.group_key) AS groups
  LEFT JOIN
    (SELECT 99999 AS team_id,
            arrayJoin([revenue_analytics_customer__groups.key]) AS group_key,
            sum(revenue_analytics_revenue_item.amount) AS revenue,
            sumIf(revenue_analytics_revenue_item.amount, greaterOrEquals(toTimeZone(revenue_analytics_revenue_item.timestamp, 'UTC'), minus(today(), toIntervalDay(30)))) AS revenue_last_30_days
     FROM
       (SELECT if(ifNull(greater(invoice.period_months, 1), 0), concat(ifNull(toString(invoice.invoice_item_id), ''), '_', ifNull(toString(invoice.month_index), '')), invoice.invoice_item_id) AS id,
               invoice.invoice_item_id AS invoice_item_id,
               'stripe.posthog_test' AS source_label,
               addMonths(invoice.timestamp, invoice.month_index) AS timestamp,
               invoice.created_at AS created_at,
               ifNull(notEmpty(invoice.subscription_id), 0) AS is_recurring,
               invoice.product_id AS product_id,
               invoice.customer_id AS customer_id,
               NULL AS group_0_key,
               NULL AS group_1_key,
               NULL AS group_2_key,
               NULL AS group_3_key,
               NULL AS group_4_key,
               invoice.id AS invoice_id,
               invoice.subscription_id AS subscription_id,
               NULL AS session_id,
               NULL AS event_name,
               JSONExtractString(invoice.discount, 'coupon', 'name') AS coupon,
               JSONExtractString(invoice.discount, 'coupon', 'id') AS coupon_id,
               upper(invoice.currency) AS original_currency,
               accurateCastOrNull(invoice.amount_captured, 'Decimal64(10)') AS original_amount,
               in(original_currency,
                  ['BIF', 'CLP', 'DJF', 'GNF', 'JPY', 'KMF', 'KRW', 'MGA', 'PYG', 'RWF', 'UGX', 'VND', 'VUV', 'XAF', 'XOF', 'XPF']) AS enable_currency_aware_divider,
                 if(enable_currency_aware_divider, accurateCastOrNull(1, 'Decimal64(10)'), accurateCastOrNull(100, 'Decimal64(10)')) AS currency_aware_divider,
                 divideDecimal(original_amount, currency_aware_divider) AS currency_aware_amount,
                 'GBP' AS currency,
                 divideDecimal(if(equals(original_currency, currency), toDecimal64(currency_aware_amount, 10), if(dictGetOrDefault(`posthog_test`.`exchange_rate_dict`, 'rate', original_currency, toDate(ifNull(timestamp, toDateTime(0, 'UTC'))), toDecimal64(0, 10)) = 0, toDecimal64(0, 10), multiplyDecimal(divideDecimal(toDecimal64(currency_aware_amount, 10), dictGetOrDefault(`posthog_test`.`exchange_rate_dict`, 'rate', original_currency, toDate(ifNull(timestamp, toDateTime(0, 'UTC'))), toDecimal64(0, 10))), dictGetOrDefault(`posthog_test`.`exchange_rate_dict`, 'rate', currency, toDate(ifNull(timestamp, toDateTime(0, 'UTC'))), toDecimal64(0, 10))))), accurateCastOrNull(invoice.period_months, 'Decimal64(10)')) AS amount
        FROM
          (SELECT posthog_test_stripe_invoice.id AS id,
                  parseDateTime64BestEffortOrNull(toString(posthog_test_stripe_invoice.created), 6, 'UTC') AS created_at,
                  posthog_test_stripe_invoice.customer AS customer_id,
                  posthog_test_stripe_invoice.subscription AS subscription_id,
                  posthog_test_stripe_invoice.discount AS discount,
                  arrayJoin(JSONExtractArrayRaw(assumeNotNull(replaceRegexpAll(nullIf(nullIf(JSONExtractRaw(posthog_test_stripe_invoice.lines, 'data'), ''), 'null'), '^"|"$', '')))) AS data,
                  JSONExtractString(data, 'id') AS invoice_item_id,
                  JSONExtractUInt(data, 'amount') AS amount_before_discount,
                  coalesce(arraySum(arrayMap(x -> JSONExtractInt(x, 'amount'), JSONExtractArrayRaw(data, 'discount_amounts'))), 0) AS discount_amount,
                  greatest(minus(amount_before_discount, discount_amount), 0) AS amount_captured,
                  JSONExtractString(data, 'currency') AS currency,
                  JSONExtractString(data, 'price', 'product') AS product_id,
                  fromUnixTimestamp(JSONExtractUInt(data, 'period', 'start')) AS period_start,
                  fromUnixTimestamp(JSONExtractUInt(data, 'period', 'end')) AS period_end,
                  greatest(toInt16(round(divide(dateDiff('day', ifNull(period_start, parseDateTime64BestEffortOrNull(toString(posthog_test_stripe_invoice.created), 6, 'UTC')), ifNull(period_end, parseDateTime64BestEffortOrNull(toString(posthog_test_stripe_invoice.created), 6, 'UTC'))), 30.44))), 1) AS period_months,
                  arrayJoin(range(0, period_months)) AS month_index,
                  ifNull(period_start, parseDateTime64BestEffortOrNull(toString(posthog_test_stripe_invoice.created), 6, 'UTC')) AS timestamp
           FROM s3('http://host.docker.internal:19000/posthog/test_storage_bucket-posthog.revenue_analytics.insights_query_runner.stripe_invoices/posthog_test_stripe_invoice/*.csv', 'object_storage_root_user', 'object_storage_root_password', 'CSVWithNames', '`id` String, `tax` Int64, `paid` UInt8, `lines` String, `total` Int64, `charge` String, `issuer` String, `number` String, `object` String, `status` String, `created` DateTime, `currency` String, `customer` String, `discount` String, `due_date` DateTime, `livemode` UInt8, `metadata` String, `subtotal` Int64, `attempted` UInt8, `discounts` String, `rendering` String, `amount_due` Int64, `amount_paid` Int64, `description` String, `invoice_pdf` String, `account_name` String, `auto_advance` UInt8, `effective_at` DateTime, `subscription` String, `attempt_count` UInt8, `automatic_tax` String, `customer_name` String, `period_end_at` DateTime, `billing_reason` String, `customer_email` String, `ending_balance` Int64, `payment_intent` String, `account_country` String, `amount_shipping` Int64, `period_start_at` DateTime, `amount_remaining` Int64, `customer_address` String, `customer_tax_ids` String, `paid_out_of_band` UInt8, `payment_settings` String, `starting_balance` Int64, `collection_method` String, `default_tax_rates` String, `total_tax_amounts` String, `hosted_invoice_url` String, `status_transitions` String, `customer_tax_exempt` String, `total_excluding_tax` Int64, `subscription_details` String, `webhooks_delivered_at` DateTime, `subtotal_excluding_tax` Int64, `total_discount_amounts` String, `pre_payment_credit_notes_amount` Int64, `post_payment_credit_notes_amount` Int64') AS posthog_test_stripe_invoice
           WHERE posthog_test_stripe_invoice.paid) AS invoice) AS revenue_analytics_revenue_item
     INNER JOIN
       (SELECT outer.id AS id,
               'stripe.posthog_test' AS source_label,
               parseDateTime64BestEffortOrNull(toString(outer.created), 6, 'UTC') AS timestamp,
               outer.name AS name,
               outer.email AS email,
               outer.phone AS phone,
               outer.address AS address,
               outer.metadata AS metadata,
               JSONExtractString(address, 'country') AS country,
               cohort_inner.cohort AS cohort,
               cohort_inner.initial_coupon AS initial_coupon,
               cohort_inner.initial_coupon_id AS initial_coupon_id
        FROM
          (SELECT *
           FROM s3('http://host.docker.internal:19000/posthog/test_storage_bucket-posthog.revenue_analytics.insights_query_runner.stripe_customers/posthog_test_stripe_customer/*.csv', 'object_storage_root_user', 'object_storage_root_password', 'CSVWithNames', '`id` String, `name` String, `email` String, `phone` String, `address` String, `created` DateTime, `metadata` String')) AS outer
        LEFT JOIN
          (SELECT invoice.customer AS customer_id,
                  formatDateTime(toStartOfMonth(min(parseDateTime64BestEffortOrNull(toString(invoice.created), 6, 'UTC'))), '%Y-%m') AS cohort,
                  argMin(JSONExtractString(invoice.discount, 'coupon', 'name'), parseDateTime64BestEffortOrNull(toString(invoice.created), 6, 'UTC')) AS initial_coupon,
                  argMin(JSONExtractString(invoice.discount, 'coupon', 'id'), parseDateTime64BestEffortOrNull(toString(invoice.created), 6, 'UTC')) AS initial_coupon_id
           FROM s3('http://host.docker.internal:19000/posthog/test_storage_bucket-posthog.revenue_analytics.insights_query_runner.stripe_invoices/posthog_test_stripe_invoice/*.csv', 'object_storage_root_user', 'object_storage_root_password', 'CSVWithNames', '`id` String, `tax` Int64, `paid` UInt8, `lines` String, `total` Int64, `charge` String, `issuer` String, `number` String, `object` String, `status` String, `created` DateTime, `currency` String, `customer` String, `discount` String, `due_date` DateTime, `livemode` UInt8, `metadata` String, `subtotal` Int64, `attempted` UInt8, `discounts` String, `rendering` String, `amount_due` Int64, `amount_paid` Int64, `description` String, `invoice_pdf` String, `account_name` String, `auto_advance` UInt8, `effective_at` DateTime, `subscription` String, `attempt_count` UInt8, `automatic_tax` String, `customer_name` String, `period_end_at` DateTime, `billing_reason` String, `customer_email` String, `ending_balance` Int64, `payment_intent` String, `account_country` String, `amount_shipping` Int64, `period_start_at` DateTime, `amount_remaining` Int64, `customer_address` String, `customer_tax_ids` String, `paid_out_of_band` UInt8, `payment_settings` String, `starting_balance` Int64, `collection_method` String, `default_tax_rates` String, `total_tax_amounts` String, `hosted_invoice_url` String, `status_transitions` String, `customer_tax_exempt` String, `total_excluding_tax` Int64, `subscription_details` String, `webhooks_delivered_at` DateTime, `subtotal_excluding_tax` Int64, `total_discount_amounts` String, `pre_payment_credit_notes_amount` Int64, `post_payment_credit_notes_amount` Int64') AS invoice
           GROUP BY invoice.customer) AS cohort_inner ON equals(cohort_inner.customer_id, outer.id)) AS revenue_analytics_customer ON equals(revenue_analytics_revenue_item.customer_id, revenue_analytics_customer.id)
     LEFT JOIN
       (SELECT groups.key AS key,
               key AS revenue_analytics_customer__groups___key
        FROM
          (SELECT groups.group_type_index AS index,
                  groups.group_key AS key
           FROM groups
           WHERE equals(groups.team_id, 99999)
           GROUP BY groups.group_type_index,
                    groups.group_key) AS groups) AS revenue_analytics_customer__groups ON equals(JSONExtractString(revenue_analytics_customer.metadata, 'id'), revenue_analytics_customer__groups.revenue_analytics_customer__groups___key)
     WHERE notEmpty(group_key)
     GROUP BY group_key) AS groups__revenue_analytics ON equals(groups.groups___key, groups__revenue_analytics.group_key)
  ORDER BY groups.key ASC
  LIMIT 100 SETTINGS readonly=2,
                     max_execution_time=60,
                     allow_experimental_object_type=1,
                     format_csv_allow_double_quotes=1,
                     max_ast_elements=4000000,
                     max_expanded_ast_elements=4000000,
                     max_bytes_before_external_group_by=0,
                     transform_null_in=1,
                     optimize_min_equality_disjunction_chain_length=4294967295,
                     allow_experimental_join_condition=1
  '''
# ---
# name: TestRevenueAnalytics.test_query_revenue_analytics_table_events
  '''
  SELECT groups_revenue_analytics.group_key AS group_key,
         groups_revenue_analytics.revenue AS revenue,
         groups_revenue_analytics.revenue_last_30_days AS revenue_last_30_days
  FROM
    (SELECT 99999 AS team_id,
            arrayJoin([revenue_analytics_revenue_item.group_0_key, revenue_analytics_revenue_item.group_1_key, revenue_analytics_revenue_item.group_2_key, revenue_analytics_revenue_item.group_3_key, revenue_analytics_revenue_item.group_4_key]) AS group_key,
            sum(revenue_analytics_revenue_item.amount) AS revenue,
            sumIf(revenue_analytics_revenue_item.amount, greaterOrEquals(toTimeZone(revenue_analytics_revenue_item.timestamp, 'UTC'), minus(today(), toIntervalDay(30)))) AS revenue_last_30_days
     FROM
       (SELECT toString(events.uuid) AS id,
               toString(events.uuid) AS invoice_item_id,
               'revenue_analytics.events.purchase' AS source_label,
<<<<<<< HEAD
               persons.created_at AS timestamp,
               persons.properties___name AS name,
               persons.properties___email AS email,
               persons.properties___phone AS phone,
               persons.properties___address AS address,
               persons.properties___metadata AS metadata,
               persons.`properties___$geoip_country_name` AS country,
               formatDateTime(toStartOfMonth(persons.created_at), '%Y-%m') AS cohort,
               NULL AS initial_coupon,
               NULL AS initial_coupon_id
        FROM
          (SELECT person.id AS id,
                  replaceRegexpAll(nullIf(nullIf(JSONExtractRaw(person.properties, 'name'), ''), 'null'), '^"|"$', '') AS properties___name,
                  replaceRegexpAll(nullIf(nullIf(JSONExtractRaw(person.properties, 'email'), ''), 'null'), '^"|"$', '') AS properties___email,
                  replaceRegexpAll(nullIf(nullIf(JSONExtractRaw(person.properties, 'phone'), ''), 'null'), '^"|"$', '') AS properties___phone,
                  replaceRegexpAll(nullIf(nullIf(JSONExtractRaw(person.properties, 'address'), ''), 'null'), '^"|"$', '') AS properties___address,
                  replaceRegexpAll(nullIf(nullIf(JSONExtractRaw(person.properties, 'metadata'), ''), 'null'), '^"|"$', '') AS properties___metadata,
                  replaceRegexpAll(nullIf(nullIf(JSONExtractRaw(person.properties, '$geoip_country_name'), ''), 'null'), '^"|"$', '') AS `properties___$geoip_country_name`,
                  toTimeZone(person.created_at, 'UTC') AS created_at
           FROM person
           WHERE and(equals(person.team_id, 99999), in(tuple(person.id, person.version),
                                                         (SELECT person.id AS id, max(person.version) AS version
                                                          FROM person
                                                          WHERE equals(person.team_id, 99999)
                                                          GROUP BY person.id
                                                          HAVING and(ifNull(equals(argMax(person.is_deleted, person.version), 0), 0), ifNull(less(argMax(toTimeZone(person.created_at, 'UTC'), person.version), plus(now64(6, 'UTC'), toIntervalDay(1))), 0))
                                                          ORDER BY argMax(toTimeZone(person.created_at, 'UTC'), person.version) DESC))) SETTINGS optimize_aggregation_in_order=1) AS persons
        INNER JOIN
          (SELECT DISTINCT events__person.id AS person_id
           FROM events
           LEFT OUTER JOIN
             (SELECT tupleElement(argMax(tuple(person_distinct_id_overrides.person_id), person_distinct_id_overrides.version), 1) AS person_id,
                     person_distinct_id_overrides.distinct_id AS distinct_id
              FROM person_distinct_id_overrides
              WHERE equals(person_distinct_id_overrides.team_id, 99999)
              GROUP BY person_distinct_id_overrides.distinct_id
              HAVING ifNull(equals(tupleElement(argMax(tuple(person_distinct_id_overrides.is_deleted), person_distinct_id_overrides.version), 1), 0), 0) SETTINGS optimize_aggregation_in_order=1) AS events__override ON equals(events.distinct_id, events__override.distinct_id)
           LEFT JOIN
             (SELECT person.id AS id
              FROM person
              WHERE equals(person.team_id, 99999)
              GROUP BY person.id
              HAVING and(ifNull(equals(tupleElement(argMax(tuple(person.is_deleted), person.version), 1), 0), 0), ifNull(less(tupleElement(argMax(tuple(toTimeZone(person.created_at, 'UTC')), person.version), 1), plus(now64(6, 'UTC'), toIntervalDay(1))), 0)) SETTINGS optimize_aggregation_in_order=1) AS events__person ON equals(if(not(empty(events__override.distinct_id)), events__override.person_id, events.person_id), events__person.id)
           WHERE and(equals(events.team_id, 99999), 1)) AS events ON equals(persons.id, events.person_id)
        ORDER BY persons.created_at DESC) AS revenue_analytics_customer
     LEFT JOIN
=======
               toTimeZone(events.timestamp, 'UTC') AS timestamp,
               timestamp AS created_at,
               0 AS is_recurring,
               NULL AS product_id,
               toString(if(not(empty(events__override.distinct_id)), events__override.person_id, events.person_id)) AS customer_id,
               events.`$group_0` AS group_0_key,
               events.`$group_1` AS group_1_key,
               events.`$group_2` AS group_2_key,
               events.`$group_3` AS group_3_key,
               events.`$group_4` AS group_4_key,
               NULL AS invoice_id,
               NULL AS subscription_id,
               toString(events.`$session_id`) AS session_id,
               events.event AS event_name,
               NULL AS coupon,
               coupon AS coupon_id,
               'USD' AS original_currency,
               accurateCastOrNull(replaceRegexpAll(nullIf(nullIf(JSONExtractRaw(events.properties, 'revenue'), ''), 'null'), '^"|"$', ''), 'Decimal64(10)') AS original_amount,
               in(original_currency,
                  ['BIF', 'CLP', 'DJF', 'GNF', 'JPY', 'KMF', 'KRW', 'MGA', 'PYG', 'RWF', 'UGX', 'VND', 'VUV', 'XAF', 'XOF', 'XPF']) AS enable_currency_aware_divider,
                 if(enable_currency_aware_divider, accurateCastOrNull(1, 'Decimal64(10)'), accurateCastOrNull(100, 'Decimal64(10)')) AS currency_aware_divider,
                 divideDecimal(original_amount, currency_aware_divider) AS currency_aware_amount,
                 'USD' AS currency,
                 if(isNull('USD'), accurateCastOrNull(currency_aware_amount, 'Decimal64(10)'), if(equals('USD', 'USD'), toDecimal64(currency_aware_amount, 10), if(dictGetOrDefault(`posthog_test`.`exchange_rate_dict`, 'rate', 'USD', toDate(toTimeZone(events.timestamp, 'UTC')), toDecimal64(0, 10)) = 0, toDecimal64(0, 10), multiplyDecimal(divideDecimal(toDecimal64(currency_aware_amount, 10), dictGetOrDefault(`posthog_test`.`exchange_rate_dict`, 'rate', 'USD', toDate(toTimeZone(events.timestamp, 'UTC')), toDecimal64(0, 10))), dictGetOrDefault(`posthog_test`.`exchange_rate_dict`, 'rate', 'USD', toDate(toTimeZone(events.timestamp, 'UTC')), toDecimal64(0, 10)))))) AS amount
        FROM events
        LEFT OUTER JOIN
          (SELECT argMax(person_distinct_id_overrides.person_id, person_distinct_id_overrides.version) AS person_id,
                  person_distinct_id_overrides.distinct_id AS distinct_id
           FROM person_distinct_id_overrides
           WHERE equals(person_distinct_id_overrides.team_id, 99999)
           GROUP BY person_distinct_id_overrides.distinct_id
           HAVING ifNull(equals(argMax(person_distinct_id_overrides.is_deleted, person_distinct_id_overrides.version), 0), 0) SETTINGS optimize_aggregation_in_order=1) AS events__override ON equals(events.distinct_id, events__override.distinct_id)
        WHERE and(equals(events.team_id, 99999), and(equals(events.event, 'purchase'), 1, isNotNull(amount)))
        ORDER BY timestamp DESC) AS revenue_analytics_revenue_item
     WHERE notEmpty(group_key)
     GROUP BY group_key) AS groups_revenue_analytics
  ORDER BY groups_revenue_analytics.group_key ASC
  LIMIT 100 SETTINGS readonly=2,
                     max_execution_time=60,
                     allow_experimental_object_type=1,
                     format_csv_allow_double_quotes=1,
                     max_ast_elements=4000000,
                     max_expanded_ast_elements=4000000,
                     max_bytes_before_external_group_by=0,
                     transform_null_in=1,
                     optimize_min_equality_disjunction_chain_length=4294967295,
                     allow_experimental_join_condition=1
  '''
# ---
# name: TestRevenueAnalytics.test_query_revenue_analytics_table_events_with_managed_viewsets_ff
  '''
  SELECT groups_revenue_analytics.group_key AS group_key,
         groups_revenue_analytics.revenue AS revenue,
         groups_revenue_analytics.revenue_last_30_days AS revenue_last_30_days
  FROM
    (SELECT 99999 AS team_id,
            arrayJoin([revenue_analytics_revenue_item.group_0_key, revenue_analytics_revenue_item.group_1_key, revenue_analytics_revenue_item.group_2_key, revenue_analytics_revenue_item.group_3_key, revenue_analytics_revenue_item.group_4_key]) AS group_key,
            sum(revenue_analytics_revenue_item.amount) AS revenue,
            sumIf(revenue_analytics_revenue_item.amount, greaterOrEquals(toTimeZone(revenue_analytics_revenue_item.timestamp, 'UTC'), minus(today(), toIntervalDay(30)))) AS revenue_last_30_days
     FROM
>>>>>>> 90b6f1d4
       (SELECT toString(events.uuid) AS id,
               toString(events.uuid) AS invoice_item_id,
               'revenue_analytics.events.purchase' AS source_label,
               toTimeZone(events.timestamp, 'UTC') AS timestamp,
               timestamp AS created_at,
               0 AS is_recurring,
               NULL AS product_id,
               toString(if(not(empty(events__override.distinct_id)), events__override.person_id, events.person_id)) AS customer_id,
               events.`$group_0` AS group_0_key,
               events.`$group_1` AS group_1_key,
               events.`$group_2` AS group_2_key,
               events.`$group_3` AS group_3_key,
               events.`$group_4` AS group_4_key,
               NULL AS invoice_id,
               NULL AS subscription_id,
               toString(events.`$session_id`) AS session_id,
               events.event AS event_name,
               NULL AS coupon,
               coupon AS coupon_id,
               'USD' AS original_currency,
               accurateCastOrNull(replaceRegexpAll(nullIf(nullIf(JSONExtractRaw(events.properties, 'revenue'), ''), 'null'), '^"|"$', ''), 'Decimal64(10)') AS original_amount,
               in(original_currency,
                  ['BIF', 'CLP', 'DJF', 'GNF', 'JPY', 'KMF', 'KRW', 'MGA', 'PYG', 'RWF', 'UGX', 'VND', 'VUV', 'XAF', 'XOF', 'XPF']) AS enable_currency_aware_divider,
                 if(enable_currency_aware_divider, accurateCastOrNull(1, 'Decimal64(10)'), accurateCastOrNull(100, 'Decimal64(10)')) AS currency_aware_divider,
                 divideDecimal(original_amount, currency_aware_divider) AS currency_aware_amount,
                 'USD' AS currency,
                 if(isNull('USD'), accurateCastOrNull(currency_aware_amount, 'Decimal64(10)'), if(equals('USD', 'USD'), toDecimal64(currency_aware_amount, 10), if(dictGetOrDefault(`posthog_test`.`exchange_rate_dict`, 'rate', 'USD', toDate(toTimeZone(events.timestamp, 'UTC')), toDecimal64(0, 10)) = 0, toDecimal64(0, 10), multiplyDecimal(divideDecimal(toDecimal64(currency_aware_amount, 10), dictGetOrDefault(`posthog_test`.`exchange_rate_dict`, 'rate', 'USD', toDate(toTimeZone(events.timestamp, 'UTC')), toDecimal64(0, 10))), dictGetOrDefault(`posthog_test`.`exchange_rate_dict`, 'rate', 'USD', toDate(toTimeZone(events.timestamp, 'UTC')), toDecimal64(0, 10)))))) AS amount
        FROM events
        LEFT OUTER JOIN
          (SELECT tupleElement(argMax(tuple(person_distinct_id_overrides.person_id), person_distinct_id_overrides.version), 1) AS person_id,
                  person_distinct_id_overrides.distinct_id AS distinct_id
           FROM person_distinct_id_overrides
           WHERE equals(person_distinct_id_overrides.team_id, 99999)
           GROUP BY person_distinct_id_overrides.distinct_id
           HAVING ifNull(equals(tupleElement(argMax(tuple(person_distinct_id_overrides.is_deleted), person_distinct_id_overrides.version), 1), 0), 0) SETTINGS optimize_aggregation_in_order=1) AS events__override ON equals(events.distinct_id, events__override.distinct_id)
        WHERE and(equals(events.team_id, 99999), and(equals(events.event, 'purchase'), 1, isNotNull(amount)))
        ORDER BY timestamp DESC) AS revenue_analytics_revenue_item
     WHERE notEmpty(group_key)
     GROUP BY group_key) AS groups_revenue_analytics
  ORDER BY groups_revenue_analytics.group_key ASC
  LIMIT 100 SETTINGS readonly=2,
                     max_execution_time=60,
                     allow_experimental_object_type=1,
                     format_csv_allow_double_quotes=1,
                     max_ast_elements=4000000,
                     max_expanded_ast_elements=4000000,
                     max_bytes_before_external_group_by=0,
                     transform_null_in=1,
                     optimize_min_equality_disjunction_chain_length=4294967295,
                     allow_experimental_join_condition=1
  '''
# ---
# name: TestRevenueAnalytics.test_query_revenue_analytics_table_sources
  '''
  SELECT groups_revenue_analytics.group_key AS group_key,
         groups_revenue_analytics.revenue AS revenue,
         groups_revenue_analytics.revenue_last_30_days AS revenue_last_30_days
  FROM
    (SELECT 99999 AS team_id,
            arrayJoin([revenue_analytics_customer__groups.key]) AS group_key,
            sum(revenue_analytics_revenue_item.amount) AS revenue,
            sumIf(revenue_analytics_revenue_item.amount, greaterOrEquals(toTimeZone(revenue_analytics_revenue_item.timestamp, 'UTC'), minus(today(), toIntervalDay(30)))) AS revenue_last_30_days
     FROM
       (SELECT if(ifNull(greater(invoice.period_months, 1), 0), concat(ifNull(toString(invoice.invoice_item_id), ''), '_', ifNull(toString(invoice.month_index), '')), invoice.invoice_item_id) AS id,
               invoice.invoice_item_id AS invoice_item_id,
               'stripe.posthog_test' AS source_label,
               addMonths(invoice.timestamp, invoice.month_index) AS timestamp,
               invoice.created_at AS created_at,
               ifNull(notEmpty(invoice.subscription_id), 0) AS is_recurring,
               invoice.product_id AS product_id,
               invoice.customer_id AS customer_id,
               NULL AS group_0_key,
               NULL AS group_1_key,
               NULL AS group_2_key,
               NULL AS group_3_key,
               NULL AS group_4_key,
               invoice.id AS invoice_id,
               invoice.subscription_id AS subscription_id,
               NULL AS session_id,
               NULL AS event_name,
               JSONExtractString(invoice.discount, 'coupon', 'name') AS coupon,
               JSONExtractString(invoice.discount, 'coupon', 'id') AS coupon_id,
               upper(invoice.currency) AS original_currency,
               accurateCastOrNull(invoice.amount_captured, 'Decimal64(10)') AS original_amount,
               in(original_currency,
                  ['BIF', 'CLP', 'DJF', 'GNF', 'JPY', 'KMF', 'KRW', 'MGA', 'PYG', 'RWF', 'UGX', 'VND', 'VUV', 'XAF', 'XOF', 'XPF']) AS enable_currency_aware_divider,
                 if(enable_currency_aware_divider, accurateCastOrNull(1, 'Decimal64(10)'), accurateCastOrNull(100, 'Decimal64(10)')) AS currency_aware_divider,
                 divideDecimal(original_amount, currency_aware_divider) AS currency_aware_amount,
                 'GBP' AS currency,
                 divideDecimal(if(equals(original_currency, currency), toDecimal64(currency_aware_amount, 10), if(dictGetOrDefault(`posthog_test`.`exchange_rate_dict`, 'rate', original_currency, toDate(ifNull(timestamp, toDateTime(0, 'UTC'))), toDecimal64(0, 10)) = 0, toDecimal64(0, 10), multiplyDecimal(divideDecimal(toDecimal64(currency_aware_amount, 10), dictGetOrDefault(`posthog_test`.`exchange_rate_dict`, 'rate', original_currency, toDate(ifNull(timestamp, toDateTime(0, 'UTC'))), toDecimal64(0, 10))), dictGetOrDefault(`posthog_test`.`exchange_rate_dict`, 'rate', currency, toDate(ifNull(timestamp, toDateTime(0, 'UTC'))), toDecimal64(0, 10))))), accurateCastOrNull(invoice.period_months, 'Decimal64(10)')) AS amount
        FROM
          (SELECT posthog_test_stripe_invoice.id AS id,
                  parseDateTime64BestEffortOrNull(toString(posthog_test_stripe_invoice.created), 6, 'UTC') AS created_at,
                  posthog_test_stripe_invoice.customer AS customer_id,
                  posthog_test_stripe_invoice.subscription AS subscription_id,
                  posthog_test_stripe_invoice.discount AS discount,
                  arrayJoin(JSONExtractArrayRaw(assumeNotNull(replaceRegexpAll(nullIf(nullIf(JSONExtractRaw(posthog_test_stripe_invoice.lines, 'data'), ''), 'null'), '^"|"$', '')))) AS data,
                  JSONExtractString(data, 'id') AS invoice_item_id,
                  JSONExtractUInt(data, 'amount') AS amount_before_discount,
                  coalesce(arraySum(arrayMap(x -> JSONExtractInt(x, 'amount'), JSONExtractArrayRaw(data, 'discount_amounts'))), 0) AS discount_amount,
                  greatest(minus(amount_before_discount, discount_amount), 0) AS amount_captured,
                  JSONExtractString(data, 'currency') AS currency,
                  JSONExtractString(data, 'price', 'product') AS product_id,
                  fromUnixTimestamp(JSONExtractUInt(data, 'period', 'start')) AS period_start,
                  fromUnixTimestamp(JSONExtractUInt(data, 'period', 'end')) AS period_end,
                  greatest(toInt16(round(divide(dateDiff('day', ifNull(period_start, parseDateTime64BestEffortOrNull(toString(posthog_test_stripe_invoice.created), 6, 'UTC')), ifNull(period_end, parseDateTime64BestEffortOrNull(toString(posthog_test_stripe_invoice.created), 6, 'UTC'))), 30.44))), 1) AS period_months,
                  arrayJoin(range(0, period_months)) AS month_index,
                  ifNull(period_start, parseDateTime64BestEffortOrNull(toString(posthog_test_stripe_invoice.created), 6, 'UTC')) AS timestamp
           FROM s3('http://host.docker.internal:19000/posthog/test_storage_bucket-posthog.revenue_analytics.insights_query_runner.stripe_invoices/posthog_test_stripe_invoice/*.csv', 'object_storage_root_user', 'object_storage_root_password', 'CSVWithNames', '`id` String, `tax` Int64, `paid` UInt8, `lines` String, `total` Int64, `charge` String, `issuer` String, `number` String, `object` String, `status` String, `created` DateTime, `currency` String, `customer` String, `discount` String, `due_date` DateTime, `livemode` UInt8, `metadata` String, `subtotal` Int64, `attempted` UInt8, `discounts` String, `rendering` String, `amount_due` Int64, `amount_paid` Int64, `description` String, `invoice_pdf` String, `account_name` String, `auto_advance` UInt8, `effective_at` DateTime, `subscription` String, `attempt_count` UInt8, `automatic_tax` String, `customer_name` String, `period_end_at` DateTime, `billing_reason` String, `customer_email` String, `ending_balance` Int64, `payment_intent` String, `account_country` String, `amount_shipping` Int64, `period_start_at` DateTime, `amount_remaining` Int64, `customer_address` String, `customer_tax_ids` String, `paid_out_of_band` UInt8, `payment_settings` String, `starting_balance` Int64, `collection_method` String, `default_tax_rates` String, `total_tax_amounts` String, `hosted_invoice_url` String, `status_transitions` String, `customer_tax_exempt` String, `total_excluding_tax` Int64, `subscription_details` String, `webhooks_delivered_at` DateTime, `subtotal_excluding_tax` Int64, `total_discount_amounts` String, `pre_payment_credit_notes_amount` Int64, `post_payment_credit_notes_amount` Int64') AS posthog_test_stripe_invoice
           WHERE posthog_test_stripe_invoice.paid) AS invoice) AS revenue_analytics_revenue_item
     INNER JOIN
       (SELECT outer.id AS id,
               'stripe.posthog_test' AS source_label,
               parseDateTime64BestEffortOrNull(toString(outer.created), 6, 'UTC') AS timestamp,
               outer.name AS name,
               outer.email AS email,
               outer.phone AS phone,
               outer.address AS address,
               outer.metadata AS metadata,
               JSONExtractString(address, 'country') AS country,
               cohort_inner.cohort AS cohort,
               cohort_inner.initial_coupon AS initial_coupon,
               cohort_inner.initial_coupon_id AS initial_coupon_id
        FROM
          (SELECT *
           FROM s3('http://host.docker.internal:19000/posthog/test_storage_bucket-posthog.revenue_analytics.insights_query_runner.stripe_customers/posthog_test_stripe_customer/*.csv', 'object_storage_root_user', 'object_storage_root_password', 'CSVWithNames', '`id` String, `name` String, `email` String, `phone` String, `address` String, `created` DateTime, `metadata` String')) AS outer
        LEFT JOIN
          (SELECT invoice.customer AS customer_id,
                  formatDateTime(toStartOfMonth(min(parseDateTime64BestEffortOrNull(toString(invoice.created), 6, 'UTC'))), '%Y-%m') AS cohort,
                  argMin(JSONExtractString(invoice.discount, 'coupon', 'name'), parseDateTime64BestEffortOrNull(toString(invoice.created), 6, 'UTC')) AS initial_coupon,
                  argMin(JSONExtractString(invoice.discount, 'coupon', 'id'), parseDateTime64BestEffortOrNull(toString(invoice.created), 6, 'UTC')) AS initial_coupon_id
           FROM s3('http://host.docker.internal:19000/posthog/test_storage_bucket-posthog.revenue_analytics.insights_query_runner.stripe_invoices/posthog_test_stripe_invoice/*.csv', 'object_storage_root_user', 'object_storage_root_password', 'CSVWithNames', '`id` String, `tax` Int64, `paid` UInt8, `lines` String, `total` Int64, `charge` String, `issuer` String, `number` String, `object` String, `status` String, `created` DateTime, `currency` String, `customer` String, `discount` String, `due_date` DateTime, `livemode` UInt8, `metadata` String, `subtotal` Int64, `attempted` UInt8, `discounts` String, `rendering` String, `amount_due` Int64, `amount_paid` Int64, `description` String, `invoice_pdf` String, `account_name` String, `auto_advance` UInt8, `effective_at` DateTime, `subscription` String, `attempt_count` UInt8, `automatic_tax` String, `customer_name` String, `period_end_at` DateTime, `billing_reason` String, `customer_email` String, `ending_balance` Int64, `payment_intent` String, `account_country` String, `amount_shipping` Int64, `period_start_at` DateTime, `amount_remaining` Int64, `customer_address` String, `customer_tax_ids` String, `paid_out_of_band` UInt8, `payment_settings` String, `starting_balance` Int64, `collection_method` String, `default_tax_rates` String, `total_tax_amounts` String, `hosted_invoice_url` String, `status_transitions` String, `customer_tax_exempt` String, `total_excluding_tax` Int64, `subscription_details` String, `webhooks_delivered_at` DateTime, `subtotal_excluding_tax` Int64, `total_discount_amounts` String, `pre_payment_credit_notes_amount` Int64, `post_payment_credit_notes_amount` Int64') AS invoice
           GROUP BY invoice.customer) AS cohort_inner ON equals(cohort_inner.customer_id, outer.id)) AS revenue_analytics_customer ON equals(revenue_analytics_revenue_item.customer_id, revenue_analytics_customer.id)
     LEFT JOIN
       (SELECT groups.key AS key,
               key AS revenue_analytics_customer__groups___key
        FROM
          (SELECT groups.group_type_index AS index,
                  groups.group_key AS key
           FROM groups
           WHERE equals(groups.team_id, 99999)
           GROUP BY groups.group_type_index,
                    groups.group_key) AS groups) AS revenue_analytics_customer__groups ON equals(revenue_analytics_customer.email, revenue_analytics_customer__groups.revenue_analytics_customer__groups___key)
     WHERE notEmpty(group_key)
     GROUP BY group_key) AS groups_revenue_analytics
  ORDER BY groups_revenue_analytics.group_key ASC
  LIMIT 100 SETTINGS readonly=2,
                     max_execution_time=60,
                     allow_experimental_object_type=1,
                     format_csv_allow_double_quotes=1,
                     max_ast_elements=4000000,
                     max_expanded_ast_elements=4000000,
                     max_bytes_before_external_group_by=0,
                     transform_null_in=1,
                     optimize_min_equality_disjunction_chain_length=4294967295,
                     allow_experimental_join_condition=1
  '''
# ---<|MERGE_RESOLUTION|>--- conflicted
+++ resolved
@@ -83,54 +83,77 @@
        (SELECT toString(events.uuid) AS id,
                toString(events.uuid) AS invoice_item_id,
                'revenue_analytics.events.purchase' AS source_label,
-<<<<<<< HEAD
-               persons.created_at AS timestamp,
-               persons.properties___name AS name,
-               persons.properties___email AS email,
-               persons.properties___phone AS phone,
-               persons.properties___address AS address,
-               persons.properties___metadata AS metadata,
-               persons.`properties___$geoip_country_name` AS country,
-               formatDateTime(toStartOfMonth(persons.created_at), '%Y-%m') AS cohort,
-               NULL AS initial_coupon,
-               NULL AS initial_coupon_id
-        FROM
-          (SELECT person.id AS id,
-                  replaceRegexpAll(nullIf(nullIf(JSONExtractRaw(person.properties, 'name'), ''), 'null'), '^"|"$', '') AS properties___name,
-                  replaceRegexpAll(nullIf(nullIf(JSONExtractRaw(person.properties, 'email'), ''), 'null'), '^"|"$', '') AS properties___email,
-                  replaceRegexpAll(nullIf(nullIf(JSONExtractRaw(person.properties, 'phone'), ''), 'null'), '^"|"$', '') AS properties___phone,
-                  replaceRegexpAll(nullIf(nullIf(JSONExtractRaw(person.properties, 'address'), ''), 'null'), '^"|"$', '') AS properties___address,
-                  replaceRegexpAll(nullIf(nullIf(JSONExtractRaw(person.properties, 'metadata'), ''), 'null'), '^"|"$', '') AS properties___metadata,
-                  replaceRegexpAll(nullIf(nullIf(JSONExtractRaw(person.properties, '$geoip_country_name'), ''), 'null'), '^"|"$', '') AS `properties___$geoip_country_name`,
-                  toTimeZone(person.created_at, 'UTC') AS created_at
-           FROM person
-           WHERE and(equals(person.team_id, 99999), in(tuple(person.id, person.version),
-                                                         (SELECT person.id AS id, max(person.version) AS version
-                                                          FROM person
-                                                          WHERE equals(person.team_id, 99999)
-                                                          GROUP BY person.id
-                                                          HAVING and(ifNull(equals(argMax(person.is_deleted, person.version), 0), 0), ifNull(less(argMax(toTimeZone(person.created_at, 'UTC'), person.version), plus(now64(6, 'UTC'), toIntervalDay(1))), 0))
-                                                          ORDER BY argMax(toTimeZone(person.created_at, 'UTC'), person.version) DESC))) SETTINGS optimize_aggregation_in_order=1) AS persons
-        INNER JOIN
-          (SELECT DISTINCT events__person.id AS person_id
-           FROM events
-           LEFT OUTER JOIN
-             (SELECT tupleElement(argMax(tuple(person_distinct_id_overrides.person_id), person_distinct_id_overrides.version), 1) AS person_id,
-                     person_distinct_id_overrides.distinct_id AS distinct_id
-              FROM person_distinct_id_overrides
-              WHERE equals(person_distinct_id_overrides.team_id, 99999)
-              GROUP BY person_distinct_id_overrides.distinct_id
-              HAVING ifNull(equals(tupleElement(argMax(tuple(person_distinct_id_overrides.is_deleted), person_distinct_id_overrides.version), 1), 0), 0) SETTINGS optimize_aggregation_in_order=1) AS events__override ON equals(events.distinct_id, events__override.distinct_id)
-           LEFT JOIN
-             (SELECT person.id AS id
-              FROM person
-              WHERE equals(person.team_id, 99999)
-              GROUP BY person.id
-              HAVING and(ifNull(equals(tupleElement(argMax(tuple(person.is_deleted), person.version), 1), 0), 0), ifNull(less(tupleElement(argMax(tuple(toTimeZone(person.created_at, 'UTC')), person.version), 1), plus(now64(6, 'UTC'), toIntervalDay(1))), 0)) SETTINGS optimize_aggregation_in_order=1) AS events__person ON equals(if(not(empty(events__override.distinct_id)), events__override.person_id, events.person_id), events__person.id)
-           WHERE and(equals(events.team_id, 99999), 1)) AS events ON equals(persons.id, events.person_id)
-        ORDER BY persons.created_at DESC) AS revenue_analytics_customer
-     LEFT JOIN
-=======
+               toTimeZone(events.timestamp, 'UTC') AS timestamp,
+               timestamp AS created_at,
+               0 AS is_recurring,
+               NULL AS product_id,
+               toString(if(not(empty(events__override.distinct_id)), events__override.person_id, events.person_id)) AS customer_id,
+               events.`$group_0` AS group_0_key,
+               events.`$group_1` AS group_1_key,
+               events.`$group_2` AS group_2_key,
+               events.`$group_3` AS group_3_key,
+               events.`$group_4` AS group_4_key,
+               NULL AS invoice_id,
+               NULL AS subscription_id,
+               toString(events.`$session_id`) AS session_id,
+               events.event AS event_name,
+               NULL AS coupon,
+               coupon AS coupon_id,
+               'USD' AS original_currency,
+               accurateCastOrNull(replaceRegexpAll(nullIf(nullIf(JSONExtractRaw(events.properties, 'revenue'), ''), 'null'), '^"|"$', ''), 'Decimal64(10)') AS original_amount,
+               in(original_currency,
+                  ['BIF', 'CLP', 'DJF', 'GNF', 'JPY', 'KMF', 'KRW', 'MGA', 'PYG', 'RWF', 'UGX', 'VND', 'VUV', 'XAF', 'XOF', 'XPF']) AS enable_currency_aware_divider,
+                 if(enable_currency_aware_divider, accurateCastOrNull(1, 'Decimal64(10)'), accurateCastOrNull(100, 'Decimal64(10)')) AS currency_aware_divider,
+                 divideDecimal(original_amount, currency_aware_divider) AS currency_aware_amount,
+                 'USD' AS currency,
+                 if(isNull('USD'), accurateCastOrNull(currency_aware_amount, 'Decimal64(10)'), if(equals('USD', 'USD'), toDecimal64(currency_aware_amount, 10), if(dictGetOrDefault(`posthog_test`.`exchange_rate_dict`, 'rate', 'USD', toDate(toTimeZone(events.timestamp, 'UTC')), toDecimal64(0, 10)) = 0, toDecimal64(0, 10), multiplyDecimal(divideDecimal(toDecimal64(currency_aware_amount, 10), dictGetOrDefault(`posthog_test`.`exchange_rate_dict`, 'rate', 'USD', toDate(toTimeZone(events.timestamp, 'UTC')), toDecimal64(0, 10))), dictGetOrDefault(`posthog_test`.`exchange_rate_dict`, 'rate', 'USD', toDate(toTimeZone(events.timestamp, 'UTC')), toDecimal64(0, 10)))))) AS amount
+        FROM events
+        LEFT OUTER JOIN
+          (SELECT tupleElement(argMax(tuple(person_distinct_id_overrides.person_id), person_distinct_id_overrides.version), 1) AS person_id,
+                  person_distinct_id_overrides.distinct_id AS distinct_id
+           FROM person_distinct_id_overrides
+           WHERE equals(person_distinct_id_overrides.team_id, 99999)
+           GROUP BY person_distinct_id_overrides.distinct_id
+           HAVING ifNull(equals(tupleElement(argMax(tuple(person_distinct_id_overrides.is_deleted), person_distinct_id_overrides.version), 1), 0), 0) SETTINGS optimize_aggregation_in_order=1) AS events__override ON equals(events.distinct_id, events__override.distinct_id)
+        WHERE and(equals(events.team_id, 99999), and(equals(events.event, 'purchase'), 1, isNotNull(amount)))
+        ORDER BY timestamp DESC) AS revenue_analytics_revenue_item
+     WHERE notEmpty(group_key)
+     GROUP BY group_key) AS groups__revenue_analytics ON equals(groups.groups___key, groups__revenue_analytics.group_key)
+  WHERE ifNull(equals(groups.key, 'lolol0:xxx'), 0)
+  LIMIT 100 SETTINGS readonly=2,
+                     max_execution_time=60,
+                     allow_experimental_object_type=1,
+                     format_csv_allow_double_quotes=0,
+                     max_ast_elements=4000000,
+                     max_expanded_ast_elements=4000000,
+                     max_bytes_before_external_group_by=0,
+                     transform_null_in=1,
+                     optimize_min_equality_disjunction_chain_length=4294967295,
+                     allow_experimental_join_condition=1
+  '''
+# ---
+# name: TestRevenueAnalytics.test_get_revenue_for_events_with_managed_viewsets_ff
+  '''
+  SELECT groups.key AS key,
+         groups__revenue_analytics.revenue AS revenue,
+         groups__revenue_analytics.revenue AS `$virt_revenue`
+  FROM
+    (SELECT argMax(groups.group_key, toTimeZone(groups._timestamp, 'UTC')) AS groups___key,
+            groups.group_type_index AS index,
+            groups.group_key AS key
+     FROM groups
+     WHERE equals(groups.team_id, 99999)
+     GROUP BY groups.group_type_index,
+              groups.group_key) AS groups
+  LEFT JOIN
+    (SELECT 99999 AS team_id,
+            arrayJoin([revenue_analytics_revenue_item.group_0_key, revenue_analytics_revenue_item.group_1_key, revenue_analytics_revenue_item.group_2_key, revenue_analytics_revenue_item.group_3_key, revenue_analytics_revenue_item.group_4_key]) AS group_key,
+            sum(revenue_analytics_revenue_item.amount) AS revenue,
+            sumIf(revenue_analytics_revenue_item.amount, greaterOrEquals(toTimeZone(revenue_analytics_revenue_item.timestamp, 'UTC'), minus(today(), toIntervalDay(30)))) AS revenue_last_30_days
+     FROM
+       (SELECT toString(events.uuid) AS id,
+               toString(events.uuid) AS invoice_item_id,
+               'revenue_analytics.events.purchase' AS source_label,
                toTimeZone(events.timestamp, 'UTC') AS timestamp,
                timestamp AS created_at,
                0 AS is_recurring,
@@ -180,78 +203,6 @@
                      allow_experimental_join_condition=1
   '''
 # ---
-# name: TestRevenueAnalytics.test_get_revenue_for_events_with_managed_viewsets_ff
-  '''
-  SELECT groups.key AS key,
-         groups__revenue_analytics.revenue AS revenue,
-         groups__revenue_analytics.revenue AS `$virt_revenue`
-  FROM
-    (SELECT argMax(groups.group_key, toTimeZone(groups._timestamp, 'UTC')) AS groups___key,
-            groups.group_type_index AS index,
-            groups.group_key AS key
-     FROM groups
-     WHERE equals(groups.team_id, 99999)
-     GROUP BY groups.group_type_index,
-              groups.group_key) AS groups
-  LEFT JOIN
-    (SELECT 99999 AS team_id,
-            arrayJoin([revenue_analytics_revenue_item.group_0_key, revenue_analytics_revenue_item.group_1_key, revenue_analytics_revenue_item.group_2_key, revenue_analytics_revenue_item.group_3_key, revenue_analytics_revenue_item.group_4_key]) AS group_key,
-            sum(revenue_analytics_revenue_item.amount) AS revenue,
-            sumIf(revenue_analytics_revenue_item.amount, greaterOrEquals(toTimeZone(revenue_analytics_revenue_item.timestamp, 'UTC'), minus(today(), toIntervalDay(30)))) AS revenue_last_30_days
-     FROM
->>>>>>> 90b6f1d4
-       (SELECT toString(events.uuid) AS id,
-               toString(events.uuid) AS invoice_item_id,
-               'revenue_analytics.events.purchase' AS source_label,
-               toTimeZone(events.timestamp, 'UTC') AS timestamp,
-               timestamp AS created_at,
-               0 AS is_recurring,
-               NULL AS product_id,
-               toString(if(not(empty(events__override.distinct_id)), events__override.person_id, events.person_id)) AS customer_id,
-               events.`$group_0` AS group_0_key,
-               events.`$group_1` AS group_1_key,
-               events.`$group_2` AS group_2_key,
-               events.`$group_3` AS group_3_key,
-               events.`$group_4` AS group_4_key,
-               NULL AS invoice_id,
-               NULL AS subscription_id,
-               toString(events.`$session_id`) AS session_id,
-               events.event AS event_name,
-               NULL AS coupon,
-               coupon AS coupon_id,
-               'USD' AS original_currency,
-               accurateCastOrNull(replaceRegexpAll(nullIf(nullIf(JSONExtractRaw(events.properties, 'revenue'), ''), 'null'), '^"|"$', ''), 'Decimal64(10)') AS original_amount,
-               in(original_currency,
-                  ['BIF', 'CLP', 'DJF', 'GNF', 'JPY', 'KMF', 'KRW', 'MGA', 'PYG', 'RWF', 'UGX', 'VND', 'VUV', 'XAF', 'XOF', 'XPF']) AS enable_currency_aware_divider,
-                 if(enable_currency_aware_divider, accurateCastOrNull(1, 'Decimal64(10)'), accurateCastOrNull(100, 'Decimal64(10)')) AS currency_aware_divider,
-                 divideDecimal(original_amount, currency_aware_divider) AS currency_aware_amount,
-                 'USD' AS currency,
-                 if(isNull('USD'), accurateCastOrNull(currency_aware_amount, 'Decimal64(10)'), if(equals('USD', 'USD'), toDecimal64(currency_aware_amount, 10), if(dictGetOrDefault(`posthog_test`.`exchange_rate_dict`, 'rate', 'USD', toDate(toTimeZone(events.timestamp, 'UTC')), toDecimal64(0, 10)) = 0, toDecimal64(0, 10), multiplyDecimal(divideDecimal(toDecimal64(currency_aware_amount, 10), dictGetOrDefault(`posthog_test`.`exchange_rate_dict`, 'rate', 'USD', toDate(toTimeZone(events.timestamp, 'UTC')), toDecimal64(0, 10))), dictGetOrDefault(`posthog_test`.`exchange_rate_dict`, 'rate', 'USD', toDate(toTimeZone(events.timestamp, 'UTC')), toDecimal64(0, 10)))))) AS amount
-        FROM events
-        LEFT OUTER JOIN
-          (SELECT tupleElement(argMax(tuple(person_distinct_id_overrides.person_id), person_distinct_id_overrides.version), 1) AS person_id,
-                  person_distinct_id_overrides.distinct_id AS distinct_id
-           FROM person_distinct_id_overrides
-           WHERE equals(person_distinct_id_overrides.team_id, 99999)
-           GROUP BY person_distinct_id_overrides.distinct_id
-           HAVING ifNull(equals(tupleElement(argMax(tuple(person_distinct_id_overrides.is_deleted), person_distinct_id_overrides.version), 1), 0), 0) SETTINGS optimize_aggregation_in_order=1) AS events__override ON equals(events.distinct_id, events__override.distinct_id)
-        WHERE and(equals(events.team_id, 99999), and(equals(events.event, 'purchase'), 1, isNotNull(amount)))
-        ORDER BY timestamp DESC) AS revenue_analytics_revenue_item
-     WHERE notEmpty(group_key)
-     GROUP BY group_key) AS groups__revenue_analytics ON equals(groups.groups___key, groups__revenue_analytics.group_key)
-  WHERE ifNull(equals(groups.key, 'lolol0:xxx'), 0)
-  LIMIT 100 SETTINGS readonly=2,
-                     max_execution_time=60,
-                     allow_experimental_object_type=1,
-                     format_csv_allow_double_quotes=0,
-                     max_ast_elements=4000000,
-                     max_expanded_ast_elements=4000000,
-                     max_bytes_before_external_group_by=0,
-                     transform_null_in=1,
-                     optimize_min_equality_disjunction_chain_length=4294967295,
-                     allow_experimental_join_condition=1
-  '''
-# ---
 # name: TestRevenueAnalytics.test_get_revenue_for_schema_source_for_email_join
   '''
   SELECT groups.key AS key,
@@ -371,7 +322,7 @@
   SELECT groups.key AS key,
          groups__revenue_analytics.revenue AS revenue
   FROM
-    (SELECT argMax(groups.group_key, toTimeZone(groups._timestamp, 'UTC')) AS groups___key,
+    (SELECT tupleElement(argMax(tuple(groups.group_key), toTimeZone(groups._timestamp, 'UTC')), 1) AS groups___key,
             groups.group_type_index AS index,
             groups.group_key AS key
      FROM groups
@@ -710,7 +661,7 @@
   SELECT groups.key AS key,
          groups__revenue_analytics.revenue AS `$virt_revenue`
   FROM
-    (SELECT tupleElement(argMax(tuple(groups.group_key), toTimeZone(groups._timestamp, 'UTC')), 1) AS groups___key,
+    (SELECT argMax(groups.group_key, toTimeZone(groups._timestamp, 'UTC')) AS groups___key,
             groups.group_type_index AS index,
             groups.group_key AS key
      FROM groups
@@ -943,118 +894,6 @@
             sum(revenue_analytics_revenue_item.amount) AS revenue,
             sumIf(revenue_analytics_revenue_item.amount, greaterOrEquals(toTimeZone(revenue_analytics_revenue_item.timestamp, 'UTC'), minus(today(), toIntervalDay(30)))) AS revenue_last_30_days
      FROM
-       (SELECT toString(events.uuid) AS id,
-               toString(events.uuid) AS invoice_item_id,
-               'revenue_analytics.events.purchase' AS source_label,
-<<<<<<< HEAD
-               persons.created_at AS timestamp,
-               persons.properties___name AS name,
-               persons.properties___email AS email,
-               persons.properties___phone AS phone,
-               persons.properties___address AS address,
-               persons.properties___metadata AS metadata,
-               persons.`properties___$geoip_country_name` AS country,
-               formatDateTime(toStartOfMonth(persons.created_at), '%Y-%m') AS cohort,
-               NULL AS initial_coupon,
-               NULL AS initial_coupon_id
-        FROM
-          (SELECT person.id AS id,
-                  replaceRegexpAll(nullIf(nullIf(JSONExtractRaw(person.properties, 'name'), ''), 'null'), '^"|"$', '') AS properties___name,
-                  replaceRegexpAll(nullIf(nullIf(JSONExtractRaw(person.properties, 'email'), ''), 'null'), '^"|"$', '') AS properties___email,
-                  replaceRegexpAll(nullIf(nullIf(JSONExtractRaw(person.properties, 'phone'), ''), 'null'), '^"|"$', '') AS properties___phone,
-                  replaceRegexpAll(nullIf(nullIf(JSONExtractRaw(person.properties, 'address'), ''), 'null'), '^"|"$', '') AS properties___address,
-                  replaceRegexpAll(nullIf(nullIf(JSONExtractRaw(person.properties, 'metadata'), ''), 'null'), '^"|"$', '') AS properties___metadata,
-                  replaceRegexpAll(nullIf(nullIf(JSONExtractRaw(person.properties, '$geoip_country_name'), ''), 'null'), '^"|"$', '') AS `properties___$geoip_country_name`,
-                  toTimeZone(person.created_at, 'UTC') AS created_at
-           FROM person
-           WHERE and(equals(person.team_id, 99999), in(tuple(person.id, person.version),
-                                                         (SELECT person.id AS id, max(person.version) AS version
-                                                          FROM person
-                                                          WHERE equals(person.team_id, 99999)
-                                                          GROUP BY person.id
-                                                          HAVING and(ifNull(equals(argMax(person.is_deleted, person.version), 0), 0), ifNull(less(argMax(toTimeZone(person.created_at, 'UTC'), person.version), plus(now64(6, 'UTC'), toIntervalDay(1))), 0))
-                                                          ORDER BY argMax(toTimeZone(person.created_at, 'UTC'), person.version) DESC))) SETTINGS optimize_aggregation_in_order=1) AS persons
-        INNER JOIN
-          (SELECT DISTINCT events__person.id AS person_id
-           FROM events
-           LEFT OUTER JOIN
-             (SELECT tupleElement(argMax(tuple(person_distinct_id_overrides.person_id), person_distinct_id_overrides.version), 1) AS person_id,
-                     person_distinct_id_overrides.distinct_id AS distinct_id
-              FROM person_distinct_id_overrides
-              WHERE equals(person_distinct_id_overrides.team_id, 99999)
-              GROUP BY person_distinct_id_overrides.distinct_id
-              HAVING ifNull(equals(tupleElement(argMax(tuple(person_distinct_id_overrides.is_deleted), person_distinct_id_overrides.version), 1), 0), 0) SETTINGS optimize_aggregation_in_order=1) AS events__override ON equals(events.distinct_id, events__override.distinct_id)
-           LEFT JOIN
-             (SELECT person.id AS id
-              FROM person
-              WHERE equals(person.team_id, 99999)
-              GROUP BY person.id
-              HAVING and(ifNull(equals(tupleElement(argMax(tuple(person.is_deleted), person.version), 1), 0), 0), ifNull(less(tupleElement(argMax(tuple(toTimeZone(person.created_at, 'UTC')), person.version), 1), plus(now64(6, 'UTC'), toIntervalDay(1))), 0)) SETTINGS optimize_aggregation_in_order=1) AS events__person ON equals(if(not(empty(events__override.distinct_id)), events__override.person_id, events.person_id), events__person.id)
-           WHERE and(equals(events.team_id, 99999), 1)) AS events ON equals(persons.id, events.person_id)
-        ORDER BY persons.created_at DESC) AS revenue_analytics_customer
-     LEFT JOIN
-=======
-               toTimeZone(events.timestamp, 'UTC') AS timestamp,
-               timestamp AS created_at,
-               0 AS is_recurring,
-               NULL AS product_id,
-               toString(if(not(empty(events__override.distinct_id)), events__override.person_id, events.person_id)) AS customer_id,
-               events.`$group_0` AS group_0_key,
-               events.`$group_1` AS group_1_key,
-               events.`$group_2` AS group_2_key,
-               events.`$group_3` AS group_3_key,
-               events.`$group_4` AS group_4_key,
-               NULL AS invoice_id,
-               NULL AS subscription_id,
-               toString(events.`$session_id`) AS session_id,
-               events.event AS event_name,
-               NULL AS coupon,
-               coupon AS coupon_id,
-               'USD' AS original_currency,
-               accurateCastOrNull(replaceRegexpAll(nullIf(nullIf(JSONExtractRaw(events.properties, 'revenue'), ''), 'null'), '^"|"$', ''), 'Decimal64(10)') AS original_amount,
-               in(original_currency,
-                  ['BIF', 'CLP', 'DJF', 'GNF', 'JPY', 'KMF', 'KRW', 'MGA', 'PYG', 'RWF', 'UGX', 'VND', 'VUV', 'XAF', 'XOF', 'XPF']) AS enable_currency_aware_divider,
-                 if(enable_currency_aware_divider, accurateCastOrNull(1, 'Decimal64(10)'), accurateCastOrNull(100, 'Decimal64(10)')) AS currency_aware_divider,
-                 divideDecimal(original_amount, currency_aware_divider) AS currency_aware_amount,
-                 'USD' AS currency,
-                 if(isNull('USD'), accurateCastOrNull(currency_aware_amount, 'Decimal64(10)'), if(equals('USD', 'USD'), toDecimal64(currency_aware_amount, 10), if(dictGetOrDefault(`posthog_test`.`exchange_rate_dict`, 'rate', 'USD', toDate(toTimeZone(events.timestamp, 'UTC')), toDecimal64(0, 10)) = 0, toDecimal64(0, 10), multiplyDecimal(divideDecimal(toDecimal64(currency_aware_amount, 10), dictGetOrDefault(`posthog_test`.`exchange_rate_dict`, 'rate', 'USD', toDate(toTimeZone(events.timestamp, 'UTC')), toDecimal64(0, 10))), dictGetOrDefault(`posthog_test`.`exchange_rate_dict`, 'rate', 'USD', toDate(toTimeZone(events.timestamp, 'UTC')), toDecimal64(0, 10)))))) AS amount
-        FROM events
-        LEFT OUTER JOIN
-          (SELECT argMax(person_distinct_id_overrides.person_id, person_distinct_id_overrides.version) AS person_id,
-                  person_distinct_id_overrides.distinct_id AS distinct_id
-           FROM person_distinct_id_overrides
-           WHERE equals(person_distinct_id_overrides.team_id, 99999)
-           GROUP BY person_distinct_id_overrides.distinct_id
-           HAVING ifNull(equals(argMax(person_distinct_id_overrides.is_deleted, person_distinct_id_overrides.version), 0), 0) SETTINGS optimize_aggregation_in_order=1) AS events__override ON equals(events.distinct_id, events__override.distinct_id)
-        WHERE and(equals(events.team_id, 99999), and(equals(events.event, 'purchase'), 1, isNotNull(amount)))
-        ORDER BY timestamp DESC) AS revenue_analytics_revenue_item
-     WHERE notEmpty(group_key)
-     GROUP BY group_key) AS groups_revenue_analytics
-  ORDER BY groups_revenue_analytics.group_key ASC
-  LIMIT 100 SETTINGS readonly=2,
-                     max_execution_time=60,
-                     allow_experimental_object_type=1,
-                     format_csv_allow_double_quotes=1,
-                     max_ast_elements=4000000,
-                     max_expanded_ast_elements=4000000,
-                     max_bytes_before_external_group_by=0,
-                     transform_null_in=1,
-                     optimize_min_equality_disjunction_chain_length=4294967295,
-                     allow_experimental_join_condition=1
-  '''
-# ---
-# name: TestRevenueAnalytics.test_query_revenue_analytics_table_events_with_managed_viewsets_ff
-  '''
-  SELECT groups_revenue_analytics.group_key AS group_key,
-         groups_revenue_analytics.revenue AS revenue,
-         groups_revenue_analytics.revenue_last_30_days AS revenue_last_30_days
-  FROM
-    (SELECT 99999 AS team_id,
-            arrayJoin([revenue_analytics_revenue_item.group_0_key, revenue_analytics_revenue_item.group_1_key, revenue_analytics_revenue_item.group_2_key, revenue_analytics_revenue_item.group_3_key, revenue_analytics_revenue_item.group_4_key]) AS group_key,
-            sum(revenue_analytics_revenue_item.amount) AS revenue,
-            sumIf(revenue_analytics_revenue_item.amount, greaterOrEquals(toTimeZone(revenue_analytics_revenue_item.timestamp, 'UTC'), minus(today(), toIntervalDay(30)))) AS revenue_last_30_days
-     FROM
->>>>>>> 90b6f1d4
        (SELECT toString(events.uuid) AS id,
                toString(events.uuid) AS invoice_item_id,
                'revenue_analytics.events.purchase' AS source_label,
@@ -1107,6 +946,69 @@
                      allow_experimental_join_condition=1
   '''
 # ---
+# name: TestRevenueAnalytics.test_query_revenue_analytics_table_events_with_managed_viewsets_ff
+  '''
+  SELECT groups_revenue_analytics.group_key AS group_key,
+         groups_revenue_analytics.revenue AS revenue,
+         groups_revenue_analytics.revenue_last_30_days AS revenue_last_30_days
+  FROM
+    (SELECT 99999 AS team_id,
+            arrayJoin([revenue_analytics_revenue_item.group_0_key, revenue_analytics_revenue_item.group_1_key, revenue_analytics_revenue_item.group_2_key, revenue_analytics_revenue_item.group_3_key, revenue_analytics_revenue_item.group_4_key]) AS group_key,
+            sum(revenue_analytics_revenue_item.amount) AS revenue,
+            sumIf(revenue_analytics_revenue_item.amount, greaterOrEquals(toTimeZone(revenue_analytics_revenue_item.timestamp, 'UTC'), minus(today(), toIntervalDay(30)))) AS revenue_last_30_days
+     FROM
+       (SELECT toString(events.uuid) AS id,
+               toString(events.uuid) AS invoice_item_id,
+               'revenue_analytics.events.purchase' AS source_label,
+               toTimeZone(events.timestamp, 'UTC') AS timestamp,
+               timestamp AS created_at,
+               0 AS is_recurring,
+               NULL AS product_id,
+               toString(if(not(empty(events__override.distinct_id)), events__override.person_id, events.person_id)) AS customer_id,
+               events.`$group_0` AS group_0_key,
+               events.`$group_1` AS group_1_key,
+               events.`$group_2` AS group_2_key,
+               events.`$group_3` AS group_3_key,
+               events.`$group_4` AS group_4_key,
+               NULL AS invoice_id,
+               NULL AS subscription_id,
+               toString(events.`$session_id`) AS session_id,
+               events.event AS event_name,
+               NULL AS coupon,
+               coupon AS coupon_id,
+               'USD' AS original_currency,
+               accurateCastOrNull(replaceRegexpAll(nullIf(nullIf(JSONExtractRaw(events.properties, 'revenue'), ''), 'null'), '^"|"$', ''), 'Decimal64(10)') AS original_amount,
+               in(original_currency,
+                  ['BIF', 'CLP', 'DJF', 'GNF', 'JPY', 'KMF', 'KRW', 'MGA', 'PYG', 'RWF', 'UGX', 'VND', 'VUV', 'XAF', 'XOF', 'XPF']) AS enable_currency_aware_divider,
+                 if(enable_currency_aware_divider, accurateCastOrNull(1, 'Decimal64(10)'), accurateCastOrNull(100, 'Decimal64(10)')) AS currency_aware_divider,
+                 divideDecimal(original_amount, currency_aware_divider) AS currency_aware_amount,
+                 'USD' AS currency,
+                 if(isNull('USD'), accurateCastOrNull(currency_aware_amount, 'Decimal64(10)'), if(equals('USD', 'USD'), toDecimal64(currency_aware_amount, 10), if(dictGetOrDefault(`posthog_test`.`exchange_rate_dict`, 'rate', 'USD', toDate(toTimeZone(events.timestamp, 'UTC')), toDecimal64(0, 10)) = 0, toDecimal64(0, 10), multiplyDecimal(divideDecimal(toDecimal64(currency_aware_amount, 10), dictGetOrDefault(`posthog_test`.`exchange_rate_dict`, 'rate', 'USD', toDate(toTimeZone(events.timestamp, 'UTC')), toDecimal64(0, 10))), dictGetOrDefault(`posthog_test`.`exchange_rate_dict`, 'rate', 'USD', toDate(toTimeZone(events.timestamp, 'UTC')), toDecimal64(0, 10)))))) AS amount
+        FROM events
+        LEFT OUTER JOIN
+          (SELECT argMax(person_distinct_id_overrides.person_id, person_distinct_id_overrides.version) AS person_id,
+                  person_distinct_id_overrides.distinct_id AS distinct_id
+           FROM person_distinct_id_overrides
+           WHERE equals(person_distinct_id_overrides.team_id, 99999)
+           GROUP BY person_distinct_id_overrides.distinct_id
+           HAVING ifNull(equals(argMax(person_distinct_id_overrides.is_deleted, person_distinct_id_overrides.version), 0), 0) SETTINGS optimize_aggregation_in_order=1) AS events__override ON equals(events.distinct_id, events__override.distinct_id)
+        WHERE and(equals(events.team_id, 99999), and(equals(events.event, 'purchase'), 1, isNotNull(amount)))
+        ORDER BY timestamp DESC) AS revenue_analytics_revenue_item
+     WHERE notEmpty(group_key)
+     GROUP BY group_key) AS groups_revenue_analytics
+  ORDER BY groups_revenue_analytics.group_key ASC
+  LIMIT 100 SETTINGS readonly=2,
+                     max_execution_time=60,
+                     allow_experimental_object_type=1,
+                     format_csv_allow_double_quotes=1,
+                     max_ast_elements=4000000,
+                     max_expanded_ast_elements=4000000,
+                     max_bytes_before_external_group_by=0,
+                     transform_null_in=1,
+                     optimize_min_equality_disjunction_chain_length=4294967295,
+                     allow_experimental_join_condition=1
+  '''
+# ---
 # name: TestRevenueAnalytics.test_query_revenue_analytics_table_sources
   '''
   SELECT groups_revenue_analytics.group_key AS group_key,
