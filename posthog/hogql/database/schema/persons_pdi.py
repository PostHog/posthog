--- conflicted
+++ resolved
@@ -4,16 +4,12 @@
 from posthog.hogql.context import HogQLContext
 from posthog.hogql.database.argmax import argmax_select
 from posthog.hogql.database.models import (
-    FieldOrTable,
     IntegerDatabaseField,
     LazyTable,
-<<<<<<< HEAD
     FieldOrTable,
     LazyTableToAdd,
     LazyJoinToAdd,
-=======
     StringDatabaseField,
->>>>>>> 9cdbbcfe
 )
 from posthog.hogql.errors import ResolutionError
 from posthog.models.organization import Organization
@@ -45,15 +41,7 @@
 
     if not join_to_add.fields_accessed:
         raise ResolutionError("No fields requested from person_distinct_ids")
-<<<<<<< HEAD
     join_expr = ast.JoinExpr(table=persons_pdi_select(join_to_add.fields_accessed))
-    if context.modifiers.personsJoinMode == PersonsJoinMode.left:
-        join_expr.join_type = "LEFT JOIN"
-    else:
-        join_expr.join_type = "INNER JOIN"
-    join_expr.alias = join_to_add.to_table
-=======
-    join_expr = ast.JoinExpr(table=persons_pdi_select(requested_fields))
     organization: Organization = context.team.organization if context.team else None
     # TODO: @raquelmsmith: Remove flag check and use left join for all once deletes are caught up
     use_inner_join = (
@@ -77,8 +65,7 @@
         join_expr.join_type = "INNER JOIN"
     else:
         join_expr.join_type = "LEFT JOIN"
-    join_expr.alias = to_table
->>>>>>> 9cdbbcfe
+    join_expr.alias = join_to_add.to_table
     join_expr.constraint = ast.JoinConstraint(
         expr=ast.CompareOperation(
             op=ast.CompareOperationOp.Eq,
