--- conflicted
+++ resolved
@@ -266,10 +266,7 @@
         | SessionPropertyFilter
         | CohortPropertyFilter
         | RecordingPropertyFilter
-<<<<<<< HEAD
         | LogEntryPropertyFilter
-=======
->>>>>>> 34d0da70
         | GroupPropertyFilter
         | FeaturePropertyFilter
         | HogQLPropertyFilter
