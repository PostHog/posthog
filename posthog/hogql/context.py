from dataclasses import dataclass, field
from typing import Dict, List, Literal, Optional


@dataclass
class HogQLFieldAccess:
    input: List[str]
    type: Optional[Literal["event", "event.properties", "person", "person.properties"]]
    field: Optional[str]
    sql: str


@dataclass
class HogQLContext:
    """Context given to a HogQL expression printer"""

    # If set, will save string constants to this dict. Inlines strings into the query if None.
    values: Dict = field(default_factory=dict)
    # Are we small part of a non-HogQL query? If so, use custom syntax for accessed person properties.
<<<<<<< HEAD
    legacy_person_property_handling: bool = False
    # Do we need to join the persons table or not. Has effect if legacy_person_property_handling = True
=======
    within_non_hogql_query: bool = False
    # Do we need to join the persons table or not. Has effect if within_non_hogql_query = True
>>>>>>> 80fba8cf
    using_person_on_events: bool = True
    # If set, allows printing full SELECT queries in ClickHouse
    select_team_id: Optional[int] = None
    # Do we apply a limit of MAX_SELECT_RETURNED_ROWS=65535 to the topmost select query?
    limit_top_select: bool = True
    # To be removed. Did the last calls to translate_hogql since setting this to False contain an aggregation?
    found_aggregation: bool = False<|MERGE_RESOLUTION|>--- conflicted
+++ resolved
@@ -17,13 +17,8 @@
     # If set, will save string constants to this dict. Inlines strings into the query if None.
     values: Dict = field(default_factory=dict)
     # Are we small part of a non-HogQL query? If so, use custom syntax for accessed person properties.
-<<<<<<< HEAD
-    legacy_person_property_handling: bool = False
-    # Do we need to join the persons table or not. Has effect if legacy_person_property_handling = True
-=======
     within_non_hogql_query: bool = False
     # Do we need to join the persons table or not. Has effect if within_non_hogql_query = True
->>>>>>> 80fba8cf
     using_person_on_events: bool = True
     # If set, allows printing full SELECT queries in ClickHouse
     select_team_id: Optional[int] = None
