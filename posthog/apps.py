import os

from django.apps import AppConfig
from django.conf import settings

import structlog
import posthoganalytics
from asgiref.sync import async_to_sync
from posthoganalytics.client import Client

from posthog.git import get_git_branch, get_git_commit_short
from posthog.tasks.tasks import sync_all_organization_available_product_features
from posthog.utils import get_instance_region, get_machine_id, initialize_self_capture_api_token

logger = structlog.get_logger(__name__)


class PostHogConfig(AppConfig):
    name = "posthog"
    verbose_name = "PostHog"

    def ready(self):
        self._setup_lazy_admin()
        posthoganalytics.api_key = "sTMFPsFhdP1Ssg"
        posthoganalytics.personal_api_key = os.environ.get("POSTHOG_PERSONAL_API_KEY")
        posthoganalytics.poll_interval = 90
        posthoganalytics.enable_exception_autocapture = True
        posthoganalytics.log_captured_exceptions = True
        posthoganalytics.super_properties = {"region": get_instance_region()}

        if settings.E2E_TESTING:
            posthoganalytics.api_key = "phc_ex7Mnvi4DqeB6xSQoXU1UVPzAmUIpiciRKQQXGGTYQO"
            posthoganalytics.personal_api_key = None
        elif settings.TEST or os.environ.get("OPT_OUT_CAPTURE", False):
            posthoganalytics.disabled = True
        elif settings.DEBUG:
            # In dev, analytics is by default turned to self-capture, i.e. data going into this very instance of PostHog
            # Due to ASGI's workings, we can't query for the right project API key in this `ready()` method
            # Instead, we configure self-capture with `self_capture_wrapper()` in posthog/asgi.py - see that file
            # Self-capture for WSGI is initialized here
            posthoganalytics.disabled = True
            logger.info(
                "posthog_config_ready",
                settings_debug=settings.DEBUG,
                server_gateway_interface=settings.SERVER_GATEWAY_INTERFACE,
            )
            if settings.SERVER_GATEWAY_INTERFACE == "WSGI":
                async_to_sync(initialize_self_capture_api_token)()
            # log development server launch to posthog
            if os.getenv("RUN_MAIN") == "true":
                # Sync all organization.available_product_features once on launch, in case plans changed
                sync_all_organization_available_product_features()

                # NOTE: This has to be created as a separate client so that the "capture" call doesn't lock in the properties
                phcloud_client = Client(posthoganalytics.api_key)

                phcloud_client.capture(
                    distinct_id=get_machine_id(),
                    event="development server launched",
                    properties={"git_rev": get_git_commit_short(), "git_branch": get_git_branch()},
                )
        # load feature flag definitions if not already loaded
        if not posthoganalytics.disabled and posthoganalytics.feature_flag_definitions() is None:
            posthoganalytics.load_feature_flags()

        from posthog.async_migrations.setup import setup_async_migrations

        if settings.SKIP_ASYNC_MIGRATIONS_SETUP:
            logger.warning("Skipping async migrations setup. This is unsafe in production!")
        else:
            setup_async_migrations()

        from posthog.tasks.hog_functions import queue_sync_hog_function_templates

        # Skip during tests since we handle this in conftest.py
        if not settings.TEST:
            queue_sync_hog_function_templates()

<<<<<<< HEAD
        # Initialize Playwright time freezing after all imports are done
        try:
            from posthog.test.playwright_time_utils import setup_playwright_time_freeze

            setup_playwright_time_freeze()
        except ImportError:
            pass  # freezegun might not be available in production
        except Exception:
            pass  # Don't break Django startup if time freezing fails
=======
    def _setup_lazy_admin(self):
        """Set up lazy loading of admin classes to avoid importing all at startup."""
        import sys

        from django.contrib import admin

        class LazyAdminRegistry(dict):
            """Lazy admin registry that loads admin on first access."""

            _loaded = False

            def _ensure_loaded(self):
                if not self._loaded:
                    from posthog.admin import register_all_admin

                    self._loaded = True
                    register_all_admin()

            # Override only the essential methods that trigger loading
            def __getitem__(self, key):
                self._ensure_loaded()
                return super().__getitem__(key)

            def __iter__(self):
                self._ensure_loaded()
                return super().__iter__()

            def __len__(self):
                self._ensure_loaded()
                return super().__len__()

            def __contains__(self, key):
                self._ensure_loaded()
                return super().__contains__(key)

        # Don't use lazy loading in tests and migrations
        if not settings.TEST and "migrate" not in sys.argv and "test" not in sys.argv:
            admin.site._registry = LazyAdminRegistry()
>>>>>>> 4bd741f8
<|MERGE_RESOLUTION|>--- conflicted
+++ resolved
@@ -76,7 +76,6 @@
         if not settings.TEST:
             queue_sync_hog_function_templates()
 
-<<<<<<< HEAD
         # Initialize Playwright time freezing after all imports are done
         try:
             from posthog.test.playwright_time_utils import setup_playwright_time_freeze
@@ -86,7 +85,7 @@
             pass  # freezegun might not be available in production
         except Exception:
             pass  # Don't break Django startup if time freezing fails
-=======
+
     def _setup_lazy_admin(self):
         """Set up lazy loading of admin classes to avoid importing all at startup."""
         import sys
@@ -124,5 +123,4 @@
 
         # Don't use lazy loading in tests and migrations
         if not settings.TEST and "migrate" not in sys.argv and "test" not in sys.argv:
-            admin.site._registry = LazyAdminRegistry()
->>>>>>> 4bd741f8
+            admin.site._registry = LazyAdminRegistry()