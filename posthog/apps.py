import os

import posthoganalytics
from django.apps import AppConfig
from django.conf import settings
from posthoganalytics.client import Client

from posthog.settings import SELF_CAPTURE, SKIP_ASYNC_MIGRATIONS_SETUP
from posthog.utils import get_git_branch, get_git_commit, get_machine_id, get_self_capture_api_token, print_warning
from posthog.version import VERSION


class PostHogConfig(AppConfig):
    name = "posthog"
    verbose_name = "PostHog"

    def ready(self):
        posthoganalytics.api_key = "sTMFPsFhdP1Ssg"
        posthoganalytics.personal_api_key = os.environ.get("POSTHOG_PERSONAL_API_KEY")

        if settings.TEST or os.environ.get("OPT_OUT_CAPTURE", False):
            posthoganalytics.disabled = True
        elif settings.DEBUG:
<<<<<<< HEAD
=======
            # NOTE: This has to come before any call to posthoganalytics as the first call creates a client with all set values
            local_api_key = get_self_capture_api_token(None)
            if SELF_CAPTURE and local_api_key:
                posthoganalytics.api_key = local_api_key
                posthoganalytics.host = settings.SITE_URL
            else:
                posthoganalytics.disabled = True

>>>>>>> 31322683
            # log development server launch to posthog
            if os.getenv("RUN_MAIN") == "true":
                # Sync all organization.available_features once on launch, in case plans changed
                from posthog.celery import sync_all_organization_available_features

                sync_all_organization_available_features()

                # NOTE: This has to be created as a separate client so that the "capture" call doesn't lock in the properties
                phcloud_client = Client(posthoganalytics.api_key)

                phcloud_client.capture(
                    get_machine_id(),
                    "development server launched",
                    {"posthog_version": VERSION, "git_rev": get_git_commit(), "git_branch": get_git_branch(),},
                )

            if SELF_CAPTURE:
                posthoganalytics.api_key = get_self_capture_api_token(None)
                posthoganalytics.host = settings.SITE_URL
            else:
                posthoganalytics.disabled = True

        if not settings.SKIP_SERVICE_VERSION_REQUIREMENTS:
            for service_version_requirement in settings.SERVICE_VERSION_REQUIREMENTS:
                in_range, version = service_version_requirement.is_service_in_accepted_version()
                if not in_range:
                    print(
                        f"\033[91mService {service_version_requirement.service} is in version {version}. Expected range: {str(service_version_requirement.supported_version)}. PostHog may not work correctly with the current version. To continue anyway, add SKIP_SERVICE_VERSION_REQUIREMENTS=1 as an environment variable\033[0m",
                    )
                    exit(1)

        from posthog.async_migrations.setup import setup_async_migrations

        if SKIP_ASYNC_MIGRATIONS_SETUP:
            print_warning(["Skipping async migrations setup. This is unsafe in production!"])
        else:
            setup_async_migrations()<|MERGE_RESOLUTION|>--- conflicted
+++ resolved
@@ -21,17 +21,6 @@
         if settings.TEST or os.environ.get("OPT_OUT_CAPTURE", False):
             posthoganalytics.disabled = True
         elif settings.DEBUG:
-<<<<<<< HEAD
-=======
-            # NOTE: This has to come before any call to posthoganalytics as the first call creates a client with all set values
-            local_api_key = get_self_capture_api_token(None)
-            if SELF_CAPTURE and local_api_key:
-                posthoganalytics.api_key = local_api_key
-                posthoganalytics.host = settings.SITE_URL
-            else:
-                posthoganalytics.disabled = True
-
->>>>>>> 31322683
             # log development server launch to posthog
             if os.getenv("RUN_MAIN") == "true":
                 # Sync all organization.available_features once on launch, in case plans changed
@@ -48,8 +37,9 @@
                     {"posthog_version": VERSION, "git_rev": get_git_commit(), "git_branch": get_git_branch(),},
                 )
 
-            if SELF_CAPTURE:
-                posthoganalytics.api_key = get_self_capture_api_token(None)
+            local_api_key = get_self_capture_api_token(None)
+            if SELF_CAPTURE and local_api_key:
+                posthoganalytics.api_key = local_api_key
                 posthoganalytics.host = settings.SITE_URL
             else:
                 posthoganalytics.disabled = True
