#
# This Dockerfile is used for self-hosted production builds.
#
# PostHog has sunset support for self-hosted K8s deployments.
# See: https://posthog.com/blog/sunsetting-helm-support-posthog
#
# Note: for PostHog Cloud remember to update ‘Dockerfile.cloud’ as appropriate.
#
# The stages are used to:
#
# - frontend-build: build the frontend (static assets)
# - plugin-server-build: build plugin-server (Node.js app) & fetch its runtime dependencies
# - posthog-build: fetch PostHog (Django app) dependencies & build Django collectstatic
# - fetch-geoip-db: fetch the GeoIP database
#
# In the last stage, we import the artifacts from the previous
# stages, add some runtime dependencies and build the final image.
#


#
# ---------------------------------------------------------
#
FROM node:18.19.1-bullseye-slim AS frontend-build
WORKDIR /code
SHELL ["/bin/bash", "-e", "-o", "pipefail", "-c"]

COPY package.json pnpm-lock.yaml ./
COPY patches/ patches/
RUN corepack enable && pnpm --version && \
    mkdir /tmp/pnpm-store && \
    pnpm install --frozen-lockfile --store-dir /tmp/pnpm-store --prod && \
    rm -rf /tmp/pnpm-store

COPY frontend/ frontend/
COPY products/ products/
COPY ee/frontend/ ee/frontend/
COPY ./bin/ ./bin/
COPY babel.config.js tsconfig.json webpack.config.js tailwind.config.js ./
RUN pnpm build

#
# ---------------------------------------------------------
#
FROM ghcr.io/posthog/rust-node-container:bullseye_rust_1.80.1-node_18.19.1 AS plugin-server-build
WORKDIR /code
COPY ./rust ./rust
COPY ./plugin-transpiler/ ./plugin-transpiler/
WORKDIR /code/plugin-server
SHELL ["/bin/bash", "-e", "-o", "pipefail", "-c"]

# Compile and install Node.js dependencies.
COPY ./plugin-server/package.json ./plugin-server/pnpm-lock.yaml ./plugin-server/tsconfig.json ./
COPY ./plugin-server/patches/ ./patches/
RUN apt-get update && \
    apt-get install -y --no-install-recommends \
    "make" \
    "g++" \
    "gcc" \
    "python3" \
    "libssl-dev" \
    "zlib1g-dev" \
    && \
    rm -rf /var/lib/apt/lists/* && \
    corepack enable && \
    mkdir /tmp/pnpm-store && \
    pnpm install --frozen-lockfile --store-dir /tmp/pnpm-store && \
    cd ../plugin-transpiler && \
    pnpm install --frozen-lockfile --store-dir /tmp/pnpm-store && \
    pnpm build && \
    rm -rf /tmp/pnpm-store

# Build the plugin server.
#
# Note: we run the build as a separate action to increase
# the cache hit ratio of the layers above.
COPY ./plugin-server/src/ ./src/
RUN pnpm build

# As the plugin-server is now built, let’s keep
# only prod dependencies in the node_module folder
# as we will copy it to the last image.
RUN corepack enable && \
    mkdir /tmp/pnpm-store && \
    pnpm install --frozen-lockfile --store-dir /tmp/pnpm-store --prod && \
    rm -rf /tmp/pnpm-store


#
# ---------------------------------------------------------
#
FROM python:3.11.9-slim-bullseye AS posthog-build
WORKDIR /code
SHELL ["/bin/bash", "-e", "-o", "pipefail", "-c"]

# Compile and install Python dependencies.
# We install those dependencies on a custom folder that we will
# then copy to the last image.
COPY requirements.txt ./
RUN apt-get update && \
    apt-get install -y --no-install-recommends \
    "build-essential" \
    "git" \
    "libpq-dev" \
    "libxmlsec1" \
    "libxmlsec1-dev" \
    "libffi-dev" \
    "zlib1g-dev" \
    "pkg-config" \
    && \
    rm -rf /var/lib/apt/lists/* && \
    PIP_NO_BINARY=lxml,xmlsec pip install -r requirements.txt --compile --no-cache-dir --target=/python-runtime

ENV PATH=/python-runtime/bin:$PATH \
    PYTHONPATH=/python-runtime

# Add in Django deps and generate Django's static files.
COPY manage.py manage.py
COPY hogvm hogvm/
COPY posthog posthog/
COPY products/ products/
COPY ee ee/
COPY --from=frontend-build /code/frontend/dist /code/frontend/dist
RUN SKIP_SERVICE_VERSION_REQUIREMENTS=1 STATIC_COLLECTION=1 DATABASE_URL='postgres:///' REDIS_URL='redis:///' python manage.py collectstatic --noinput


#
# ---------------------------------------------------------
#
FROM debian:bullseye-slim AS fetch-geoip-db
WORKDIR /code
SHELL ["/bin/bash", "-e", "-o", "pipefail", "-c"]

# Fetch the GeoLite2-City database that will be used for IP geolocation within Django.
RUN apt-get update && \
    apt-get install -y --no-install-recommends \
    "ca-certificates" \
    "curl" \
    "brotli" \
    && \
    rm -rf /var/lib/apt/lists/* && \
    mkdir share && \
    ( curl -s -L "https://mmdbcdn.posthog.net/" --http1.1 | brotli --decompress --output=./share/GeoLite2-City.mmdb ) && \
    chmod -R 755 ./share/GeoLite2-City.mmdb


#
# ---------------------------------------------------------
#
# NOTE: newer images change the base image from bullseye to bookworm which makes compiled openssl versions have all sorts of issues
FROM unit:1.32.0-python3.11 
WORKDIR /code
SHELL ["/bin/bash", "-e", "-o", "pipefail", "-c"]
ENV PYTHONUNBUFFERED 1

# Install OS runtime dependencies.
# Note: please add in this stage runtime dependences only!
RUN apt-get update && \
    apt-get install -y --no-install-recommends \
    "chromium" \
    "chromium-driver" \
    "libpq-dev" \
    "libxmlsec1" \
    "libxmlsec1-dev" \
    "libxml2" \
    "gettext-base"

# Install MS SQL dependencies
RUN curl https://packages.microsoft.com/keys/microsoft.asc | tee /etc/apt/trusted.gpg.d/microsoft.asc
RUN curl https://packages.microsoft.com/config/debian/11/prod.list | tee /etc/apt/sources.list.d/mssql-release.list
RUN apt-get update
RUN ACCEPT_EULA=Y apt-get install -y msodbcsql18

# Install NodeJS 18.
RUN apt-get install -y --no-install-recommends \
    "curl" \
    && \
    curl -fsSL https://deb.nodesource.com/setup_18.x | bash - && \
    apt-get install -y --no-install-recommends \
    "nodejs" \
    && \
    rm -rf /var/lib/apt/lists/*

# Install and use a non-root user.
RUN groupadd -g 1000 posthog && \
    useradd -r -g posthog posthog && \
    chown posthog:posthog /code
USER posthog

# Add the commit hash
ARG COMMIT_HASH
RUN echo $COMMIT_HASH > /code/commit.txt

# Add in the compiled plugin-server & its runtime dependencies from the plugin-server-build stage.
COPY --from=plugin-server-build --chown=posthog:posthog /code/plugin-transpiler/dist /code/plugin-transpiler/dist
COPY --from=plugin-server-build --chown=posthog:posthog /code/plugin-server/dist /code/plugin-server/dist
COPY --from=plugin-server-build --chown=posthog:posthog /code/plugin-server/node_modules /code/plugin-server/node_modules
COPY --from=plugin-server-build --chown=posthog:posthog /code/plugin-server/package.json /code/plugin-server/package.json

# Copy the Python dependencies and Django staticfiles from the posthog-build stage.
COPY --from=posthog-build --chown=posthog:posthog /code/staticfiles /code/staticfiles
COPY --from=posthog-build --chown=posthog:posthog /python-runtime /python-runtime
ENV PATH=/python-runtime/bin:$PATH \
    PYTHONPATH=/python-runtime

# Copy the frontend assets from the frontend-build stage.
# TODO: this copy should not be necessary, we should remove it once we verify everything still works.
COPY --from=frontend-build --chown=posthog:posthog /code/frontend/dist /code/frontend/dist

# Copy the GeoLite2-City database from the fetch-geoip-db stage.
COPY --from=fetch-geoip-db --chown=posthog:posthog /code/share/GeoLite2-City.mmdb /code/share/GeoLite2-City.mmdb

# Add in the Gunicorn config, custom bin files and Django deps.
COPY --chown=posthog:posthog gunicorn.config.py ./
COPY --chown=posthog:posthog ./bin ./bin/
COPY --chown=posthog:posthog manage.py manage.py
COPY --chown=posthog:posthog posthog posthog/
COPY --chown=posthog:posthog ee ee/
COPY --chown=posthog:posthog hogvm hogvm/
<<<<<<< HEAD
COPY --chown=posthog:posthog products products/
=======
COPY --chown=posthog:posthog dags dags/
>>>>>>> 71454ca6

# Keep server command backwards compatible
RUN cp ./bin/docker-server-unit ./bin/docker-server

# Setup ENV.
ENV NODE_ENV=production \
    CHROME_BIN=/usr/bin/chromium \
    CHROME_PATH=/usr/lib/chromium/ \
    CHROMEDRIVER_BIN=/usr/bin/chromedriver

# Expose container port and run entry point script.
EXPOSE 8000

# Expose the port from which we serve OpenMetrics data.
EXPOSE 8001
COPY unit.json.tpl /docker-entrypoint.d/unit.json.tpl
USER root
CMD ["./bin/docker"]<|MERGE_RESOLUTION|>--- conflicted
+++ resolved
@@ -217,11 +217,8 @@
 COPY --chown=posthog:posthog posthog posthog/
 COPY --chown=posthog:posthog ee ee/
 COPY --chown=posthog:posthog hogvm hogvm/
-<<<<<<< HEAD
+COPY --chown=posthog:posthog dags dags/
 COPY --chown=posthog:posthog products products/
-=======
-COPY --chown=posthog:posthog dags dags/
->>>>>>> 71454ca6
 
 # Keep server command backwards compatible
 RUN cp ./bin/docker-server-unit ./bin/docker-server
