--- conflicted
+++ resolved
@@ -8,12 +8,9 @@
     CachedRevenueAnalyticsRevenueQueryResponse,
     RevenueAnalyticsRevenueQueryResponse,
     RevenueAnalyticsRevenueQuery,
-<<<<<<< HEAD
-    QueryDateRangeResponse,
-=======
     RevenueAnalyticsGroupBy,
     RevenueAnalyticsRevenueQueryResult,
->>>>>>> 9a436ed0
+    QueryDateRangeResponse,
 )
 from posthog.utils import format_label_date
 
