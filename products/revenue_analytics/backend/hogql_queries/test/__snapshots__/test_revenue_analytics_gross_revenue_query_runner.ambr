--- conflicted
+++ resolved
@@ -150,12 +150,12 @@
             if(isNull(upper(replaceRegexpAll(nullIf(nullIf(JSONExtractRaw(events.properties, 'currency'), ''), 'null'), '^"|"$', ''))), accurateCastOrNull(currency_aware_amount, 'Decimal64(10)'), if(equals(upper(replaceRegexpAll(nullIf(nullIf(JSONExtractRaw(events.properties, 'currency'), ''), 'null'), '^"|"$', '')), 'GBP'), toDecimal64(currency_aware_amount, 10), if(dictGetOrDefault(`posthog_test`.`exchange_rate_dict`, 'rate', upper(replaceRegexpAll(nullIf(nullIf(JSONExtractRaw(events.properties, 'currency'), ''), 'null'), '^"|"$', '')), toDate(toTimeZone(events.timestamp, 'UTC')), toDecimal64(0, 10)) = 0, toDecimal64(0, 10), multiplyDecimal(divideDecimal(toDecimal64(currency_aware_amount, 10), dictGetOrDefault(`posthog_test`.`exchange_rate_dict`, 'rate', upper(replaceRegexpAll(nullIf(nullIf(JSONExtractRaw(events.properties, 'currency'), ''), 'null'), '^"|"$', '')), toDate(toTimeZone(events.timestamp, 'UTC')), toDecimal64(0, 10))), dictGetOrDefault(`posthog_test`.`exchange_rate_dict`, 'rate', 'GBP', toDate(toTimeZone(events.timestamp, 'UTC')), toDecimal64(0, 10)))))) AS amount
      FROM events
      LEFT OUTER JOIN
-       (SELECT tupleElement(argMax(tuple(person_distinct_id_overrides.person_id), person_distinct_id_overrides.version), 1) AS person_id,
+       (SELECT argMax(person_distinct_id_overrides.person_id, person_distinct_id_overrides.version) AS person_id,
                person_distinct_id_overrides.distinct_id AS distinct_id
         FROM person_distinct_id_overrides
         WHERE equals(person_distinct_id_overrides.team_id, 99999)
         GROUP BY person_distinct_id_overrides.distinct_id
-        HAVING ifNull(equals(tupleElement(argMax(tuple(person_distinct_id_overrides.is_deleted), person_distinct_id_overrides.version), 1), 0), 0) SETTINGS optimize_aggregation_in_order=1) AS events__override ON equals(events.distinct_id, events__override.distinct_id)
+        HAVING ifNull(equals(argMax(person_distinct_id_overrides.is_deleted, person_distinct_id_overrides.version), 0), 0) SETTINGS optimize_aggregation_in_order=1) AS events__override ON equals(events.distinct_id, events__override.distinct_id)
      WHERE and(equals(events.team_id, 99999), and(equals(events.event, 'purchase'), 1, isNotNull(amount)))
      ORDER BY timestamp DESC) AS revenue_analytics_revenue_item
   WHERE and(greaterOrEquals(toTimeZone(revenue_analytics_revenue_item.timestamp, 'UTC'), assumeNotNull(toDateTime('2024-11-30 00:00:00', 'UTC'))), lessOrEquals(toTimeZone(revenue_analytics_revenue_item.timestamp, 'UTC'), assumeNotNull(toDateTime('2025-05-30 23:59:59', 'UTC'))))
@@ -249,12 +249,12 @@
             if(isNull(upper(replaceRegexpAll(nullIf(nullIf(JSONExtractRaw(events.properties, 'currency'), ''), 'null'), '^"|"$', ''))), accurateCastOrNull(currency_aware_amount, 'Decimal64(10)'), if(equals(upper(replaceRegexpAll(nullIf(nullIf(JSONExtractRaw(events.properties, 'currency'), ''), 'null'), '^"|"$', '')), 'GBP'), toDecimal64(currency_aware_amount, 10), if(dictGetOrDefault(`posthog_test`.`exchange_rate_dict`, 'rate', upper(replaceRegexpAll(nullIf(nullIf(JSONExtractRaw(events.properties, 'currency'), ''), 'null'), '^"|"$', '')), toDate(toTimeZone(events.timestamp, 'UTC')), toDecimal64(0, 10)) = 0, toDecimal64(0, 10), multiplyDecimal(divideDecimal(toDecimal64(currency_aware_amount, 10), dictGetOrDefault(`posthog_test`.`exchange_rate_dict`, 'rate', upper(replaceRegexpAll(nullIf(nullIf(JSONExtractRaw(events.properties, 'currency'), ''), 'null'), '^"|"$', '')), toDate(toTimeZone(events.timestamp, 'UTC')), toDecimal64(0, 10))), dictGetOrDefault(`posthog_test`.`exchange_rate_dict`, 'rate', 'GBP', toDate(toTimeZone(events.timestamp, 'UTC')), toDecimal64(0, 10)))))) AS amount
      FROM events
      LEFT OUTER JOIN
-       (SELECT tupleElement(argMax(tuple(person_distinct_id_overrides.person_id), person_distinct_id_overrides.version), 1) AS person_id,
+       (SELECT argMax(person_distinct_id_overrides.person_id, person_distinct_id_overrides.version) AS person_id,
                person_distinct_id_overrides.distinct_id AS distinct_id
         FROM person_distinct_id_overrides
         WHERE equals(person_distinct_id_overrides.team_id, 99999)
         GROUP BY person_distinct_id_overrides.distinct_id
-        HAVING ifNull(equals(tupleElement(argMax(tuple(person_distinct_id_overrides.is_deleted), person_distinct_id_overrides.version), 1), 0), 0) SETTINGS optimize_aggregation_in_order=1) AS events__override ON equals(events.distinct_id, events__override.distinct_id)
+        HAVING ifNull(equals(argMax(person_distinct_id_overrides.is_deleted, person_distinct_id_overrides.version), 0), 0) SETTINGS optimize_aggregation_in_order=1) AS events__override ON equals(events.distinct_id, events__override.distinct_id)
      WHERE and(equals(events.team_id, 99999), and(equals(events.event, 'purchase'), 1, isNotNull(amount)))
      ORDER BY timestamp DESC) AS revenue_analytics_revenue_item
   WHERE and(and(greaterOrEquals(toTimeZone(revenue_analytics_revenue_item.timestamp, 'UTC'), assumeNotNull(toDateTime('2024-11-30 00:00:00', 'UTC'))), lessOrEquals(toTimeZone(revenue_analytics_revenue_item.timestamp, 'UTC'), assumeNotNull(toDateTime('2025-05-30 23:59:59', 'UTC')))), equals(revenue_analytics_revenue_item.source_label, 'non-existent-source'))
@@ -395,12 +395,12 @@
             if(isNull(upper(replaceRegexpAll(nullIf(nullIf(JSONExtractRaw(events.properties, 'currency'), ''), 'null'), '^"|"$', ''))), accurateCastOrNull(currency_aware_amount, 'Decimal64(10)'), if(equals(upper(replaceRegexpAll(nullIf(nullIf(JSONExtractRaw(events.properties, 'currency'), ''), 'null'), '^"|"$', '')), 'GBP'), toDecimal64(currency_aware_amount, 10), if(dictGetOrDefault(`posthog_test`.`exchange_rate_dict`, 'rate', upper(replaceRegexpAll(nullIf(nullIf(JSONExtractRaw(events.properties, 'currency'), ''), 'null'), '^"|"$', '')), toDate(toTimeZone(events.timestamp, 'UTC')), toDecimal64(0, 10)) = 0, toDecimal64(0, 10), multiplyDecimal(divideDecimal(toDecimal64(currency_aware_amount, 10), dictGetOrDefault(`posthog_test`.`exchange_rate_dict`, 'rate', upper(replaceRegexpAll(nullIf(nullIf(JSONExtractRaw(events.properties, 'currency'), ''), 'null'), '^"|"$', '')), toDate(toTimeZone(events.timestamp, 'UTC')), toDecimal64(0, 10))), dictGetOrDefault(`posthog_test`.`exchange_rate_dict`, 'rate', 'GBP', toDate(toTimeZone(events.timestamp, 'UTC')), toDecimal64(0, 10)))))) AS amount
      FROM events
      LEFT OUTER JOIN
-       (SELECT tupleElement(argMax(tuple(person_distinct_id_overrides.person_id), person_distinct_id_overrides.version), 1) AS person_id,
+       (SELECT argMax(person_distinct_id_overrides.person_id, person_distinct_id_overrides.version) AS person_id,
                person_distinct_id_overrides.distinct_id AS distinct_id
         FROM person_distinct_id_overrides
         WHERE equals(person_distinct_id_overrides.team_id, 99999)
         GROUP BY person_distinct_id_overrides.distinct_id
-        HAVING ifNull(equals(tupleElement(argMax(tuple(person_distinct_id_overrides.is_deleted), person_distinct_id_overrides.version), 1), 0), 0) SETTINGS optimize_aggregation_in_order=1) AS events__override ON equals(events.distinct_id, events__override.distinct_id)
+        HAVING ifNull(equals(argMax(person_distinct_id_overrides.is_deleted, person_distinct_id_overrides.version), 0), 0) SETTINGS optimize_aggregation_in_order=1) AS events__override ON equals(events.distinct_id, events__override.distinct_id)
      WHERE and(equals(events.team_id, 99999), and(equals(events.event, 'purchase'), 1, isNotNull(amount)))
      ORDER BY timestamp DESC) AS revenue_analytics_revenue_item
   LEFT JOIN
@@ -437,18 +437,18 @@
        (SELECT DISTINCT events__person.id AS person_id
         FROM events
         LEFT OUTER JOIN
-          (SELECT tupleElement(argMax(tuple(person_distinct_id_overrides.person_id), person_distinct_id_overrides.version), 1) AS person_id,
+          (SELECT argMax(person_distinct_id_overrides.person_id, person_distinct_id_overrides.version) AS person_id,
                   person_distinct_id_overrides.distinct_id AS distinct_id
            FROM person_distinct_id_overrides
            WHERE equals(person_distinct_id_overrides.team_id, 99999)
            GROUP BY person_distinct_id_overrides.distinct_id
-           HAVING ifNull(equals(tupleElement(argMax(tuple(person_distinct_id_overrides.is_deleted), person_distinct_id_overrides.version), 1), 0), 0) SETTINGS optimize_aggregation_in_order=1) AS events__override ON equals(events.distinct_id, events__override.distinct_id)
+           HAVING ifNull(equals(argMax(person_distinct_id_overrides.is_deleted, person_distinct_id_overrides.version), 0), 0) SETTINGS optimize_aggregation_in_order=1) AS events__override ON equals(events.distinct_id, events__override.distinct_id)
         LEFT JOIN
           (SELECT person.id AS id
            FROM person
            WHERE equals(person.team_id, 99999)
            GROUP BY person.id
-           HAVING and(ifNull(equals(tupleElement(argMax(tuple(person.is_deleted), person.version), 1), 0), 0), ifNull(less(tupleElement(argMax(tuple(toTimeZone(person.created_at, 'UTC')), person.version), 1), plus(now64(6, 'UTC'), toIntervalDay(1))), 0)) SETTINGS optimize_aggregation_in_order=1) AS events__person ON equals(if(not(empty(events__override.distinct_id)), events__override.person_id, events.person_id), events__person.id)
+           HAVING and(ifNull(equals(argMax(person.is_deleted, person.version), 0), 0), ifNull(less(argMax(toTimeZone(person.created_at, 'UTC'), person.version), plus(now64(6, 'UTC'), toIntervalDay(1))), 0)) SETTINGS optimize_aggregation_in_order=1) AS events__person ON equals(if(not(empty(events__override.distinct_id)), events__override.person_id, events.person_id), events__person.id)
         WHERE and(equals(events.team_id, 99999), 1)) AS events ON equals(persons.id, events.person_id)
      ORDER BY persons.created_at DESC) AS revenue_analytics_customer ON equals(revenue_analytics_revenue_item.customer_id, revenue_analytics_customer.id)
   WHERE and(and(greaterOrEquals(toTimeZone(revenue_analytics_revenue_item.timestamp, 'UTC'), assumeNotNull(toDateTime('2024-11-30 00:00:00', 'UTC'))), lessOrEquals(toTimeZone(revenue_analytics_revenue_item.timestamp, 'UTC'), assumeNotNull(toDateTime('2025-05-30 23:59:59', 'UTC')))), equals(revenue_analytics_customer.country, 'US'))
@@ -612,12 +612,12 @@
             if(isNull(upper(replaceRegexpAll(nullIf(nullIf(JSONExtractRaw(events.properties, 'currency'), ''), 'null'), '^"|"$', ''))), accurateCastOrNull(currency_aware_amount, 'Decimal64(10)'), if(equals(upper(replaceRegexpAll(nullIf(nullIf(JSONExtractRaw(events.properties, 'currency'), ''), 'null'), '^"|"$', '')), 'GBP'), toDecimal64(currency_aware_amount, 10), if(dictGetOrDefault(`posthog_test`.`exchange_rate_dict`, 'rate', upper(replaceRegexpAll(nullIf(nullIf(JSONExtractRaw(events.properties, 'currency'), ''), 'null'), '^"|"$', '')), toDate(toTimeZone(events.timestamp, 'UTC')), toDecimal64(0, 10)) = 0, toDecimal64(0, 10), multiplyDecimal(divideDecimal(toDecimal64(currency_aware_amount, 10), dictGetOrDefault(`posthog_test`.`exchange_rate_dict`, 'rate', upper(replaceRegexpAll(nullIf(nullIf(JSONExtractRaw(events.properties, 'currency'), ''), 'null'), '^"|"$', '')), toDate(toTimeZone(events.timestamp, 'UTC')), toDecimal64(0, 10))), dictGetOrDefault(`posthog_test`.`exchange_rate_dict`, 'rate', 'GBP', toDate(toTimeZone(events.timestamp, 'UTC')), toDecimal64(0, 10)))))) AS amount
      FROM events
      LEFT OUTER JOIN
-       (SELECT tupleElement(argMax(tuple(person_distinct_id_overrides.person_id), person_distinct_id_overrides.version), 1) AS person_id,
+       (SELECT argMax(person_distinct_id_overrides.person_id, person_distinct_id_overrides.version) AS person_id,
                person_distinct_id_overrides.distinct_id AS distinct_id
         FROM person_distinct_id_overrides
         WHERE equals(person_distinct_id_overrides.team_id, 99999)
         GROUP BY person_distinct_id_overrides.distinct_id
-        HAVING ifNull(equals(tupleElement(argMax(tuple(person_distinct_id_overrides.is_deleted), person_distinct_id_overrides.version), 1), 0), 0) SETTINGS optimize_aggregation_in_order=1) AS events__override ON equals(events.distinct_id, events__override.distinct_id)
+        HAVING ifNull(equals(argMax(person_distinct_id_overrides.is_deleted, person_distinct_id_overrides.version), 0), 0) SETTINGS optimize_aggregation_in_order=1) AS events__override ON equals(events.distinct_id, events__override.distinct_id)
      WHERE and(equals(events.team_id, 99999), and(equals(events.event, 'purchase'), 1, isNotNull(amount)))
      ORDER BY timestamp DESC) AS revenue_analytics_revenue_item
   WHERE and(greaterOrEquals(toTimeZone(revenue_analytics_revenue_item.timestamp, 'UTC'), assumeNotNull(toDateTime('2024-11-01 00:00:00', 'UTC'))), lessOrEquals(toTimeZone(revenue_analytics_revenue_item.timestamp, 'UTC'), assumeNotNull(toDateTime('2026-05-01 23:59:59', 'UTC'))))
@@ -758,12 +758,12 @@
             if(isNull(upper(replaceRegexpAll(nullIf(nullIf(JSONExtractRaw(events.properties, 'currency'), ''), 'null'), '^"|"$', ''))), accurateCastOrNull(currency_aware_amount, 'Decimal64(10)'), if(equals(upper(replaceRegexpAll(nullIf(nullIf(JSONExtractRaw(events.properties, 'currency'), ''), 'null'), '^"|"$', '')), 'GBP'), toDecimal64(currency_aware_amount, 10), if(dictGetOrDefault(`posthog_test`.`exchange_rate_dict`, 'rate', upper(replaceRegexpAll(nullIf(nullIf(JSONExtractRaw(events.properties, 'currency'), ''), 'null'), '^"|"$', '')), toDate(toTimeZone(events.timestamp, 'UTC')), toDecimal64(0, 10)) = 0, toDecimal64(0, 10), multiplyDecimal(divideDecimal(toDecimal64(currency_aware_amount, 10), dictGetOrDefault(`posthog_test`.`exchange_rate_dict`, 'rate', upper(replaceRegexpAll(nullIf(nullIf(JSONExtractRaw(events.properties, 'currency'), ''), 'null'), '^"|"$', '')), toDate(toTimeZone(events.timestamp, 'UTC')), toDecimal64(0, 10))), dictGetOrDefault(`posthog_test`.`exchange_rate_dict`, 'rate', 'GBP', toDate(toTimeZone(events.timestamp, 'UTC')), toDecimal64(0, 10)))))) AS amount
      FROM events
      LEFT OUTER JOIN
-       (SELECT tupleElement(argMax(tuple(person_distinct_id_overrides.person_id), person_distinct_id_overrides.version), 1) AS person_id,
+       (SELECT argMax(person_distinct_id_overrides.person_id, person_distinct_id_overrides.version) AS person_id,
                person_distinct_id_overrides.distinct_id AS distinct_id
         FROM person_distinct_id_overrides
         WHERE equals(person_distinct_id_overrides.team_id, 99999)
         GROUP BY person_distinct_id_overrides.distinct_id
-        HAVING ifNull(equals(tupleElement(argMax(tuple(person_distinct_id_overrides.is_deleted), person_distinct_id_overrides.version), 1), 0), 0) SETTINGS optimize_aggregation_in_order=1) AS events__override ON equals(events.distinct_id, events__override.distinct_id)
+        HAVING ifNull(equals(argMax(person_distinct_id_overrides.is_deleted, person_distinct_id_overrides.version), 0), 0) SETTINGS optimize_aggregation_in_order=1) AS events__override ON equals(events.distinct_id, events__override.distinct_id)
      WHERE and(equals(events.team_id, 99999), and(equals(events.event, 'purchase'), 1, isNotNull(amount)))
      ORDER BY timestamp DESC) AS revenue_analytics_revenue_item
   WHERE and(greaterOrEquals(toTimeZone(revenue_analytics_revenue_item.timestamp, 'UTC'), assumeNotNull(toDateTime('2025-02-01 00:00:00', 'UTC'))), lessOrEquals(toTimeZone(revenue_analytics_revenue_item.timestamp, 'UTC'), assumeNotNull(toDateTime('2025-05-01 23:59:59', 'UTC'))))
@@ -904,23 +904,14 @@
             if(isNull(upper(replaceRegexpAll(nullIf(nullIf(JSONExtractRaw(events.properties, 'currency'), ''), 'null'), '^"|"$', ''))), accurateCastOrNull(currency_aware_amount, 'Decimal64(10)'), if(equals(upper(replaceRegexpAll(nullIf(nullIf(JSONExtractRaw(events.properties, 'currency'), ''), 'null'), '^"|"$', '')), 'GBP'), toDecimal64(currency_aware_amount, 10), if(dictGetOrDefault(`posthog_test`.`exchange_rate_dict`, 'rate', upper(replaceRegexpAll(nullIf(nullIf(JSONExtractRaw(events.properties, 'currency'), ''), 'null'), '^"|"$', '')), toDate(toTimeZone(events.timestamp, 'UTC')), toDecimal64(0, 10)) = 0, toDecimal64(0, 10), multiplyDecimal(divideDecimal(toDecimal64(currency_aware_amount, 10), dictGetOrDefault(`posthog_test`.`exchange_rate_dict`, 'rate', upper(replaceRegexpAll(nullIf(nullIf(JSONExtractRaw(events.properties, 'currency'), ''), 'null'), '^"|"$', '')), toDate(toTimeZone(events.timestamp, 'UTC')), toDecimal64(0, 10))), dictGetOrDefault(`posthog_test`.`exchange_rate_dict`, 'rate', 'GBP', toDate(toTimeZone(events.timestamp, 'UTC')), toDecimal64(0, 10)))))) AS amount
      FROM events
      LEFT OUTER JOIN
-       (SELECT tupleElement(argMax(tuple(person_distinct_id_overrides.person_id), person_distinct_id_overrides.version), 1) AS person_id,
+       (SELECT argMax(person_distinct_id_overrides.person_id, person_distinct_id_overrides.version) AS person_id,
                person_distinct_id_overrides.distinct_id AS distinct_id
         FROM person_distinct_id_overrides
         WHERE equals(person_distinct_id_overrides.team_id, 99999)
         GROUP BY person_distinct_id_overrides.distinct_id
-        HAVING ifNull(equals(tupleElement(argMax(tuple(person_distinct_id_overrides.is_deleted), person_distinct_id_overrides.version), 1), 0), 0) SETTINGS optimize_aggregation_in_order=1) AS events__override ON equals(events.distinct_id, events__override.distinct_id)
+        HAVING ifNull(equals(argMax(person_distinct_id_overrides.is_deleted, person_distinct_id_overrides.version), 0), 0) SETTINGS optimize_aggregation_in_order=1) AS events__override ON equals(events.distinct_id, events__override.distinct_id)
      WHERE and(equals(events.team_id, 99999), and(equals(events.event, 'purchase'), 1, isNotNull(amount)))
      ORDER BY timestamp DESC) AS revenue_analytics_revenue_item
-  LEFT JOIN
-    (SELECT product_id AS id,
-            'revenue_analytics.events.purchase' AS source_label,
-            product_id AS name
-     FROM
-       (SELECT DISTINCT replaceRegexpAll(nullIf(nullIf(JSONExtractRaw(events.properties, 'product'), ''), 'null'), '^"|"$', '') AS product_id
-        FROM events
-        WHERE and(equals(events.team_id, 99999), 1))
-     ORDER BY id ASC) AS revenue_analytics_product ON equals(revenue_analytics_revenue_item.product_id, revenue_analytics_product.id)
   LEFT JOIN
     (SELECT toString(persons.id) AS id,
             'revenue_analytics.events.purchase' AS source_label,
@@ -955,23 +946,20 @@
        (SELECT DISTINCT events__person.id AS person_id
         FROM events
         LEFT OUTER JOIN
-          (SELECT tupleElement(argMax(tuple(person_distinct_id_overrides.person_id), person_distinct_id_overrides.version), 1) AS person_id,
+          (SELECT argMax(person_distinct_id_overrides.person_id, person_distinct_id_overrides.version) AS person_id,
                   person_distinct_id_overrides.distinct_id AS distinct_id
            FROM person_distinct_id_overrides
            WHERE equals(person_distinct_id_overrides.team_id, 99999)
            GROUP BY person_distinct_id_overrides.distinct_id
-           HAVING ifNull(equals(tupleElement(argMax(tuple(person_distinct_id_overrides.is_deleted), person_distinct_id_overrides.version), 1), 0), 0) SETTINGS optimize_aggregation_in_order=1) AS events__override ON equals(events.distinct_id, events__override.distinct_id)
+           HAVING ifNull(equals(argMax(person_distinct_id_overrides.is_deleted, person_distinct_id_overrides.version), 0), 0) SETTINGS optimize_aggregation_in_order=1) AS events__override ON equals(events.distinct_id, events__override.distinct_id)
         LEFT JOIN
           (SELECT person.id AS id
            FROM person
            WHERE equals(person.team_id, 99999)
            GROUP BY person.id
-           HAVING and(ifNull(equals(tupleElement(argMax(tuple(person.is_deleted), person.version), 1), 0), 0), ifNull(less(tupleElement(argMax(tuple(toTimeZone(person.created_at, 'UTC')), person.version), 1), plus(now64(6, 'UTC'), toIntervalDay(1))), 0)) SETTINGS optimize_aggregation_in_order=1) AS events__person ON equals(if(not(empty(events__override.distinct_id)), events__override.person_id, events.person_id), events__person.id)
+           HAVING and(ifNull(equals(argMax(person.is_deleted, person.version), 0), 0), ifNull(less(argMax(toTimeZone(person.created_at, 'UTC'), person.version), plus(now64(6, 'UTC'), toIntervalDay(1))), 0)) SETTINGS optimize_aggregation_in_order=1) AS events__person ON equals(if(not(empty(events__override.distinct_id)), events__override.person_id, events.person_id), events__person.id)
         WHERE and(equals(events.team_id, 99999), 1)) AS events ON equals(persons.id, events.person_id)
      ORDER BY persons.created_at DESC) AS revenue_analytics_customer ON equals(revenue_analytics_revenue_item.customer_id, revenue_analytics_customer.id)
-<<<<<<< HEAD
-  WHERE and(ifNull(greaterOrEquals(revenue_analytics_revenue_item.timestamp, assumeNotNull(toDateTime('2024-11-30 00:00:00', 'UTC'))), 0), ifNull(lessOrEquals(revenue_analytics_revenue_item.timestamp, assumeNotNull(toDateTime('2025-05-30 23:59:59', 'UTC'))), 0))
-=======
   LEFT JOIN
     (SELECT product_id AS id,
             'revenue_analytics.events.purchase' AS source_label,
@@ -982,7 +970,6 @@
         WHERE and(equals(events.team_id, 99999), 1))
      ORDER BY id ASC) AS revenue_analytics_product ON equals(revenue_analytics_revenue_item.product_id, revenue_analytics_product.id)
   WHERE and(greaterOrEquals(toTimeZone(revenue_analytics_revenue_item.timestamp, 'UTC'), assumeNotNull(toDateTime('2024-11-30 00:00:00', 'UTC'))), lessOrEquals(toTimeZone(revenue_analytics_revenue_item.timestamp, 'UTC'), assumeNotNull(toDateTime('2025-05-30 23:59:59', 'UTC'))))
->>>>>>> 349d6926
   GROUP BY breakdown_by,
            period_start
   ORDER BY amount DESC,
@@ -1069,11 +1056,6 @@
      FROM s3('http://host.docker.internal:19000/posthog/test_storage_bucket-posthog.revenue_analytics.insights_query_runner.stripe_charges/posthog_test_stripe_charge/*.csv', 'object_storage_root_user', 'object_storage_root_password', 'CSVWithNames', '`id` String, `paid` Int8, `amount` Int64, `object` String, `source` String, `status` String, `created` DateTime, `invoice` String, `outcome` String, `captured` Int8, `currency` String, `customer` String, `disputed` Int8, `livemode` Int8, `metadata` String, `refunded` Int8, `description` String, `receipt_url` String, `failure_code` String, `fraud_details` String, `radar_options` String, `receipt_email` String, `payment_intent` String, `payment_method` String, `amount_captured` Int64, `amount_refunded` Int64, `billing_details` String, `failure_message` String, `balance_transaction` String, `statement_descriptor` String, `payment_method_details` String, `calculated_statement_descriptor` String') AS posthog_test_stripe_charge
      WHERE and(or(isNull(invoice_id), empty(invoice_id)), equals(posthog_test_stripe_charge.status, 'succeeded'))) AS revenue_analytics_revenue_item
   LEFT JOIN
-    (SELECT posthog_test_stripe_product.id AS id,
-            'stripe.posthog_test' AS source_label,
-            posthog_test_stripe_product.name AS name
-     FROM s3('http://host.docker.internal:19000/posthog/test_storage_bucket-posthog.revenue_analytics.insights_query_runner.stripe_products/posthog_test_stripe_product/*.csv', 'object_storage_root_user', 'object_storage_root_password', 'CSVWithNames', '`id` String, `name` String, `type` String, `active` UInt8, `images` String, `object` String, `created` DateTime, `features` String, `livemode` UInt8, `metadata` String, `tax_code` String, `attributes` String, `updated_at` DateTime, `description` String, `default_price_id` String') AS posthog_test_stripe_product) AS revenue_analytics_product ON equals(revenue_analytics_revenue_item.product_id, revenue_analytics_product.id)
-  LEFT JOIN
     (SELECT outer.id AS id,
             'stripe.posthog_test' AS source_label,
             parseDateTime64BestEffortOrNull(toString(outer.created), 6, 'UTC') AS timestamp,
@@ -1096,6 +1078,11 @@
                argMin(JSONExtractString(invoice.discount, 'coupon', 'id'), parseDateTime64BestEffortOrNull(toString(invoice.created), 6, 'UTC')) AS initial_coupon_id
         FROM s3('http://host.docker.internal:19000/posthog/test_storage_bucket-posthog.revenue_analytics.insights_query_runner.stripe_invoices/posthog_test_stripe_invoice/*.csv', 'object_storage_root_user', 'object_storage_root_password', 'CSVWithNames', '`id` String, `tax` Int64, `paid` UInt8, `lines` String, `total` Int64, `charge` String, `issuer` String, `number` String, `object` String, `status` String, `created` DateTime, `currency` String, `customer` String, `discount` String, `due_date` DateTime, `livemode` UInt8, `metadata` String, `subtotal` Int64, `attempted` UInt8, `discounts` String, `rendering` String, `amount_due` Int64, `amount_paid` Int64, `description` String, `invoice_pdf` String, `account_name` String, `auto_advance` UInt8, `effective_at` DateTime, `subscription` String, `attempt_count` UInt8, `automatic_tax` String, `customer_name` String, `period_end_at` DateTime, `billing_reason` String, `customer_email` String, `ending_balance` Int64, `payment_intent` String, `account_country` String, `amount_shipping` Int64, `period_start_at` DateTime, `amount_remaining` Int64, `customer_address` String, `customer_tax_ids` String, `paid_out_of_band` UInt8, `payment_settings` String, `starting_balance` Int64, `collection_method` String, `default_tax_rates` String, `total_tax_amounts` String, `hosted_invoice_url` String, `status_transitions` String, `customer_tax_exempt` String, `total_excluding_tax` Int64, `subscription_details` String, `webhooks_delivered_at` DateTime, `subtotal_excluding_tax` Int64, `total_discount_amounts` String, `pre_payment_credit_notes_amount` Int64, `post_payment_credit_notes_amount` Int64') AS invoice
         GROUP BY invoice.customer) AS cohort_inner ON equals(cohort_inner.customer_id, outer.id)) AS revenue_analytics_customer ON equals(revenue_analytics_revenue_item.customer_id, revenue_analytics_customer.id)
+  LEFT JOIN
+    (SELECT posthog_test_stripe_product.id AS id,
+            'stripe.posthog_test' AS source_label,
+            posthog_test_stripe_product.name AS name
+     FROM s3('http://host.docker.internal:19000/posthog/test_storage_bucket-posthog.revenue_analytics.insights_query_runner.stripe_products/posthog_test_stripe_product/*.csv', 'object_storage_root_user', 'object_storage_root_password', 'CSVWithNames', '`id` String, `name` String, `type` String, `active` UInt8, `images` String, `object` String, `created` DateTime, `features` String, `livemode` UInt8, `metadata` String, `tax_code` String, `attributes` String, `updated_at` DateTime, `description` String, `default_price_id` String') AS posthog_test_stripe_product) AS revenue_analytics_product ON equals(revenue_analytics_revenue_item.product_id, revenue_analytics_product.id)
   WHERE and(ifNull(greaterOrEquals(revenue_analytics_revenue_item.timestamp, assumeNotNull(toDateTime('2024-11-30 00:00:00', 'UTC'))), 0), ifNull(lessOrEquals(revenue_analytics_revenue_item.timestamp, assumeNotNull(toDateTime('2025-05-30 23:59:59', 'UTC'))), 0))
   GROUP BY breakdown_by,
            period_start
@@ -1148,12 +1135,12 @@
             if(isNull(upper(replaceRegexpAll(nullIf(nullIf(JSONExtractRaw(events.properties, 'currency'), ''), 'null'), '^"|"$', ''))), accurateCastOrNull(currency_aware_amount, 'Decimal64(10)'), if(equals(upper(replaceRegexpAll(nullIf(nullIf(JSONExtractRaw(events.properties, 'currency'), ''), 'null'), '^"|"$', '')), 'GBP'), toDecimal64(currency_aware_amount, 10), if(dictGetOrDefault(`posthog_test`.`exchange_rate_dict`, 'rate', upper(replaceRegexpAll(nullIf(nullIf(JSONExtractRaw(events.properties, 'currency'), ''), 'null'), '^"|"$', '')), toDate(toTimeZone(events.timestamp, 'UTC')), toDecimal64(0, 10)) = 0, toDecimal64(0, 10), multiplyDecimal(divideDecimal(toDecimal64(currency_aware_amount, 10), dictGetOrDefault(`posthog_test`.`exchange_rate_dict`, 'rate', upper(replaceRegexpAll(nullIf(nullIf(JSONExtractRaw(events.properties, 'currency'), ''), 'null'), '^"|"$', '')), toDate(toTimeZone(events.timestamp, 'UTC')), toDecimal64(0, 10))), dictGetOrDefault(`posthog_test`.`exchange_rate_dict`, 'rate', 'GBP', toDate(toTimeZone(events.timestamp, 'UTC')), toDecimal64(0, 10)))))) AS amount
      FROM events
      LEFT OUTER JOIN
-       (SELECT tupleElement(argMax(tuple(person_distinct_id_overrides.person_id), person_distinct_id_overrides.version), 1) AS person_id,
+       (SELECT argMax(person_distinct_id_overrides.person_id, person_distinct_id_overrides.version) AS person_id,
                person_distinct_id_overrides.distinct_id AS distinct_id
         FROM person_distinct_id_overrides
         WHERE equals(person_distinct_id_overrides.team_id, 99999)
         GROUP BY person_distinct_id_overrides.distinct_id
-        HAVING ifNull(equals(tupleElement(argMax(tuple(person_distinct_id_overrides.is_deleted), person_distinct_id_overrides.version), 1), 0), 0) SETTINGS optimize_aggregation_in_order=1) AS events__override ON equals(events.distinct_id, events__override.distinct_id)
+        HAVING ifNull(equals(argMax(person_distinct_id_overrides.is_deleted, person_distinct_id_overrides.version), 0), 0) SETTINGS optimize_aggregation_in_order=1) AS events__override ON equals(events.distinct_id, events__override.distinct_id)
      WHERE and(equals(events.team_id, 99999), and(equals(events.event, 'purchase'), 1, isNotNull(amount)))
      ORDER BY timestamp DESC) AS revenue_analytics_revenue_item
   LEFT JOIN
@@ -1308,12 +1295,12 @@
             if(isNull(upper(replaceRegexpAll(nullIf(nullIf(JSONExtractRaw(events.properties, 'currency'), ''), 'null'), '^"|"$', ''))), accurateCastOrNull(currency_aware_amount, 'Decimal64(10)'), if(equals(upper(replaceRegexpAll(nullIf(nullIf(JSONExtractRaw(events.properties, 'currency'), ''), 'null'), '^"|"$', '')), 'GBP'), toDecimal64(currency_aware_amount, 10), if(dictGetOrDefault(`posthog_test`.`exchange_rate_dict`, 'rate', upper(replaceRegexpAll(nullIf(nullIf(JSONExtractRaw(events.properties, 'currency'), ''), 'null'), '^"|"$', '')), toDate(toTimeZone(events.timestamp, 'UTC')), toDecimal64(0, 10)) = 0, toDecimal64(0, 10), multiplyDecimal(divideDecimal(toDecimal64(currency_aware_amount, 10), dictGetOrDefault(`posthog_test`.`exchange_rate_dict`, 'rate', upper(replaceRegexpAll(nullIf(nullIf(JSONExtractRaw(events.properties, 'currency'), ''), 'null'), '^"|"$', '')), toDate(toTimeZone(events.timestamp, 'UTC')), toDecimal64(0, 10))), dictGetOrDefault(`posthog_test`.`exchange_rate_dict`, 'rate', 'GBP', toDate(toTimeZone(events.timestamp, 'UTC')), toDecimal64(0, 10)))))) AS amount
      FROM events
      LEFT OUTER JOIN
-       (SELECT tupleElement(argMax(tuple(person_distinct_id_overrides.person_id), person_distinct_id_overrides.version), 1) AS person_id,
+       (SELECT argMax(person_distinct_id_overrides.person_id, person_distinct_id_overrides.version) AS person_id,
                person_distinct_id_overrides.distinct_id AS distinct_id
         FROM person_distinct_id_overrides
         WHERE equals(person_distinct_id_overrides.team_id, 99999)
         GROUP BY person_distinct_id_overrides.distinct_id
-        HAVING ifNull(equals(tupleElement(argMax(tuple(person_distinct_id_overrides.is_deleted), person_distinct_id_overrides.version), 1), 0), 0) SETTINGS optimize_aggregation_in_order=1) AS events__override ON equals(events.distinct_id, events__override.distinct_id)
+        HAVING ifNull(equals(argMax(person_distinct_id_overrides.is_deleted, person_distinct_id_overrides.version), 0), 0) SETTINGS optimize_aggregation_in_order=1) AS events__override ON equals(events.distinct_id, events__override.distinct_id)
      WHERE and(equals(events.team_id, 99999), and(equals(events.event, 'purchase'), 1, isNotNull(amount)))
      ORDER BY timestamp DESC) AS revenue_analytics_revenue_item
   WHERE and(greaterOrEquals(toTimeZone(revenue_analytics_revenue_item.timestamp, 'UTC'), assumeNotNull(toDateTime('2024-12-01 00:00:00', 'UTC'))), lessOrEquals(toTimeZone(revenue_analytics_revenue_item.timestamp, 'UTC'), assumeNotNull(toDateTime('2024-12-31 23:59:59', 'UTC'))))
@@ -1454,12 +1441,12 @@
             if(isNull(upper(replaceRegexpAll(nullIf(nullIf(JSONExtractRaw(events.properties, 'currency'), ''), 'null'), '^"|"$', ''))), accurateCastOrNull(currency_aware_amount, 'Decimal64(10)'), if(equals(upper(replaceRegexpAll(nullIf(nullIf(JSONExtractRaw(events.properties, 'currency'), ''), 'null'), '^"|"$', '')), 'GBP'), toDecimal64(currency_aware_amount, 10), if(dictGetOrDefault(`posthog_test`.`exchange_rate_dict`, 'rate', upper(replaceRegexpAll(nullIf(nullIf(JSONExtractRaw(events.properties, 'currency'), ''), 'null'), '^"|"$', '')), toDate(toTimeZone(events.timestamp, 'UTC')), toDecimal64(0, 10)) = 0, toDecimal64(0, 10), multiplyDecimal(divideDecimal(toDecimal64(currency_aware_amount, 10), dictGetOrDefault(`posthog_test`.`exchange_rate_dict`, 'rate', upper(replaceRegexpAll(nullIf(nullIf(JSONExtractRaw(events.properties, 'currency'), ''), 'null'), '^"|"$', '')), toDate(toTimeZone(events.timestamp, 'UTC')), toDecimal64(0, 10))), dictGetOrDefault(`posthog_test`.`exchange_rate_dict`, 'rate', 'GBP', toDate(toTimeZone(events.timestamp, 'UTC')), toDecimal64(0, 10)))))) AS amount
      FROM events
      LEFT OUTER JOIN
-       (SELECT tupleElement(argMax(tuple(person_distinct_id_overrides.person_id), person_distinct_id_overrides.version), 1) AS person_id,
+       (SELECT argMax(person_distinct_id_overrides.person_id, person_distinct_id_overrides.version) AS person_id,
                person_distinct_id_overrides.distinct_id AS distinct_id
         FROM person_distinct_id_overrides
         WHERE equals(person_distinct_id_overrides.team_id, 99999)
         GROUP BY person_distinct_id_overrides.distinct_id
-        HAVING ifNull(equals(tupleElement(argMax(tuple(person_distinct_id_overrides.is_deleted), person_distinct_id_overrides.version), 1), 0), 0) SETTINGS optimize_aggregation_in_order=1) AS events__override ON equals(events.distinct_id, events__override.distinct_id)
+        HAVING ifNull(equals(argMax(person_distinct_id_overrides.is_deleted, person_distinct_id_overrides.version), 0), 0) SETTINGS optimize_aggregation_in_order=1) AS events__override ON equals(events.distinct_id, events__override.distinct_id)
      WHERE and(equals(events.team_id, 99999), and(equals(events.event, 'purchase'), 1, isNotNull(amount)))
      ORDER BY timestamp DESC) AS revenue_analytics_revenue_item
   WHERE and(and(greaterOrEquals(toTimeZone(revenue_analytics_revenue_item.timestamp, 'UTC'), assumeNotNull(toDateTime('2024-11-30 00:00:00', 'UTC'))), lessOrEquals(toTimeZone(revenue_analytics_revenue_item.timestamp, 'UTC'), assumeNotNull(toDateTime('2025-05-30 23:59:59', 'UTC')))), equals(revenue_analytics_revenue_item.source_label, 'revenue_analytics.events.purchase'))
@@ -1601,12 +1588,12 @@
               if(isNull(upper(replaceRegexpAll(nullIf(nullIf(JSONExtractRaw(events.properties, 'currency'), ''), 'null'), '^"|"$', ''))), accurateCastOrNull(currency_aware_amount, 'Decimal64(10)'), if(equals(upper(replaceRegexpAll(nullIf(nullIf(JSONExtractRaw(events.properties, 'currency'), ''), 'null'), '^"|"$', '')), 'GBP'), toDecimal64(currency_aware_amount, 10), if(dictGetOrDefault(`posthog_test`.`exchange_rate_dict`, 'rate', upper(replaceRegexpAll(nullIf(nullIf(JSONExtractRaw(events.properties, 'currency'), ''), 'null'), '^"|"$', '')), toDate(toTimeZone(events.timestamp, 'UTC')), toDecimal64(0, 10)) = 0, toDecimal64(0, 10), multiplyDecimal(divideDecimal(toDecimal64(currency_aware_amount, 10), dictGetOrDefault(`posthog_test`.`exchange_rate_dict`, 'rate', upper(replaceRegexpAll(nullIf(nullIf(JSONExtractRaw(events.properties, 'currency'), ''), 'null'), '^"|"$', '')), toDate(toTimeZone(events.timestamp, 'UTC')), toDecimal64(0, 10))), dictGetOrDefault(`posthog_test`.`exchange_rate_dict`, 'rate', 'GBP', toDate(toTimeZone(events.timestamp, 'UTC')), toDecimal64(0, 10)))))) AS amount
      FROM events
      LEFT OUTER JOIN
-       (SELECT tupleElement(argMax(tuple(person_distinct_id_overrides.person_id), person_distinct_id_overrides.version), 1) AS person_id,
+       (SELECT argMax(person_distinct_id_overrides.person_id, person_distinct_id_overrides.version) AS person_id,
                person_distinct_id_overrides.distinct_id AS distinct_id
         FROM person_distinct_id_overrides
         WHERE equals(person_distinct_id_overrides.team_id, 99999)
         GROUP BY person_distinct_id_overrides.distinct_id
-        HAVING ifNull(equals(tupleElement(argMax(tuple(person_distinct_id_overrides.is_deleted), person_distinct_id_overrides.version), 1), 0), 0) SETTINGS optimize_aggregation_in_order=1) AS events__override ON equals(events.distinct_id, events__override.distinct_id)
+        HAVING ifNull(equals(argMax(person_distinct_id_overrides.is_deleted, person_distinct_id_overrides.version), 0), 0) SETTINGS optimize_aggregation_in_order=1) AS events__override ON equals(events.distinct_id, events__override.distinct_id)
      WHERE and(equals(events.team_id, 99999), and(equals(events.event, 'purchase'), 1, isNotNull(amount)))
      ORDER BY timestamp DESC) AS revenue_analytics_revenue_item
   WHERE and(and(greaterOrEquals(toTimeZone(revenue_analytics_revenue_item.timestamp, 'UTC'), assumeNotNull(toDateTime('2024-11-30 00:00:00', 'UTC'))), lessOrEquals(toTimeZone(revenue_analytics_revenue_item.timestamp, 'UTC'), assumeNotNull(toDateTime('2025-05-30 23:59:59', 'UTC')))), equals(revenue_analytics_revenue_item.source_label, 'revenue_analytics.events.purchase'))
@@ -1747,12 +1734,12 @@
             if(isNull(upper(replaceRegexpAll(nullIf(nullIf(JSONExtractRaw(events.properties, 'currency'), ''), 'null'), '^"|"$', ''))), accurateCastOrNull(currency_aware_amount, 'Decimal64(10)'), if(equals(upper(replaceRegexpAll(nullIf(nullIf(JSONExtractRaw(events.properties, 'currency'), ''), 'null'), '^"|"$', '')), 'GBP'), toDecimal64(currency_aware_amount, 10), if(dictGetOrDefault(`posthog_test`.`exchange_rate_dict`, 'rate', upper(replaceRegexpAll(nullIf(nullIf(JSONExtractRaw(events.properties, 'currency'), ''), 'null'), '^"|"$', '')), toDate(toTimeZone(events.timestamp, 'UTC')), toDecimal64(0, 10)) = 0, toDecimal64(0, 10), multiplyDecimal(divideDecimal(toDecimal64(currency_aware_amount, 10), dictGetOrDefault(`posthog_test`.`exchange_rate_dict`, 'rate', upper(replaceRegexpAll(nullIf(nullIf(JSONExtractRaw(events.properties, 'currency'), ''), 'null'), '^"|"$', '')), toDate(toTimeZone(events.timestamp, 'UTC')), toDecimal64(0, 10))), dictGetOrDefault(`posthog_test`.`exchange_rate_dict`, 'rate', 'GBP', toDate(toTimeZone(events.timestamp, 'UTC')), toDecimal64(0, 10)))))) AS amount
      FROM events
      LEFT OUTER JOIN
-       (SELECT tupleElement(argMax(tuple(person_distinct_id_overrides.person_id), person_distinct_id_overrides.version), 1) AS person_id,
+       (SELECT argMax(person_distinct_id_overrides.person_id, person_distinct_id_overrides.version) AS person_id,
                person_distinct_id_overrides.distinct_id AS distinct_id
         FROM person_distinct_id_overrides
         WHERE equals(person_distinct_id_overrides.team_id, 99999)
         GROUP BY person_distinct_id_overrides.distinct_id
-        HAVING ifNull(equals(tupleElement(argMax(tuple(person_distinct_id_overrides.is_deleted), person_distinct_id_overrides.version), 1), 0), 0) SETTINGS optimize_aggregation_in_order=1) AS events__override ON equals(events.distinct_id, events__override.distinct_id)
+        HAVING ifNull(equals(argMax(person_distinct_id_overrides.is_deleted, person_distinct_id_overrides.version), 0), 0) SETTINGS optimize_aggregation_in_order=1) AS events__override ON equals(events.distinct_id, events__override.distinct_id)
      WHERE and(equals(events.team_id, 99999), and(equals(events.event, 'purchase'), 1, isNotNull(amount)))
      ORDER BY timestamp DESC) AS revenue_analytics_revenue_item
   LEFT JOIN
@@ -1907,12 +1894,12 @@
             if(isNull(upper(replaceRegexpAll(nullIf(nullIf(JSONExtractRaw(events.properties, 'currency'), ''), 'null'), '^"|"$', ''))), accurateCastOrNull(currency_aware_amount, 'Decimal64(10)'), if(equals(upper(replaceRegexpAll(nullIf(nullIf(JSONExtractRaw(events.properties, 'currency'), ''), 'null'), '^"|"$', '')), 'GBP'), toDecimal64(currency_aware_amount, 10), if(dictGetOrDefault(`posthog_test`.`exchange_rate_dict`, 'rate', upper(replaceRegexpAll(nullIf(nullIf(JSONExtractRaw(events.properties, 'currency'), ''), 'null'), '^"|"$', '')), toDate(toTimeZone(events.timestamp, 'UTC')), toDecimal64(0, 10)) = 0, toDecimal64(0, 10), multiplyDecimal(divideDecimal(toDecimal64(currency_aware_amount, 10), dictGetOrDefault(`posthog_test`.`exchange_rate_dict`, 'rate', upper(replaceRegexpAll(nullIf(nullIf(JSONExtractRaw(events.properties, 'currency'), ''), 'null'), '^"|"$', '')), toDate(toTimeZone(events.timestamp, 'UTC')), toDecimal64(0, 10))), dictGetOrDefault(`posthog_test`.`exchange_rate_dict`, 'rate', 'GBP', toDate(toTimeZone(events.timestamp, 'UTC')), toDecimal64(0, 10)))))) AS amount
      FROM events
      LEFT OUTER JOIN
-       (SELECT tupleElement(argMax(tuple(person_distinct_id_overrides.person_id), person_distinct_id_overrides.version), 1) AS person_id,
+       (SELECT argMax(person_distinct_id_overrides.person_id, person_distinct_id_overrides.version) AS person_id,
                person_distinct_id_overrides.distinct_id AS distinct_id
         FROM person_distinct_id_overrides
         WHERE equals(person_distinct_id_overrides.team_id, 99999)
         GROUP BY person_distinct_id_overrides.distinct_id
-        HAVING ifNull(equals(tupleElement(argMax(tuple(person_distinct_id_overrides.is_deleted), person_distinct_id_overrides.version), 1), 0), 0) SETTINGS optimize_aggregation_in_order=1) AS events__override ON equals(events.distinct_id, events__override.distinct_id)
+        HAVING ifNull(equals(argMax(person_distinct_id_overrides.is_deleted, person_distinct_id_overrides.version), 0), 0) SETTINGS optimize_aggregation_in_order=1) AS events__override ON equals(events.distinct_id, events__override.distinct_id)
      WHERE and(equals(events.team_id, 99999), and(equals(events.event, 'purchase'), 1, isNotNull(amount)))
      ORDER BY timestamp DESC) AS revenue_analytics_revenue_item
   LEFT JOIN
@@ -2067,12 +2054,12 @@
             if(isNull(upper(replaceRegexpAll(nullIf(nullIf(JSONExtractRaw(events.properties, 'currency'), ''), 'null'), '^"|"$', ''))), accurateCastOrNull(currency_aware_amount, 'Decimal64(10)'), if(equals(upper(replaceRegexpAll(nullIf(nullIf(JSONExtractRaw(events.properties, 'currency'), ''), 'null'), '^"|"$', '')), 'GBP'), toDecimal64(currency_aware_amount, 10), if(dictGetOrDefault(`posthog_test`.`exchange_rate_dict`, 'rate', upper(replaceRegexpAll(nullIf(nullIf(JSONExtractRaw(events.properties, 'currency'), ''), 'null'), '^"|"$', '')), toDate(toTimeZone(events.timestamp, 'UTC')), toDecimal64(0, 10)) = 0, toDecimal64(0, 10), multiplyDecimal(divideDecimal(toDecimal64(currency_aware_amount, 10), dictGetOrDefault(`posthog_test`.`exchange_rate_dict`, 'rate', upper(replaceRegexpAll(nullIf(nullIf(JSONExtractRaw(events.properties, 'currency'), ''), 'null'), '^"|"$', '')), toDate(toTimeZone(events.timestamp, 'UTC')), toDecimal64(0, 10))), dictGetOrDefault(`posthog_test`.`exchange_rate_dict`, 'rate', 'GBP', toDate(toTimeZone(events.timestamp, 'UTC')), toDecimal64(0, 10)))))) AS amount
      FROM events
      LEFT OUTER JOIN
-       (SELECT tupleElement(argMax(tuple(person_distinct_id_overrides.person_id), person_distinct_id_overrides.version), 1) AS person_id,
+       (SELECT argMax(person_distinct_id_overrides.person_id, person_distinct_id_overrides.version) AS person_id,
                person_distinct_id_overrides.distinct_id AS distinct_id
         FROM person_distinct_id_overrides
         WHERE equals(person_distinct_id_overrides.team_id, 99999)
         GROUP BY person_distinct_id_overrides.distinct_id
-        HAVING ifNull(equals(tupleElement(argMax(tuple(person_distinct_id_overrides.is_deleted), person_distinct_id_overrides.version), 1), 0), 0) SETTINGS optimize_aggregation_in_order=1) AS events__override ON equals(events.distinct_id, events__override.distinct_id)
+        HAVING ifNull(equals(argMax(person_distinct_id_overrides.is_deleted, person_distinct_id_overrides.version), 0), 0) SETTINGS optimize_aggregation_in_order=1) AS events__override ON equals(events.distinct_id, events__override.distinct_id)
      WHERE and(equals(events.team_id, 99999), and(equals(events.event, 'purchase'), 1, isNotNull(amount)))
      ORDER BY timestamp DESC) AS revenue_analytics_revenue_item
   LEFT JOIN
