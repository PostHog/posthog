# serializer version: 1
# name: TestRevenueAnalyticsOverviewQueryRunner.test_convertToProjectTimezone_date_range_sql_snapshot
  '''
  SELECT accurateCastOrNull(sum(revenue_analytics_invoice_item.amount), 'Decimal64(10)') AS revenue,
         count(DISTINCT revenue_analytics_invoice_item.customer_id) AS paying_customer_count,
         if(ifNull(equals(paying_customer_count, 0), 0), 0, ifNull(divideDecimal(revenue, accurateCastOrNull(paying_customer_count, 'Decimal64(10)')), 0)) AS avg_revenue_per_customer
  FROM
    (SELECT `revenue_analytics.events.purchase.invoice_item_events_revenue_view`.id AS id,
            `revenue_analytics.events.purchase.invoice_item_events_revenue_view`.invoice_item_id AS invoice_item_id,
            `revenue_analytics.events.purchase.invoice_item_events_revenue_view`.source_label AS source_label,
            `revenue_analytics.events.purchase.invoice_item_events_revenue_view`.timestamp AS timestamp,
            `revenue_analytics.events.purchase.invoice_item_events_revenue_view`.created_at AS created_at,
            `revenue_analytics.events.purchase.invoice_item_events_revenue_view`.is_recurring AS is_recurring,
            `revenue_analytics.events.purchase.invoice_item_events_revenue_view`.product_id AS product_id,
            `revenue_analytics.events.purchase.invoice_item_events_revenue_view`.customer_id AS customer_id,
            `revenue_analytics.events.purchase.invoice_item_events_revenue_view`.invoice_id AS invoice_id,
            `revenue_analytics.events.purchase.invoice_item_events_revenue_view`.subscription_id AS subscription_id,
            `revenue_analytics.events.purchase.invoice_item_events_revenue_view`.session_id AS session_id,
            `revenue_analytics.events.purchase.invoice_item_events_revenue_view`.event_name AS event_name,
            `revenue_analytics.events.purchase.invoice_item_events_revenue_view`.coupon AS coupon,
            `revenue_analytics.events.purchase.invoice_item_events_revenue_view`.coupon_id AS coupon_id,
            `revenue_analytics.events.purchase.invoice_item_events_revenue_view`.original_currency AS original_currency,
            `revenue_analytics.events.purchase.invoice_item_events_revenue_view`.original_amount AS original_amount,
            `revenue_analytics.events.purchase.invoice_item_events_revenue_view`.enable_currency_aware_divider AS enable_currency_aware_divider,
            `revenue_analytics.events.purchase.invoice_item_events_revenue_view`.currency_aware_divider AS currency_aware_divider,
            `revenue_analytics.events.purchase.invoice_item_events_revenue_view`.currency_aware_amount AS currency_aware_amount,
            `revenue_analytics.events.purchase.invoice_item_events_revenue_view`.currency AS currency,
            `revenue_analytics.events.purchase.invoice_item_events_revenue_view`.amount AS amount
     FROM
       (SELECT toString(events.uuid) AS id,
               toString(events.uuid) AS invoice_item_id,
               'revenue_analytics.events.purchase' AS source_label,
               toTimeZone(events.timestamp, 'America/Los_Angeles') AS timestamp,
               timestamp AS created_at,
<<<<<<< HEAD
               0 AS is_recurring,
               NULL AS product_id,
               toString(if(not(empty(events__override.distinct_id)), events__override.person_id, events.person_id)) AS customer_id,
               NULL AS invoice_id,
               NULL AS subscription_id,
               toString(events.`$session_id`) AS session_id,
               events.event AS event_name,
               NULL AS coupon,
               NULL AS coupon_id,
=======
               notEmpty(replaceRegexpAll(nullIf(nullIf(JSONExtractRaw(events.properties, 'subscription'), ''), 'null'), '^"|"$', '')) AS is_recurring,
               replaceRegexpAll(nullIf(nullIf(JSONExtractRaw(events.properties, 'product'), ''), 'null'), '^"|"$', '') AS product_id,
               toString(if(not(empty(events__override.distinct_id)), events__override.person_id, events.person_id)) AS customer_id,
               NULL AS invoice_id,
               replaceRegexpAll(nullIf(nullIf(JSONExtractRaw(events.properties, 'subscription'), ''), 'null'), '^"|"$', '') AS subscription_id,
               toString(events.`$session_id`) AS session_id,
               events.event AS event_name,
               replaceRegexpAll(nullIf(nullIf(JSONExtractRaw(events.properties, 'coupon'), ''), 'null'), '^"|"$', '') AS coupon,
               coupon AS coupon_id,
>>>>>>> 1d98ec86
               upper(replaceRegexpAll(nullIf(nullIf(JSONExtractRaw(events.properties, 'currency'), ''), 'null'), '^"|"$', '')) AS original_currency,
               accurateCastOrNull(replaceRegexpAll(nullIf(nullIf(JSONExtractRaw(events.properties, 'revenue'), ''), 'null'), '^"|"$', ''), 'Decimal64(10)') AS original_amount,
               1 AS enable_currency_aware_divider,
               if(enable_currency_aware_divider, accurateCastOrNull(1, 'Decimal64(10)'), accurateCastOrNull(100, 'Decimal64(10)')) AS currency_aware_divider,
               divideDecimal(original_amount, currency_aware_divider) AS currency_aware_amount,
               'GBP' AS currency,
               if(isNull(upper(replaceRegexpAll(nullIf(nullIf(JSONExtractRaw(events.properties, 'currency'), ''), 'null'), '^"|"$', ''))), accurateCastOrNull(currency_aware_amount, 'Decimal64(10)'), if(equals(upper(replaceRegexpAll(nullIf(nullIf(JSONExtractRaw(events.properties, 'currency'), ''), 'null'), '^"|"$', '')), 'GBP'), toDecimal64(currency_aware_amount, 10), if(dictGetOrDefault(`posthog_test`.`exchange_rate_dict`, 'rate', upper(replaceRegexpAll(nullIf(nullIf(JSONExtractRaw(events.properties, 'currency'), ''), 'null'), '^"|"$', '')), toDate(toTimeZone(events.timestamp, 'America/Los_Angeles')), toDecimal64(0, 10)) = 0, toDecimal64(0, 10), multiplyDecimal(divideDecimal(toDecimal64(currency_aware_amount, 10), dictGetOrDefault(`posthog_test`.`exchange_rate_dict`, 'rate', upper(replaceRegexpAll(nullIf(nullIf(JSONExtractRaw(events.properties, 'currency'), ''), 'null'), '^"|"$', '')), toDate(toTimeZone(events.timestamp, 'America/Los_Angeles')), toDecimal64(0, 10))), dictGetOrDefault(`posthog_test`.`exchange_rate_dict`, 'rate', 'GBP', toDate(toTimeZone(events.timestamp, 'America/Los_Angeles')), toDecimal64(0, 10)))))) AS amount
        FROM events
        LEFT OUTER JOIN
          (SELECT argMax(person_distinct_id_overrides.person_id, person_distinct_id_overrides.version) AS person_id,
                  person_distinct_id_overrides.distinct_id AS distinct_id
           FROM person_distinct_id_overrides
           WHERE equals(person_distinct_id_overrides.team_id, 99999)
           GROUP BY person_distinct_id_overrides.distinct_id
           HAVING ifNull(equals(argMax(person_distinct_id_overrides.is_deleted, person_distinct_id_overrides.version), 0), 0) SETTINGS optimize_aggregation_in_order=1) AS events__override ON equals(events.distinct_id, events__override.distinct_id)
        WHERE and(equals(events.team_id, 99999), and(equals(events.event, 'purchase'), 1, isNotNull(amount)))
        ORDER BY timestamp DESC) AS `revenue_analytics.events.purchase.invoice_item_events_revenue_view`
     UNION ALL SELECT `stripe.posthog_test.invoice_item_revenue_view`.id AS id,
                      `stripe.posthog_test.invoice_item_revenue_view`.invoice_item_id AS invoice_item_id,
                      `stripe.posthog_test.invoice_item_revenue_view`.source_label AS source_label,
                      `stripe.posthog_test.invoice_item_revenue_view`.timestamp AS timestamp,
                      `stripe.posthog_test.invoice_item_revenue_view`.created_at AS created_at,
                      `stripe.posthog_test.invoice_item_revenue_view`.is_recurring AS is_recurring,
                      `stripe.posthog_test.invoice_item_revenue_view`.product_id AS product_id,
                      `stripe.posthog_test.invoice_item_revenue_view`.customer_id AS customer_id,
                      `stripe.posthog_test.invoice_item_revenue_view`.invoice_id AS invoice_id,
                      `stripe.posthog_test.invoice_item_revenue_view`.subscription_id AS subscription_id,
                      `stripe.posthog_test.invoice_item_revenue_view`.session_id AS session_id,
                      `stripe.posthog_test.invoice_item_revenue_view`.event_name AS event_name,
                      `stripe.posthog_test.invoice_item_revenue_view`.coupon AS coupon,
                      `stripe.posthog_test.invoice_item_revenue_view`.coupon_id AS coupon_id,
                      `stripe.posthog_test.invoice_item_revenue_view`.original_currency AS original_currency,
                      `stripe.posthog_test.invoice_item_revenue_view`.original_amount AS original_amount,
                      `stripe.posthog_test.invoice_item_revenue_view`.enable_currency_aware_divider AS enable_currency_aware_divider,
                      `stripe.posthog_test.invoice_item_revenue_view`.currency_aware_divider AS currency_aware_divider,
                      `stripe.posthog_test.invoice_item_revenue_view`.currency_aware_amount AS currency_aware_amount,
                      `stripe.posthog_test.invoice_item_revenue_view`.currency AS currency,
                      `stripe.posthog_test.invoice_item_revenue_view`.amount AS amount
     FROM
       (SELECT if(ifNull(greater(invoice.period_months, 1), 0), concat(ifNull(toString(invoice.invoice_item_id), ''), '_', ifNull(toString(invoice.month_index), '')), invoice.invoice_item_id) AS id,
               invoice.invoice_item_id AS invoice_item_id,
               'stripe.posthog_test' AS source_label,
               addMonths(invoice.timestamp, invoice.month_index) AS timestamp,
               invoice.created_at AS created_at,
               ifNull(notEmpty(invoice.subscription_id), 0) AS is_recurring,
               invoice.product_id AS product_id,
               invoice.customer_id AS customer_id,
               invoice.id AS invoice_id,
               invoice.subscription_id AS subscription_id,
               NULL AS session_id,
               NULL AS event_name,
               JSONExtractString(invoice.discount, 'coupon', 'name') AS coupon,
               JSONExtractString(invoice.discount, 'coupon', 'id') AS coupon_id,
               upper(invoice.currency) AS original_currency,
               accurateCastOrNull(invoice.amount_captured, 'Decimal64(10)') AS original_amount,
               in(original_currency,
                  ['BIF', 'CLP', 'DJF', 'GNF', 'JPY', 'KMF', 'KRW', 'MGA', 'PYG', 'RWF', 'UGX', 'VND', 'VUV', 'XAF', 'XOF', 'XPF']) AS enable_currency_aware_divider,
                 if(enable_currency_aware_divider, accurateCastOrNull(1, 'Decimal64(10)'), accurateCastOrNull(100, 'Decimal64(10)')) AS currency_aware_divider,
                 divideDecimal(original_amount, currency_aware_divider) AS currency_aware_amount,
                 'GBP' AS currency,
                 divideDecimal(if(equals(original_currency, currency), toDecimal64(currency_aware_amount, 10), if(dictGetOrDefault(`posthog_test`.`exchange_rate_dict`, 'rate', original_currency, toDate(ifNull(timestamp, toDateTime(0, 'America/Los_Angeles'))), toDecimal64(0, 10)) = 0, toDecimal64(0, 10), multiplyDecimal(divideDecimal(toDecimal64(currency_aware_amount, 10), dictGetOrDefault(`posthog_test`.`exchange_rate_dict`, 'rate', original_currency, toDate(ifNull(timestamp, toDateTime(0, 'America/Los_Angeles'))), toDecimal64(0, 10))), dictGetOrDefault(`posthog_test`.`exchange_rate_dict`, 'rate', currency, toDate(ifNull(timestamp, toDateTime(0, 'America/Los_Angeles'))), toDecimal64(0, 10))))), accurateCastOrNull(invoice.period_months, 'Decimal64(10)')) AS amount
        FROM
          (SELECT posthog_test_stripe_invoice.id AS id,
                  parseDateTime64BestEffortOrNull(toString(posthog_test_stripe_invoice.created), 6, 'America/Los_Angeles') AS created_at,
                  posthog_test_stripe_invoice.customer AS customer_id,
                  posthog_test_stripe_invoice.subscription AS subscription_id,
                  posthog_test_stripe_invoice.discount AS discount,
                  arrayJoin(JSONExtractArrayRaw(assumeNotNull(replaceRegexpAll(nullIf(nullIf(JSONExtractRaw(posthog_test_stripe_invoice.lines, 'data'), ''), 'null'), '^"|"$', '')))) AS data,
                  JSONExtractString(data, 'id') AS invoice_item_id,
                  JSONExtractString(data, 'amount') AS amount_captured,
                  JSONExtractString(data, 'currency') AS currency,
                  JSONExtractString(data, 'price', 'product') AS product_id,
                  fromUnixTimestamp(JSONExtractUInt(data, 'period', 'start')) AS period_start,
                  fromUnixTimestamp(JSONExtractUInt(data, 'period', 'end')) AS period_end,
                  greatest(toInt16(round(divide(dateDiff('day', ifNull(period_start, parseDateTime64BestEffortOrNull(toString(posthog_test_stripe_invoice.created), 6, 'America/Los_Angeles')), ifNull(period_end, parseDateTime64BestEffortOrNull(toString(posthog_test_stripe_invoice.created), 6, 'America/Los_Angeles'))), 30.44))), 1) AS period_months,
                  arrayJoin(range(0, period_months)) AS month_index,
                  ifNull(period_start, parseDateTime64BestEffortOrNull(toString(posthog_test_stripe_invoice.created), 6, 'America/Los_Angeles')) AS timestamp
           FROM s3('http://host.docker.internal:19000/posthog/test_storage_bucket-posthog.revenue_analytics.overview_query_runner.stripe_invoices/posthog_test_stripe_invoice/*.csv', 'object_storage_root_user', 'object_storage_root_password', 'CSVWithNames', '`id` String, `tax` Int64, `paid` UInt8, `lines` String, `total` Int64, `charge` String, `issuer` String, `number` String, `object` String, `status` String, `created` DateTime, `currency` String, `customer` String, `discount` String, `due_date` DateTime, `livemode` UInt8, `metadata` String, `subtotal` Int64, `attempted` UInt8, `discounts` String, `rendering` String, `amount_due` Int64, `amount_paid` Int64, `description` String, `invoice_pdf` String, `account_name` String, `auto_advance` UInt8, `effective_at` DateTime, `subscription` String, `attempt_count` UInt8, `automatic_tax` String, `customer_name` String, `period_end_at` DateTime, `billing_reason` String, `customer_email` String, `ending_balance` Int64, `payment_intent` String, `account_country` String, `amount_shipping` Int64, `period_start_at` DateTime, `amount_remaining` Int64, `customer_address` String, `customer_tax_ids` String, `paid_out_of_band` UInt8, `payment_settings` String, `starting_balance` Int64, `collection_method` String, `default_tax_rates` String, `total_tax_amounts` String, `hosted_invoice_url` String, `status_transitions` String, `customer_tax_exempt` String, `total_excluding_tax` Int64, `subscription_details` String, `webhooks_delivered_at` DateTime, `subtotal_excluding_tax` Int64, `total_discount_amounts` String, `pre_payment_credit_notes_amount` Int64, `post_payment_credit_notes_amount` Int64') AS posthog_test_stripe_invoice
           WHERE posthog_test_stripe_invoice.paid) AS invoice) AS `stripe.posthog_test.invoice_item_revenue_view`) AS revenue_analytics_invoice_item
  WHERE and(ifNull(greaterOrEquals(revenue_analytics_invoice_item.timestamp, assumeNotNull(toDateTime('2023-11-01 00:00:00', 'America/Los_Angeles'))), 0), ifNull(lessOrEquals(revenue_analytics_invoice_item.timestamp, assumeNotNull(toDateTime('2023-11-30 23:59:59', 'America/Los_Angeles'))), 0))
  LIMIT 100 SETTINGS readonly=2,
                     max_execution_time=60,
                     allow_experimental_object_type=1,
                     format_csv_allow_double_quotes=1,
                     max_ast_elements=4000000,
                     max_expanded_ast_elements=4000000,
                     max_bytes_before_external_group_by=0,
                     transform_null_in=1,
                     optimize_min_equality_disjunction_chain_length=4294967295,
                     allow_experimental_join_condition=1
  '''
# ---
# name: TestRevenueAnalyticsOverviewQueryRunner.test_convertToProjectTimezone_date_range_sql_snapshot.1
  '''
  SELECT accurateCastOrNull(sum(revenue_analytics_invoice_item.amount), 'Decimal64(10)') AS revenue,
         count(DISTINCT revenue_analytics_invoice_item.customer_id) AS paying_customer_count,
         if(ifNull(equals(paying_customer_count, 0), 0), 0, ifNull(divideDecimal(revenue, accurateCastOrNull(paying_customer_count, 'Decimal64(10)')), 0)) AS avg_revenue_per_customer
  FROM
    (SELECT `revenue_analytics.events.purchase.invoice_item_events_revenue_view`.id AS id,
            `revenue_analytics.events.purchase.invoice_item_events_revenue_view`.invoice_item_id AS invoice_item_id,
            `revenue_analytics.events.purchase.invoice_item_events_revenue_view`.source_label AS source_label,
            `revenue_analytics.events.purchase.invoice_item_events_revenue_view`.timestamp AS timestamp,
            `revenue_analytics.events.purchase.invoice_item_events_revenue_view`.created_at AS created_at,
            `revenue_analytics.events.purchase.invoice_item_events_revenue_view`.is_recurring AS is_recurring,
            `revenue_analytics.events.purchase.invoice_item_events_revenue_view`.product_id AS product_id,
            `revenue_analytics.events.purchase.invoice_item_events_revenue_view`.customer_id AS customer_id,
            `revenue_analytics.events.purchase.invoice_item_events_revenue_view`.invoice_id AS invoice_id,
            `revenue_analytics.events.purchase.invoice_item_events_revenue_view`.subscription_id AS subscription_id,
            `revenue_analytics.events.purchase.invoice_item_events_revenue_view`.session_id AS session_id,
            `revenue_analytics.events.purchase.invoice_item_events_revenue_view`.event_name AS event_name,
            `revenue_analytics.events.purchase.invoice_item_events_revenue_view`.coupon AS coupon,
            `revenue_analytics.events.purchase.invoice_item_events_revenue_view`.coupon_id AS coupon_id,
            `revenue_analytics.events.purchase.invoice_item_events_revenue_view`.original_currency AS original_currency,
            `revenue_analytics.events.purchase.invoice_item_events_revenue_view`.original_amount AS original_amount,
            `revenue_analytics.events.purchase.invoice_item_events_revenue_view`.enable_currency_aware_divider AS enable_currency_aware_divider,
            `revenue_analytics.events.purchase.invoice_item_events_revenue_view`.currency_aware_divider AS currency_aware_divider,
            `revenue_analytics.events.purchase.invoice_item_events_revenue_view`.currency_aware_amount AS currency_aware_amount,
            `revenue_analytics.events.purchase.invoice_item_events_revenue_view`.currency AS currency,
            `revenue_analytics.events.purchase.invoice_item_events_revenue_view`.amount AS amount
     FROM
       (SELECT toString(events.uuid) AS id,
               toString(events.uuid) AS invoice_item_id,
               'revenue_analytics.events.purchase' AS source_label,
               events.timestamp AS timestamp,
               timestamp AS created_at,
               notEmpty(replaceRegexpAll(nullIf(nullIf(JSONExtractRaw(events.properties, 'subscription'), ''), 'null'), '^"|"$', '')) AS is_recurring,
               replaceRegexpAll(nullIf(nullIf(JSONExtractRaw(events.properties, 'product'), ''), 'null'), '^"|"$', '') AS product_id,
               toString(if(not(empty(events__override.distinct_id)), events__override.person_id, events.person_id)) AS customer_id,
               NULL AS invoice_id,
               replaceRegexpAll(nullIf(nullIf(JSONExtractRaw(events.properties, 'subscription'), ''), 'null'), '^"|"$', '') AS subscription_id,
               toString(events.`$session_id`) AS session_id,
               events.event AS event_name,
               replaceRegexpAll(nullIf(nullIf(JSONExtractRaw(events.properties, 'coupon'), ''), 'null'), '^"|"$', '') AS coupon,
               coupon AS coupon_id,
               upper(replaceRegexpAll(nullIf(nullIf(JSONExtractRaw(events.properties, 'currency'), ''), 'null'), '^"|"$', '')) AS original_currency,
               accurateCastOrNull(replaceRegexpAll(nullIf(nullIf(JSONExtractRaw(events.properties, 'revenue'), ''), 'null'), '^"|"$', ''), 'Decimal64(10)') AS original_amount,
               1 AS enable_currency_aware_divider,
               if(enable_currency_aware_divider, accurateCastOrNull(1, 'Decimal64(10)'), accurateCastOrNull(100, 'Decimal64(10)')) AS currency_aware_divider,
               divideDecimal(original_amount, currency_aware_divider) AS currency_aware_amount,
               'GBP' AS currency,
               if(isNull(upper(replaceRegexpAll(nullIf(nullIf(JSONExtractRaw(events.properties, 'currency'), ''), 'null'), '^"|"$', ''))), accurateCastOrNull(currency_aware_amount, 'Decimal64(10)'), if(equals(upper(replaceRegexpAll(nullIf(nullIf(JSONExtractRaw(events.properties, 'currency'), ''), 'null'), '^"|"$', '')), 'GBP'), toDecimal64(currency_aware_amount, 10), if(dictGetOrDefault(`posthog_test`.`exchange_rate_dict`, 'rate', upper(replaceRegexpAll(nullIf(nullIf(JSONExtractRaw(events.properties, 'currency'), ''), 'null'), '^"|"$', '')), toDate(events.timestamp), toDecimal64(0, 10)) = 0, toDecimal64(0, 10), multiplyDecimal(divideDecimal(toDecimal64(currency_aware_amount, 10), dictGetOrDefault(`posthog_test`.`exchange_rate_dict`, 'rate', upper(replaceRegexpAll(nullIf(nullIf(JSONExtractRaw(events.properties, 'currency'), ''), 'null'), '^"|"$', '')), toDate(events.timestamp), toDecimal64(0, 10))), dictGetOrDefault(`posthog_test`.`exchange_rate_dict`, 'rate', 'GBP', toDate(events.timestamp), toDecimal64(0, 10)))))) AS amount
        FROM events
        LEFT OUTER JOIN
          (SELECT argMax(person_distinct_id_overrides.person_id, person_distinct_id_overrides.version) AS person_id,
                  person_distinct_id_overrides.distinct_id AS distinct_id
           FROM person_distinct_id_overrides
           WHERE equals(person_distinct_id_overrides.team_id, 99999)
           GROUP BY person_distinct_id_overrides.distinct_id
           HAVING ifNull(equals(argMax(person_distinct_id_overrides.is_deleted, person_distinct_id_overrides.version), 0), 0) SETTINGS optimize_aggregation_in_order=1) AS events__override ON equals(events.distinct_id, events__override.distinct_id)
        WHERE and(equals(events.team_id, 99999), and(equals(events.event, 'purchase'), 1, isNotNull(amount)))
        ORDER BY timestamp DESC) AS `revenue_analytics.events.purchase.invoice_item_events_revenue_view`
     UNION ALL SELECT `stripe.posthog_test.invoice_item_revenue_view`.id AS id,
                      `stripe.posthog_test.invoice_item_revenue_view`.invoice_item_id AS invoice_item_id,
                      `stripe.posthog_test.invoice_item_revenue_view`.source_label AS source_label,
                      `stripe.posthog_test.invoice_item_revenue_view`.timestamp AS timestamp,
                      `stripe.posthog_test.invoice_item_revenue_view`.created_at AS created_at,
                      `stripe.posthog_test.invoice_item_revenue_view`.is_recurring AS is_recurring,
                      `stripe.posthog_test.invoice_item_revenue_view`.product_id AS product_id,
                      `stripe.posthog_test.invoice_item_revenue_view`.customer_id AS customer_id,
                      `stripe.posthog_test.invoice_item_revenue_view`.invoice_id AS invoice_id,
                      `stripe.posthog_test.invoice_item_revenue_view`.subscription_id AS subscription_id,
                      `stripe.posthog_test.invoice_item_revenue_view`.session_id AS session_id,
                      `stripe.posthog_test.invoice_item_revenue_view`.event_name AS event_name,
                      `stripe.posthog_test.invoice_item_revenue_view`.coupon AS coupon,
                      `stripe.posthog_test.invoice_item_revenue_view`.coupon_id AS coupon_id,
                      `stripe.posthog_test.invoice_item_revenue_view`.original_currency AS original_currency,
                      `stripe.posthog_test.invoice_item_revenue_view`.original_amount AS original_amount,
                      `stripe.posthog_test.invoice_item_revenue_view`.enable_currency_aware_divider AS enable_currency_aware_divider,
                      `stripe.posthog_test.invoice_item_revenue_view`.currency_aware_divider AS currency_aware_divider,
                      `stripe.posthog_test.invoice_item_revenue_view`.currency_aware_amount AS currency_aware_amount,
                      `stripe.posthog_test.invoice_item_revenue_view`.currency AS currency,
                      `stripe.posthog_test.invoice_item_revenue_view`.amount AS amount
     FROM
       (SELECT if(ifNull(greater(invoice.period_months, 1), 0), concat(ifNull(toString(invoice.invoice_item_id), ''), '_', ifNull(toString(invoice.month_index), '')), invoice.invoice_item_id) AS id,
               invoice.invoice_item_id AS invoice_item_id,
               'stripe.posthog_test' AS source_label,
               addMonths(invoice.timestamp, invoice.month_index) AS timestamp,
               invoice.created_at AS created_at,
               ifNull(notEmpty(invoice.subscription_id), 0) AS is_recurring,
               invoice.product_id AS product_id,
               invoice.customer_id AS customer_id,
               invoice.id AS invoice_id,
               invoice.subscription_id AS subscription_id,
               NULL AS session_id,
               NULL AS event_name,
               JSONExtractString(invoice.discount, 'coupon', 'name') AS coupon,
               JSONExtractString(invoice.discount, 'coupon', 'id') AS coupon_id,
               upper(invoice.currency) AS original_currency,
               accurateCastOrNull(invoice.amount_captured, 'Decimal64(10)') AS original_amount,
               in(original_currency,
                  ['BIF', 'CLP', 'DJF', 'GNF', 'JPY', 'KMF', 'KRW', 'MGA', 'PYG', 'RWF', 'UGX', 'VND', 'VUV', 'XAF', 'XOF', 'XPF']) AS enable_currency_aware_divider,
                 if(enable_currency_aware_divider, accurateCastOrNull(1, 'Decimal64(10)'), accurateCastOrNull(100, 'Decimal64(10)')) AS currency_aware_divider,
                 divideDecimal(original_amount, currency_aware_divider) AS currency_aware_amount,
                 'GBP' AS currency,
                 divideDecimal(if(equals(original_currency, currency), toDecimal64(currency_aware_amount, 10), if(dictGetOrDefault(`posthog_test`.`exchange_rate_dict`, 'rate', original_currency, toDate(ifNull(timestamp, toDateTime(0, 'UTC'))), toDecimal64(0, 10)) = 0, toDecimal64(0, 10), multiplyDecimal(divideDecimal(toDecimal64(currency_aware_amount, 10), dictGetOrDefault(`posthog_test`.`exchange_rate_dict`, 'rate', original_currency, toDate(ifNull(timestamp, toDateTime(0, 'UTC'))), toDecimal64(0, 10))), dictGetOrDefault(`posthog_test`.`exchange_rate_dict`, 'rate', currency, toDate(ifNull(timestamp, toDateTime(0, 'UTC'))), toDecimal64(0, 10))))), accurateCastOrNull(invoice.period_months, 'Decimal64(10)')) AS amount
        FROM
          (SELECT posthog_test_stripe_invoice.id AS id,
                  parseDateTime64BestEffortOrNull(toString(posthog_test_stripe_invoice.created), 6, 'UTC') AS created_at,
                  posthog_test_stripe_invoice.customer AS customer_id,
                  posthog_test_stripe_invoice.subscription AS subscription_id,
                  posthog_test_stripe_invoice.discount AS discount,
                  arrayJoin(JSONExtractArrayRaw(assumeNotNull(replaceRegexpAll(nullIf(nullIf(JSONExtractRaw(posthog_test_stripe_invoice.lines, 'data'), ''), 'null'), '^"|"$', '')))) AS data,
                  JSONExtractString(data, 'id') AS invoice_item_id,
                  JSONExtractString(data, 'amount') AS amount_captured,
                  JSONExtractString(data, 'currency') AS currency,
                  JSONExtractString(data, 'price', 'product') AS product_id,
                  fromUnixTimestamp(JSONExtractUInt(data, 'period', 'start')) AS period_start,
                  fromUnixTimestamp(JSONExtractUInt(data, 'period', 'end')) AS period_end,
                  greatest(toInt16(round(divide(dateDiff('day', ifNull(period_start, parseDateTime64BestEffortOrNull(toString(posthog_test_stripe_invoice.created), 6, 'UTC')), ifNull(period_end, parseDateTime64BestEffortOrNull(toString(posthog_test_stripe_invoice.created), 6, 'UTC'))), 30.44))), 1) AS period_months,
                  arrayJoin(range(0, period_months)) AS month_index,
                  ifNull(period_start, parseDateTime64BestEffortOrNull(toString(posthog_test_stripe_invoice.created), 6, 'UTC')) AS timestamp
           FROM s3('http://host.docker.internal:19000/posthog/test_storage_bucket-posthog.revenue_analytics.overview_query_runner.stripe_invoices/posthog_test_stripe_invoice/*.csv', 'object_storage_root_user', 'object_storage_root_password', 'CSVWithNames', '`id` String, `tax` Int64, `paid` UInt8, `lines` String, `total` Int64, `charge` String, `issuer` String, `number` String, `object` String, `status` String, `created` DateTime, `currency` String, `customer` String, `discount` String, `due_date` DateTime, `livemode` UInt8, `metadata` String, `subtotal` Int64, `attempted` UInt8, `discounts` String, `rendering` String, `amount_due` Int64, `amount_paid` Int64, `description` String, `invoice_pdf` String, `account_name` String, `auto_advance` UInt8, `effective_at` DateTime, `subscription` String, `attempt_count` UInt8, `automatic_tax` String, `customer_name` String, `period_end_at` DateTime, `billing_reason` String, `customer_email` String, `ending_balance` Int64, `payment_intent` String, `account_country` String, `amount_shipping` Int64, `period_start_at` DateTime, `amount_remaining` Int64, `customer_address` String, `customer_tax_ids` String, `paid_out_of_band` UInt8, `payment_settings` String, `starting_balance` Int64, `collection_method` String, `default_tax_rates` String, `total_tax_amounts` String, `hosted_invoice_url` String, `status_transitions` String, `customer_tax_exempt` String, `total_excluding_tax` Int64, `subscription_details` String, `webhooks_delivered_at` DateTime, `subtotal_excluding_tax` Int64, `total_discount_amounts` String, `pre_payment_credit_notes_amount` Int64, `post_payment_credit_notes_amount` Int64') AS posthog_test_stripe_invoice
           WHERE posthog_test_stripe_invoice.paid) AS invoice) AS `stripe.posthog_test.invoice_item_revenue_view`) AS revenue_analytics_invoice_item
  WHERE and(ifNull(greaterOrEquals(revenue_analytics_invoice_item.timestamp, assumeNotNull(toDateTime('2023-11-01 00:00:00', 'UTC'))), 0), ifNull(lessOrEquals(revenue_analytics_invoice_item.timestamp, assumeNotNull(toDateTime('2023-11-30 23:59:59', 'UTC'))), 0))
  LIMIT 100 SETTINGS readonly=2,
                     max_execution_time=60,
                     allow_experimental_object_type=1,
                     format_csv_allow_double_quotes=1,
                     max_ast_elements=4000000,
                     max_expanded_ast_elements=4000000,
                     max_bytes_before_external_group_by=0,
                     transform_null_in=1,
                     optimize_min_equality_disjunction_chain_length=4294967295,
                     allow_experimental_join_condition=1
  '''
# ---
# name: TestRevenueAnalyticsOverviewQueryRunner.test_no_crash_when_no_data
  '''
  SELECT accurateCastOrNull(sum(revenue_analytics_invoice_item.amount), 'Decimal64(10)') AS revenue,
         count(DISTINCT revenue_analytics_invoice_item.customer_id) AS paying_customer_count,
         if(ifNull(equals(paying_customer_count, 0), 0), 0, ifNull(divideDecimal(revenue, accurateCastOrNull(paying_customer_count, 'Decimal64(10)')), 0)) AS avg_revenue_per_customer
  FROM
    (SELECT `revenue_analytics.events.purchase.invoice_item_events_revenue_view`.id AS id,
            `revenue_analytics.events.purchase.invoice_item_events_revenue_view`.invoice_item_id AS invoice_item_id,
            `revenue_analytics.events.purchase.invoice_item_events_revenue_view`.source_label AS source_label,
            `revenue_analytics.events.purchase.invoice_item_events_revenue_view`.timestamp AS timestamp,
            `revenue_analytics.events.purchase.invoice_item_events_revenue_view`.created_at AS created_at,
            `revenue_analytics.events.purchase.invoice_item_events_revenue_view`.is_recurring AS is_recurring,
            `revenue_analytics.events.purchase.invoice_item_events_revenue_view`.product_id AS product_id,
            `revenue_analytics.events.purchase.invoice_item_events_revenue_view`.customer_id AS customer_id,
            `revenue_analytics.events.purchase.invoice_item_events_revenue_view`.invoice_id AS invoice_id,
            `revenue_analytics.events.purchase.invoice_item_events_revenue_view`.subscription_id AS subscription_id,
            `revenue_analytics.events.purchase.invoice_item_events_revenue_view`.session_id AS session_id,
            `revenue_analytics.events.purchase.invoice_item_events_revenue_view`.event_name AS event_name,
            `revenue_analytics.events.purchase.invoice_item_events_revenue_view`.coupon AS coupon,
            `revenue_analytics.events.purchase.invoice_item_events_revenue_view`.coupon_id AS coupon_id,
            `revenue_analytics.events.purchase.invoice_item_events_revenue_view`.original_currency AS original_currency,
            `revenue_analytics.events.purchase.invoice_item_events_revenue_view`.original_amount AS original_amount,
            `revenue_analytics.events.purchase.invoice_item_events_revenue_view`.enable_currency_aware_divider AS enable_currency_aware_divider,
            `revenue_analytics.events.purchase.invoice_item_events_revenue_view`.currency_aware_divider AS currency_aware_divider,
            `revenue_analytics.events.purchase.invoice_item_events_revenue_view`.currency_aware_amount AS currency_aware_amount,
            `revenue_analytics.events.purchase.invoice_item_events_revenue_view`.currency AS currency,
            `revenue_analytics.events.purchase.invoice_item_events_revenue_view`.amount AS amount
     FROM
       (SELECT toString(events.uuid) AS id,
               toString(events.uuid) AS invoice_item_id,
               'revenue_analytics.events.purchase' AS source_label,
               toTimeZone(events.timestamp, 'UTC') AS timestamp,
               timestamp AS created_at,
               notEmpty(replaceRegexpAll(nullIf(nullIf(JSONExtractRaw(events.properties, 'subscription'), ''), 'null'), '^"|"$', '')) AS is_recurring,
               replaceRegexpAll(nullIf(nullIf(JSONExtractRaw(events.properties, 'product'), ''), 'null'), '^"|"$', '') AS product_id,
               toString(if(not(empty(events__override.distinct_id)), events__override.person_id, events.person_id)) AS customer_id,
               NULL AS invoice_id,
               replaceRegexpAll(nullIf(nullIf(JSONExtractRaw(events.properties, 'subscription'), ''), 'null'), '^"|"$', '') AS subscription_id,
               toString(events.`$session_id`) AS session_id,
               events.event AS event_name,
               replaceRegexpAll(nullIf(nullIf(JSONExtractRaw(events.properties, 'coupon'), ''), 'null'), '^"|"$', '') AS coupon,
               coupon AS coupon_id,
               upper(replaceRegexpAll(nullIf(nullIf(JSONExtractRaw(events.properties, 'currency'), ''), 'null'), '^"|"$', '')) AS original_currency,
               accurateCastOrNull(replaceRegexpAll(nullIf(nullIf(JSONExtractRaw(events.properties, 'revenue'), ''), 'null'), '^"|"$', ''), 'Decimal64(10)') AS original_amount,
               1 AS enable_currency_aware_divider,
               if(enable_currency_aware_divider, accurateCastOrNull(1, 'Decimal64(10)'), accurateCastOrNull(100, 'Decimal64(10)')) AS currency_aware_divider,
               divideDecimal(original_amount, currency_aware_divider) AS currency_aware_amount,
               'GBP' AS currency,
               if(isNull(upper(replaceRegexpAll(nullIf(nullIf(JSONExtractRaw(events.properties, 'currency'), ''), 'null'), '^"|"$', ''))), accurateCastOrNull(currency_aware_amount, 'Decimal64(10)'), if(equals(upper(replaceRegexpAll(nullIf(nullIf(JSONExtractRaw(events.properties, 'currency'), ''), 'null'), '^"|"$', '')), 'GBP'), toDecimal64(currency_aware_amount, 10), if(dictGetOrDefault(`posthog_test`.`exchange_rate_dict`, 'rate', upper(replaceRegexpAll(nullIf(nullIf(JSONExtractRaw(events.properties, 'currency'), ''), 'null'), '^"|"$', '')), toDate(toTimeZone(events.timestamp, 'UTC')), toDecimal64(0, 10)) = 0, toDecimal64(0, 10), multiplyDecimal(divideDecimal(toDecimal64(currency_aware_amount, 10), dictGetOrDefault(`posthog_test`.`exchange_rate_dict`, 'rate', upper(replaceRegexpAll(nullIf(nullIf(JSONExtractRaw(events.properties, 'currency'), ''), 'null'), '^"|"$', '')), toDate(toTimeZone(events.timestamp, 'UTC')), toDecimal64(0, 10))), dictGetOrDefault(`posthog_test`.`exchange_rate_dict`, 'rate', 'GBP', toDate(toTimeZone(events.timestamp, 'UTC')), toDecimal64(0, 10)))))) AS amount
        FROM events
        LEFT OUTER JOIN
          (SELECT argMax(person_distinct_id_overrides.person_id, person_distinct_id_overrides.version) AS person_id,
                  person_distinct_id_overrides.distinct_id AS distinct_id
           FROM person_distinct_id_overrides
           WHERE equals(person_distinct_id_overrides.team_id, 99999)
           GROUP BY person_distinct_id_overrides.distinct_id
           HAVING ifNull(equals(argMax(person_distinct_id_overrides.is_deleted, person_distinct_id_overrides.version), 0), 0) SETTINGS optimize_aggregation_in_order=1) AS events__override ON equals(events.distinct_id, events__override.distinct_id)
        WHERE and(equals(events.team_id, 99999), and(equals(events.event, 'purchase'), 1, isNotNull(amount)))
        ORDER BY timestamp DESC) AS `revenue_analytics.events.purchase.invoice_item_events_revenue_view`) AS revenue_analytics_invoice_item
  WHERE and(ifNull(greaterOrEquals(revenue_analytics_invoice_item.timestamp, assumeNotNull(toDateTime('2025-04-30 00:00:00', 'UTC'))), 0), ifNull(lessOrEquals(revenue_analytics_invoice_item.timestamp, assumeNotNull(toDateTime('2025-05-30 23:59:59', 'UTC'))), 0))
  LIMIT 100 SETTINGS readonly=2,
                     max_execution_time=60,
                     allow_experimental_object_type=1,
                     format_csv_allow_double_quotes=1,
                     max_ast_elements=4000000,
                     max_expanded_ast_elements=4000000,
                     max_bytes_before_external_group_by=0,
                     transform_null_in=1,
                     optimize_min_equality_disjunction_chain_length=4294967295,
                     allow_experimental_join_condition=1
  '''
# ---
# name: TestRevenueAnalyticsOverviewQueryRunner.test_with_data
  '''
  SELECT accurateCastOrNull(sum(revenue_analytics_invoice_item.amount), 'Decimal64(10)') AS revenue,
         count(DISTINCT revenue_analytics_invoice_item.customer_id) AS paying_customer_count,
         if(ifNull(equals(paying_customer_count, 0), 0), 0, ifNull(divideDecimal(revenue, accurateCastOrNull(paying_customer_count, 'Decimal64(10)')), 0)) AS avg_revenue_per_customer
  FROM
    (SELECT `revenue_analytics.events.purchase.invoice_item_events_revenue_view`.id AS id,
            `revenue_analytics.events.purchase.invoice_item_events_revenue_view`.invoice_item_id AS invoice_item_id,
            `revenue_analytics.events.purchase.invoice_item_events_revenue_view`.source_label AS source_label,
            `revenue_analytics.events.purchase.invoice_item_events_revenue_view`.timestamp AS timestamp,
            `revenue_analytics.events.purchase.invoice_item_events_revenue_view`.created_at AS created_at,
            `revenue_analytics.events.purchase.invoice_item_events_revenue_view`.is_recurring AS is_recurring,
            `revenue_analytics.events.purchase.invoice_item_events_revenue_view`.product_id AS product_id,
            `revenue_analytics.events.purchase.invoice_item_events_revenue_view`.customer_id AS customer_id,
            `revenue_analytics.events.purchase.invoice_item_events_revenue_view`.invoice_id AS invoice_id,
            `revenue_analytics.events.purchase.invoice_item_events_revenue_view`.subscription_id AS subscription_id,
            `revenue_analytics.events.purchase.invoice_item_events_revenue_view`.session_id AS session_id,
            `revenue_analytics.events.purchase.invoice_item_events_revenue_view`.event_name AS event_name,
            `revenue_analytics.events.purchase.invoice_item_events_revenue_view`.coupon AS coupon,
            `revenue_analytics.events.purchase.invoice_item_events_revenue_view`.coupon_id AS coupon_id,
            `revenue_analytics.events.purchase.invoice_item_events_revenue_view`.original_currency AS original_currency,
            `revenue_analytics.events.purchase.invoice_item_events_revenue_view`.original_amount AS original_amount,
            `revenue_analytics.events.purchase.invoice_item_events_revenue_view`.enable_currency_aware_divider AS enable_currency_aware_divider,
            `revenue_analytics.events.purchase.invoice_item_events_revenue_view`.currency_aware_divider AS currency_aware_divider,
            `revenue_analytics.events.purchase.invoice_item_events_revenue_view`.currency_aware_amount AS currency_aware_amount,
            `revenue_analytics.events.purchase.invoice_item_events_revenue_view`.currency AS currency,
            `revenue_analytics.events.purchase.invoice_item_events_revenue_view`.amount AS amount
     FROM
       (SELECT toString(events.uuid) AS id,
               toString(events.uuid) AS invoice_item_id,
               'revenue_analytics.events.purchase' AS source_label,
               toTimeZone(events.timestamp, 'UTC') AS timestamp,
               timestamp AS created_at,
               notEmpty(replaceRegexpAll(nullIf(nullIf(JSONExtractRaw(events.properties, 'subscription'), ''), 'null'), '^"|"$', '')) AS is_recurring,
               replaceRegexpAll(nullIf(nullIf(JSONExtractRaw(events.properties, 'product'), ''), 'null'), '^"|"$', '') AS product_id,
               toString(if(not(empty(events__override.distinct_id)), events__override.person_id, events.person_id)) AS customer_id,
               NULL AS invoice_id,
               replaceRegexpAll(nullIf(nullIf(JSONExtractRaw(events.properties, 'subscription'), ''), 'null'), '^"|"$', '') AS subscription_id,
               toString(events.`$session_id`) AS session_id,
               events.event AS event_name,
               replaceRegexpAll(nullIf(nullIf(JSONExtractRaw(events.properties, 'coupon'), ''), 'null'), '^"|"$', '') AS coupon,
               coupon AS coupon_id,
               upper(replaceRegexpAll(nullIf(nullIf(JSONExtractRaw(events.properties, 'currency'), ''), 'null'), '^"|"$', '')) AS original_currency,
               accurateCastOrNull(replaceRegexpAll(nullIf(nullIf(JSONExtractRaw(events.properties, 'revenue'), ''), 'null'), '^"|"$', ''), 'Decimal64(10)') AS original_amount,
               1 AS enable_currency_aware_divider,
               if(enable_currency_aware_divider, accurateCastOrNull(1, 'Decimal64(10)'), accurateCastOrNull(100, 'Decimal64(10)')) AS currency_aware_divider,
               divideDecimal(original_amount, currency_aware_divider) AS currency_aware_amount,
               'GBP' AS currency,
               if(isNull(upper(replaceRegexpAll(nullIf(nullIf(JSONExtractRaw(events.properties, 'currency'), ''), 'null'), '^"|"$', ''))), accurateCastOrNull(currency_aware_amount, 'Decimal64(10)'), if(equals(upper(replaceRegexpAll(nullIf(nullIf(JSONExtractRaw(events.properties, 'currency'), ''), 'null'), '^"|"$', '')), 'GBP'), toDecimal64(currency_aware_amount, 10), if(dictGetOrDefault(`posthog_test`.`exchange_rate_dict`, 'rate', upper(replaceRegexpAll(nullIf(nullIf(JSONExtractRaw(events.properties, 'currency'), ''), 'null'), '^"|"$', '')), toDate(toTimeZone(events.timestamp, 'UTC')), toDecimal64(0, 10)) = 0, toDecimal64(0, 10), multiplyDecimal(divideDecimal(toDecimal64(currency_aware_amount, 10), dictGetOrDefault(`posthog_test`.`exchange_rate_dict`, 'rate', upper(replaceRegexpAll(nullIf(nullIf(JSONExtractRaw(events.properties, 'currency'), ''), 'null'), '^"|"$', '')), toDate(toTimeZone(events.timestamp, 'UTC')), toDecimal64(0, 10))), dictGetOrDefault(`posthog_test`.`exchange_rate_dict`, 'rate', 'GBP', toDate(toTimeZone(events.timestamp, 'UTC')), toDecimal64(0, 10)))))) AS amount
        FROM events
        LEFT OUTER JOIN
          (SELECT argMax(person_distinct_id_overrides.person_id, person_distinct_id_overrides.version) AS person_id,
                  person_distinct_id_overrides.distinct_id AS distinct_id
           FROM person_distinct_id_overrides
           WHERE equals(person_distinct_id_overrides.team_id, 99999)
           GROUP BY person_distinct_id_overrides.distinct_id
           HAVING ifNull(equals(argMax(person_distinct_id_overrides.is_deleted, person_distinct_id_overrides.version), 0), 0) SETTINGS optimize_aggregation_in_order=1) AS events__override ON equals(events.distinct_id, events__override.distinct_id)
        WHERE and(equals(events.team_id, 99999), and(equals(events.event, 'purchase'), 1, isNotNull(amount)))
        ORDER BY timestamp DESC) AS `revenue_analytics.events.purchase.invoice_item_events_revenue_view`
     UNION ALL SELECT `stripe.posthog_test.invoice_item_revenue_view`.id AS id,
                      `stripe.posthog_test.invoice_item_revenue_view`.invoice_item_id AS invoice_item_id,
                      `stripe.posthog_test.invoice_item_revenue_view`.source_label AS source_label,
                      `stripe.posthog_test.invoice_item_revenue_view`.timestamp AS timestamp,
                      `stripe.posthog_test.invoice_item_revenue_view`.created_at AS created_at,
                      `stripe.posthog_test.invoice_item_revenue_view`.is_recurring AS is_recurring,
                      `stripe.posthog_test.invoice_item_revenue_view`.product_id AS product_id,
                      `stripe.posthog_test.invoice_item_revenue_view`.customer_id AS customer_id,
                      `stripe.posthog_test.invoice_item_revenue_view`.invoice_id AS invoice_id,
                      `stripe.posthog_test.invoice_item_revenue_view`.subscription_id AS subscription_id,
                      `stripe.posthog_test.invoice_item_revenue_view`.session_id AS session_id,
                      `stripe.posthog_test.invoice_item_revenue_view`.event_name AS event_name,
                      `stripe.posthog_test.invoice_item_revenue_view`.coupon AS coupon,
                      `stripe.posthog_test.invoice_item_revenue_view`.coupon_id AS coupon_id,
                      `stripe.posthog_test.invoice_item_revenue_view`.original_currency AS original_currency,
                      `stripe.posthog_test.invoice_item_revenue_view`.original_amount AS original_amount,
                      `stripe.posthog_test.invoice_item_revenue_view`.enable_currency_aware_divider AS enable_currency_aware_divider,
                      `stripe.posthog_test.invoice_item_revenue_view`.currency_aware_divider AS currency_aware_divider,
                      `stripe.posthog_test.invoice_item_revenue_view`.currency_aware_amount AS currency_aware_amount,
                      `stripe.posthog_test.invoice_item_revenue_view`.currency AS currency,
                      `stripe.posthog_test.invoice_item_revenue_view`.amount AS amount
     FROM
       (SELECT if(ifNull(greater(invoice.period_months, 1), 0), concat(ifNull(toString(invoice.invoice_item_id), ''), '_', ifNull(toString(invoice.month_index), '')), invoice.invoice_item_id) AS id,
               invoice.invoice_item_id AS invoice_item_id,
               'stripe.posthog_test' AS source_label,
               addMonths(invoice.timestamp, invoice.month_index) AS timestamp,
               invoice.created_at AS created_at,
               ifNull(notEmpty(invoice.subscription_id), 0) AS is_recurring,
               invoice.product_id AS product_id,
               invoice.customer_id AS customer_id,
               invoice.id AS invoice_id,
               invoice.subscription_id AS subscription_id,
               NULL AS session_id,
               NULL AS event_name,
               JSONExtractString(invoice.discount, 'coupon', 'name') AS coupon,
               JSONExtractString(invoice.discount, 'coupon', 'id') AS coupon_id,
               upper(invoice.currency) AS original_currency,
               accurateCastOrNull(invoice.amount_captured, 'Decimal64(10)') AS original_amount,
               in(original_currency,
                  ['BIF', 'CLP', 'DJF', 'GNF', 'JPY', 'KMF', 'KRW', 'MGA', 'PYG', 'RWF', 'UGX', 'VND', 'VUV', 'XAF', 'XOF', 'XPF']) AS enable_currency_aware_divider,
                 if(enable_currency_aware_divider, accurateCastOrNull(1, 'Decimal64(10)'), accurateCastOrNull(100, 'Decimal64(10)')) AS currency_aware_divider,
                 divideDecimal(original_amount, currency_aware_divider) AS currency_aware_amount,
                 'GBP' AS currency,
                 divideDecimal(if(equals(original_currency, currency), toDecimal64(currency_aware_amount, 10), if(dictGetOrDefault(`posthog_test`.`exchange_rate_dict`, 'rate', original_currency, toDate(ifNull(timestamp, toDateTime(0, 'UTC'))), toDecimal64(0, 10)) = 0, toDecimal64(0, 10), multiplyDecimal(divideDecimal(toDecimal64(currency_aware_amount, 10), dictGetOrDefault(`posthog_test`.`exchange_rate_dict`, 'rate', original_currency, toDate(ifNull(timestamp, toDateTime(0, 'UTC'))), toDecimal64(0, 10))), dictGetOrDefault(`posthog_test`.`exchange_rate_dict`, 'rate', currency, toDate(ifNull(timestamp, toDateTime(0, 'UTC'))), toDecimal64(0, 10))))), accurateCastOrNull(invoice.period_months, 'Decimal64(10)')) AS amount
        FROM
          (SELECT posthog_test_stripe_invoice.id AS id,
                  parseDateTime64BestEffortOrNull(toString(posthog_test_stripe_invoice.created), 6, 'UTC') AS created_at,
                  posthog_test_stripe_invoice.customer AS customer_id,
                  posthog_test_stripe_invoice.subscription AS subscription_id,
                  posthog_test_stripe_invoice.discount AS discount,
                  arrayJoin(JSONExtractArrayRaw(assumeNotNull(replaceRegexpAll(nullIf(nullIf(JSONExtractRaw(posthog_test_stripe_invoice.lines, 'data'), ''), 'null'), '^"|"$', '')))) AS data,
                  JSONExtractString(data, 'id') AS invoice_item_id,
                  JSONExtractString(data, 'amount') AS amount_captured,
                  JSONExtractString(data, 'currency') AS currency,
                  JSONExtractString(data, 'price', 'product') AS product_id,
                  fromUnixTimestamp(JSONExtractUInt(data, 'period', 'start')) AS period_start,
                  fromUnixTimestamp(JSONExtractUInt(data, 'period', 'end')) AS period_end,
                  greatest(toInt16(round(divide(dateDiff('day', ifNull(period_start, parseDateTime64BestEffortOrNull(toString(posthog_test_stripe_invoice.created), 6, 'UTC')), ifNull(period_end, parseDateTime64BestEffortOrNull(toString(posthog_test_stripe_invoice.created), 6, 'UTC'))), 30.44))), 1) AS period_months,
                  arrayJoin(range(0, period_months)) AS month_index,
                  ifNull(period_start, parseDateTime64BestEffortOrNull(toString(posthog_test_stripe_invoice.created), 6, 'UTC')) AS timestamp
           FROM s3('http://host.docker.internal:19000/posthog/test_storage_bucket-posthog.revenue_analytics.overview_query_runner.stripe_invoices/posthog_test_stripe_invoice/*.csv', 'object_storage_root_user', 'object_storage_root_password', 'CSVWithNames', '`id` String, `tax` Int64, `paid` UInt8, `lines` String, `total` Int64, `charge` String, `issuer` String, `number` String, `object` String, `status` String, `created` DateTime, `currency` String, `customer` String, `discount` String, `due_date` DateTime, `livemode` UInt8, `metadata` String, `subtotal` Int64, `attempted` UInt8, `discounts` String, `rendering` String, `amount_due` Int64, `amount_paid` Int64, `description` String, `invoice_pdf` String, `account_name` String, `auto_advance` UInt8, `effective_at` DateTime, `subscription` String, `attempt_count` UInt8, `automatic_tax` String, `customer_name` String, `period_end_at` DateTime, `billing_reason` String, `customer_email` String, `ending_balance` Int64, `payment_intent` String, `account_country` String, `amount_shipping` Int64, `period_start_at` DateTime, `amount_remaining` Int64, `customer_address` String, `customer_tax_ids` String, `paid_out_of_band` UInt8, `payment_settings` String, `starting_balance` Int64, `collection_method` String, `default_tax_rates` String, `total_tax_amounts` String, `hosted_invoice_url` String, `status_transitions` String, `customer_tax_exempt` String, `total_excluding_tax` Int64, `subscription_details` String, `webhooks_delivered_at` DateTime, `subtotal_excluding_tax` Int64, `total_discount_amounts` String, `pre_payment_credit_notes_amount` Int64, `post_payment_credit_notes_amount` Int64') AS posthog_test_stripe_invoice
           WHERE posthog_test_stripe_invoice.paid) AS invoice) AS `stripe.posthog_test.invoice_item_revenue_view`) AS revenue_analytics_invoice_item
  WHERE and(ifNull(greaterOrEquals(revenue_analytics_invoice_item.timestamp, assumeNotNull(toDateTime('2025-04-30 00:00:00', 'UTC'))), 0), ifNull(lessOrEquals(revenue_analytics_invoice_item.timestamp, assumeNotNull(toDateTime('2025-05-30 23:59:59', 'UTC'))), 0))
  LIMIT 100 SETTINGS readonly=2,
                     max_execution_time=60,
                     allow_experimental_object_type=1,
                     format_csv_allow_double_quotes=1,
                     max_ast_elements=4000000,
                     max_expanded_ast_elements=4000000,
                     max_bytes_before_external_group_by=0,
                     transform_null_in=1,
                     optimize_min_equality_disjunction_chain_length=4294967295,
                     allow_experimental_join_condition=1
  '''
# ---
# name: TestRevenueAnalyticsOverviewQueryRunner.test_with_data_and_empty_interval
  '''
  SELECT accurateCastOrNull(sum(revenue_analytics_invoice_item.amount), 'Decimal64(10)') AS revenue,
         count(DISTINCT revenue_analytics_invoice_item.customer_id) AS paying_customer_count,
         if(ifNull(equals(paying_customer_count, 0), 0), 0, ifNull(divideDecimal(revenue, accurateCastOrNull(paying_customer_count, 'Decimal64(10)')), 0)) AS avg_revenue_per_customer
  FROM
    (SELECT `revenue_analytics.events.purchase.invoice_item_events_revenue_view`.id AS id,
            `revenue_analytics.events.purchase.invoice_item_events_revenue_view`.invoice_item_id AS invoice_item_id,
            `revenue_analytics.events.purchase.invoice_item_events_revenue_view`.source_label AS source_label,
            `revenue_analytics.events.purchase.invoice_item_events_revenue_view`.timestamp AS timestamp,
            `revenue_analytics.events.purchase.invoice_item_events_revenue_view`.created_at AS created_at,
            `revenue_analytics.events.purchase.invoice_item_events_revenue_view`.is_recurring AS is_recurring,
            `revenue_analytics.events.purchase.invoice_item_events_revenue_view`.product_id AS product_id,
            `revenue_analytics.events.purchase.invoice_item_events_revenue_view`.customer_id AS customer_id,
            `revenue_analytics.events.purchase.invoice_item_events_revenue_view`.invoice_id AS invoice_id,
            `revenue_analytics.events.purchase.invoice_item_events_revenue_view`.subscription_id AS subscription_id,
            `revenue_analytics.events.purchase.invoice_item_events_revenue_view`.session_id AS session_id,
            `revenue_analytics.events.purchase.invoice_item_events_revenue_view`.event_name AS event_name,
            `revenue_analytics.events.purchase.invoice_item_events_revenue_view`.coupon AS coupon,
            `revenue_analytics.events.purchase.invoice_item_events_revenue_view`.coupon_id AS coupon_id,
            `revenue_analytics.events.purchase.invoice_item_events_revenue_view`.original_currency AS original_currency,
            `revenue_analytics.events.purchase.invoice_item_events_revenue_view`.original_amount AS original_amount,
            `revenue_analytics.events.purchase.invoice_item_events_revenue_view`.enable_currency_aware_divider AS enable_currency_aware_divider,
            `revenue_analytics.events.purchase.invoice_item_events_revenue_view`.currency_aware_divider AS currency_aware_divider,
            `revenue_analytics.events.purchase.invoice_item_events_revenue_view`.currency_aware_amount AS currency_aware_amount,
            `revenue_analytics.events.purchase.invoice_item_events_revenue_view`.currency AS currency,
            `revenue_analytics.events.purchase.invoice_item_events_revenue_view`.amount AS amount
     FROM
       (SELECT toString(events.uuid) AS id,
               toString(events.uuid) AS invoice_item_id,
               'revenue_analytics.events.purchase' AS source_label,
               toTimeZone(events.timestamp, 'UTC') AS timestamp,
               timestamp AS created_at,
               notEmpty(replaceRegexpAll(nullIf(nullIf(JSONExtractRaw(events.properties, 'subscription'), ''), 'null'), '^"|"$', '')) AS is_recurring,
               replaceRegexpAll(nullIf(nullIf(JSONExtractRaw(events.properties, 'product'), ''), 'null'), '^"|"$', '') AS product_id,
               toString(if(not(empty(events__override.distinct_id)), events__override.person_id, events.person_id)) AS customer_id,
               NULL AS invoice_id,
               replaceRegexpAll(nullIf(nullIf(JSONExtractRaw(events.properties, 'subscription'), ''), 'null'), '^"|"$', '') AS subscription_id,
               toString(events.`$session_id`) AS session_id,
               events.event AS event_name,
               replaceRegexpAll(nullIf(nullIf(JSONExtractRaw(events.properties, 'coupon'), ''), 'null'), '^"|"$', '') AS coupon,
               coupon AS coupon_id,
               upper(replaceRegexpAll(nullIf(nullIf(JSONExtractRaw(events.properties, 'currency'), ''), 'null'), '^"|"$', '')) AS original_currency,
               accurateCastOrNull(replaceRegexpAll(nullIf(nullIf(JSONExtractRaw(events.properties, 'revenue'), ''), 'null'), '^"|"$', ''), 'Decimal64(10)') AS original_amount,
               1 AS enable_currency_aware_divider,
               if(enable_currency_aware_divider, accurateCastOrNull(1, 'Decimal64(10)'), accurateCastOrNull(100, 'Decimal64(10)')) AS currency_aware_divider,
               divideDecimal(original_amount, currency_aware_divider) AS currency_aware_amount,
               'GBP' AS currency,
               if(isNull(upper(replaceRegexpAll(nullIf(nullIf(JSONExtractRaw(events.properties, 'currency'), ''), 'null'), '^"|"$', ''))), accurateCastOrNull(currency_aware_amount, 'Decimal64(10)'), if(equals(upper(replaceRegexpAll(nullIf(nullIf(JSONExtractRaw(events.properties, 'currency'), ''), 'null'), '^"|"$', '')), 'GBP'), toDecimal64(currency_aware_amount, 10), if(dictGetOrDefault(`posthog_test`.`exchange_rate_dict`, 'rate', upper(replaceRegexpAll(nullIf(nullIf(JSONExtractRaw(events.properties, 'currency'), ''), 'null'), '^"|"$', '')), toDate(toTimeZone(events.timestamp, 'UTC')), toDecimal64(0, 10)) = 0, toDecimal64(0, 10), multiplyDecimal(divideDecimal(toDecimal64(currency_aware_amount, 10), dictGetOrDefault(`posthog_test`.`exchange_rate_dict`, 'rate', upper(replaceRegexpAll(nullIf(nullIf(JSONExtractRaw(events.properties, 'currency'), ''), 'null'), '^"|"$', '')), toDate(toTimeZone(events.timestamp, 'UTC')), toDecimal64(0, 10))), dictGetOrDefault(`posthog_test`.`exchange_rate_dict`, 'rate', 'GBP', toDate(toTimeZone(events.timestamp, 'UTC')), toDecimal64(0, 10)))))) AS amount
        FROM events
        LEFT OUTER JOIN
          (SELECT argMax(person_distinct_id_overrides.person_id, person_distinct_id_overrides.version) AS person_id,
                  person_distinct_id_overrides.distinct_id AS distinct_id
           FROM person_distinct_id_overrides
           WHERE equals(person_distinct_id_overrides.team_id, 99999)
           GROUP BY person_distinct_id_overrides.distinct_id
           HAVING ifNull(equals(argMax(person_distinct_id_overrides.is_deleted, person_distinct_id_overrides.version), 0), 0) SETTINGS optimize_aggregation_in_order=1) AS events__override ON equals(events.distinct_id, events__override.distinct_id)
        WHERE and(equals(events.team_id, 99999), and(equals(events.event, 'purchase'), 1, isNotNull(amount)))
        ORDER BY timestamp DESC) AS `revenue_analytics.events.purchase.invoice_item_events_revenue_view`
     UNION ALL SELECT `stripe.posthog_test.invoice_item_revenue_view`.id AS id,
                      `stripe.posthog_test.invoice_item_revenue_view`.invoice_item_id AS invoice_item_id,
                      `stripe.posthog_test.invoice_item_revenue_view`.source_label AS source_label,
                      `stripe.posthog_test.invoice_item_revenue_view`.timestamp AS timestamp,
                      `stripe.posthog_test.invoice_item_revenue_view`.created_at AS created_at,
                      `stripe.posthog_test.invoice_item_revenue_view`.is_recurring AS is_recurring,
                      `stripe.posthog_test.invoice_item_revenue_view`.product_id AS product_id,
                      `stripe.posthog_test.invoice_item_revenue_view`.customer_id AS customer_id,
                      `stripe.posthog_test.invoice_item_revenue_view`.invoice_id AS invoice_id,
                      `stripe.posthog_test.invoice_item_revenue_view`.subscription_id AS subscription_id,
                      `stripe.posthog_test.invoice_item_revenue_view`.session_id AS session_id,
                      `stripe.posthog_test.invoice_item_revenue_view`.event_name AS event_name,
                      `stripe.posthog_test.invoice_item_revenue_view`.coupon AS coupon,
                      `stripe.posthog_test.invoice_item_revenue_view`.coupon_id AS coupon_id,
                      `stripe.posthog_test.invoice_item_revenue_view`.original_currency AS original_currency,
                      `stripe.posthog_test.invoice_item_revenue_view`.original_amount AS original_amount,
                      `stripe.posthog_test.invoice_item_revenue_view`.enable_currency_aware_divider AS enable_currency_aware_divider,
                      `stripe.posthog_test.invoice_item_revenue_view`.currency_aware_divider AS currency_aware_divider,
                      `stripe.posthog_test.invoice_item_revenue_view`.currency_aware_amount AS currency_aware_amount,
                      `stripe.posthog_test.invoice_item_revenue_view`.currency AS currency,
                      `stripe.posthog_test.invoice_item_revenue_view`.amount AS amount
     FROM
       (SELECT if(ifNull(greater(invoice.period_months, 1), 0), concat(ifNull(toString(invoice.invoice_item_id), ''), '_', ifNull(toString(invoice.month_index), '')), invoice.invoice_item_id) AS id,
               invoice.invoice_item_id AS invoice_item_id,
               'stripe.posthog_test' AS source_label,
               addMonths(invoice.timestamp, invoice.month_index) AS timestamp,
               invoice.created_at AS created_at,
               ifNull(notEmpty(invoice.subscription_id), 0) AS is_recurring,
               invoice.product_id AS product_id,
               invoice.customer_id AS customer_id,
               invoice.id AS invoice_id,
               invoice.subscription_id AS subscription_id,
               NULL AS session_id,
               NULL AS event_name,
               JSONExtractString(invoice.discount, 'coupon', 'name') AS coupon,
               JSONExtractString(invoice.discount, 'coupon', 'id') AS coupon_id,
               upper(invoice.currency) AS original_currency,
               accurateCastOrNull(invoice.amount_captured, 'Decimal64(10)') AS original_amount,
               in(original_currency,
                  ['BIF', 'CLP', 'DJF', 'GNF', 'JPY', 'KMF', 'KRW', 'MGA', 'PYG', 'RWF', 'UGX', 'VND', 'VUV', 'XAF', 'XOF', 'XPF']) AS enable_currency_aware_divider,
                 if(enable_currency_aware_divider, accurateCastOrNull(1, 'Decimal64(10)'), accurateCastOrNull(100, 'Decimal64(10)')) AS currency_aware_divider,
                 divideDecimal(original_amount, currency_aware_divider) AS currency_aware_amount,
                 'GBP' AS currency,
                 divideDecimal(if(equals(original_currency, currency), toDecimal64(currency_aware_amount, 10), if(dictGetOrDefault(`posthog_test`.`exchange_rate_dict`, 'rate', original_currency, toDate(ifNull(timestamp, toDateTime(0, 'UTC'))), toDecimal64(0, 10)) = 0, toDecimal64(0, 10), multiplyDecimal(divideDecimal(toDecimal64(currency_aware_amount, 10), dictGetOrDefault(`posthog_test`.`exchange_rate_dict`, 'rate', original_currency, toDate(ifNull(timestamp, toDateTime(0, 'UTC'))), toDecimal64(0, 10))), dictGetOrDefault(`posthog_test`.`exchange_rate_dict`, 'rate', currency, toDate(ifNull(timestamp, toDateTime(0, 'UTC'))), toDecimal64(0, 10))))), accurateCastOrNull(invoice.period_months, 'Decimal64(10)')) AS amount
        FROM
          (SELECT posthog_test_stripe_invoice.id AS id,
                  parseDateTime64BestEffortOrNull(toString(posthog_test_stripe_invoice.created), 6, 'UTC') AS created_at,
                  posthog_test_stripe_invoice.customer AS customer_id,
                  posthog_test_stripe_invoice.subscription AS subscription_id,
                  posthog_test_stripe_invoice.discount AS discount,
                  arrayJoin(JSONExtractArrayRaw(assumeNotNull(replaceRegexpAll(nullIf(nullIf(JSONExtractRaw(posthog_test_stripe_invoice.lines, 'data'), ''), 'null'), '^"|"$', '')))) AS data,
                  JSONExtractString(data, 'id') AS invoice_item_id,
                  JSONExtractString(data, 'amount') AS amount_captured,
                  JSONExtractString(data, 'currency') AS currency,
                  JSONExtractString(data, 'price', 'product') AS product_id,
                  fromUnixTimestamp(JSONExtractUInt(data, 'period', 'start')) AS period_start,
                  fromUnixTimestamp(JSONExtractUInt(data, 'period', 'end')) AS period_end,
                  greatest(toInt16(round(divide(dateDiff('day', ifNull(period_start, parseDateTime64BestEffortOrNull(toString(posthog_test_stripe_invoice.created), 6, 'UTC')), ifNull(period_end, parseDateTime64BestEffortOrNull(toString(posthog_test_stripe_invoice.created), 6, 'UTC'))), 30.44))), 1) AS period_months,
                  arrayJoin(range(0, period_months)) AS month_index,
                  ifNull(period_start, parseDateTime64BestEffortOrNull(toString(posthog_test_stripe_invoice.created), 6, 'UTC')) AS timestamp
           FROM s3('http://host.docker.internal:19000/posthog/test_storage_bucket-posthog.revenue_analytics.overview_query_runner.stripe_invoices/posthog_test_stripe_invoice/*.csv', 'object_storage_root_user', 'object_storage_root_password', 'CSVWithNames', '`id` String, `tax` Int64, `paid` UInt8, `lines` String, `total` Int64, `charge` String, `issuer` String, `number` String, `object` String, `status` String, `created` DateTime, `currency` String, `customer` String, `discount` String, `due_date` DateTime, `livemode` UInt8, `metadata` String, `subtotal` Int64, `attempted` UInt8, `discounts` String, `rendering` String, `amount_due` Int64, `amount_paid` Int64, `description` String, `invoice_pdf` String, `account_name` String, `auto_advance` UInt8, `effective_at` DateTime, `subscription` String, `attempt_count` UInt8, `automatic_tax` String, `customer_name` String, `period_end_at` DateTime, `billing_reason` String, `customer_email` String, `ending_balance` Int64, `payment_intent` String, `account_country` String, `amount_shipping` Int64, `period_start_at` DateTime, `amount_remaining` Int64, `customer_address` String, `customer_tax_ids` String, `paid_out_of_band` UInt8, `payment_settings` String, `starting_balance` Int64, `collection_method` String, `default_tax_rates` String, `total_tax_amounts` String, `hosted_invoice_url` String, `status_transitions` String, `customer_tax_exempt` String, `total_excluding_tax` Int64, `subscription_details` String, `webhooks_delivered_at` DateTime, `subtotal_excluding_tax` Int64, `total_discount_amounts` String, `pre_payment_credit_notes_amount` Int64, `post_payment_credit_notes_amount` Int64') AS posthog_test_stripe_invoice
           WHERE posthog_test_stripe_invoice.paid) AS invoice) AS `stripe.posthog_test.invoice_item_revenue_view`) AS revenue_analytics_invoice_item
  WHERE and(ifNull(greaterOrEquals(revenue_analytics_invoice_item.timestamp, assumeNotNull(toDateTime('2025-01-01 00:00:00', 'UTC'))), 0), ifNull(lessOrEquals(revenue_analytics_invoice_item.timestamp, assumeNotNull(toDateTime('2025-01-02 23:59:59', 'UTC'))), 0))
  LIMIT 100 SETTINGS readonly=2,
                     max_execution_time=60,
                     allow_experimental_object_type=1,
                     format_csv_allow_double_quotes=1,
                     max_ast_elements=4000000,
                     max_expanded_ast_elements=4000000,
                     max_bytes_before_external_group_by=0,
                     transform_null_in=1,
                     optimize_min_equality_disjunction_chain_length=4294967295,
                     allow_experimental_join_condition=1
  '''
# ---
# name: TestRevenueAnalyticsOverviewQueryRunner.test_with_events_data
  '''
  SELECT accurateCastOrNull(sum(revenue_analytics_invoice_item.amount), 'Decimal64(10)') AS revenue,
         count(DISTINCT revenue_analytics_invoice_item.customer_id) AS paying_customer_count,
         if(ifNull(equals(paying_customer_count, 0), 0), 0, ifNull(divideDecimal(revenue, accurateCastOrNull(paying_customer_count, 'Decimal64(10)')), 0)) AS avg_revenue_per_customer
  FROM
    (SELECT `revenue_analytics.events.purchase.invoice_item_events_revenue_view`.id AS id,
            `revenue_analytics.events.purchase.invoice_item_events_revenue_view`.invoice_item_id AS invoice_item_id,
            `revenue_analytics.events.purchase.invoice_item_events_revenue_view`.source_label AS source_label,
            `revenue_analytics.events.purchase.invoice_item_events_revenue_view`.timestamp AS timestamp,
            `revenue_analytics.events.purchase.invoice_item_events_revenue_view`.created_at AS created_at,
            `revenue_analytics.events.purchase.invoice_item_events_revenue_view`.is_recurring AS is_recurring,
            `revenue_analytics.events.purchase.invoice_item_events_revenue_view`.product_id AS product_id,
            `revenue_analytics.events.purchase.invoice_item_events_revenue_view`.customer_id AS customer_id,
            `revenue_analytics.events.purchase.invoice_item_events_revenue_view`.invoice_id AS invoice_id,
            `revenue_analytics.events.purchase.invoice_item_events_revenue_view`.subscription_id AS subscription_id,
            `revenue_analytics.events.purchase.invoice_item_events_revenue_view`.session_id AS session_id,
            `revenue_analytics.events.purchase.invoice_item_events_revenue_view`.event_name AS event_name,
            `revenue_analytics.events.purchase.invoice_item_events_revenue_view`.coupon AS coupon,
            `revenue_analytics.events.purchase.invoice_item_events_revenue_view`.coupon_id AS coupon_id,
            `revenue_analytics.events.purchase.invoice_item_events_revenue_view`.original_currency AS original_currency,
            `revenue_analytics.events.purchase.invoice_item_events_revenue_view`.original_amount AS original_amount,
            `revenue_analytics.events.purchase.invoice_item_events_revenue_view`.enable_currency_aware_divider AS enable_currency_aware_divider,
            `revenue_analytics.events.purchase.invoice_item_events_revenue_view`.currency_aware_divider AS currency_aware_divider,
            `revenue_analytics.events.purchase.invoice_item_events_revenue_view`.currency_aware_amount AS currency_aware_amount,
            `revenue_analytics.events.purchase.invoice_item_events_revenue_view`.currency AS currency,
            `revenue_analytics.events.purchase.invoice_item_events_revenue_view`.amount AS amount
     FROM
       (SELECT toString(events.uuid) AS id,
               toString(events.uuid) AS invoice_item_id,
               'revenue_analytics.events.purchase' AS source_label,
               toTimeZone(events.timestamp, 'UTC') AS timestamp,
               timestamp AS created_at,
               notEmpty(replaceRegexpAll(nullIf(nullIf(JSONExtractRaw(events.properties, 'subscription'), ''), 'null'), '^"|"$', '')) AS is_recurring,
               replaceRegexpAll(nullIf(nullIf(JSONExtractRaw(events.properties, 'product'), ''), 'null'), '^"|"$', '') AS product_id,
               toString(if(not(empty(events__override.distinct_id)), events__override.person_id, events.person_id)) AS customer_id,
               NULL AS invoice_id,
               replaceRegexpAll(nullIf(nullIf(JSONExtractRaw(events.properties, 'subscription'), ''), 'null'), '^"|"$', '') AS subscription_id,
               toString(events.`$session_id`) AS session_id,
               events.event AS event_name,
               replaceRegexpAll(nullIf(nullIf(JSONExtractRaw(events.properties, 'coupon'), ''), 'null'), '^"|"$', '') AS coupon,
               coupon AS coupon_id,
               upper(replaceRegexpAll(nullIf(nullIf(JSONExtractRaw(events.properties, 'currency'), ''), 'null'), '^"|"$', '')) AS original_currency,
               accurateCastOrNull(replaceRegexpAll(nullIf(nullIf(JSONExtractRaw(events.properties, 'revenue'), ''), 'null'), '^"|"$', ''), 'Decimal64(10)') AS original_amount,
               1 AS enable_currency_aware_divider,
               if(enable_currency_aware_divider, accurateCastOrNull(1, 'Decimal64(10)'), accurateCastOrNull(100, 'Decimal64(10)')) AS currency_aware_divider,
               divideDecimal(original_amount, currency_aware_divider) AS currency_aware_amount,
               'GBP' AS currency,
               if(isNull(upper(replaceRegexpAll(nullIf(nullIf(JSONExtractRaw(events.properties, 'currency'), ''), 'null'), '^"|"$', ''))), accurateCastOrNull(currency_aware_amount, 'Decimal64(10)'), if(equals(upper(replaceRegexpAll(nullIf(nullIf(JSONExtractRaw(events.properties, 'currency'), ''), 'null'), '^"|"$', '')), 'GBP'), toDecimal64(currency_aware_amount, 10), if(dictGetOrDefault(`posthog_test`.`exchange_rate_dict`, 'rate', upper(replaceRegexpAll(nullIf(nullIf(JSONExtractRaw(events.properties, 'currency'), ''), 'null'), '^"|"$', '')), toDate(toTimeZone(events.timestamp, 'UTC')), toDecimal64(0, 10)) = 0, toDecimal64(0, 10), multiplyDecimal(divideDecimal(toDecimal64(currency_aware_amount, 10), dictGetOrDefault(`posthog_test`.`exchange_rate_dict`, 'rate', upper(replaceRegexpAll(nullIf(nullIf(JSONExtractRaw(events.properties, 'currency'), ''), 'null'), '^"|"$', '')), toDate(toTimeZone(events.timestamp, 'UTC')), toDecimal64(0, 10))), dictGetOrDefault(`posthog_test`.`exchange_rate_dict`, 'rate', 'GBP', toDate(toTimeZone(events.timestamp, 'UTC')), toDecimal64(0, 10)))))) AS amount
        FROM events
        LEFT OUTER JOIN
          (SELECT argMax(person_distinct_id_overrides.person_id, person_distinct_id_overrides.version) AS person_id,
                  person_distinct_id_overrides.distinct_id AS distinct_id
           FROM person_distinct_id_overrides
           WHERE equals(person_distinct_id_overrides.team_id, 99999)
           GROUP BY person_distinct_id_overrides.distinct_id
           HAVING ifNull(equals(argMax(person_distinct_id_overrides.is_deleted, person_distinct_id_overrides.version), 0), 0) SETTINGS optimize_aggregation_in_order=1) AS events__override ON equals(events.distinct_id, events__override.distinct_id)
        WHERE and(equals(events.team_id, 99999), and(equals(events.event, 'purchase'), ifNull(notILike(toString(replaceRegexpAll(nullIf(nullIf(JSONExtractRaw(events.properties, 'currency'), ''), 'null'), '^"|"$', '')), '%ARS%'), 1), isNotNull(amount)))
        ORDER BY timestamp DESC) AS `revenue_analytics.events.purchase.invoice_item_events_revenue_view`
     UNION ALL SELECT `stripe.posthog_test.invoice_item_revenue_view`.id AS id,
                      `stripe.posthog_test.invoice_item_revenue_view`.invoice_item_id AS invoice_item_id,
                      `stripe.posthog_test.invoice_item_revenue_view`.source_label AS source_label,
                      `stripe.posthog_test.invoice_item_revenue_view`.timestamp AS timestamp,
                      `stripe.posthog_test.invoice_item_revenue_view`.created_at AS created_at,
                      `stripe.posthog_test.invoice_item_revenue_view`.is_recurring AS is_recurring,
                      `stripe.posthog_test.invoice_item_revenue_view`.product_id AS product_id,
                      `stripe.posthog_test.invoice_item_revenue_view`.customer_id AS customer_id,
                      `stripe.posthog_test.invoice_item_revenue_view`.invoice_id AS invoice_id,
                      `stripe.posthog_test.invoice_item_revenue_view`.subscription_id AS subscription_id,
                      `stripe.posthog_test.invoice_item_revenue_view`.session_id AS session_id,
                      `stripe.posthog_test.invoice_item_revenue_view`.event_name AS event_name,
                      `stripe.posthog_test.invoice_item_revenue_view`.coupon AS coupon,
                      `stripe.posthog_test.invoice_item_revenue_view`.coupon_id AS coupon_id,
                      `stripe.posthog_test.invoice_item_revenue_view`.original_currency AS original_currency,
                      `stripe.posthog_test.invoice_item_revenue_view`.original_amount AS original_amount,
                      `stripe.posthog_test.invoice_item_revenue_view`.enable_currency_aware_divider AS enable_currency_aware_divider,
                      `stripe.posthog_test.invoice_item_revenue_view`.currency_aware_divider AS currency_aware_divider,
                      `stripe.posthog_test.invoice_item_revenue_view`.currency_aware_amount AS currency_aware_amount,
                      `stripe.posthog_test.invoice_item_revenue_view`.currency AS currency,
                      `stripe.posthog_test.invoice_item_revenue_view`.amount AS amount
     FROM
       (SELECT if(ifNull(greater(invoice.period_months, 1), 0), concat(ifNull(toString(invoice.invoice_item_id), ''), '_', ifNull(toString(invoice.month_index), '')), invoice.invoice_item_id) AS id,
               invoice.invoice_item_id AS invoice_item_id,
               'stripe.posthog_test' AS source_label,
               addMonths(invoice.timestamp, invoice.month_index) AS timestamp,
               invoice.created_at AS created_at,
               ifNull(notEmpty(invoice.subscription_id), 0) AS is_recurring,
               invoice.product_id AS product_id,
               invoice.customer_id AS customer_id,
               invoice.id AS invoice_id,
               invoice.subscription_id AS subscription_id,
               NULL AS session_id,
               NULL AS event_name,
               JSONExtractString(invoice.discount, 'coupon', 'name') AS coupon,
               JSONExtractString(invoice.discount, 'coupon', 'id') AS coupon_id,
               upper(invoice.currency) AS original_currency,
               accurateCastOrNull(invoice.amount_captured, 'Decimal64(10)') AS original_amount,
               in(original_currency,
                  ['BIF', 'CLP', 'DJF', 'GNF', 'JPY', 'KMF', 'KRW', 'MGA', 'PYG', 'RWF', 'UGX', 'VND', 'VUV', 'XAF', 'XOF', 'XPF']) AS enable_currency_aware_divider,
                 if(enable_currency_aware_divider, accurateCastOrNull(1, 'Decimal64(10)'), accurateCastOrNull(100, 'Decimal64(10)')) AS currency_aware_divider,
                 divideDecimal(original_amount, currency_aware_divider) AS currency_aware_amount,
                 'GBP' AS currency,
                 divideDecimal(if(equals(original_currency, currency), toDecimal64(currency_aware_amount, 10), if(dictGetOrDefault(`posthog_test`.`exchange_rate_dict`, 'rate', original_currency, toDate(ifNull(timestamp, toDateTime(0, 'UTC'))), toDecimal64(0, 10)) = 0, toDecimal64(0, 10), multiplyDecimal(divideDecimal(toDecimal64(currency_aware_amount, 10), dictGetOrDefault(`posthog_test`.`exchange_rate_dict`, 'rate', original_currency, toDate(ifNull(timestamp, toDateTime(0, 'UTC'))), toDecimal64(0, 10))), dictGetOrDefault(`posthog_test`.`exchange_rate_dict`, 'rate', currency, toDate(ifNull(timestamp, toDateTime(0, 'UTC'))), toDecimal64(0, 10))))), accurateCastOrNull(invoice.period_months, 'Decimal64(10)')) AS amount
        FROM
          (SELECT posthog_test_stripe_invoice.id AS id,
                  parseDateTime64BestEffortOrNull(toString(posthog_test_stripe_invoice.created), 6, 'UTC') AS created_at,
                  posthog_test_stripe_invoice.customer AS customer_id,
                  posthog_test_stripe_invoice.subscription AS subscription_id,
                  posthog_test_stripe_invoice.discount AS discount,
                  arrayJoin(JSONExtractArrayRaw(assumeNotNull(replaceRegexpAll(nullIf(nullIf(JSONExtractRaw(posthog_test_stripe_invoice.lines, 'data'), ''), 'null'), '^"|"$', '')))) AS data,
                  JSONExtractString(data, 'id') AS invoice_item_id,
                  JSONExtractString(data, 'amount') AS amount_captured,
                  JSONExtractString(data, 'currency') AS currency,
                  JSONExtractString(data, 'price', 'product') AS product_id,
                  fromUnixTimestamp(JSONExtractUInt(data, 'period', 'start')) AS period_start,
                  fromUnixTimestamp(JSONExtractUInt(data, 'period', 'end')) AS period_end,
                  greatest(toInt16(round(divide(dateDiff('day', ifNull(period_start, parseDateTime64BestEffortOrNull(toString(posthog_test_stripe_invoice.created), 6, 'UTC')), ifNull(period_end, parseDateTime64BestEffortOrNull(toString(posthog_test_stripe_invoice.created), 6, 'UTC'))), 30.44))), 1) AS period_months,
                  arrayJoin(range(0, period_months)) AS month_index,
                  ifNull(period_start, parseDateTime64BestEffortOrNull(toString(posthog_test_stripe_invoice.created), 6, 'UTC')) AS timestamp
           FROM s3('http://host.docker.internal:19000/posthog/test_storage_bucket-posthog.revenue_analytics.overview_query_runner.stripe_invoices/posthog_test_stripe_invoice/*.csv', 'object_storage_root_user', 'object_storage_root_password', 'CSVWithNames', '`id` String, `tax` Int64, `paid` UInt8, `lines` String, `total` Int64, `charge` String, `issuer` String, `number` String, `object` String, `status` String, `created` DateTime, `currency` String, `customer` String, `discount` String, `due_date` DateTime, `livemode` UInt8, `metadata` String, `subtotal` Int64, `attempted` UInt8, `discounts` String, `rendering` String, `amount_due` Int64, `amount_paid` Int64, `description` String, `invoice_pdf` String, `account_name` String, `auto_advance` UInt8, `effective_at` DateTime, `subscription` String, `attempt_count` UInt8, `automatic_tax` String, `customer_name` String, `period_end_at` DateTime, `billing_reason` String, `customer_email` String, `ending_balance` Int64, `payment_intent` String, `account_country` String, `amount_shipping` Int64, `period_start_at` DateTime, `amount_remaining` Int64, `customer_address` String, `customer_tax_ids` String, `paid_out_of_band` UInt8, `payment_settings` String, `starting_balance` Int64, `collection_method` String, `default_tax_rates` String, `total_tax_amounts` String, `hosted_invoice_url` String, `status_transitions` String, `customer_tax_exempt` String, `total_excluding_tax` Int64, `subscription_details` String, `webhooks_delivered_at` DateTime, `subtotal_excluding_tax` Int64, `total_discount_amounts` String, `pre_payment_credit_notes_amount` Int64, `post_payment_credit_notes_amount` Int64') AS posthog_test_stripe_invoice
           WHERE posthog_test_stripe_invoice.paid) AS invoice) AS `stripe.posthog_test.invoice_item_revenue_view`) AS revenue_analytics_invoice_item
  LEFT JOIN
    (SELECT `revenue_analytics.events.purchase.customer_events_revenue_view`.id AS id,
            `revenue_analytics.events.purchase.customer_events_revenue_view`.source_label AS source_label,
            `revenue_analytics.events.purchase.customer_events_revenue_view`.timestamp AS timestamp,
            `revenue_analytics.events.purchase.customer_events_revenue_view`.name AS name,
            `revenue_analytics.events.purchase.customer_events_revenue_view`.email AS email,
            `revenue_analytics.events.purchase.customer_events_revenue_view`.phone AS phone,
            `revenue_analytics.events.purchase.customer_events_revenue_view`.address AS address,
            `revenue_analytics.events.purchase.customer_events_revenue_view`.metadata AS metadata,
            `revenue_analytics.events.purchase.customer_events_revenue_view`.country AS country,
            `revenue_analytics.events.purchase.customer_events_revenue_view`.cohort AS cohort,
            `revenue_analytics.events.purchase.customer_events_revenue_view`.initial_coupon AS initial_coupon,
            `revenue_analytics.events.purchase.customer_events_revenue_view`.initial_coupon_id AS initial_coupon_id
     FROM
       (SELECT toString(persons.id) AS id,
               'revenue_analytics.events.purchase' AS source_label,
               persons.created_at AS timestamp,
               persons.properties___name AS name,
               persons.properties___email AS email,
               persons.properties___phone AS phone,
               persons.properties___address AS address,
               persons.properties___metadata AS metadata,
               persons.`properties___$geoip_country_name` AS country,
               formatDateTime(toStartOfMonth(persons.created_at), '%Y-%m') AS cohort,
               NULL AS initial_coupon,
               NULL AS initial_coupon_id
        FROM
          (SELECT person.id AS id,
                  replaceRegexpAll(nullIf(nullIf(JSONExtractRaw(person.properties, 'name'), ''), 'null'), '^"|"$', '') AS properties___name,
                  replaceRegexpAll(nullIf(nullIf(JSONExtractRaw(person.properties, 'email'), ''), 'null'), '^"|"$', '') AS properties___email,
                  replaceRegexpAll(nullIf(nullIf(JSONExtractRaw(person.properties, 'phone'), ''), 'null'), '^"|"$', '') AS properties___phone,
                  replaceRegexpAll(nullIf(nullIf(JSONExtractRaw(person.properties, 'address'), ''), 'null'), '^"|"$', '') AS properties___address,
                  replaceRegexpAll(nullIf(nullIf(JSONExtractRaw(person.properties, 'metadata'), ''), 'null'), '^"|"$', '') AS properties___metadata,
                  replaceRegexpAll(nullIf(nullIf(JSONExtractRaw(person.properties, '$geoip_country_name'), ''), 'null'), '^"|"$', '') AS `properties___$geoip_country_name`,
                  toTimeZone(person.created_at, 'UTC') AS created_at
           FROM person
           WHERE and(equals(person.team_id, 99999), in(tuple(person.id, person.version),
                                                         (SELECT person.id AS id, max(person.version) AS version
                                                          FROM person
                                                          WHERE equals(person.team_id, 99999)
                                                          GROUP BY person.id
                                                          HAVING and(ifNull(equals(argMax(person.is_deleted, person.version), 0), 0), ifNull(less(argMax(toTimeZone(person.created_at, 'UTC'), person.version), plus(now64(6, 'UTC'), toIntervalDay(1))), 0))
                                                          ORDER BY argMax(toTimeZone(person.created_at, 'UTC'), person.version) DESC))) SETTINGS optimize_aggregation_in_order=1) AS persons
        INNER JOIN
          (SELECT DISTINCT events__person.id AS person_id
           FROM events
           LEFT OUTER JOIN
             (SELECT argMax(person_distinct_id_overrides.person_id, person_distinct_id_overrides.version) AS person_id,
                     person_distinct_id_overrides.distinct_id AS distinct_id
              FROM person_distinct_id_overrides
              WHERE equals(person_distinct_id_overrides.team_id, 99999)
              GROUP BY person_distinct_id_overrides.distinct_id
              HAVING ifNull(equals(argMax(person_distinct_id_overrides.is_deleted, person_distinct_id_overrides.version), 0), 0) SETTINGS optimize_aggregation_in_order=1) AS events__override ON equals(events.distinct_id, events__override.distinct_id)
           LEFT JOIN
             (SELECT person.id AS id
              FROM person
              WHERE equals(person.team_id, 99999)
              GROUP BY person.id
              HAVING and(ifNull(equals(argMax(person.is_deleted, person.version), 0), 0), ifNull(less(argMax(toTimeZone(person.created_at, 'UTC'), person.version), plus(now64(6, 'UTC'), toIntervalDay(1))), 0)) SETTINGS optimize_aggregation_in_order=1) AS events__person ON equals(if(not(empty(events__override.distinct_id)), events__override.person_id, events.person_id), events__person.id)
           WHERE and(equals(events.team_id, 99999), ifNull(notILike(toString(replaceRegexpAll(nullIf(nullIf(JSONExtractRaw(events.properties, 'currency'), ''), 'null'), '^"|"$', '')), '%ARS%'), 1))) AS events ON equals(persons.id, events.person_id)
        ORDER BY persons.created_at DESC) AS `revenue_analytics.events.purchase.customer_events_revenue_view`) AS revenue_analytics_customer ON equals(revenue_analytics_invoice_item.customer_id, revenue_analytics_customer.id)
  WHERE and(and(ifNull(greaterOrEquals(revenue_analytics_invoice_item.timestamp, assumeNotNull(toDateTime('2023-11-01 00:00:00', 'UTC'))), 0), ifNull(lessOrEquals(revenue_analytics_invoice_item.timestamp, assumeNotNull(toDateTime('2024-01-31 23:59:59', 'UTC'))), 0)), ifNull(equals(revenue_analytics_customer.source_label, 'revenue_analytics.events.purchase'), 0))
  LIMIT 100 SETTINGS readonly=2,
                     max_execution_time=60,
                     allow_experimental_object_type=1,
                     format_csv_allow_double_quotes=1,
                     max_ast_elements=4000000,
                     max_expanded_ast_elements=4000000,
                     max_bytes_before_external_group_by=0,
                     transform_null_in=1,
                     optimize_min_equality_disjunction_chain_length=4294967295,
                     allow_experimental_join_condition=1
  '''
# ---
# name: TestRevenueAnalyticsOverviewQueryRunner.test_with_events_data_and_currency_aware_divider
  '''
  SELECT accurateCastOrNull(sum(revenue_analytics_invoice_item.amount), 'Decimal64(10)') AS revenue,
         count(DISTINCT revenue_analytics_invoice_item.customer_id) AS paying_customer_count,
         if(ifNull(equals(paying_customer_count, 0), 0), 0, ifNull(divideDecimal(revenue, accurateCastOrNull(paying_customer_count, 'Decimal64(10)')), 0)) AS avg_revenue_per_customer
  FROM
    (SELECT `revenue_analytics.events.purchase.invoice_item_events_revenue_view`.id AS id,
            `revenue_analytics.events.purchase.invoice_item_events_revenue_view`.invoice_item_id AS invoice_item_id,
            `revenue_analytics.events.purchase.invoice_item_events_revenue_view`.source_label AS source_label,
            `revenue_analytics.events.purchase.invoice_item_events_revenue_view`.timestamp AS timestamp,
            `revenue_analytics.events.purchase.invoice_item_events_revenue_view`.created_at AS created_at,
            `revenue_analytics.events.purchase.invoice_item_events_revenue_view`.is_recurring AS is_recurring,
            `revenue_analytics.events.purchase.invoice_item_events_revenue_view`.product_id AS product_id,
            `revenue_analytics.events.purchase.invoice_item_events_revenue_view`.customer_id AS customer_id,
            `revenue_analytics.events.purchase.invoice_item_events_revenue_view`.invoice_id AS invoice_id,
            `revenue_analytics.events.purchase.invoice_item_events_revenue_view`.subscription_id AS subscription_id,
            `revenue_analytics.events.purchase.invoice_item_events_revenue_view`.session_id AS session_id,
            `revenue_analytics.events.purchase.invoice_item_events_revenue_view`.event_name AS event_name,
            `revenue_analytics.events.purchase.invoice_item_events_revenue_view`.coupon AS coupon,
            `revenue_analytics.events.purchase.invoice_item_events_revenue_view`.coupon_id AS coupon_id,
            `revenue_analytics.events.purchase.invoice_item_events_revenue_view`.original_currency AS original_currency,
            `revenue_analytics.events.purchase.invoice_item_events_revenue_view`.original_amount AS original_amount,
            `revenue_analytics.events.purchase.invoice_item_events_revenue_view`.enable_currency_aware_divider AS enable_currency_aware_divider,
            `revenue_analytics.events.purchase.invoice_item_events_revenue_view`.currency_aware_divider AS currency_aware_divider,
            `revenue_analytics.events.purchase.invoice_item_events_revenue_view`.currency_aware_amount AS currency_aware_amount,
            `revenue_analytics.events.purchase.invoice_item_events_revenue_view`.currency AS currency,
            `revenue_analytics.events.purchase.invoice_item_events_revenue_view`.amount AS amount
     FROM
       (SELECT toString(events.uuid) AS id,
               toString(events.uuid) AS invoice_item_id,
               'revenue_analytics.events.purchase' AS source_label,
               toTimeZone(events.timestamp, 'UTC') AS timestamp,
               timestamp AS created_at,
<<<<<<< HEAD
               0 AS is_recurring,
               NULL AS product_id,
               toString(if(not(empty(events__override.distinct_id)), events__override.person_id, events.person_id)) AS customer_id,
               NULL AS invoice_id,
               NULL AS subscription_id,
               toString(events.`$session_id`) AS session_id,
               events.event AS event_name,
               NULL AS coupon,
               NULL AS coupon_id,
=======
               notEmpty(replaceRegexpAll(nullIf(nullIf(JSONExtractRaw(events.properties, 'subscription'), ''), 'null'), '^"|"$', '')) AS is_recurring,
               replaceRegexpAll(nullIf(nullIf(JSONExtractRaw(events.properties, 'product'), ''), 'null'), '^"|"$', '') AS product_id,
               toString(if(not(empty(events__override.distinct_id)), events__override.person_id, events.person_id)) AS customer_id,
               NULL AS invoice_id,
               replaceRegexpAll(nullIf(nullIf(JSONExtractRaw(events.properties, 'subscription'), ''), 'null'), '^"|"$', '') AS subscription_id,
               toString(events.`$session_id`) AS session_id,
               events.event AS event_name,
               replaceRegexpAll(nullIf(nullIf(JSONExtractRaw(events.properties, 'coupon'), ''), 'null'), '^"|"$', '') AS coupon,
               coupon AS coupon_id,
>>>>>>> 1d98ec86
               upper(replaceRegexpAll(nullIf(nullIf(JSONExtractRaw(events.properties, 'currency'), ''), 'null'), '^"|"$', '')) AS original_currency,
               accurateCastOrNull(replaceRegexpAll(nullIf(nullIf(JSONExtractRaw(events.properties, 'revenue'), ''), 'null'), '^"|"$', ''), 'Decimal64(10)') AS original_amount,
               in(original_currency,
                  ['BIF', 'CLP', 'DJF', 'GNF', 'JPY', 'KMF', 'KRW', 'MGA', 'PYG', 'RWF', 'UGX', 'VND', 'VUV', 'XAF', 'XOF', 'XPF']) AS enable_currency_aware_divider,
                 if(enable_currency_aware_divider, accurateCastOrNull(1, 'Decimal64(10)'), accurateCastOrNull(100, 'Decimal64(10)')) AS currency_aware_divider,
                 divideDecimal(original_amount, currency_aware_divider) AS currency_aware_amount,
                 'GBP' AS currency,
                 if(isNull(upper(replaceRegexpAll(nullIf(nullIf(JSONExtractRaw(events.properties, 'currency'), ''), 'null'), '^"|"$', ''))), accurateCastOrNull(currency_aware_amount, 'Decimal64(10)'), if(equals(upper(replaceRegexpAll(nullIf(nullIf(JSONExtractRaw(events.properties, 'currency'), ''), 'null'), '^"|"$', '')), 'GBP'), toDecimal64(currency_aware_amount, 10), if(dictGetOrDefault(`posthog_test`.`exchange_rate_dict`, 'rate', upper(replaceRegexpAll(nullIf(nullIf(JSONExtractRaw(events.properties, 'currency'), ''), 'null'), '^"|"$', '')), toDate(toTimeZone(events.timestamp, 'UTC')), toDecimal64(0, 10)) = 0, toDecimal64(0, 10), multiplyDecimal(divideDecimal(toDecimal64(currency_aware_amount, 10), dictGetOrDefault(`posthog_test`.`exchange_rate_dict`, 'rate', upper(replaceRegexpAll(nullIf(nullIf(JSONExtractRaw(events.properties, 'currency'), ''), 'null'), '^"|"$', '')), toDate(toTimeZone(events.timestamp, 'UTC')), toDecimal64(0, 10))), dictGetOrDefault(`posthog_test`.`exchange_rate_dict`, 'rate', 'GBP', toDate(toTimeZone(events.timestamp, 'UTC')), toDecimal64(0, 10)))))) AS amount
        FROM events
        LEFT OUTER JOIN
          (SELECT argMax(person_distinct_id_overrides.person_id, person_distinct_id_overrides.version) AS person_id,
                  person_distinct_id_overrides.distinct_id AS distinct_id
           FROM person_distinct_id_overrides
           WHERE equals(person_distinct_id_overrides.team_id, 99999)
           GROUP BY person_distinct_id_overrides.distinct_id
           HAVING ifNull(equals(argMax(person_distinct_id_overrides.is_deleted, person_distinct_id_overrides.version), 0), 0) SETTINGS optimize_aggregation_in_order=1) AS events__override ON equals(events.distinct_id, events__override.distinct_id)
        WHERE and(equals(events.team_id, 99999), and(equals(events.event, 'purchase'), 1, isNotNull(amount)))
        ORDER BY timestamp DESC) AS `revenue_analytics.events.purchase.invoice_item_events_revenue_view`
     UNION ALL SELECT `stripe.posthog_test.invoice_item_revenue_view`.id AS id,
                      `stripe.posthog_test.invoice_item_revenue_view`.invoice_item_id AS invoice_item_id,
                      `stripe.posthog_test.invoice_item_revenue_view`.source_label AS source_label,
                      `stripe.posthog_test.invoice_item_revenue_view`.timestamp AS timestamp,
                      `stripe.posthog_test.invoice_item_revenue_view`.created_at AS created_at,
                      `stripe.posthog_test.invoice_item_revenue_view`.is_recurring AS is_recurring,
                      `stripe.posthog_test.invoice_item_revenue_view`.product_id AS product_id,
                      `stripe.posthog_test.invoice_item_revenue_view`.customer_id AS customer_id,
                      `stripe.posthog_test.invoice_item_revenue_view`.invoice_id AS invoice_id,
                      `stripe.posthog_test.invoice_item_revenue_view`.subscription_id AS subscription_id,
                      `stripe.posthog_test.invoice_item_revenue_view`.session_id AS session_id,
                      `stripe.posthog_test.invoice_item_revenue_view`.event_name AS event_name,
                      `stripe.posthog_test.invoice_item_revenue_view`.coupon AS coupon,
                      `stripe.posthog_test.invoice_item_revenue_view`.coupon_id AS coupon_id,
                      `stripe.posthog_test.invoice_item_revenue_view`.original_currency AS original_currency,
                      `stripe.posthog_test.invoice_item_revenue_view`.original_amount AS original_amount,
                      `stripe.posthog_test.invoice_item_revenue_view`.enable_currency_aware_divider AS enable_currency_aware_divider,
                      `stripe.posthog_test.invoice_item_revenue_view`.currency_aware_divider AS currency_aware_divider,
                      `stripe.posthog_test.invoice_item_revenue_view`.currency_aware_amount AS currency_aware_amount,
                      `stripe.posthog_test.invoice_item_revenue_view`.currency AS currency,
                      `stripe.posthog_test.invoice_item_revenue_view`.amount AS amount
     FROM
       (SELECT if(ifNull(greater(invoice.period_months, 1), 0), concat(ifNull(toString(invoice.invoice_item_id), ''), '_', ifNull(toString(invoice.month_index), '')), invoice.invoice_item_id) AS id,
               invoice.invoice_item_id AS invoice_item_id,
               'stripe.posthog_test' AS source_label,
               addMonths(invoice.timestamp, invoice.month_index) AS timestamp,
               invoice.created_at AS created_at,
               ifNull(notEmpty(invoice.subscription_id), 0) AS is_recurring,
               invoice.product_id AS product_id,
               invoice.customer_id AS customer_id,
               invoice.id AS invoice_id,
               invoice.subscription_id AS subscription_id,
               NULL AS session_id,
               NULL AS event_name,
               JSONExtractString(invoice.discount, 'coupon', 'name') AS coupon,
               JSONExtractString(invoice.discount, 'coupon', 'id') AS coupon_id,
               upper(invoice.currency) AS original_currency,
               accurateCastOrNull(invoice.amount_captured, 'Decimal64(10)') AS original_amount,
               in(original_currency,
                  ['BIF', 'CLP', 'DJF', 'GNF', 'JPY', 'KMF', 'KRW', 'MGA', 'PYG', 'RWF', 'UGX', 'VND', 'VUV', 'XAF', 'XOF', 'XPF']) AS enable_currency_aware_divider,
                 if(enable_currency_aware_divider, accurateCastOrNull(1, 'Decimal64(10)'), accurateCastOrNull(100, 'Decimal64(10)')) AS currency_aware_divider,
                 divideDecimal(original_amount, currency_aware_divider) AS currency_aware_amount,
                 'GBP' AS currency,
                 divideDecimal(if(equals(original_currency, currency), toDecimal64(currency_aware_amount, 10), if(dictGetOrDefault(`posthog_test`.`exchange_rate_dict`, 'rate', original_currency, toDate(ifNull(timestamp, toDateTime(0, 'UTC'))), toDecimal64(0, 10)) = 0, toDecimal64(0, 10), multiplyDecimal(divideDecimal(toDecimal64(currency_aware_amount, 10), dictGetOrDefault(`posthog_test`.`exchange_rate_dict`, 'rate', original_currency, toDate(ifNull(timestamp, toDateTime(0, 'UTC'))), toDecimal64(0, 10))), dictGetOrDefault(`posthog_test`.`exchange_rate_dict`, 'rate', currency, toDate(ifNull(timestamp, toDateTime(0, 'UTC'))), toDecimal64(0, 10))))), accurateCastOrNull(invoice.period_months, 'Decimal64(10)')) AS amount
        FROM
          (SELECT posthog_test_stripe_invoice.id AS id,
                  parseDateTime64BestEffortOrNull(toString(posthog_test_stripe_invoice.created), 6, 'UTC') AS created_at,
                  posthog_test_stripe_invoice.customer AS customer_id,
                  posthog_test_stripe_invoice.subscription AS subscription_id,
                  posthog_test_stripe_invoice.discount AS discount,
                  arrayJoin(JSONExtractArrayRaw(assumeNotNull(replaceRegexpAll(nullIf(nullIf(JSONExtractRaw(posthog_test_stripe_invoice.lines, 'data'), ''), 'null'), '^"|"$', '')))) AS data,
                  JSONExtractString(data, 'id') AS invoice_item_id,
                  JSONExtractString(data, 'amount') AS amount_captured,
                  JSONExtractString(data, 'currency') AS currency,
                  JSONExtractString(data, 'price', 'product') AS product_id,
                  fromUnixTimestamp(JSONExtractUInt(data, 'period', 'start')) AS period_start,
                  fromUnixTimestamp(JSONExtractUInt(data, 'period', 'end')) AS period_end,
                  greatest(toInt16(round(divide(dateDiff('day', ifNull(period_start, parseDateTime64BestEffortOrNull(toString(posthog_test_stripe_invoice.created), 6, 'UTC')), ifNull(period_end, parseDateTime64BestEffortOrNull(toString(posthog_test_stripe_invoice.created), 6, 'UTC'))), 30.44))), 1) AS period_months,
                  arrayJoin(range(0, period_months)) AS month_index,
                  ifNull(period_start, parseDateTime64BestEffortOrNull(toString(posthog_test_stripe_invoice.created), 6, 'UTC')) AS timestamp
           FROM s3('http://host.docker.internal:19000/posthog/test_storage_bucket-posthog.revenue_analytics.overview_query_runner.stripe_invoices/posthog_test_stripe_invoice/*.csv', 'object_storage_root_user', 'object_storage_root_password', 'CSVWithNames', '`id` String, `tax` Int64, `paid` UInt8, `lines` String, `total` Int64, `charge` String, `issuer` String, `number` String, `object` String, `status` String, `created` DateTime, `currency` String, `customer` String, `discount` String, `due_date` DateTime, `livemode` UInt8, `metadata` String, `subtotal` Int64, `attempted` UInt8, `discounts` String, `rendering` String, `amount_due` Int64, `amount_paid` Int64, `description` String, `invoice_pdf` String, `account_name` String, `auto_advance` UInt8, `effective_at` DateTime, `subscription` String, `attempt_count` UInt8, `automatic_tax` String, `customer_name` String, `period_end_at` DateTime, `billing_reason` String, `customer_email` String, `ending_balance` Int64, `payment_intent` String, `account_country` String, `amount_shipping` Int64, `period_start_at` DateTime, `amount_remaining` Int64, `customer_address` String, `customer_tax_ids` String, `paid_out_of_band` UInt8, `payment_settings` String, `starting_balance` Int64, `collection_method` String, `default_tax_rates` String, `total_tax_amounts` String, `hosted_invoice_url` String, `status_transitions` String, `customer_tax_exempt` String, `total_excluding_tax` Int64, `subscription_details` String, `webhooks_delivered_at` DateTime, `subtotal_excluding_tax` Int64, `total_discount_amounts` String, `pre_payment_credit_notes_amount` Int64, `post_payment_credit_notes_amount` Int64') AS posthog_test_stripe_invoice
           WHERE posthog_test_stripe_invoice.paid) AS invoice) AS `stripe.posthog_test.invoice_item_revenue_view`) AS revenue_analytics_invoice_item
  LEFT JOIN
    (SELECT `revenue_analytics.events.purchase.customer_events_revenue_view`.id AS id,
            `revenue_analytics.events.purchase.customer_events_revenue_view`.source_label AS source_label,
            `revenue_analytics.events.purchase.customer_events_revenue_view`.timestamp AS timestamp,
            `revenue_analytics.events.purchase.customer_events_revenue_view`.name AS name,
            `revenue_analytics.events.purchase.customer_events_revenue_view`.email AS email,
            `revenue_analytics.events.purchase.customer_events_revenue_view`.phone AS phone,
            `revenue_analytics.events.purchase.customer_events_revenue_view`.address AS address,
            `revenue_analytics.events.purchase.customer_events_revenue_view`.metadata AS metadata,
            `revenue_analytics.events.purchase.customer_events_revenue_view`.country AS country,
            `revenue_analytics.events.purchase.customer_events_revenue_view`.cohort AS cohort,
            `revenue_analytics.events.purchase.customer_events_revenue_view`.initial_coupon AS initial_coupon,
            `revenue_analytics.events.purchase.customer_events_revenue_view`.initial_coupon_id AS initial_coupon_id
     FROM
       (SELECT toString(persons.id) AS id,
               'revenue_analytics.events.purchase' AS source_label,
               persons.created_at AS timestamp,
               persons.properties___name AS name,
               persons.properties___email AS email,
               persons.properties___phone AS phone,
               persons.properties___address AS address,
               persons.properties___metadata AS metadata,
               persons.`properties___$geoip_country_name` AS country,
               formatDateTime(toStartOfMonth(persons.created_at), '%Y-%m') AS cohort,
               NULL AS initial_coupon,
               NULL AS initial_coupon_id
        FROM
          (SELECT person.id AS id,
                  replaceRegexpAll(nullIf(nullIf(JSONExtractRaw(person.properties, 'name'), ''), 'null'), '^"|"$', '') AS properties___name,
                  replaceRegexpAll(nullIf(nullIf(JSONExtractRaw(person.properties, 'email'), ''), 'null'), '^"|"$', '') AS properties___email,
                  replaceRegexpAll(nullIf(nullIf(JSONExtractRaw(person.properties, 'phone'), ''), 'null'), '^"|"$', '') AS properties___phone,
                  replaceRegexpAll(nullIf(nullIf(JSONExtractRaw(person.properties, 'address'), ''), 'null'), '^"|"$', '') AS properties___address,
                  replaceRegexpAll(nullIf(nullIf(JSONExtractRaw(person.properties, 'metadata'), ''), 'null'), '^"|"$', '') AS properties___metadata,
                  replaceRegexpAll(nullIf(nullIf(JSONExtractRaw(person.properties, '$geoip_country_name'), ''), 'null'), '^"|"$', '') AS `properties___$geoip_country_name`,
                  toTimeZone(person.created_at, 'UTC') AS created_at
           FROM person
           WHERE and(equals(person.team_id, 99999), in(tuple(person.id, person.version),
                                                         (SELECT person.id AS id, max(person.version) AS version
                                                          FROM person
                                                          WHERE equals(person.team_id, 99999)
                                                          GROUP BY person.id
                                                          HAVING and(ifNull(equals(argMax(person.is_deleted, person.version), 0), 0), ifNull(less(argMax(toTimeZone(person.created_at, 'UTC'), person.version), plus(now64(6, 'UTC'), toIntervalDay(1))), 0))
                                                          ORDER BY argMax(toTimeZone(person.created_at, 'UTC'), person.version) DESC))) SETTINGS optimize_aggregation_in_order=1) AS persons
        INNER JOIN
          (SELECT DISTINCT events__person.id AS person_id
           FROM events
           LEFT OUTER JOIN
             (SELECT argMax(person_distinct_id_overrides.person_id, person_distinct_id_overrides.version) AS person_id,
                     person_distinct_id_overrides.distinct_id AS distinct_id
              FROM person_distinct_id_overrides
              WHERE equals(person_distinct_id_overrides.team_id, 99999)
              GROUP BY person_distinct_id_overrides.distinct_id
              HAVING ifNull(equals(argMax(person_distinct_id_overrides.is_deleted, person_distinct_id_overrides.version), 0), 0) SETTINGS optimize_aggregation_in_order=1) AS events__override ON equals(events.distinct_id, events__override.distinct_id)
           LEFT JOIN
             (SELECT person.id AS id
              FROM person
              WHERE equals(person.team_id, 99999)
              GROUP BY person.id
              HAVING and(ifNull(equals(argMax(person.is_deleted, person.version), 0), 0), ifNull(less(argMax(toTimeZone(person.created_at, 'UTC'), person.version), plus(now64(6, 'UTC'), toIntervalDay(1))), 0)) SETTINGS optimize_aggregation_in_order=1) AS events__person ON equals(if(not(empty(events__override.distinct_id)), events__override.person_id, events.person_id), events__person.id)
           WHERE and(equals(events.team_id, 99999), 1)) AS events ON equals(persons.id, events.person_id)
        ORDER BY persons.created_at DESC) AS `revenue_analytics.events.purchase.customer_events_revenue_view`) AS revenue_analytics_customer ON equals(revenue_analytics_invoice_item.customer_id, revenue_analytics_customer.id)
  WHERE and(and(ifNull(greaterOrEquals(revenue_analytics_invoice_item.timestamp, assumeNotNull(toDateTime('2023-11-01 00:00:00', 'UTC'))), 0), ifNull(lessOrEquals(revenue_analytics_invoice_item.timestamp, assumeNotNull(toDateTime('2024-01-31 23:59:59', 'UTC'))), 0)), ifNull(equals(revenue_analytics_customer.source_label, 'revenue_analytics.events.purchase'), 0))
  LIMIT 100 SETTINGS readonly=2,
                     max_execution_time=60,
                     allow_experimental_object_type=1,
                     format_csv_allow_double_quotes=1,
                     max_ast_elements=4000000,
                     max_expanded_ast_elements=4000000,
                     max_bytes_before_external_group_by=0,
                     transform_null_in=1,
                     optimize_min_equality_disjunction_chain_length=4294967295,
                     allow_experimental_join_condition=1
  '''
# ---
# name: TestRevenueAnalyticsOverviewQueryRunner.test_with_property_filter
  '''
  SELECT accurateCastOrNull(sum(revenue_analytics_invoice_item.amount), 'Decimal64(10)') AS revenue,
         count(DISTINCT revenue_analytics_invoice_item.customer_id) AS paying_customer_count,
         if(ifNull(equals(paying_customer_count, 0), 0), 0, ifNull(divideDecimal(revenue, accurateCastOrNull(paying_customer_count, 'Decimal64(10)')), 0)) AS avg_revenue_per_customer
  FROM
    (SELECT `revenue_analytics.events.purchase.invoice_item_events_revenue_view`.id AS id,
            `revenue_analytics.events.purchase.invoice_item_events_revenue_view`.invoice_item_id AS invoice_item_id,
            `revenue_analytics.events.purchase.invoice_item_events_revenue_view`.source_label AS source_label,
            `revenue_analytics.events.purchase.invoice_item_events_revenue_view`.timestamp AS timestamp,
            `revenue_analytics.events.purchase.invoice_item_events_revenue_view`.created_at AS created_at,
            `revenue_analytics.events.purchase.invoice_item_events_revenue_view`.is_recurring AS is_recurring,
            `revenue_analytics.events.purchase.invoice_item_events_revenue_view`.product_id AS product_id,
            `revenue_analytics.events.purchase.invoice_item_events_revenue_view`.customer_id AS customer_id,
            `revenue_analytics.events.purchase.invoice_item_events_revenue_view`.invoice_id AS invoice_id,
            `revenue_analytics.events.purchase.invoice_item_events_revenue_view`.subscription_id AS subscription_id,
            `revenue_analytics.events.purchase.invoice_item_events_revenue_view`.session_id AS session_id,
            `revenue_analytics.events.purchase.invoice_item_events_revenue_view`.event_name AS event_name,
            `revenue_analytics.events.purchase.invoice_item_events_revenue_view`.coupon AS coupon,
            `revenue_analytics.events.purchase.invoice_item_events_revenue_view`.coupon_id AS coupon_id,
            `revenue_analytics.events.purchase.invoice_item_events_revenue_view`.original_currency AS original_currency,
            `revenue_analytics.events.purchase.invoice_item_events_revenue_view`.original_amount AS original_amount,
            `revenue_analytics.events.purchase.invoice_item_events_revenue_view`.enable_currency_aware_divider AS enable_currency_aware_divider,
            `revenue_analytics.events.purchase.invoice_item_events_revenue_view`.currency_aware_divider AS currency_aware_divider,
            `revenue_analytics.events.purchase.invoice_item_events_revenue_view`.currency_aware_amount AS currency_aware_amount,
            `revenue_analytics.events.purchase.invoice_item_events_revenue_view`.currency AS currency,
            `revenue_analytics.events.purchase.invoice_item_events_revenue_view`.amount AS amount
     FROM
       (SELECT toString(events.uuid) AS id,
               toString(events.uuid) AS invoice_item_id,
               'revenue_analytics.events.purchase' AS source_label,
               toTimeZone(events.timestamp, 'UTC') AS timestamp,
               timestamp AS created_at,
<<<<<<< HEAD
               0 AS is_recurring,
               NULL AS product_id,
               toString(if(not(empty(events__override.distinct_id)), events__override.person_id, events.person_id)) AS customer_id,
               NULL AS invoice_id,
               NULL AS subscription_id,
               toString(events.`$session_id`) AS session_id,
               events.event AS event_name,
               NULL AS coupon,
               NULL AS coupon_id,
=======
               notEmpty(replaceRegexpAll(nullIf(nullIf(JSONExtractRaw(events.properties, 'subscription'), ''), 'null'), '^"|"$', '')) AS is_recurring,
               replaceRegexpAll(nullIf(nullIf(JSONExtractRaw(events.properties, 'product'), ''), 'null'), '^"|"$', '') AS product_id,
               toString(if(not(empty(events__override.distinct_id)), events__override.person_id, events.person_id)) AS customer_id,
               NULL AS invoice_id,
               replaceRegexpAll(nullIf(nullIf(JSONExtractRaw(events.properties, 'subscription'), ''), 'null'), '^"|"$', '') AS subscription_id,
               toString(events.`$session_id`) AS session_id,
               events.event AS event_name,
               replaceRegexpAll(nullIf(nullIf(JSONExtractRaw(events.properties, 'coupon'), ''), 'null'), '^"|"$', '') AS coupon,
               coupon AS coupon_id,
>>>>>>> 1d98ec86
               upper(replaceRegexpAll(nullIf(nullIf(JSONExtractRaw(events.properties, 'currency'), ''), 'null'), '^"|"$', '')) AS original_currency,
               accurateCastOrNull(replaceRegexpAll(nullIf(nullIf(JSONExtractRaw(events.properties, 'revenue'), ''), 'null'), '^"|"$', ''), 'Decimal64(10)') AS original_amount,
               1 AS enable_currency_aware_divider,
               if(enable_currency_aware_divider, accurateCastOrNull(1, 'Decimal64(10)'), accurateCastOrNull(100, 'Decimal64(10)')) AS currency_aware_divider,
               divideDecimal(original_amount, currency_aware_divider) AS currency_aware_amount,
               'GBP' AS currency,
               if(isNull(upper(replaceRegexpAll(nullIf(nullIf(JSONExtractRaw(events.properties, 'currency'), ''), 'null'), '^"|"$', ''))), accurateCastOrNull(currency_aware_amount, 'Decimal64(10)'), if(equals(upper(replaceRegexpAll(nullIf(nullIf(JSONExtractRaw(events.properties, 'currency'), ''), 'null'), '^"|"$', '')), 'GBP'), toDecimal64(currency_aware_amount, 10), if(dictGetOrDefault(`posthog_test`.`exchange_rate_dict`, 'rate', upper(replaceRegexpAll(nullIf(nullIf(JSONExtractRaw(events.properties, 'currency'), ''), 'null'), '^"|"$', '')), toDate(toTimeZone(events.timestamp, 'UTC')), toDecimal64(0, 10)) = 0, toDecimal64(0, 10), multiplyDecimal(divideDecimal(toDecimal64(currency_aware_amount, 10), dictGetOrDefault(`posthog_test`.`exchange_rate_dict`, 'rate', upper(replaceRegexpAll(nullIf(nullIf(JSONExtractRaw(events.properties, 'currency'), ''), 'null'), '^"|"$', '')), toDate(toTimeZone(events.timestamp, 'UTC')), toDecimal64(0, 10))), dictGetOrDefault(`posthog_test`.`exchange_rate_dict`, 'rate', 'GBP', toDate(toTimeZone(events.timestamp, 'UTC')), toDecimal64(0, 10)))))) AS amount
        FROM events
        LEFT OUTER JOIN
          (SELECT argMax(person_distinct_id_overrides.person_id, person_distinct_id_overrides.version) AS person_id,
                  person_distinct_id_overrides.distinct_id AS distinct_id
           FROM person_distinct_id_overrides
           WHERE equals(person_distinct_id_overrides.team_id, 99999)
           GROUP BY person_distinct_id_overrides.distinct_id
           HAVING ifNull(equals(argMax(person_distinct_id_overrides.is_deleted, person_distinct_id_overrides.version), 0), 0) SETTINGS optimize_aggregation_in_order=1) AS events__override ON equals(events.distinct_id, events__override.distinct_id)
        WHERE and(equals(events.team_id, 99999), and(equals(events.event, 'purchase'), 1, isNotNull(amount)))
        ORDER BY timestamp DESC) AS `revenue_analytics.events.purchase.invoice_item_events_revenue_view`
     UNION ALL SELECT `stripe.posthog_test.invoice_item_revenue_view`.id AS id,
                      `stripe.posthog_test.invoice_item_revenue_view`.invoice_item_id AS invoice_item_id,
                      `stripe.posthog_test.invoice_item_revenue_view`.source_label AS source_label,
                      `stripe.posthog_test.invoice_item_revenue_view`.timestamp AS timestamp,
                      `stripe.posthog_test.invoice_item_revenue_view`.created_at AS created_at,
                      `stripe.posthog_test.invoice_item_revenue_view`.is_recurring AS is_recurring,
                      `stripe.posthog_test.invoice_item_revenue_view`.product_id AS product_id,
                      `stripe.posthog_test.invoice_item_revenue_view`.customer_id AS customer_id,
                      `stripe.posthog_test.invoice_item_revenue_view`.invoice_id AS invoice_id,
                      `stripe.posthog_test.invoice_item_revenue_view`.subscription_id AS subscription_id,
                      `stripe.posthog_test.invoice_item_revenue_view`.session_id AS session_id,
                      `stripe.posthog_test.invoice_item_revenue_view`.event_name AS event_name,
                      `stripe.posthog_test.invoice_item_revenue_view`.coupon AS coupon,
                      `stripe.posthog_test.invoice_item_revenue_view`.coupon_id AS coupon_id,
                      `stripe.posthog_test.invoice_item_revenue_view`.original_currency AS original_currency,
                      `stripe.posthog_test.invoice_item_revenue_view`.original_amount AS original_amount,
                      `stripe.posthog_test.invoice_item_revenue_view`.enable_currency_aware_divider AS enable_currency_aware_divider,
                      `stripe.posthog_test.invoice_item_revenue_view`.currency_aware_divider AS currency_aware_divider,
                      `stripe.posthog_test.invoice_item_revenue_view`.currency_aware_amount AS currency_aware_amount,
                      `stripe.posthog_test.invoice_item_revenue_view`.currency AS currency,
                      `stripe.posthog_test.invoice_item_revenue_view`.amount AS amount
     FROM
       (SELECT if(ifNull(greater(invoice.period_months, 1), 0), concat(ifNull(toString(invoice.invoice_item_id), ''), '_', ifNull(toString(invoice.month_index), '')), invoice.invoice_item_id) AS id,
               invoice.invoice_item_id AS invoice_item_id,
               'stripe.posthog_test' AS source_label,
               addMonths(invoice.timestamp, invoice.month_index) AS timestamp,
               invoice.created_at AS created_at,
               ifNull(notEmpty(invoice.subscription_id), 0) AS is_recurring,
               invoice.product_id AS product_id,
               invoice.customer_id AS customer_id,
               invoice.id AS invoice_id,
               invoice.subscription_id AS subscription_id,
               NULL AS session_id,
               NULL AS event_name,
               JSONExtractString(invoice.discount, 'coupon', 'name') AS coupon,
               JSONExtractString(invoice.discount, 'coupon', 'id') AS coupon_id,
               upper(invoice.currency) AS original_currency,
               accurateCastOrNull(invoice.amount_captured, 'Decimal64(10)') AS original_amount,
               in(original_currency,
                  ['BIF', 'CLP', 'DJF', 'GNF', 'JPY', 'KMF', 'KRW', 'MGA', 'PYG', 'RWF', 'UGX', 'VND', 'VUV', 'XAF', 'XOF', 'XPF']) AS enable_currency_aware_divider,
                 if(enable_currency_aware_divider, accurateCastOrNull(1, 'Decimal64(10)'), accurateCastOrNull(100, 'Decimal64(10)')) AS currency_aware_divider,
                 divideDecimal(original_amount, currency_aware_divider) AS currency_aware_amount,
                 'GBP' AS currency,
                 divideDecimal(if(equals(original_currency, currency), toDecimal64(currency_aware_amount, 10), if(dictGetOrDefault(`posthog_test`.`exchange_rate_dict`, 'rate', original_currency, toDate(ifNull(timestamp, toDateTime(0, 'UTC'))), toDecimal64(0, 10)) = 0, toDecimal64(0, 10), multiplyDecimal(divideDecimal(toDecimal64(currency_aware_amount, 10), dictGetOrDefault(`posthog_test`.`exchange_rate_dict`, 'rate', original_currency, toDate(ifNull(timestamp, toDateTime(0, 'UTC'))), toDecimal64(0, 10))), dictGetOrDefault(`posthog_test`.`exchange_rate_dict`, 'rate', currency, toDate(ifNull(timestamp, toDateTime(0, 'UTC'))), toDecimal64(0, 10))))), accurateCastOrNull(invoice.period_months, 'Decimal64(10)')) AS amount
        FROM
          (SELECT posthog_test_stripe_invoice.id AS id,
                  parseDateTime64BestEffortOrNull(toString(posthog_test_stripe_invoice.created), 6, 'UTC') AS created_at,
                  posthog_test_stripe_invoice.customer AS customer_id,
                  posthog_test_stripe_invoice.subscription AS subscription_id,
                  posthog_test_stripe_invoice.discount AS discount,
                  arrayJoin(JSONExtractArrayRaw(assumeNotNull(replaceRegexpAll(nullIf(nullIf(JSONExtractRaw(posthog_test_stripe_invoice.lines, 'data'), ''), 'null'), '^"|"$', '')))) AS data,
                  JSONExtractString(data, 'id') AS invoice_item_id,
                  JSONExtractString(data, 'amount') AS amount_captured,
                  JSONExtractString(data, 'currency') AS currency,
                  JSONExtractString(data, 'price', 'product') AS product_id,
                  fromUnixTimestamp(JSONExtractUInt(data, 'period', 'start')) AS period_start,
                  fromUnixTimestamp(JSONExtractUInt(data, 'period', 'end')) AS period_end,
                  greatest(toInt16(round(divide(dateDiff('day', ifNull(period_start, parseDateTime64BestEffortOrNull(toString(posthog_test_stripe_invoice.created), 6, 'UTC')), ifNull(period_end, parseDateTime64BestEffortOrNull(toString(posthog_test_stripe_invoice.created), 6, 'UTC'))), 30.44))), 1) AS period_months,
                  arrayJoin(range(0, period_months)) AS month_index,
                  ifNull(period_start, parseDateTime64BestEffortOrNull(toString(posthog_test_stripe_invoice.created), 6, 'UTC')) AS timestamp
           FROM s3('http://host.docker.internal:19000/posthog/test_storage_bucket-posthog.revenue_analytics.overview_query_runner.stripe_invoices/posthog_test_stripe_invoice/*.csv', 'object_storage_root_user', 'object_storage_root_password', 'CSVWithNames', '`id` String, `tax` Int64, `paid` UInt8, `lines` String, `total` Int64, `charge` String, `issuer` String, `number` String, `object` String, `status` String, `created` DateTime, `currency` String, `customer` String, `discount` String, `due_date` DateTime, `livemode` UInt8, `metadata` String, `subtotal` Int64, `attempted` UInt8, `discounts` String, `rendering` String, `amount_due` Int64, `amount_paid` Int64, `description` String, `invoice_pdf` String, `account_name` String, `auto_advance` UInt8, `effective_at` DateTime, `subscription` String, `attempt_count` UInt8, `automatic_tax` String, `customer_name` String, `period_end_at` DateTime, `billing_reason` String, `customer_email` String, `ending_balance` Int64, `payment_intent` String, `account_country` String, `amount_shipping` Int64, `period_start_at` DateTime, `amount_remaining` Int64, `customer_address` String, `customer_tax_ids` String, `paid_out_of_band` UInt8, `payment_settings` String, `starting_balance` Int64, `collection_method` String, `default_tax_rates` String, `total_tax_amounts` String, `hosted_invoice_url` String, `status_transitions` String, `customer_tax_exempt` String, `total_excluding_tax` Int64, `subscription_details` String, `webhooks_delivered_at` DateTime, `subtotal_excluding_tax` Int64, `total_discount_amounts` String, `pre_payment_credit_notes_amount` Int64, `post_payment_credit_notes_amount` Int64') AS posthog_test_stripe_invoice
           WHERE posthog_test_stripe_invoice.paid) AS invoice) AS `stripe.posthog_test.invoice_item_revenue_view`) AS revenue_analytics_invoice_item
<<<<<<< HEAD
=======
  LEFT JOIN
    (SELECT `revenue_analytics.events.purchase.product_events_revenue_view`.id AS id,
            `revenue_analytics.events.purchase.product_events_revenue_view`.source_label AS source_label,
            `revenue_analytics.events.purchase.product_events_revenue_view`.name AS name
     FROM
       (SELECT product_id AS id,
               'revenue_analytics.events.purchase' AS source_label,
               product_id AS name
        FROM
          (SELECT DISTINCT replaceRegexpAll(nullIf(nullIf(JSONExtractRaw(events.properties, 'product'), ''), 'null'), '^"|"$', '') AS product_id
           FROM events
           WHERE and(equals(events.team_id, 99999), 1))
        ORDER BY id ASC) AS `revenue_analytics.events.purchase.product_events_revenue_view`
     UNION ALL SELECT `stripe.posthog_test.product_revenue_view`.id AS id,
                      `stripe.posthog_test.product_revenue_view`.source_label AS source_label,
                      `stripe.posthog_test.product_revenue_view`.name AS name
     FROM
       (SELECT posthog_test_stripe_product.id AS id,
               'stripe.posthog_test' AS source_label,
               posthog_test_stripe_product.name AS name
        FROM s3('http://host.docker.internal:19000/posthog/test_storage_bucket-posthog.revenue_analytics.overview_query_runner.stripe_products/posthog_test_stripe_product/*.csv', 'object_storage_root_user', 'object_storage_root_password', 'CSVWithNames', '`id` String, `name` String, `type` String, `active` UInt8, `images` String, `object` String, `created` DateTime, `features` String, `livemode` UInt8, `metadata` String, `tax_code` String, `attributes` String, `updated_at` DateTime, `description` String, `default_price_id` String') AS posthog_test_stripe_product) AS `stripe.posthog_test.product_revenue_view`) AS revenue_analytics_product ON equals(revenue_analytics_invoice_item.product_id, revenue_analytics_product.id)
  WHERE and(and(ifNull(greaterOrEquals(revenue_analytics_invoice_item.timestamp, assumeNotNull(toDateTime('2025-04-30 00:00:00', 'UTC'))), 0), ifNull(lessOrEquals(revenue_analytics_invoice_item.timestamp, assumeNotNull(toDateTime('2025-05-30 23:59:59', 'UTC'))), 0)), ifNull(equals(revenue_analytics_product.name, 'Product C'), 0))
  LIMIT 100 SETTINGS readonly=2,
                     max_execution_time=60,
                     allow_experimental_object_type=1,
                     format_csv_allow_double_quotes=1,
                     max_ast_elements=4000000,
                     max_expanded_ast_elements=4000000,
                     max_bytes_before_external_group_by=0,
                     transform_null_in=1,
                     optimize_min_equality_disjunction_chain_length=4294967295,
                     allow_experimental_join_condition=1
  '''
# ---
# name: TestRevenueAnalyticsOverviewQueryRunner.test_with_property_filter_multiple_values
  '''
  SELECT accurateCastOrNull(sum(revenue_analytics_invoice_item.amount), 'Decimal64(10)') AS revenue,
         count(DISTINCT revenue_analytics_invoice_item.customer_id) AS paying_customer_count,
         if(ifNull(equals(paying_customer_count, 0), 0), 0, ifNull(divideDecimal(revenue, accurateCastOrNull(paying_customer_count, 'Decimal64(10)')), 0)) AS avg_revenue_per_customer
  FROM
    (SELECT `revenue_analytics.events.purchase.invoice_item_events_revenue_view`.id AS id,
            `revenue_analytics.events.purchase.invoice_item_events_revenue_view`.invoice_item_id AS invoice_item_id,
            `revenue_analytics.events.purchase.invoice_item_events_revenue_view`.source_label AS source_label,
            `revenue_analytics.events.purchase.invoice_item_events_revenue_view`.timestamp AS timestamp,
            `revenue_analytics.events.purchase.invoice_item_events_revenue_view`.created_at AS created_at,
            `revenue_analytics.events.purchase.invoice_item_events_revenue_view`.is_recurring AS is_recurring,
            `revenue_analytics.events.purchase.invoice_item_events_revenue_view`.product_id AS product_id,
            `revenue_analytics.events.purchase.invoice_item_events_revenue_view`.customer_id AS customer_id,
            `revenue_analytics.events.purchase.invoice_item_events_revenue_view`.invoice_id AS invoice_id,
            `revenue_analytics.events.purchase.invoice_item_events_revenue_view`.subscription_id AS subscription_id,
            `revenue_analytics.events.purchase.invoice_item_events_revenue_view`.session_id AS session_id,
            `revenue_analytics.events.purchase.invoice_item_events_revenue_view`.event_name AS event_name,
            `revenue_analytics.events.purchase.invoice_item_events_revenue_view`.coupon AS coupon,
            `revenue_analytics.events.purchase.invoice_item_events_revenue_view`.coupon_id AS coupon_id,
            `revenue_analytics.events.purchase.invoice_item_events_revenue_view`.original_currency AS original_currency,
            `revenue_analytics.events.purchase.invoice_item_events_revenue_view`.original_amount AS original_amount,
            `revenue_analytics.events.purchase.invoice_item_events_revenue_view`.enable_currency_aware_divider AS enable_currency_aware_divider,
            `revenue_analytics.events.purchase.invoice_item_events_revenue_view`.currency_aware_divider AS currency_aware_divider,
            `revenue_analytics.events.purchase.invoice_item_events_revenue_view`.currency_aware_amount AS currency_aware_amount,
            `revenue_analytics.events.purchase.invoice_item_events_revenue_view`.currency AS currency,
            `revenue_analytics.events.purchase.invoice_item_events_revenue_view`.amount AS amount
     FROM
       (SELECT toString(events.uuid) AS id,
               toString(events.uuid) AS invoice_item_id,
               'revenue_analytics.events.purchase' AS source_label,
               toTimeZone(events.timestamp, 'UTC') AS timestamp,
               timestamp AS created_at,
               notEmpty(replaceRegexpAll(nullIf(nullIf(JSONExtractRaw(events.properties, 'subscription'), ''), 'null'), '^"|"$', '')) AS is_recurring,
               replaceRegexpAll(nullIf(nullIf(JSONExtractRaw(events.properties, 'product'), ''), 'null'), '^"|"$', '') AS product_id,
               toString(if(not(empty(events__override.distinct_id)), events__override.person_id, events.person_id)) AS customer_id,
               NULL AS invoice_id,
               replaceRegexpAll(nullIf(nullIf(JSONExtractRaw(events.properties, 'subscription'), ''), 'null'), '^"|"$', '') AS subscription_id,
               toString(events.`$session_id`) AS session_id,
               events.event AS event_name,
               replaceRegexpAll(nullIf(nullIf(JSONExtractRaw(events.properties, 'coupon'), ''), 'null'), '^"|"$', '') AS coupon,
               coupon AS coupon_id,
               upper(replaceRegexpAll(nullIf(nullIf(JSONExtractRaw(events.properties, 'currency'), ''), 'null'), '^"|"$', '')) AS original_currency,
               accurateCastOrNull(replaceRegexpAll(nullIf(nullIf(JSONExtractRaw(events.properties, 'revenue'), ''), 'null'), '^"|"$', ''), 'Decimal64(10)') AS original_amount,
               1 AS enable_currency_aware_divider,
               if(enable_currency_aware_divider, accurateCastOrNull(1, 'Decimal64(10)'), accurateCastOrNull(100, 'Decimal64(10)')) AS currency_aware_divider,
               divideDecimal(original_amount, currency_aware_divider) AS currency_aware_amount,
               'GBP' AS currency,
               if(isNull(upper(replaceRegexpAll(nullIf(nullIf(JSONExtractRaw(events.properties, 'currency'), ''), 'null'), '^"|"$', ''))), accurateCastOrNull(currency_aware_amount, 'Decimal64(10)'), if(equals(upper(replaceRegexpAll(nullIf(nullIf(JSONExtractRaw(events.properties, 'currency'), ''), 'null'), '^"|"$', '')), 'GBP'), toDecimal64(currency_aware_amount, 10), if(dictGetOrDefault(`posthog_test`.`exchange_rate_dict`, 'rate', upper(replaceRegexpAll(nullIf(nullIf(JSONExtractRaw(events.properties, 'currency'), ''), 'null'), '^"|"$', '')), toDate(toTimeZone(events.timestamp, 'UTC')), toDecimal64(0, 10)) = 0, toDecimal64(0, 10), multiplyDecimal(divideDecimal(toDecimal64(currency_aware_amount, 10), dictGetOrDefault(`posthog_test`.`exchange_rate_dict`, 'rate', upper(replaceRegexpAll(nullIf(nullIf(JSONExtractRaw(events.properties, 'currency'), ''), 'null'), '^"|"$', '')), toDate(toTimeZone(events.timestamp, 'UTC')), toDecimal64(0, 10))), dictGetOrDefault(`posthog_test`.`exchange_rate_dict`, 'rate', 'GBP', toDate(toTimeZone(events.timestamp, 'UTC')), toDecimal64(0, 10)))))) AS amount
        FROM events
        LEFT OUTER JOIN
          (SELECT argMax(person_distinct_id_overrides.person_id, person_distinct_id_overrides.version) AS person_id,
                  person_distinct_id_overrides.distinct_id AS distinct_id
           FROM person_distinct_id_overrides
           WHERE equals(person_distinct_id_overrides.team_id, 99999)
           GROUP BY person_distinct_id_overrides.distinct_id
           HAVING ifNull(equals(argMax(person_distinct_id_overrides.is_deleted, person_distinct_id_overrides.version), 0), 0) SETTINGS optimize_aggregation_in_order=1) AS events__override ON equals(events.distinct_id, events__override.distinct_id)
        WHERE and(equals(events.team_id, 99999), and(equals(events.event, 'purchase'), 1, isNotNull(amount)))
        ORDER BY timestamp DESC) AS `revenue_analytics.events.purchase.invoice_item_events_revenue_view`
     UNION ALL SELECT `stripe.posthog_test.invoice_item_revenue_view`.id AS id,
                      `stripe.posthog_test.invoice_item_revenue_view`.invoice_item_id AS invoice_item_id,
                      `stripe.posthog_test.invoice_item_revenue_view`.source_label AS source_label,
                      `stripe.posthog_test.invoice_item_revenue_view`.timestamp AS timestamp,
                      `stripe.posthog_test.invoice_item_revenue_view`.created_at AS created_at,
                      `stripe.posthog_test.invoice_item_revenue_view`.is_recurring AS is_recurring,
                      `stripe.posthog_test.invoice_item_revenue_view`.product_id AS product_id,
                      `stripe.posthog_test.invoice_item_revenue_view`.customer_id AS customer_id,
                      `stripe.posthog_test.invoice_item_revenue_view`.invoice_id AS invoice_id,
                      `stripe.posthog_test.invoice_item_revenue_view`.subscription_id AS subscription_id,
                      `stripe.posthog_test.invoice_item_revenue_view`.session_id AS session_id,
                      `stripe.posthog_test.invoice_item_revenue_view`.event_name AS event_name,
                      `stripe.posthog_test.invoice_item_revenue_view`.coupon AS coupon,
                      `stripe.posthog_test.invoice_item_revenue_view`.coupon_id AS coupon_id,
                      `stripe.posthog_test.invoice_item_revenue_view`.original_currency AS original_currency,
                      `stripe.posthog_test.invoice_item_revenue_view`.original_amount AS original_amount,
                      `stripe.posthog_test.invoice_item_revenue_view`.enable_currency_aware_divider AS enable_currency_aware_divider,
                      `stripe.posthog_test.invoice_item_revenue_view`.currency_aware_divider AS currency_aware_divider,
                      `stripe.posthog_test.invoice_item_revenue_view`.currency_aware_amount AS currency_aware_amount,
                      `stripe.posthog_test.invoice_item_revenue_view`.currency AS currency,
                      `stripe.posthog_test.invoice_item_revenue_view`.amount AS amount
     FROM
       (SELECT if(ifNull(greater(invoice.period_months, 1), 0), concat(ifNull(toString(invoice.invoice_item_id), ''), '_', ifNull(toString(invoice.month_index), '')), invoice.invoice_item_id) AS id,
               invoice.invoice_item_id AS invoice_item_id,
               'stripe.posthog_test' AS source_label,
               addMonths(invoice.timestamp, invoice.month_index) AS timestamp,
               invoice.created_at AS created_at,
               ifNull(notEmpty(invoice.subscription_id), 0) AS is_recurring,
               invoice.product_id AS product_id,
               invoice.customer_id AS customer_id,
               invoice.id AS invoice_id,
               invoice.subscription_id AS subscription_id,
               NULL AS session_id,
               NULL AS event_name,
               JSONExtractString(invoice.discount, 'coupon', 'name') AS coupon,
               JSONExtractString(invoice.discount, 'coupon', 'id') AS coupon_id,
               upper(invoice.currency) AS original_currency,
               accurateCastOrNull(invoice.amount_captured, 'Decimal64(10)') AS original_amount,
               in(original_currency,
                  ['BIF', 'CLP', 'DJF', 'GNF', 'JPY', 'KMF', 'KRW', 'MGA', 'PYG', 'RWF', 'UGX', 'VND', 'VUV', 'XAF', 'XOF', 'XPF']) AS enable_currency_aware_divider,
                 if(enable_currency_aware_divider, accurateCastOrNull(1, 'Decimal64(10)'), accurateCastOrNull(100, 'Decimal64(10)')) AS currency_aware_divider,
                 divideDecimal(original_amount, currency_aware_divider) AS currency_aware_amount,
                 'GBP' AS currency,
                 divideDecimal(if(equals(original_currency, currency), toDecimal64(currency_aware_amount, 10), if(dictGetOrDefault(`posthog_test`.`exchange_rate_dict`, 'rate', original_currency, toDate(ifNull(timestamp, toDateTime(0, 'UTC'))), toDecimal64(0, 10)) = 0, toDecimal64(0, 10), multiplyDecimal(divideDecimal(toDecimal64(currency_aware_amount, 10), dictGetOrDefault(`posthog_test`.`exchange_rate_dict`, 'rate', original_currency, toDate(ifNull(timestamp, toDateTime(0, 'UTC'))), toDecimal64(0, 10))), dictGetOrDefault(`posthog_test`.`exchange_rate_dict`, 'rate', currency, toDate(ifNull(timestamp, toDateTime(0, 'UTC'))), toDecimal64(0, 10))))), accurateCastOrNull(invoice.period_months, 'Decimal64(10)')) AS amount
        FROM
          (SELECT posthog_test_stripe_invoice.id AS id,
                  parseDateTime64BestEffortOrNull(toString(posthog_test_stripe_invoice.created), 6, 'UTC') AS created_at,
                  posthog_test_stripe_invoice.customer AS customer_id,
                  posthog_test_stripe_invoice.subscription AS subscription_id,
                  posthog_test_stripe_invoice.discount AS discount,
                  arrayJoin(JSONExtractArrayRaw(assumeNotNull(replaceRegexpAll(nullIf(nullIf(JSONExtractRaw(posthog_test_stripe_invoice.lines, 'data'), ''), 'null'), '^"|"$', '')))) AS data,
                  JSONExtractString(data, 'id') AS invoice_item_id,
                  JSONExtractString(data, 'amount') AS amount_captured,
                  JSONExtractString(data, 'currency') AS currency,
                  JSONExtractString(data, 'price', 'product') AS product_id,
                  fromUnixTimestamp(JSONExtractUInt(data, 'period', 'start')) AS period_start,
                  fromUnixTimestamp(JSONExtractUInt(data, 'period', 'end')) AS period_end,
                  greatest(toInt16(round(divide(dateDiff('day', ifNull(period_start, parseDateTime64BestEffortOrNull(toString(posthog_test_stripe_invoice.created), 6, 'UTC')), ifNull(period_end, parseDateTime64BestEffortOrNull(toString(posthog_test_stripe_invoice.created), 6, 'UTC'))), 30.44))), 1) AS period_months,
                  arrayJoin(range(0, period_months)) AS month_index,
                  ifNull(period_start, parseDateTime64BestEffortOrNull(toString(posthog_test_stripe_invoice.created), 6, 'UTC')) AS timestamp
           FROM s3('http://host.docker.internal:19000/posthog/test_storage_bucket-posthog.revenue_analytics.overview_query_runner.stripe_invoices/posthog_test_stripe_invoice/*.csv', 'object_storage_root_user', 'object_storage_root_password', 'CSVWithNames', '`id` String, `tax` Int64, `paid` UInt8, `lines` String, `total` Int64, `charge` String, `issuer` String, `number` String, `object` String, `status` String, `created` DateTime, `currency` String, `customer` String, `discount` String, `due_date` DateTime, `livemode` UInt8, `metadata` String, `subtotal` Int64, `attempted` UInt8, `discounts` String, `rendering` String, `amount_due` Int64, `amount_paid` Int64, `description` String, `invoice_pdf` String, `account_name` String, `auto_advance` UInt8, `effective_at` DateTime, `subscription` String, `attempt_count` UInt8, `automatic_tax` String, `customer_name` String, `period_end_at` DateTime, `billing_reason` String, `customer_email` String, `ending_balance` Int64, `payment_intent` String, `account_country` String, `amount_shipping` Int64, `period_start_at` DateTime, `amount_remaining` Int64, `customer_address` String, `customer_tax_ids` String, `paid_out_of_band` UInt8, `payment_settings` String, `starting_balance` Int64, `collection_method` String, `default_tax_rates` String, `total_tax_amounts` String, `hosted_invoice_url` String, `status_transitions` String, `customer_tax_exempt` String, `total_excluding_tax` Int64, `subscription_details` String, `webhooks_delivered_at` DateTime, `subtotal_excluding_tax` Int64, `total_discount_amounts` String, `pre_payment_credit_notes_amount` Int64, `post_payment_credit_notes_amount` Int64') AS posthog_test_stripe_invoice
           WHERE posthog_test_stripe_invoice.paid) AS invoice) AS `stripe.posthog_test.invoice_item_revenue_view`) AS revenue_analytics_invoice_item
>>>>>>> 1d98ec86
  LEFT JOIN
    (SELECT `revenue_analytics.events.purchase.product_events_revenue_view`.id AS id,
            `revenue_analytics.events.purchase.product_events_revenue_view`.source_label AS source_label,
            `revenue_analytics.events.purchase.product_events_revenue_view`.name AS name
     FROM
       (SELECT product_id AS id,
               'revenue_analytics.events.purchase' AS source_label,
               product_id AS name
        FROM
          (SELECT DISTINCT replaceRegexpAll(nullIf(nullIf(JSONExtractRaw(events.properties, 'product'), ''), 'null'), '^"|"$', '') AS product_id
           FROM events
           WHERE and(equals(events.team_id, 99999), 1))
        ORDER BY id ASC) AS `revenue_analytics.events.purchase.product_events_revenue_view`
     UNION ALL SELECT `stripe.posthog_test.product_revenue_view`.id AS id,
                      `stripe.posthog_test.product_revenue_view`.source_label AS source_label,
                      `stripe.posthog_test.product_revenue_view`.name AS name
     FROM
       (SELECT posthog_test_stripe_product.id AS id,
               'stripe.posthog_test' AS source_label,
               posthog_test_stripe_product.name AS name
        FROM s3('http://host.docker.internal:19000/posthog/test_storage_bucket-posthog.revenue_analytics.overview_query_runner.stripe_products/posthog_test_stripe_product/*.csv', 'object_storage_root_user', 'object_storage_root_password', 'CSVWithNames', '`id` String, `name` String, `type` String, `active` UInt8, `images` String, `object` String, `created` DateTime, `features` String, `livemode` UInt8, `metadata` String, `tax_code` String, `attributes` String, `updated_at` DateTime, `description` String, `default_price_id` String') AS posthog_test_stripe_product) AS `stripe.posthog_test.product_revenue_view`) AS revenue_analytics_product ON equals(revenue_analytics_invoice_item.product_id, revenue_analytics_product.id)
  WHERE and(and(ifNull(greaterOrEquals(revenue_analytics_invoice_item.timestamp, assumeNotNull(toDateTime('2025-04-30 00:00:00', 'UTC'))), 0), ifNull(lessOrEquals(revenue_analytics_invoice_item.timestamp, assumeNotNull(toDateTime('2025-05-30 23:59:59', 'UTC'))), 0)), in(revenue_analytics_product.name, tuple('Product A', 'Product C')))
  LIMIT 100 SETTINGS readonly=2,
                     max_execution_time=60,
                     allow_experimental_object_type=1,
                     format_csv_allow_double_quotes=1,
                     max_ast_elements=4000000,
                     max_expanded_ast_elements=4000000,
                     max_bytes_before_external_group_by=0,
                     transform_null_in=1,
                     optimize_min_equality_disjunction_chain_length=4294967295,
                     allow_experimental_join_condition=1
  '''
# ---<|MERGE_RESOLUTION|>--- conflicted
+++ resolved
@@ -32,17 +32,6 @@
                'revenue_analytics.events.purchase' AS source_label,
                toTimeZone(events.timestamp, 'America/Los_Angeles') AS timestamp,
                timestamp AS created_at,
-<<<<<<< HEAD
-               0 AS is_recurring,
-               NULL AS product_id,
-               toString(if(not(empty(events__override.distinct_id)), events__override.person_id, events.person_id)) AS customer_id,
-               NULL AS invoice_id,
-               NULL AS subscription_id,
-               toString(events.`$session_id`) AS session_id,
-               events.event AS event_name,
-               NULL AS coupon,
-               NULL AS coupon_id,
-=======
                notEmpty(replaceRegexpAll(nullIf(nullIf(JSONExtractRaw(events.properties, 'subscription'), ''), 'null'), '^"|"$', '')) AS is_recurring,
                replaceRegexpAll(nullIf(nullIf(JSONExtractRaw(events.properties, 'product'), ''), 'null'), '^"|"$', '') AS product_id,
                toString(if(not(empty(events__override.distinct_id)), events__override.person_id, events.person_id)) AS customer_id,
@@ -52,7 +41,6 @@
                events.event AS event_name,
                replaceRegexpAll(nullIf(nullIf(JSONExtractRaw(events.properties, 'coupon'), ''), 'null'), '^"|"$', '') AS coupon,
                coupon AS coupon_id,
->>>>>>> 1d98ec86
                upper(replaceRegexpAll(nullIf(nullIf(JSONExtractRaw(events.properties, 'currency'), ''), 'null'), '^"|"$', '')) AS original_currency,
                accurateCastOrNull(replaceRegexpAll(nullIf(nullIf(JSONExtractRaw(events.properties, 'revenue'), ''), 'null'), '^"|"$', ''), 'Decimal64(10)') AS original_amount,
                1 AS enable_currency_aware_divider,
@@ -847,17 +835,6 @@
                'revenue_analytics.events.purchase' AS source_label,
                toTimeZone(events.timestamp, 'UTC') AS timestamp,
                timestamp AS created_at,
-<<<<<<< HEAD
-               0 AS is_recurring,
-               NULL AS product_id,
-               toString(if(not(empty(events__override.distinct_id)), events__override.person_id, events.person_id)) AS customer_id,
-               NULL AS invoice_id,
-               NULL AS subscription_id,
-               toString(events.`$session_id`) AS session_id,
-               events.event AS event_name,
-               NULL AS coupon,
-               NULL AS coupon_id,
-=======
                notEmpty(replaceRegexpAll(nullIf(nullIf(JSONExtractRaw(events.properties, 'subscription'), ''), 'null'), '^"|"$', '')) AS is_recurring,
                replaceRegexpAll(nullIf(nullIf(JSONExtractRaw(events.properties, 'product'), ''), 'null'), '^"|"$', '') AS product_id,
                toString(if(not(empty(events__override.distinct_id)), events__override.person_id, events.person_id)) AS customer_id,
@@ -867,7 +844,6 @@
                events.event AS event_name,
                replaceRegexpAll(nullIf(nullIf(JSONExtractRaw(events.properties, 'coupon'), ''), 'null'), '^"|"$', '') AS coupon,
                coupon AS coupon_id,
->>>>>>> 1d98ec86
                upper(replaceRegexpAll(nullIf(nullIf(JSONExtractRaw(events.properties, 'currency'), ''), 'null'), '^"|"$', '')) AS original_currency,
                accurateCastOrNull(replaceRegexpAll(nullIf(nullIf(JSONExtractRaw(events.properties, 'revenue'), ''), 'null'), '^"|"$', ''), 'Decimal64(10)') AS original_amount,
                in(original_currency,
@@ -1055,17 +1031,6 @@
                'revenue_analytics.events.purchase' AS source_label,
                toTimeZone(events.timestamp, 'UTC') AS timestamp,
                timestamp AS created_at,
-<<<<<<< HEAD
-               0 AS is_recurring,
-               NULL AS product_id,
-               toString(if(not(empty(events__override.distinct_id)), events__override.person_id, events.person_id)) AS customer_id,
-               NULL AS invoice_id,
-               NULL AS subscription_id,
-               toString(events.`$session_id`) AS session_id,
-               events.event AS event_name,
-               NULL AS coupon,
-               NULL AS coupon_id,
-=======
                notEmpty(replaceRegexpAll(nullIf(nullIf(JSONExtractRaw(events.properties, 'subscription'), ''), 'null'), '^"|"$', '')) AS is_recurring,
                replaceRegexpAll(nullIf(nullIf(JSONExtractRaw(events.properties, 'product'), ''), 'null'), '^"|"$', '') AS product_id,
                toString(if(not(empty(events__override.distinct_id)), events__override.person_id, events.person_id)) AS customer_id,
@@ -1075,7 +1040,6 @@
                events.event AS event_name,
                replaceRegexpAll(nullIf(nullIf(JSONExtractRaw(events.properties, 'coupon'), ''), 'null'), '^"|"$', '') AS coupon,
                coupon AS coupon_id,
->>>>>>> 1d98ec86
                upper(replaceRegexpAll(nullIf(nullIf(JSONExtractRaw(events.properties, 'currency'), ''), 'null'), '^"|"$', '')) AS original_currency,
                accurateCastOrNull(replaceRegexpAll(nullIf(nullIf(JSONExtractRaw(events.properties, 'revenue'), ''), 'null'), '^"|"$', ''), 'Decimal64(10)') AS original_amount,
                1 AS enable_currency_aware_divider,
@@ -1155,8 +1119,6 @@
                   ifNull(period_start, parseDateTime64BestEffortOrNull(toString(posthog_test_stripe_invoice.created), 6, 'UTC')) AS timestamp
            FROM s3('http://host.docker.internal:19000/posthog/test_storage_bucket-posthog.revenue_analytics.overview_query_runner.stripe_invoices/posthog_test_stripe_invoice/*.csv', 'object_storage_root_user', 'object_storage_root_password', 'CSVWithNames', '`id` String, `tax` Int64, `paid` UInt8, `lines` String, `total` Int64, `charge` String, `issuer` String, `number` String, `object` String, `status` String, `created` DateTime, `currency` String, `customer` String, `discount` String, `due_date` DateTime, `livemode` UInt8, `metadata` String, `subtotal` Int64, `attempted` UInt8, `discounts` String, `rendering` String, `amount_due` Int64, `amount_paid` Int64, `description` String, `invoice_pdf` String, `account_name` String, `auto_advance` UInt8, `effective_at` DateTime, `subscription` String, `attempt_count` UInt8, `automatic_tax` String, `customer_name` String, `period_end_at` DateTime, `billing_reason` String, `customer_email` String, `ending_balance` Int64, `payment_intent` String, `account_country` String, `amount_shipping` Int64, `period_start_at` DateTime, `amount_remaining` Int64, `customer_address` String, `customer_tax_ids` String, `paid_out_of_band` UInt8, `payment_settings` String, `starting_balance` Int64, `collection_method` String, `default_tax_rates` String, `total_tax_amounts` String, `hosted_invoice_url` String, `status_transitions` String, `customer_tax_exempt` String, `total_excluding_tax` Int64, `subscription_details` String, `webhooks_delivered_at` DateTime, `subtotal_excluding_tax` Int64, `total_discount_amounts` String, `pre_payment_credit_notes_amount` Int64, `post_payment_credit_notes_amount` Int64') AS posthog_test_stripe_invoice
            WHERE posthog_test_stripe_invoice.paid) AS invoice) AS `stripe.posthog_test.invoice_item_revenue_view`) AS revenue_analytics_invoice_item
-<<<<<<< HEAD
-=======
   LEFT JOIN
     (SELECT `revenue_analytics.events.purchase.product_events_revenue_view`.id AS id,
             `revenue_analytics.events.purchase.product_events_revenue_view`.source_label AS source_label,
@@ -1312,7 +1274,6 @@
                   ifNull(period_start, parseDateTime64BestEffortOrNull(toString(posthog_test_stripe_invoice.created), 6, 'UTC')) AS timestamp
            FROM s3('http://host.docker.internal:19000/posthog/test_storage_bucket-posthog.revenue_analytics.overview_query_runner.stripe_invoices/posthog_test_stripe_invoice/*.csv', 'object_storage_root_user', 'object_storage_root_password', 'CSVWithNames', '`id` String, `tax` Int64, `paid` UInt8, `lines` String, `total` Int64, `charge` String, `issuer` String, `number` String, `object` String, `status` String, `created` DateTime, `currency` String, `customer` String, `discount` String, `due_date` DateTime, `livemode` UInt8, `metadata` String, `subtotal` Int64, `attempted` UInt8, `discounts` String, `rendering` String, `amount_due` Int64, `amount_paid` Int64, `description` String, `invoice_pdf` String, `account_name` String, `auto_advance` UInt8, `effective_at` DateTime, `subscription` String, `attempt_count` UInt8, `automatic_tax` String, `customer_name` String, `period_end_at` DateTime, `billing_reason` String, `customer_email` String, `ending_balance` Int64, `payment_intent` String, `account_country` String, `amount_shipping` Int64, `period_start_at` DateTime, `amount_remaining` Int64, `customer_address` String, `customer_tax_ids` String, `paid_out_of_band` UInt8, `payment_settings` String, `starting_balance` Int64, `collection_method` String, `default_tax_rates` String, `total_tax_amounts` String, `hosted_invoice_url` String, `status_transitions` String, `customer_tax_exempt` String, `total_excluding_tax` Int64, `subscription_details` String, `webhooks_delivered_at` DateTime, `subtotal_excluding_tax` Int64, `total_discount_amounts` String, `pre_payment_credit_notes_amount` Int64, `post_payment_credit_notes_amount` Int64') AS posthog_test_stripe_invoice
            WHERE posthog_test_stripe_invoice.paid) AS invoice) AS `stripe.posthog_test.invoice_item_revenue_view`) AS revenue_analytics_invoice_item
->>>>>>> 1d98ec86
   LEFT JOIN
     (SELECT `revenue_analytics.events.purchase.product_events_revenue_view`.id AS id,
             `revenue_analytics.events.purchase.product_events_revenue_view`.source_label AS source_label,
