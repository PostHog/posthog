--- conflicted
+++ resolved
@@ -48,25 +48,11 @@
             title="Data warehouse tables revenue data"
             description="The following rows of data were imported from your data warehouse tables. This is helpful when you're trying to debug what your revenue data looks like."
         >
-<<<<<<< HEAD
-            {!newSceneLayout && (
-                <>
-                    <h3>Data warehouse tables revenue data</h3>
-                    <p>
-                        The following rows of data were imported from your data warehouse tables. This is helpful when
-                        you're trying to debug what your revenue data looks like.
-                    </p>
-                </>
-            )}
-
             <Query
                 attachTo={revenueAnalyticsSettingsLogic}
                 query={exampleDataWarehouseTablesQuery}
                 context={queryContext}
             />
-=======
-            <Query query={exampleDataWarehouseTablesQuery} context={queryContext} />
->>>>>>> 910eac64
         </SceneSection>
     )
 }