--- conflicted
+++ resolved
@@ -11,12 +11,9 @@
 import { LemonButton } from 'lib/lemon-ui/LemonButton'
 import { featureFlagLogic } from 'lib/logic/featureFlagLogic'
 import { dataWarehouseSettingsLogic } from 'scenes/data-warehouse/settings/dataWarehouseSettingsLogic'
-<<<<<<< HEAD
-import { teamLogic } from 'scenes/teamLogic'
-=======
 import { Scene } from 'scenes/sceneTypes'
 import { sceneConfigurations } from 'scenes/scenes'
->>>>>>> ab97a58a
+import { teamLogic } from 'scenes/teamLogic'
 
 import { SceneContent } from '~/layout/scenes/components/SceneContent'
 import { SceneDivider } from '~/layout/scenes/components/SceneDivider'
@@ -65,81 +62,6 @@
                 }}
             />
             <SceneDivider />
-<<<<<<< HEAD
-=======
-            <ProductIntroduction
-                productName="Revenue tracking"
-                thingName="revenue source"
-                description={sceneConfigurations[Scene.RevenueAnalytics].description || ''}
-                isEmpty={hasNoEvents && hasNoDataWarehouseSources}
-                actionElementOverride={
-                    <>
-                        <div className="flex flex-col gap-2">
-                            <AccessControlAction
-                                resourceType={AccessControlResourceType.RevenueAnalytics}
-                                minAccessLevel={AccessControlLevel.Editor}
-                            >
-                                <LemonButton
-                                    type="primary"
-                                    icon={<IconPlus />}
-                                    onClick={() => {
-                                        eventsButtonRef.current?.scrollIntoView({ behavior: 'smooth' })
-                                        eventsButtonRef.current?.click()
-                                    }}
-                                    data-attr="create-revenue-event"
-                                >
-                                    Add revenue event
-                                </LemonButton>
-                            </AccessControlAction>
-
-                            <AccessControlAction
-                                resourceType={AccessControlResourceType.RevenueAnalytics}
-                                minAccessLevel={AccessControlLevel.Editor}
-                            >
-                                <LemonButton
-                                    type="primary"
-                                    icon={<IconPlus />}
-                                    onClick={() => {
-                                        dataWarehouseTablesButtonRef.current?.scrollIntoView({ behavior: 'smooth' })
-                                        dataWarehouseTablesButtonRef.current?.click()
-                                    }}
-                                    data-attr="import-revenue-data-warehouse-tables"
-                                >
-                                    Import revenue data from data warehouse
-                                </LemonButton>
-                            </AccessControlAction>
-
-                            <span className="text-xs text-muted-alt">
-                                Only Stripe is supported currently. <br />
-                                <Link to="https://github.com/PostHog/posthog/issues/new?assignees=&labels=enhancement,feature/revenue-analytics%2C+feature&projects=&template=feature_request.yml&title=New%20revenue%20source:%20%3Cinsert%20source%3E">
-                                    Request more revenue integrations.
-                                </Link>
-                            </span>
-                        </div>
-                    </>
-                }
-            />
-
-            <AccessControlAction
-                resourceType={AccessControlResourceType.RevenueAnalytics}
-                minAccessLevel={AccessControlLevel.Editor}
-            >
-                <BaseCurrency />
-            </AccessControlAction>
-            <SceneDivider />
-
-            <FilterTestAccountsConfiguration />
-            <SceneDivider />
-
-            <GoalsConfiguration />
-            <SceneDivider />
-
-            <ExternalDataSourceConfiguration buttonRef={dataWarehouseTablesButtonRef} />
-            <SceneDivider />
-
-            <EventConfiguration buttonRef={eventsButtonRef} />
-            <SceneDivider />
->>>>>>> ab97a58a
 
             {managedViewsetsEnabled && (
                 <>
@@ -167,7 +89,7 @@
                     <ProductIntroduction
                         productName="Revenue tracking"
                         thingName="revenue source"
-                        description={DESCRIPTION}
+                        description={sceneConfigurations[Scene.RevenueAnalytics].description || ''}
                         isEmpty={hasNoEvents && hasNoDataWarehouseSources}
                         actionElementOverride={
                             <>
