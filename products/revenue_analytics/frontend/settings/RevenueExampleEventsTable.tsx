import { useValues } from 'kea'

import { SceneSection } from '~/layout/scenes/components/SceneSection'
import { Query } from '~/queries/Query/Query'
import { CurrencyCode } from '~/queries/schema/schema-general'
import { QueryContext } from '~/queries/types'

import { Currency, Revenue } from './RevenueExampleTableColumns'
import { revenueAnalyticsSettingsLogic } from './revenueAnalyticsSettingsLogic'

const queryContext: QueryContext = {
    showOpenEditorButton: true,
    columns: {
        original_amount: {
            title: 'Ingested amount',
        },
        currency_aware_amount: {
            title: 'Parsed amount',
            render: ({ value, record }) => {
                const adjustedCurrency = (record as any[])[4]
                return <Revenue value={value as number} currency={adjustedCurrency ?? CurrencyCode.USD} />
            },
        },
        original_currency: {
            title: 'Ingested currency',
            render: ({ value }) => {
                return <Currency currency={value as CurrencyCode} />
            },
        },
        currency: {
            render: ({ value }) => {
                return <Currency currency={value as CurrencyCode} />
            },
        },
        amount: {
            render: ({ value, record }) => {
                const convertedCurrency = (record as any[])[6]
                return <Revenue value={value as number} currency={convertedCurrency ?? CurrencyCode.USD} />
            },
        },
    },
}

export function RevenueExampleEventsTable(): JSX.Element | null {
    const { exampleEventsQuery } = useValues(revenueAnalyticsSettingsLogic)

    if (!exampleEventsQuery) {
        return null
    }

    return (
        <SceneSection
            title="Revenue events"
            description="The following revenue events are available in your data. This is helpful when you're trying to debug what your revenue events look like."
        >
<<<<<<< HEAD
            {!newSceneLayout && (
                <>
                    <h3>Revenue events</h3>
                    <p>
                        The following revenue events are available in your data. This is helpful when you're trying to
                        debug what your revenue events look like.
                    </p>
                </>
            )}

            <Query attachTo={revenueAnalyticsSettingsLogic} query={exampleEventsQuery} context={queryContext} />
=======
            <Query query={exampleEventsQuery} context={queryContext} />
>>>>>>> 910eac64
        </SceneSection>
    )
}<|MERGE_RESOLUTION|>--- conflicted
+++ resolved
@@ -53,21 +53,7 @@
             title="Revenue events"
             description="The following revenue events are available in your data. This is helpful when you're trying to debug what your revenue events look like."
         >
-<<<<<<< HEAD
-            {!newSceneLayout && (
-                <>
-                    <h3>Revenue events</h3>
-                    <p>
-                        The following revenue events are available in your data. This is helpful when you're trying to
-                        debug what your revenue events look like.
-                    </p>
-                </>
-            )}
-
             <Query attachTo={revenueAnalyticsSettingsLogic} query={exampleEventsQuery} context={queryContext} />
-=======
-            <Query query={exampleEventsQuery} context={queryContext} />
->>>>>>> 910eac64
         </SceneSection>
     )
 }