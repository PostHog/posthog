--- conflicted
+++ resolved
@@ -7,16 +7,10 @@
 import { LemonButton } from 'lib/lemon-ui/LemonButton'
 import { LemonTable } from 'lib/lemon-ui/LemonTable'
 import { teamLogic } from 'scenes/teamLogic'
-<<<<<<< HEAD
 import { SceneSection } from '~/layout/scenes/SceneContent'
 import { cn } from 'lib/utils/css-classes'
 import { useFeatureFlag } from 'lib/hooks/useFeatureFlag'
-import { RevenueAnalyticsEventItem } from '~/queries/schema/schema-general'
-=======
-
 import { RevenueAnalyticsEventItem, SubscriptionDropoffMode } from '~/queries/schema/schema-general'
->>>>>>> 1a4241c9
-
 import { revenueAnalyticsSettingsLogic } from './revenueAnalyticsSettingsLogic'
 
 export function EventConfiguration({ buttonRef }: { buttonRef?: React.RefObject<HTMLButtonElement> }): JSX.Element {
@@ -36,39 +30,40 @@
         save,
     } = useActions(revenueAnalyticsSettingsLogic)
     const newSceneLayout = useFeatureFlag('NEW_SCENE_LAYOUT')
+
     return (
-<<<<<<< HEAD
         <SceneSection
             hideTitleAndDescription={!newSceneLayout}
             className={cn(!newSceneLayout && 'gap-y-0')}
-            title="Event Configuration"
-            description="PostHog can display revenue data in our Revenue Analytics product from any event. You can configure as many events as you want, and specify the revenue property and currency for each event individually."
+            title="Event configuration"
+            description={
+                <>
+                    PostHog can display revenue data in our Revenue Analytics product from any event. You can configure
+                    as many events as you want, and specify the revenue property and currency for each event
+                    individually.
+                    <br />
+                    You can also configure several properties for each event, such as the product property (to break
+                    down revenue by product), the coupon property (to break down revenue by coupon), and the
+                    subscription property (to properly calculate ARPU and LTV).
+                </>
+            }
         >
             {!newSceneLayout && (
                 <>
-                    <h3 className="mb-2">Event Configuration</h3>
-                    <p className="mb-4">
+                    <h3 className="mb-2">Event configuration</h3>
+                    <p className="mb-2">
                         PostHog can display revenue data in our Revenue Analytics product from any event. You can
                         configure as many events as you want, and specify the revenue property and currency for each
                         event individually.
                     </p>
+                    <p className="mb-2">
+                        You can also configure several properties for each event, such as the product property (to break
+                        down revenue by product), the coupon property (to break down revenue by coupon), and the
+                        subscription property (to properly calculate ARPU and LTV).
+                    </p>
                 </>
             )}
-            <div className="flex flex-col mb-1 items-end w-full">
-=======
-        <div>
-            <h3 className="mb-2">Event configuration</h3>
-            <p className="mb-2">
-                PostHog can display revenue data in our Revenue Analytics product from any event. You can configure as
-                many events as you want, and specify the revenue property and currency for each event individually.
-            </p>
-            <p className="mb-2">
-                You can also configure several properties for each event, such as the product property (to break down
-                revenue by product), the coupon property (to break down revenue by coupon), and the subscription
-                property (to properly calculate ARPU and LTV).
-            </p>
             <div className="flex flex-col mt-2 mb-1 items-end w-full">
->>>>>>> 1a4241c9
                 <div className="flex flex-row w-full gap-1 justify-end my-2">
                     <TaxonomicPopover
                         type="primary"
