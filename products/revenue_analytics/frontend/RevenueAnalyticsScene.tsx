--- conflicted
+++ resolved
@@ -10,11 +10,7 @@
 import { userLogic } from 'scenes/userLogic'
 
 import { dataNodeCollectionLogic } from '~/queries/nodes/DataNode/dataNodeCollectionLogic'
-<<<<<<< HEAD
-import { ProductKey, SidePanelTab } from '~/types'
-=======
-import { PipelineStage, ProductKey } from '~/types'
->>>>>>> c050b842
+import { ProductKey } from '~/types'
 
 import { RevenueAnalyticsFilters } from './RevenueAnalyticsFilters'
 import { REVENUE_ANALYTICS_DATA_COLLECTION_NODE_ID, revenueAnalyticsLogic } from './revenueAnalyticsLogic'
@@ -195,13 +191,9 @@
         <div className="flex flex-col gap-4 mt-4">
             <OverviewTile />
 
-<<<<<<< HEAD
             <div className="grid grid-cols-1 gap-4 md:grid-cols-2">
-=======
-            <div className="grid grid-cols-1 md:grid-cols-2 gap-4">
                 <RevenueTile />
                 <CustomerCountTile />
->>>>>>> c050b842
                 <RevenueGrowthRateTile />
                 <TopCustomersTile />
             </div>
