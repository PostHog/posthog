"""
Django REST API endpoint for LLM trace text representation.

This ViewSet provides a Django REST API for generating text representations of LLM events.
Uses pure Python formatters for all processing (no plugin-server dependency).

Architecture:
- Frontend: Calls this API with auth/permissions for single events
- Python backend: Imports formatters directly (no API call needed)

Endpoint:
- POST /api/llm_analytics/text_repr/ - Stringify single event
"""

import json
import time
import hashlib
from typing import cast

from django.core.cache import cache

import structlog
from drf_spectacular.types import OpenApiTypes
from drf_spectacular.utils import OpenApiExample, extend_schema
from rest_framework import serializers, status, viewsets
from rest_framework.exceptions import ValidationError
from rest_framework.request import Request
from rest_framework.response import Response

from posthog.api.monitoring import monitor
from posthog.api.routing import TeamAndOrgViewSetMixin
from posthog.event_usage import report_user_action
from posthog.models import User
from posthog.rate_limit import LLMAnalyticsTextReprBurstThrottle, LLMAnalyticsTextReprSustainedThrottle

from products.llm_analytics.backend.text_repr.formatters import format_event_text_repr, format_trace_text_repr

logger = structlog.get_logger(__name__)

# Cache timeout for text representation results (1 hour)
TEXT_REPR_CACHE_TIMEOUT = 3600


# Request/Response Serializers for OpenAPI documentation
class TextReprOptionsSerializer(serializers.Serializer):
    max_length = serializers.IntegerField(
        required=False,
        help_text="Maximum length of generated text (default: 4000000)",
    )
    truncated = serializers.BooleanField(
        required=False,
        help_text="Use truncation for long content within events (default: true)",
    )
    truncate_buffer = serializers.IntegerField(
        required=False,
        help_text="Characters to show at start/end when truncating (default: 1000)",
    )
    include_markers = serializers.BooleanField(
        required=False,
        help_text="Use interactive markers for frontend vs plain text for backend/LLM (default: true)",
    )
    collapsed = serializers.BooleanField(
        required=False,
        help_text="Show summary vs full tree hierarchy for traces (default: false)",
    )
    include_metadata = serializers.BooleanField(
        required=False,
        help_text="Include metadata in response",
    )
    include_hierarchy = serializers.BooleanField(
        required=False,
        help_text="Include hierarchy information (for traces)",
    )
    max_depth = serializers.IntegerField(
        required=False,
        help_text="Maximum depth for hierarchical rendering",
    )
    tools_collapse_threshold = serializers.IntegerField(
        required=False,
        help_text="Number of tools before collapsing the list (default: 5)",
    )
    include_line_numbers = serializers.BooleanField(
        required=False,
        help_text="Prefix each line with line number (default: false)",
    )


class TextReprRequestSerializer(serializers.Serializer):
    event_type = serializers.ChoiceField(
        choices=["$ai_generation", "$ai_span", "$ai_embedding", "$ai_trace"],
        help_text="Type of LLM event to stringify",
    )
    data = serializers.JSONField(  # type: ignore[assignment]
        help_text="Event data to stringify. For traces, should include 'trace' and 'hierarchy' fields.",
    )
    options = TextReprOptionsSerializer(
        required=False,
        help_text="Optional configuration for text generation",
    )


class TextReprMetadataSerializer(serializers.Serializer):
    event_type = serializers.CharField(required=False)
    event_id = serializers.CharField(required=False)
    trace_id = serializers.CharField(required=False)
    rendering = serializers.CharField()
    char_count = serializers.IntegerField()
    truncated = serializers.BooleanField()
    error = serializers.CharField(required=False)


class TextReprResponseSerializer(serializers.Serializer):
    text = serializers.CharField(
        help_text="Generated text representation of the event",
    )
    metadata = TextReprMetadataSerializer(
        help_text="Metadata about the text representation",
    )


class LLMAnalyticsTextReprViewSet(TeamAndOrgViewSetMixin, viewsets.GenericViewSet):
    """
    ViewSet for LLM trace text representation.

    Provides endpoints for converting LLM trace events into human-readable text.
    Uses pure Python formatters for all processing.
    """

    scope_object = "llm_analytics"  # type: ignore[assignment]

    def get_throttles(self):
        """Apply rate limiting to prevent abuse of text formatting endpoint."""
        return [LLMAnalyticsTextReprBurstThrottle(), LLMAnalyticsTextReprSustainedThrottle()]

    def _get_cache_key(self, event_type: str, entity_id: str, options: dict) -> str:
        """Generate cache key for text repr results.

        Since options can vary widely, we hash them to create a stable key.
        """
        # Sort options dict for consistent hashing
        options_str = json.dumps(options, sort_keys=True)
        # this hash has no security impact
        # nosemgrep: python.lang.security.insecure-hash-algorithms-md5.insecure-hash-algorithm-md5
        options_hash = hashlib.md5(options_str.encode()).hexdigest()[:8]
        return f"llm_text_repr:{self.team_id}:{event_type}:{entity_id}:{options_hash}"

    @extend_schema(
        request=TextReprRequestSerializer,
        responses={
            200: TextReprResponseSerializer,
            400: OpenApiTypes.OBJECT,
            500: OpenApiTypes.OBJECT,
            503: OpenApiTypes.OBJECT,
        },
        examples=[
            OpenApiExample(
                "Generation Example",
                description="Stringify an $ai_generation event",
                value={
                    "event_type": "$ai_generation",
                    "data": {
                        "id": "gen_123",
                        "properties": {
                            "$ai_input": [
                                {
                                    "role": "user",
                                    "content": "What is the capital of France?",
                                }
                            ],
                            "$ai_output_choices": [
                                {
                                    "message": {
                                        "role": "assistant",
                                        "content": "The capital of France is Paris.",
                                    }
                                }
                            ],
                        },
                    },
                    "options": {"max_length": 10000},
                },
                request_only=True,
            ),
            OpenApiExample(
                "Trace Example",
                description="Stringify a full trace with hierarchy",
                value={
                    "event_type": "$ai_trace",
                    "data": {
                        "trace": {
                            "trace_id": "trace_123",
                            "name": "ChatBot Interaction",
                        },
                        "hierarchy": [
                            {
                                "id": "gen_1",
                                "event": "$ai_generation",
                                "children": [],
                            }
                        ],
                    },
                },
                request_only=True,
            ),
            OpenApiExample(
                "Success Response",
                value={
                    "text": "INPUT:\n\n[1] USER\n\nWhat is the capital of France?\n\n...",
                    "metadata": {
                        "event_type": "$ai_generation",
                        "event_id": "gen_123",
                        "rendering": "detailed",
                        "char_count": 150,
                        "truncated": False,
                    },
                },
                response_only=True,
                status_codes=["200"],
            ),
        ],
        description="""
Generate a human-readable text representation of an LLM trace event.

This endpoint converts LLM analytics events ($ai_generation, $ai_span, $ai_embedding, or $ai_trace)
into formatted text representations suitable for display, logging, or analysis.

**Supported Event Types:**
- `$ai_generation`: Individual LLM API calls with input/output messages
- `$ai_span`: Logical spans with state transitions
- `$ai_embedding`: Embedding generation events (text input → vector)
- `$ai_trace`: Full traces with hierarchical structure

**Options:**
- `max_length`: Maximum character count (default: 4000000)
- `truncated`: Enable middle-content truncation within events (default: true)
- `truncate_buffer`: Characters at start/end when truncating (default: 1000)
- `include_markers`: Use interactive markers vs plain text indicators (default: true)
  - Frontend: set true for `<<<TRUNCATED|base64|...>>>` markers
  - Backend/LLM: set false for `... (X chars truncated) ...` text
- `collapsed`: Show summary vs full trace tree (default: false)
- `include_hierarchy`: Include tree structure for traces (default: true)
- `max_depth`: Maximum depth for hierarchical rendering (default: unlimited)
- `tools_collapse_threshold`: Number of tools before auto-collapsing list (default: 5)
  - Tool lists >5 items show `<<<TOOLS_EXPANDABLE|...>>>` marker for frontend
  - Or `[+] AVAILABLE TOOLS: N` for backend when `include_markers: false`
- `include_line_numbers`: Prefix each line with line number like L001:, L010: (default: false)

**Use Cases:**
- Frontend display: `truncated: true, include_markers: true, include_line_numbers: true`
- Backend LLM context (summary): `truncated: true, include_markers: false, collapsed: true`
- Backend LLM context (full): `truncated: false`

The response includes the formatted text and metadata about the rendering.
        """,
        tags=["LLM Analytics"],
    )
    @monitor(feature=None, endpoint="llm_analytics_text_repr", method="POST")
    def create(self, request: Request, **kwargs) -> Response:
        """
        Stringify a single LLM trace event.

        POST /api/llm_analytics/text_repr/
        """
        serializer = TextReprRequestSerializer(data=request.data)
        if not serializer.is_valid():
            return Response(serializer.errors, status=status.HTTP_400_BAD_REQUEST)

        try:
            event_type = serializer.validated_data["event_type"]
            data = serializer.validated_data["data"]
            options = serializer.validated_data.get("options", {})

            # Validate input data structure
            if event_type == "$ai_trace":
                if not data.get("trace") or not isinstance(data.get("hierarchy"), list):
                    raise ValidationError("Trace events require 'trace' object and 'hierarchy' array in data field")
            elif "properties" not in data:
                raise ValidationError(f"{event_type} events require 'properties' object in data field")

            # Validate that entity IDs are present to prevent cache collisions
            if event_type == "$ai_trace":
                trace_id = data.get("trace", {}).get("properties", {}).get("$ai_trace_id") or data.get("trace", {}).get(
                    "id"
                )
                if not trace_id:
                    raise ValidationError("Trace events require an ID (trace.id or trace.properties.$ai_trace_id)")
            else:
                if not data.get("id"):
                    raise ValidationError(f"{event_type} events require an 'id' field")

            # Extract entity ID for cache key generation (validated above)
            if event_type == "$ai_trace":
                entity_id = data.get("trace", {}).get("properties", {}).get("$ai_trace_id") or data["trace"]["id"]
            else:
                entity_id = data["id"]

            # Check cache
            cache_key = self._get_cache_key(event_type, entity_id, options)
            cached_result = cache.get(cache_key)
            if cached_result is not None:
                logger.info(
                    "Returning cached text representation",
                    event_type=event_type,
                    entity_id=entity_id,
                    team_id=self.team_id,
                )
                return Response(cached_result, status=status.HTTP_200_OK)

            # Cache miss - generate text representation
            start_time = time.time()
            if event_type == "$ai_trace":
                # For traces, expect data to have trace and hierarchy
                text = format_trace_text_repr(
                    trace=data.get("trace", {}),
                    hierarchy=data.get("hierarchy", []),
                    options=options,
                )
            else:
                # For $ai_generation and $ai_span
                text = format_event_text_repr(event=data, options=options)
            duration_seconds = time.time() - start_time

            # Apply max_length cap if output exceeds limit
            max_len = options.get("max_length", 4000000)
            original_length = len(text)
            truncated_by_max_length = original_length > max_len

            if truncated_by_max_length:
                truncation_msg = f"\n\n... [Output truncated at {max_len:,} characters. Original length: {original_length:,} characters]"
                # Reserve space for truncation message
                text = text[: max_len - len(truncation_msg)] + truncation_msg

            # Build response with metadata
            # Extract trace_id - different location for traces vs events
            if event_type == "$ai_trace":
                trace_id = data.get("trace", {}).get("properties", {}).get("$ai_trace_id")
            else:
                trace_id = data.get("properties", {}).get("$ai_trace_id") or data.get("trace_id")

            result = {
                "text": text,
                "metadata": {
                    "event_type": event_type,
                    "event_id": data.get("id"),
                    "trace_id": trace_id,
                    "rendering": "detailed",
                    "char_count": len(text),
                    "truncated": truncated_by_max_length,
                },
            }

            # Cache the result
            cache.set(cache_key, result, timeout=TEXT_REPR_CACHE_TIMEOUT)
            logger.info(
                "Generated and cached text representation",
                event_type=event_type,
                entity_id=entity_id,
                team_id=self.team_id,
                char_count=len(text),
            )

            # Track user action
            report_user_action(
                cast(User, self.request.user),
                "llma text repr generated",
                {
                    "event_type": event_type,
                    "entity_id": entity_id,
                    "char_count": len(text),
                    "truncated": truncated_by_max_length,
<<<<<<< HEAD
=======
                    "duration_seconds": duration_seconds,
>>>>>>> 77b4fc3a
                },
                self.team,
            )

            return Response(result, status=status.HTTP_200_OK)

        except ValidationError:
            # Re-raise validation errors to be handled by DRF
            raise
        except ValueError as e:
            # Handle specific formatting/parsing errors
            logger.warning(
                "Invalid data format in text repr request",
                event_type=serializer.validated_data.get("event_type"),
                team_id=self.team_id,
                error=str(e),
            )
            return Response(
                {"error": "Invalid data format"},
                status=status.HTTP_400_BAD_REQUEST,
            )
        except Exception:
            # Unexpected errors
            logger.exception(
                "Unexpected error in text repr generation",
                event_type=serializer.validated_data.get("event_type"),
                team_id=self.team_id,
            )
            return Response(
                {"error": "Internal server error", "detail": "Failed to generate text representation"},
                status=status.HTTP_500_INTERNAL_SERVER_ERROR,
            )<|MERGE_RESOLUTION|>--- conflicted
+++ resolved
@@ -368,10 +368,7 @@
                     "entity_id": entity_id,
                     "char_count": len(text),
                     "truncated": truncated_by_max_length,
-<<<<<<< HEAD
-=======
                     "duration_seconds": duration_seconds,
->>>>>>> 77b4fc3a
                 },
                 self.team,
             )
