--- conflicted
+++ resolved
@@ -130,17 +130,8 @@
 
     return (
         <span ref={lineRef}>
-<<<<<<< HEAD
-            <Tooltip title="Click to copy permalink to this line">
-                <button
-                    type="button"
-                    className="text-muted-foreground-foreground hover:text-link cursor-pointer"
-                    onClick={handleCopyPermalink}
-                >
-=======
             <LemonMenu items={menuItems} placement="bottom-start">
-                <button type="button" className="text-muted hover:text-link cursor-pointer">
->>>>>>> 983b3d78
+                <button type="button" className="text-muted-foreground hover:text-primary cursor-pointer">
                     L{paddedLineNumber}:
                 </button>
             </LemonMenu>
