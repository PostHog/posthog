--- conflicted
+++ resolved
@@ -558,21 +558,13 @@
         const node = event && isLLMEvent(event) ? findNodeForEvent(tree, event.id) : null
         const aggregation = node?.aggregation || null
 
-<<<<<<< HEAD
         const childEventsForSessionId: LLMTraceEvent[] | undefined = node?.children?.map((child) => child.event)
         const sessionId = event ? getSessionID(event, childEventsForSessionId) : null
         const hasSessionRecording = !!sessionId
 
-        const showPlaygroundButton =
-            event &&
-            isLLMEvent(event) &&
-            event.event === '$ai_generation' &&
-            featureFlags[FEATURE_FLAGS.LLM_OBSERVABILITY_PLAYGROUND]
-=======
-        const isGenerationEvent = event && isLLMTraceEvent(event) && event.event === '$ai_generation'
-
+        const isGenerationEvent = event && isLLMEvent(event) && event.event === '$ai_generation'
+                
         const showPlaygroundButton = isGenerationEvent && featureFlags[FEATURE_FLAGS.LLM_OBSERVABILITY_PLAYGROUND]
->>>>>>> b76f90ce
 
         const showSaveToDatasetButton = featureFlags[FEATURE_FLAGS.LLM_ANALYTICS_DATASETS]
 
