--- conflicted
+++ resolved
@@ -485,17 +485,10 @@
 /**
  * Formats an ID for display by truncating it to the first and last 4 characters:
  * `1234567890` -> `1234...7890`
-<<<<<<< HEAD
- * @param id - The string to format.
- * @returns The formatted string.
- */
-export function truncateValue(value: string): string {
-=======
  * @param value - The string to format.
  * @returns The formatted string.
  */
 export function truncateValue(value: unknown): string {
->>>>>>> 1fb2c954
     if (value === null || value === undefined) {
         return '-'
     }
