--- conflicted
+++ resolved
@@ -468,25 +468,7 @@
                     // Case 1: Input is a standard messages array
                     if (Array.isArray(input) && input.every((msg) => msg.role && msg.content)) {
                         // Find and concatenate all system messages
-<<<<<<< HEAD
-                        const systemMessages = input.filter((msg) => msg.role === 'system')
-                        if (systemMessages.length > 0) {
-                            const systemContents = systemMessages
-                                .map((msg) => msg.content)
-                                .filter((content): content is string => typeof content === 'string' && content.trim().length > 0)
-                            if (systemContents.length > 0) {
-                                systemPromptContent = systemContents.join('\n\n')
-                            }
-=======
-                        const systemContents = input
-                            .filter((msg) => msg.role === 'system')
-                            .map((msg) => msg.content)
-                            .filter(
-                                (content): content is string => typeof content === 'string' && content.trim().length > 0
-                            )
-                        if (systemContents.length > 0) {
-                            systemPromptContent = systemContents.join('\n\n')
->>>>>>> 17da3735
+
                         }
 
                         // Extract user and assistant messages for history (skip system messages as they're handled separately)
