import { BindLogic, useActions, useValues } from 'kea'
import { Suspense, lazy } from 'react'

import { IconChevronDown, IconChevronRight } from '@posthog/icons'
import { LemonButton, LemonTag, Spinner, SpinnerOverlay, Tooltip } from '@posthog/lemon-ui'

import { TZLabel } from 'lib/components/TZLabel'
import { FEATURE_FLAGS } from 'lib/constants'
import { Link } from 'lib/lemon-ui/Link'
import { featureFlagLogic } from 'lib/logic/featureFlagLogic'
import { InsightEmptyState, InsightErrorState } from 'scenes/insights/EmptyStates'
import { maxGlobalLogic } from 'scenes/max/maxGlobalLogic'
import { SceneExport } from 'scenes/sceneTypes'
import { AIConsentPopoverWrapper } from 'scenes/settings/organization/AIConsentPopoverWrapper'
import { urls } from 'scenes/urls'

import { SceneBreadcrumbBackButton } from '~/layout/scenes/components/SceneBreadcrumbs'

import { LLMAnalyticsTraceEvents } from './components/LLMAnalyticsTraceEvents'
import { TraceSummary, llmAnalyticsSessionDataLogic } from './llmAnalyticsSessionDataLogic'
import { llmAnalyticsSessionLogic } from './llmAnalyticsSessionLogic'
import { formatLLMCost, getTraceTimestamp } from './utils'

const LLMASessionFeedbackDisplay = lazy(() =>
    import('./LLMASessionFeedbackDisplay').then((m) => ({ default: m.LLMASessionFeedbackDisplay }))
)

export const scene: SceneExport = {
    component: LLMAnalyticsSessionScene,
    logic: llmAnalyticsSessionLogic,
}

export function LLMAnalyticsSessionScene(): JSX.Element {
    const { sessionId, query } = useValues(llmAnalyticsSessionLogic)

    return (
        <BindLogic logic={llmAnalyticsSessionDataLogic} props={{ sessionId, query }}>
            <SessionSceneWrapper />
        </BindLogic>
    )
}

function SessionSceneWrapper(): JSX.Element {
    const { featureFlags } = useValues(featureFlagLogic)
    const showFeedback = !!featureFlags[FEATURE_FLAGS.POSTHOG_AI_CONVERSATION_FEEDBACK_LLMA_SESSIONS]

    const {
        traces,
        responseLoading,
        responseError,
        expandedTraceIds,
        expandedGenerationIds,
        fullTraces,
        loadingFullTraces,
        traceSummaries,
        summariesLoading,
    } = useValues(llmAnalyticsSessionDataLogic)
    const { sessionId } = useValues(llmAnalyticsSessionLogic)
    const { toggleTraceExpanded, toggleGenerationExpanded, summarizeAllTraces } =
        useActions(llmAnalyticsSessionDataLogic)
    const { dataProcessingAccepted } = useValues(maxGlobalLogic)

    const showSessionSummarization =
        featureFlags[FEATURE_FLAGS.LLM_ANALYTICS_SESSION_SUMMARIZATION] ||
        featureFlags[FEATURE_FLAGS.LLM_ANALYTICS_EARLY_ADOPTERS]

    // Calculate session aggregates
    const sessionStats = traces.reduce(
        (acc, trace) => ({
            totalCost: acc.totalCost + (trace.totalCost || 0),
            totalLatency: acc.totalLatency + (trace.totalLatency || 0),
            traceCount: acc.traceCount + 1,
            firstSeen: !acc.firstSeen || trace.createdAt < acc.firstSeen ? trace.createdAt : acc.firstSeen,
            lastSeen: !acc.lastSeen || trace.createdAt > acc.lastSeen ? trace.createdAt : acc.lastSeen,
        }),
        { totalCost: 0, totalLatency: 0, traceCount: 0, firstSeen: '', lastSeen: '' }
    )

    return (
        <>
            {responseLoading ? (
                <SpinnerOverlay />
            ) : responseError ? (
                <InsightErrorState />
            ) : !traces || traces.length === 0 ? (
                <InsightEmptyState heading="No traces found" detail="This session has no traces." />
            ) : (
                <div className="relative flex flex-col gap-3">
                    <SceneBreadcrumbBackButton />
                    <div className="flex items-start justify-between">
                        <header className="flex gap-1.5 flex-wrap">
                            <LemonTag size="medium" className="bg-card">
                                <span className="font-mono">{sessionId}</span>
                            </LemonTag>
                            <LemonTag size="medium" className="bg-card">
                                {sessionStats.traceCount} {sessionStats.traceCount === 1 ? 'trace' : 'traces'}
                            </LemonTag>
                            {sessionStats.totalCost > 0 && (
                                <LemonTag size="medium" className="bg-card">
                                    Total: {formatLLMCost(sessionStats.totalCost)}
                                </LemonTag>
                            )}
                            {sessionStats.totalLatency > 0 && (
                                <LemonTag size="medium" className="bg-card">
                                    {sessionStats.totalLatency.toFixed(2)}s
                                </LemonTag>
                            )}
                            {/* This is an internal component, it's lazy loaded and behind feature flag. */}
                            {showFeedback && (
                                <Suspense fallback={<Spinner />}>
                                    <LLMASessionFeedbackDisplay sessionId={sessionId} />
                                </Suspense>
                            )}
                        </header>
                        {showSessionSummarization && (
                            <div className="flex gap-2">
                                {!dataProcessingAccepted ? (
                                    <AIConsentPopoverWrapper
                                        showArrow
                                        onApprove={summarizeAllTraces}
                                        hidden={summariesLoading}
                                    >
                                        <LemonButton
                                            type="primary"
                                            size="small"
                                            loading={summariesLoading}
                                            disabledReason="AI data processing must be approved to summarize traces"
                                            data-attr="llm-session-summarize-all"
                                        >
                                            Summarize all traces
                                        </LemonButton>
                                    </AIConsentPopoverWrapper>
                                ) : (
                                    <LemonButton
                                        type="primary"
                                        size="small"
                                        onClick={summarizeAllTraces}
                                        loading={summariesLoading}
                                        data-attr="llm-session-summarize-all"
                                    >
                                        Summarize all traces
                                    </LemonButton>
                                )}
                            </div>
                        )}
                    </div>
                    <div className="bg-card border rounded p-4">
                        <h3 className="font-semibold text-sm mb-3">Traces in this session</h3>
                        <div className="space-y-2">
                            {traces.map((trace) => {
                                const isTraceExpanded = expandedTraceIds.has(trace.id)
                                const summary: TraceSummary | undefined = traceSummaries[trace.id]

                                return (
                                    <div key={trace.id} className="border rounded">
                                        <div
                                            className="p-3 hover:bg-side-light cursor-pointer flex items-start gap-2"
                                            onClick={() => toggleTraceExpanded(trace.id)}
                                        >
                                            <div className="flex-shrink-0 mt-0.5">
                                                {isTraceExpanded ? (
                                                    <IconChevronDown className="text-lg" />
                                                ) : (
                                                    <IconChevronRight className="text-lg" />
                                                )}
                                            </div>
                                            <div className="flex-1">
                                                <div className="flex items-center gap-2 mb-2 flex-wrap">
                                                    <strong className="font-mono text-xs">
                                                        {trace.id.slice(0, 8)}...
                                                    </strong>
                                                    {trace.traceName && (
                                                        <span className="text-sm">{trace.traceName}</span>
                                                    )}
                                                    {(trace.errorCount ?? 0) > 0 && (
                                                        <LemonTag type="danger" size="small">
                                                            {trace.errorCount === 1
                                                                ? '1 error'
                                                                : `${trace.errorCount} errors`}
                                                        </LemonTag>
                                                    )}
                                                    {typeof trace.totalLatency === 'number' && (
                                                        <LemonTag type="muted">
                                                            {trace.totalLatency.toFixed(2)}s
                                                        </LemonTag>
                                                    )}
                                                    {typeof trace.totalCost === 'number' && (
                                                        <LemonTag type="muted">
                                                            {formatLLMCost(trace.totalCost)}
                                                        </LemonTag>
                                                    )}
                                                    <Link
                                                        to={urls.llmAnalyticsTrace(trace.id, {
                                                            timestamp: getTraceTimestamp(trace.createdAt),
                                                        })}
                                                        onClick={(e) => e.stopPropagation()}
                                                        className="text-xs"
                                                    >
                                                        View full trace →
                                                    </Link>
                                                </div>
<<<<<<< HEAD
                                                <div className="text-xs text-muted-foreground">
=======
                                                {showSessionSummarization && summary && (
                                                    <div className="flex items-center gap-2 mb-2">
                                                        {summary.loading ? (
                                                            <div className="flex items-center gap-2 text-muted text-sm">
                                                                <Spinner className="text-lg" />
                                                                <span>Generating summary...</span>
                                                            </div>
                                                        ) : summary.error ? (
                                                            <Tooltip title={summary.error}>
                                                                <span className="text-danger text-sm">
                                                                    Failed to generate summary
                                                                </span>
                                                            </Tooltip>
                                                        ) : (
                                                            <Link
                                                                to={urls.llmAnalyticsTrace(trace.id, {
                                                                    timestamp: getTraceTimestamp(trace.createdAt),
                                                                    tab: 'summary',
                                                                })}
                                                                onClick={(e) => e.stopPropagation()}
                                                                className="text-sm font-medium"
                                                            >
                                                                {summary.title}
                                                            </Link>
                                                        )}
                                                    </div>
                                                )}
                                                <div className="text-xs text-muted">
>>>>>>> 983b3d78
                                                    <TZLabel time={trace.createdAt} />
                                                </div>
                                            </div>
                                        </div>
                                        {isTraceExpanded && (
                                            <div className="border-t bg-card">
                                                <div className="p-3 space-y-2">
                                                    <LLMAnalyticsTraceEvents
                                                        trace={fullTraces[trace.id]}
                                                        isLoading={loadingFullTraces.has(trace.id)}
                                                        expandedEventIds={expandedGenerationIds}
                                                        onToggleEventExpand={toggleGenerationExpanded}
                                                    />
                                                </div>
                                            </div>
                                        )}
                                    </div>
                                )
                            })}
                        </div>
                    </div>
                </div>
            )}
        </>
    )
}<|MERGE_RESOLUTION|>--- conflicted
+++ resolved
@@ -199,19 +199,16 @@
                                                         View full trace →
                                                     </Link>
                                                 </div>
-<<<<<<< HEAD
-                                                <div className="text-xs text-muted-foreground">
-=======
                                                 {showSessionSummarization && summary && (
                                                     <div className="flex items-center gap-2 mb-2">
                                                         {summary.loading ? (
-                                                            <div className="flex items-center gap-2 text-muted text-sm">
+                                                            <div className="flex items-center gap-2 text-muted-foreground text-sm">
                                                                 <Spinner className="text-lg" />
                                                                 <span>Generating summary...</span>
                                                             </div>
                                                         ) : summary.error ? (
                                                             <Tooltip title={summary.error}>
-                                                                <span className="text-danger text-sm">
+                                                                <span className="text-destructive-foreground text-sm">
                                                                     Failed to generate summary
                                                                 </span>
                                                             </Tooltip>
@@ -229,8 +226,7 @@
                                                         )}
                                                     </div>
                                                 )}
-                                                <div className="text-xs text-muted">
->>>>>>> 983b3d78
+                                                <div className="text-xs text-muted-foreground">
                                                     <TZLabel time={trace.createdAt} />
                                                 </div>
                                             </div>
