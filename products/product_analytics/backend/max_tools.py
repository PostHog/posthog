import structlog
from pydantic import BaseModel, Field

from posthog.schema import AssistantTool

from ee.hogai.graph.query_planner.tool import CreateInsightTool
from ee.hogai.utils.types.base import InsightArtifact, ToolResult

<<<<<<< HEAD
logger = structlog.get_logger(__name__)
=======
from ee.hogai.tool import MaxTool
from ee.hogai.utils.types import AssistantState
>>>>>>> 5449e1ee

QUERY_KIND_DESCRIPTION_PROMPT = """
## Trends
A trends insight visualizes events over time using time series. They're useful for finding patterns in historical data.

The trends insights have the following features:
- The insight can show multiple trends in one request.
- Custom formulas can calculate derived metrics, like `A/B*100` to calculate a ratio.
- Filter and break down data using multiple properties.
- Compare with the previous period and sample data.
- Apply various aggregation types, like sum, average, etc., and chart types.
- And more.

Examples of use cases include:
- How the product's most important metrics change over time.
- Long-term patterns, or cycles in product's usage.
- The usage of different features side-by-side.
- How the properties of events vary using aggregation (sum, average, etc).
- Users can also visualize the same data points in a variety of ways.

## Funnel
A funnel insight visualizes a sequence of events that users go through in a product. They use percentages as the primary aggregation type. Funnels use two or more series, so the conversation history should mention at least two events.

The funnel insights have the following features:
- Various visualization types (steps, time-to-convert, historical trends).
- Filter data and apply exclusion steps.
- Break down data using a single property.
- Specify conversion windows, details of conversion calculation, attribution settings.
- Sample data.
- And more.

Examples of use cases include:
- Conversion rates.
- Drop off steps.
- Steps with the highest friction and time to convert.
- If product changes are improving their funnel over time.
- Average/median time to convert.
- Conversion trends over time.

## Retention
A retention insight visualizes how many users return to the product after performing some action. They're useful for understanding user engagement and retention.

The retention insights have the following features: filter data, sample data, and more.

Examples of use cases include:
- How many users come back and perform an action after their first visit.
- How many users come back to perform action X after performing action Y.
- How often users return to use a specific feature.

## SQL
The 'sql' insight type allows you to write arbitrary SQL queries to retrieve data.

The SQL insights have the following features:
- Filter data using arbitrary SQL.
- All ClickHouse SQL features.
- You can nest subqueries as needed.
""".strip()


class EditCurrentInsightArgs(BaseModel):
    """
    Edits the insight visualization the user is currently working on, by creating a query or iterating on a previous query.
    """

    query_description: str = Field(
        description="The new query to edit the current insight. Must include all details from the current insight plus any change on top of them. Include any relevant information from the current conversation, as the tool does not have access to the conversation."
    )
<<<<<<< HEAD
=======
    query_kind: str = Field(description=QUERY_KIND_DESCRIPTION_PROMPT)
>>>>>>> 5449e1ee


class EditCurrentInsightTool(CreateInsightTool):
    name: str = AssistantTool.EDIT_CURRENT_INSIGHT.value
    description: str = (
        "Update the insight the user is currently working on, based on the current insight's JSON schema."
    )
    system_prompt_template: str = """The user is currently editing an insight (aka query). Here is that insight's current definition:

```json
{current_query}
```

IMPORTANT: This tool substitutes the `create_and_query_insight` tool.
IMPORTANT: DO NOT REMOVE ANY FIELDS FROM THE CURRENT INSIGHT DEFINITION. DO NOT CHANGE ANY OTHER FIELDS THAN THE ONES THE USER ASKED FOR. KEEP THE REST AS IS.
""".strip()

    args_schema: type[BaseModel] = EditCurrentInsightArgs

    async def _arun_impl(self, query_description: str) -> ToolResult:
        result = await super()._arun_impl(query_description)
        if len(result.artifacts) > 0 and isinstance(result.artifacts[0], InsightArtifact) and result.artifacts[0].query:
            return await self._successful_execution(result.content, metadata={"query": result.artifacts[0].query})
        else:
            return await self._failed_execution()<|MERGE_RESOLUTION|>--- conflicted
+++ resolved
@@ -3,72 +3,10 @@
 
 from posthog.schema import AssistantTool
 
-from ee.hogai.graph.query_planner.tool import CreateInsightTool
+from ee.hogai.graph.root.tools import CreateInsightTool
 from ee.hogai.utils.types.base import InsightArtifact, ToolResult
 
-<<<<<<< HEAD
 logger = structlog.get_logger(__name__)
-=======
-from ee.hogai.tool import MaxTool
-from ee.hogai.utils.types import AssistantState
->>>>>>> 5449e1ee
-
-QUERY_KIND_DESCRIPTION_PROMPT = """
-## Trends
-A trends insight visualizes events over time using time series. They're useful for finding patterns in historical data.
-
-The trends insights have the following features:
-- The insight can show multiple trends in one request.
-- Custom formulas can calculate derived metrics, like `A/B*100` to calculate a ratio.
-- Filter and break down data using multiple properties.
-- Compare with the previous period and sample data.
-- Apply various aggregation types, like sum, average, etc., and chart types.
-- And more.
-
-Examples of use cases include:
-- How the product's most important metrics change over time.
-- Long-term patterns, or cycles in product's usage.
-- The usage of different features side-by-side.
-- How the properties of events vary using aggregation (sum, average, etc).
-- Users can also visualize the same data points in a variety of ways.
-
-## Funnel
-A funnel insight visualizes a sequence of events that users go through in a product. They use percentages as the primary aggregation type. Funnels use two or more series, so the conversation history should mention at least two events.
-
-The funnel insights have the following features:
-- Various visualization types (steps, time-to-convert, historical trends).
-- Filter data and apply exclusion steps.
-- Break down data using a single property.
-- Specify conversion windows, details of conversion calculation, attribution settings.
-- Sample data.
-- And more.
-
-Examples of use cases include:
-- Conversion rates.
-- Drop off steps.
-- Steps with the highest friction and time to convert.
-- If product changes are improving their funnel over time.
-- Average/median time to convert.
-- Conversion trends over time.
-
-## Retention
-A retention insight visualizes how many users return to the product after performing some action. They're useful for understanding user engagement and retention.
-
-The retention insights have the following features: filter data, sample data, and more.
-
-Examples of use cases include:
-- How many users come back and perform an action after their first visit.
-- How many users come back to perform action X after performing action Y.
-- How often users return to use a specific feature.
-
-## SQL
-The 'sql' insight type allows you to write arbitrary SQL queries to retrieve data.
-
-The SQL insights have the following features:
-- Filter data using arbitrary SQL.
-- All ClickHouse SQL features.
-- You can nest subqueries as needed.
-""".strip()
 
 
 class EditCurrentInsightArgs(BaseModel):
@@ -79,10 +17,6 @@
     query_description: str = Field(
         description="The new query to edit the current insight. Must include all details from the current insight plus any change on top of them. Include any relevant information from the current conversation, as the tool does not have access to the conversation."
     )
-<<<<<<< HEAD
-=======
-    query_kind: str = Field(description=QUERY_KIND_DESCRIPTION_PROMPT)
->>>>>>> 5449e1ee
 
 
 class EditCurrentInsightTool(CreateInsightTool):
