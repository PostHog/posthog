--- conflicted
+++ resolved
@@ -1,40 +1,7 @@
-<<<<<<< HEAD
 import structlog
 from pydantic import BaseModel, Field
 
 from posthog.schema import AssistantTool
-=======
-from uuid import uuid4
-
-from pydantic import BaseModel, Field
-
-from posthog.schema import AssistantMessage, AssistantToolCallMessage, VisualizationMessage
-
-from ee.hogai.tool import MaxTool, ToolMessagesArtifact
-from ee.hogai.utils.types import AssistantState
-
-QUERY_KIND_DESCRIPTION_PROMPT = """
-## Trends
-A trends insight visualizes events over time using time series. They're useful for finding patterns in historical data.
-
-The trends insights have the following features:
-- The insight can show multiple trends in one request.
-- Custom formulas can calculate derived metrics, like `A/B*100` to calculate a ratio.
-- Filter and break down data using multiple properties.
-- Compare with the previous period and sample data.
-- Apply various aggregation types, like sum, average, etc., and chart types.
-- And more.
-
-Examples of use cases include:
-- How the product's most important metrics change over time.
-- Long-term patterns, or cycles in product's usage.
-- The usage of different features side-by-side.
-- How the properties of events vary using aggregation (sum, average, etc).
-- Users can also visualize the same data points in a variety of ways.
-
-## Funnel
-A funnel insight visualizes a sequence of events that users go through in a product. They use percentages as the primary aggregation type. Funnels use two or more series, so the conversation history should mention at least two events.
->>>>>>> 81682e27
 
 from ee.hogai.graph.root.tools import CreateInsightTool
 from ee.hogai.utils.types.base import InsightArtifact, ToolResult
@@ -70,51 +37,9 @@
     args_schema: type[BaseModel] = EditCurrentInsightArgs
     show_tool_call_message: bool = False
 
-<<<<<<< HEAD
     async def _arun_impl(self, query_description: str) -> ToolResult:
         result = await super()._arun_impl(query_description)
         if len(result.artifacts) > 0 and isinstance(result.artifacts[0], InsightArtifact) and result.artifacts[0].query:
             return await self._successful_execution(result.content, metadata={"query": result.artifacts[0].query})
         else:
-            return await self._failed_execution()
-=======
-    async def _arun_impl(self, query_kind: str, query_description: str) -> tuple[str, ToolMessagesArtifact]:
-        from ee.hogai.graph.graph import InsightsAssistantGraph  # avoid circular import
-
-        if "current_query" not in self.context:
-            raise ValueError("Context `current_query` is required for the `create_and_query_insight` tool")
-
-        graph = InsightsAssistantGraph(self._team, self._user).compile_full_graph()
-        state = self._state
-        last_message = state.messages[-1]
-        if not isinstance(last_message, AssistantMessage):
-            raise ValueError("Last message is not an AssistantMessage")
-        if last_message.tool_calls is None or len(last_message.tool_calls) == 0:
-            raise ValueError("Last message has no tool calls")
-
-        state.root_tool_insight_plan = query_description
-        state.root_tool_call_id = last_message.tool_calls[0].id
-
-        state_dict = await graph.ainvoke(state, config=self._config)
-        state = AssistantState.model_validate(state_dict)
-
-        result = state.messages[-1]
-        viz_message = [message for message in state.messages if isinstance(message, VisualizationMessage)][-1]
-        if not viz_message:
-            raise ValueError("Visualization was not generated")
-        if not isinstance(result, AssistantToolCallMessage):
-            raise ValueError("Last message is not an AssistantToolCallMessage")
-
-        return "", ToolMessagesArtifact(
-            messages=[
-                viz_message,
-                AssistantToolCallMessage(
-                    content=result.content,
-                    ui_payload={self.get_name(): viz_message.answer.model_dump(exclude_none=True)},
-                    id=str(uuid4()),
-                    tool_call_id=result.tool_call_id,
-                    visible=self.show_tool_call_message,
-                ),
-            ]
-        )
->>>>>>> 81682e27
+            return await self._failed_execution()