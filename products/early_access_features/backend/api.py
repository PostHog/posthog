from django.http import JsonResponse
from rest_framework.response import Response
from posthog.api.feature_flag import FeatureFlagSerializer, MinimalFeatureFlagSerializer
from posthog.api.routing import TeamAndOrgViewSetMixin
from posthog.api.utils import get_token
from posthog.exceptions import generate_exception_response
from rest_framework import serializers, viewsets
from rest_framework.request import Request
from rest_framework import status
from posthog.models.utils import uuid7

from posthog.tasks.early_access_feature import send_events_for_early_access_feature_stage_change

from .models import EarlyAccessFeature

from posthog.models.feature_flag.feature_flag import FeatureFlag
from posthog.models.team.team import Team
from django.utils.text import slugify
from django.views.decorators.csrf import csrf_exempt

from posthog.utils_cors import cors_response
from typing import Any
from posthog.cdp.internal_events import InternalEventEvent, InternalEventPerson, produce_internal_event
from posthog.api.shared import UserBasicSerializer


class MinimalEarlyAccessFeatureSerializer(serializers.ModelSerializer):
    """
    A more minimal serializer, intended specificaly for non-generally-available features to be provided
    to posthog-js via the /early_access_features/ endpoint. Sync with posthog-js's FeaturePreview interface!
    """

    documentationUrl = serializers.URLField(source="documentation_url")
    flagKey = serializers.CharField(source="feature_flag.key", allow_null=True)

    class Meta:
        model = EarlyAccessFeature
        fields = [
            "id",
            "name",
            "description",
            "stage",
            "documentationUrl",
            "flagKey",
        ]
        read_only_fields = fields


class EarlyAccessFeatureSerializer(serializers.ModelSerializer):
    feature_flag = MinimalFeatureFlagSerializer(read_only=True)

    class Meta:
        model = EarlyAccessFeature
        fields = [
            "id",
            "feature_flag",
            "name",
            "description",
            "stage",
            "documentation_url",
            "created_at",
        ]
        read_only_fields = ["id", "feature_flag", "created_at"]

    def update(self, instance: EarlyAccessFeature, validated_data: Any) -> EarlyAccessFeature:
        stage = validated_data.get("stage", None)

<<<<<<< HEAD
        if instance.stage != stage:
            send_events_for_early_access_feature_stage_change.delay(str(instance.id), instance.stage, stage)
=======
        request = self.context["request"]
        user_data = UserBasicSerializer(request.user).data if request.user else None
        serialized_previous = MinimalEarlyAccessFeatureSerializer(instance).data
>>>>>>> 072fd7dd

        if instance.stage not in EarlyAccessFeature.ReleaseStage and stage in EarlyAccessFeature.ReleaseStage:
            super_conditions = lambda feature_flag_key: [
                {
                    "properties": [
                        {
                            "key": f"$feature_enrollment/{feature_flag_key}",
                            "type": "person",
                            "operator": "exact",
                            "value": ["true"],
                        },
                    ],
                    "rollout_percentage": 100,
                },
            ]

            related_feature_flag = instance.feature_flag
            if related_feature_flag:
                related_feature_flag_key = related_feature_flag.key
                serialized_data_filters = {
                    **related_feature_flag.filters,
                    "super_groups": super_conditions(related_feature_flag_key),
                }

                serializer = FeatureFlagSerializer(
                    related_feature_flag,
                    data={"filters": serialized_data_filters},
                    context=self.context,
                    partial=True,
                )
                serializer.is_valid(raise_exception=True)
                serializer.save()
        elif stage is not None and (stage not in EarlyAccessFeature.ReleaseStage):
            related_feature_flag = instance.feature_flag
            if related_feature_flag:
                related_feature_flag.filters = {
                    **related_feature_flag.filters,
                    "super_groups": None,
                }
                related_feature_flag.save()

        updated_instance = super().update(instance, validated_data)

        serialized_next = MinimalEarlyAccessFeatureSerializer(updated_instance).data
        produce_internal_event(
            team_id=instance.team_id,
            event=InternalEventEvent(
                event="$early_access_feature_updated",
                distinct_id=str(uuid7()),
                properties={
                    "previous": serialized_previous,
                    "next": serialized_next,
                },
            ),
            person=(
                InternalEventPerson(
                    id=user_data["id"],
                    properties=user_data,
                )
                if user_data
                else None
            ),
        )

        return updated_instance


class EarlyAccessFeatureSerializerCreateOnly(EarlyAccessFeatureSerializer):
    feature_flag_id = serializers.IntegerField(required=False, write_only=True)
    _create_in_folder = serializers.CharField(required=False, allow_blank=True, write_only=True)

    class Meta:
        model = EarlyAccessFeature
        fields = [
            "id",
            "name",
            "description",
            "stage",
            "documentation_url",
            "created_at",
            "feature_flag_id",
            "feature_flag",
            "_create_in_folder",
        ]
        read_only_fields = ["id", "feature_flag", "created_at"]

    def validate(self, data):
        feature_flag_id = data.get("feature_flag_id", None)

        feature_flag = None
        if feature_flag_id:
            try:
                feature_flag = FeatureFlag.objects.get(pk=feature_flag_id)
            except FeatureFlag.DoesNotExist:
                raise serializers.ValidationError("Feature Flag with this ID does not exist")

            if feature_flag.features.count() > 0:
                raise serializers.ValidationError(
                    f"Linked feature flag {feature_flag.key} already has a feature attached to it."
                )

            if feature_flag.aggregation_group_type_index is not None:
                raise serializers.ValidationError(
                    "Group-based feature flags are not supported for Early Access Features."
                )

            if len(feature_flag.variants) > 0:
                raise serializers.ValidationError(
                    "Multivariate feature flags are not supported for Early Access Features."
                )

        return data

    def create(self, validated_data):
        validated_data["team_id"] = self.context["team_id"]

        feature_flag_id = validated_data.get("feature_flag_id", None)

        default_condition = [
            {"properties": [], "rollout_percentage": 0, "variant": None},
        ]
        super_conditions = lambda feature_flag_key: [
            {
                "properties": [
                    {
                        "key": f"$feature_enrollment/{feature_flag_key}",
                        "type": "person",
                        "operator": "exact",
                        "value": ["true"],
                    },
                ],
                "rollout_percentage": 100,
            },
        ]

        if feature_flag_id:
            # Modifying an existing feature flag
            feature_flag = FeatureFlag.objects.get(pk=feature_flag_id)
            feature_flag_key = feature_flag.key

            if validated_data.get("stage") in EarlyAccessFeature.ReleaseStage:
                serialized_data_filters = {
                    **feature_flag.filters,
                    "super_groups": super_conditions(feature_flag_key),
                }

                serializer = FeatureFlagSerializer(
                    feature_flag,
                    data={"filters": serialized_data_filters},
                    context=self.context,
                    partial=True,
                )
                serializer.is_valid(raise_exception=True)
                serializer.save()
        else:
            feature_flag_key = slugify(validated_data["name"])

            filters = {
                "groups": default_condition,
            }

            if validated_data.get("stage") in EarlyAccessFeature.ReleaseStage:
                filters["super_groups"] = super_conditions(feature_flag_key)

            feature_flag_serializer = FeatureFlagSerializer(
                data={
                    "key": feature_flag_key,
                    "name": f"Feature Flag for Feature {validated_data['name']}",
                    "filters": filters,
                    "creation_context": "early_access_features",
                },
                context=self.context,
            )

            feature_flag_serializer.is_valid(raise_exception=True)
            feature_flag = feature_flag_serializer.save()

        validated_data["feature_flag_id"] = feature_flag.id
        feature: EarlyAccessFeature = super().create(validated_data)
        return feature


class EarlyAccessFeatureViewSet(TeamAndOrgViewSetMixin, viewsets.ModelViewSet):
    scope_object = "early_access_feature"
    queryset = EarlyAccessFeature.objects.select_related("feature_flag").all()

    def get_serializer_class(self) -> type[serializers.Serializer]:
        if self.request.method == "POST":
            return EarlyAccessFeatureSerializerCreateOnly
        else:
            return EarlyAccessFeatureSerializer

    def destroy(self, request: Request, *args: Any, **kwargs: Any) -> Response:
        instance = self.get_object()
        related_feature_flag = instance.feature_flag

        if related_feature_flag:
            related_feature_flag.filters = {
                **related_feature_flag.filters,
                "super_groups": None,
            }
            related_feature_flag.save()

        return super().destroy(request, *args, **kwargs)


@csrf_exempt
def early_access_features(request: Request):
    token = get_token(None, request)
    stages = request.GET.getlist("stage", [EarlyAccessFeature.Stage.BETA])

    if not token:
        return cors_response(
            request,
            generate_exception_response(
                "early_access_features",
                "API key not provided. You can find your project API key in PostHog project settings.",
                type="authentication_error",
                code="missing_api_key",
                status_code=status.HTTP_401_UNAUTHORIZED,
            ),
        )

    team = Team.objects.get_team_from_cache_or_token(token)
    if team is None:
        return cors_response(
            request,
            generate_exception_response(
                "decide",
                "Project API key invalid. You can find your project API key in PostHog project settings.",
                type="authentication_error",
                code="invalid_api_key",
                status_code=status.HTTP_401_UNAUTHORIZED,
            ),
        )

    early_access_features = MinimalEarlyAccessFeatureSerializer(
        EarlyAccessFeature.objects.filter(team__project_id=team.project_id, stage__in=stages).select_related(
            "feature_flag"
        ),
        many=True,
    ).data

    return cors_response(request, JsonResponse({"earlyAccessFeatures": early_access_features}))<|MERGE_RESOLUTION|>--- conflicted
+++ resolved
@@ -65,14 +65,12 @@
     def update(self, instance: EarlyAccessFeature, validated_data: Any) -> EarlyAccessFeature:
         stage = validated_data.get("stage", None)
 
-<<<<<<< HEAD
-        if instance.stage != stage:
-            send_events_for_early_access_feature_stage_change.delay(str(instance.id), instance.stage, stage)
-=======
         request = self.context["request"]
         user_data = UserBasicSerializer(request.user).data if request.user else None
         serialized_previous = MinimalEarlyAccessFeatureSerializer(instance).data
->>>>>>> 072fd7dd
+
+        if instance.stage != stage:
+            send_events_for_early_access_feature_stage_change.delay(str(instance.id), instance.stage, stage)
 
         if instance.stage not in EarlyAccessFeature.ReleaseStage and stage in EarlyAccessFeature.ReleaseStage:
             super_conditions = lambda feature_flag_key: [
