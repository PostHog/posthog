--- conflicted
+++ resolved
@@ -8,12 +8,8 @@
 import { permanentlyMount } from 'lib/utils/kea-logic-builders'
 import { urls } from 'scenes/urls'
 
-<<<<<<< HEAD
 import { EndpointRequest, HogQLQuery, InsightQueryNode, NodeKind } from '~/queries/schema/schema-general'
 import { EndpointType } from '~/types'
-=======
-import { EndpointRequest } from '~/queries/schema/schema-general'
->>>>>>> a6a235ea
 
 import type { endpointLogicType } from './endpointLogicType'
 import { endpointsLogic } from './endpointsLogic'
