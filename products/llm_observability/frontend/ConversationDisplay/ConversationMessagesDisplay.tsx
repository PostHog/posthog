--- conflicted
+++ resolved
@@ -146,26 +146,7 @@
 
     return (
         <LLMInputOutput
-<<<<<<< HEAD
-            inputDisplay={
-                inputNormalized.length > 0 ? (
-                    inputNormalized.map((message, i) => (
-                        <React.Fragment key={i}>
-                            <LLMMessageDisplay message={message} />
-                            {i < inputNormalized.length - 1 && (
-                                <div className="border-l ml-2 h-2" /> /* Spacer connecting messages visually */
-                            )}
-                        </React.Fragment>
-                    ))
-                ) : (
-                    <div className="rounded border text-default p-2 italic bg-[var(--color-bg-fill-error-tertiary)]">
-                        No input
-                    </div>
-                )
-            }
-=======
             inputDisplay={inputDisplay}
->>>>>>> f39ad400
             outputDisplay={outputDisplay}
             outputHeading={raisedError ? `Error (${httpStatus})` : 'Output'}
             bordered={bordered}
@@ -339,17 +320,10 @@
                     isOutput
                         ? 'bg-[var(--color-bg-fill-success-tertiary)] not-last:mb-2'
                         : role === 'user'
-<<<<<<< HEAD
-                        ? 'bg-[var(--color-bg-fill-tertiary)]'
-                        : role === 'assistant'
-                        ? 'bg-[var(--color-bg-fill-info-tertiary)]'
-                        : null
-=======
-                          ? 'bg-[var(--bg-fill-tertiary)]'
+                          ? 'bg-[var(--color-bg-fill-tertiary)]'
                           : role === 'assistant'
-                            ? 'bg-[var(--bg-fill-info-tertiary)]'
+                            ? 'bg-[var(--color-bg-fill-info-tertiary)]'
                             : null
->>>>>>> f39ad400
                 )}
             >
                 <div className="flex items-center gap-1 w-full px-2 h-6 text-xs font-medium">
