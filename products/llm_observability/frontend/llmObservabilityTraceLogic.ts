import { actions, afterMount, kea, listeners, path, reducers, selectors } from 'kea'
import { router, urlToAction } from 'kea-router'
import { dayjs } from 'lib/dayjs'
import { urls } from 'scenes/urls'

import { DataNodeLogicProps } from '~/queries/nodes/DataNode/dataNodeLogic'
import { insightVizDataNodeKey } from '~/queries/nodes/InsightViz/InsightViz'
import { AnyResponseType, DataTableNode, NodeKind, TracesQuery } from '~/queries/schema/schema-general'
import { Breadcrumb, InsightLogicProps } from '~/types'

import type { llmObservabilityTraceLogicType } from './llmObservabilityTraceLogicType'

export enum DisplayOption {
    ExpandAll = 'expand_all',
    CollapseExceptOutputAndLastInput = 'collapse_except_output_and_last_input',
}

export interface LLMObservabilityTraceDataNodeLogicParams {
    traceId: string
    query: DataTableNode
    cachedResults?: AnyResponseType | null
}

export function getDataNodeLogicProps({
    traceId,
    query,
    cachedResults,
}: LLMObservabilityTraceDataNodeLogicParams): DataNodeLogicProps {
    const insightProps: InsightLogicProps<DataTableNode> = {
        dashboardItemId: `new-Trace.${traceId}`,
        dataNodeCollectionId: traceId,
    }
    const vizKey = insightVizDataNodeKey(insightProps)
    const dataNodeLogicProps: DataNodeLogicProps = {
        query: query.source,
        key: vizKey,
        dataNodeCollectionId: traceId,
        cachedResults: cachedResults || undefined,
    }
    return dataNodeLogicProps
}

export const llmObservabilityTraceLogic = kea<llmObservabilityTraceLogicType>([
    path(['scenes', 'llm-observability', 'llmObservabilityTraceLogic']),

    actions({
        setTraceId: (traceId: string) => ({ traceId }),
        setEventId: (eventId: string | null) => ({ eventId }),
        setDateFrom: (dateFrom: string) => ({ dateFrom }),
        setIsRenderingMarkdown: (isRenderingMarkdown: boolean) => ({ isRenderingMarkdown }),
        toggleMarkdownRendering: true,
        setIsRenderingXml: (isRenderingXml: boolean) => ({ isRenderingXml }),
        toggleXmlRendering: true,
        setSearchQuery: (searchQuery: string) => ({ searchQuery }),
        initializeMessageStates: (inputCount: number, outputCount: number) => ({ inputCount, outputCount }),
        toggleMessage: (type: 'input' | 'output', index: number) => ({ type, index }),
        showAllMessages: (type: 'input' | 'output') => ({ type }),
        hideAllMessages: (type: 'input' | 'output') => ({ type }),
        applySearchResults: (inputMatches: boolean[], outputMatches: boolean[]) => ({ inputMatches, outputMatches }),
        showDisplayOptionsModal: true,
        hideDisplayOptionsModal: true,
        setDisplayOption: (displayOption: DisplayOption) => ({ displayOption }),
    }),

    reducers({
        traceId: ['' as string, { setTraceId: (_, { traceId }) => traceId }],
        eventId: [null as string | null, { setEventId: (_, { eventId }) => eventId }],
        dateFrom: [null as string | null, { setDateFrom: (_, { dateFrom }) => dateFrom }],
        searchQuery: ['' as string, { setSearchQuery: (_, { searchQuery }) => searchQuery }],
        isRenderingMarkdown: [
            true as boolean,
            {
                setIsRenderingMarkdown: (_, { isRenderingMarkdown }) => isRenderingMarkdown,
                toggleMarkdownRendering: (state) => !state,
            },
        ],
<<<<<<< HEAD
        // Single source of truth for message visibility
        messageShowStates: [
            { input: [] as boolean[], output: [] as boolean[] },
=======
        isRenderingXml: [
            false as boolean,
            {
                setIsRenderingXml: (_, { isRenderingXml }) => isRenderingXml,
                toggleXmlRendering: (state) => !state,
            },
        ],
        inputMessageShowStates: [
            [] as boolean[],
>>>>>>> a93c4fe2
            {
                initializeMessageStates: (_, { inputCount, outputCount }) => {
                    // Will be initialized based on display option in listener
                    const inputStates = new Array(inputCount).fill(false)
                    const outputStates = new Array(outputCount).fill(true)
                    return { input: inputStates, output: outputStates }
                },
                toggleMessage: (state, { type, index }) => {
                    const newStates = { ...state }
                    newStates[type] = [...state[type]]
                    newStates[type][index] = !newStates[type][index]
                    return newStates
                },
                showAllMessages: (state, { type }) => {
                    const newStates = { ...state }
                    newStates[type] = state[type].map(() => true)
                    return newStates
                },
                hideAllMessages: (state, { type }) => {
                    const newStates = { ...state }
                    newStates[type] = state[type].map(() => false)
                    return newStates
                },
                applySearchResults: (_, { inputMatches, outputMatches }) => {
                    // When search results come in, expand messages with matches
                    return {
                        input: inputMatches,
                        output: outputMatches,
                    }
                },
                setSearchQuery: (state) => {
                    // Keep current state when search query changes (will be updated by applySearchResults)
                    return state
                },
            },
        ],
        // Track what user manually toggled during current search
        userToggledDuringSearch: [
            new Set<string>(),
            {
                toggleMessage: (state, { type, index }) => {
                    const newSet = new Set(state)
                    newSet.add(`${type}-${index}`)
                    return newSet
                },
                setSearchQuery: () => new Set<string>(), // Clear when search changes
            },
        ],
        displayOptionsModalVisible: [
            false as boolean,
            {
                showDisplayOptionsModal: () => true,
                hideDisplayOptionsModal: () => false,
            },
        ],
        displayOption: [
            DisplayOption.CollapseExceptOutputAndLastInput as DisplayOption,
            {
                setDisplayOption: (_, { displayOption }) => displayOption,
            },
        ],
    }),

    selectors({
        // Direct access to message states (no computation needed!)
        inputMessageShowStates: [(s) => [s.messageShowStates], (messageStates) => messageStates.input],
        outputMessageShowStates: [(s) => [s.messageShowStates], (messageStates) => messageStates.output],
        query: [
            (s) => [s.traceId, s.dateFrom],
            (traceId, dateFrom): DataTableNode => {
                const tracesQuery: TracesQuery = {
                    kind: NodeKind.TracesQuery,
                    traceId,
                    dateRange: dateFrom
                        ? // dateFrom is a minimum timestamp of an event for a trace.
                          {
                              date_from: dateFrom,
                              date_to: dayjs(dateFrom).add(10, 'minutes').toISOString(),
                          }
                        : // By default will look for traces from the beginning.
                          {
                              date_from: dayjs.utc(new Date(2025, 0, 10)).toISOString(),
                          },
                }

                return {
                    kind: NodeKind.DataTableNode,
                    source: tracesQuery,
                }
            },
        ],

        breadcrumbs: [
            (s) => [s.traceId],
            (traceId): Breadcrumb[] => {
                return [
                    {
                        key: 'LLMObservability',
                        name: 'LLM observability',
                        path: urls.llmObservabilityDashboard(),
                    },
                    {
                        key: 'LLMObservabilityTraces',
                        name: 'Traces',
                        path: urls.llmObservabilityTraces(),
                    },
                    {
                        key: ['LLMObservabilityTrace', traceId || ''],
                        name: traceId,
                    },
                ]
            },
        ],
    }),

    listeners(({ actions, values }) => ({
        setIsRenderingMarkdown: ({ isRenderingMarkdown }) => {
            localStorage.setItem('llm-observability-markdown-rendering', JSON.stringify(isRenderingMarkdown))
        },
<<<<<<< HEAD
=======
        toggleMarkdownRendering: () => {
            localStorage.setItem('llm-observability-markdown-rendering', JSON.stringify(values.isRenderingMarkdown))
        },
        setIsRenderingXml: ({ isRenderingXml }) => {
            localStorage.setItem('llm-observability-xml-rendering', JSON.stringify(isRenderingXml))
        },
        toggleXmlRendering: () => {
            localStorage.setItem('llm-observability-xml-rendering', JSON.stringify(values.isRenderingXml))
        },
>>>>>>> a93c4fe2
        setDisplayOption: ({ displayOption }) => {
            localStorage.setItem('llm-observability-display-option', JSON.stringify(displayOption))
        },
        initializeMessageStates: ({ inputCount, outputCount }) => {
            // Apply display option when initializing
            const displayOption = values.displayOption
            const inputStates = new Array(inputCount).fill(false).map((_, i) => {
                if (displayOption === DisplayOption.ExpandAll) {
                    return true
                }
                // For collapse except output and last input, only show last input
                return i === inputCount - 1
            })
            const outputStates = new Array(outputCount).fill(true)

            // Update the states directly
            actions.applySearchResults(inputStates, outputStates)
        },
        setSearchQuery: ({ searchQuery }) => {
            // Only update URL if the search query actually changed
            // This prevents infinite loop when setSearchQuery is called from urlToAction
            const currentUrl = window.location.search
            const urlParams = new URLSearchParams(currentUrl)
            const currentSearchInUrl = urlParams.get('search') || ''

            if (searchQuery !== currentSearchInUrl) {
                // Update the URL with the search query
                const { traceId, eventId, dateFrom } = values
                if (traceId) {
                    const params: any = {}
                    if (eventId) {
                        params.event = eventId
                    }
                    if (dateFrom) {
                        params.timestamp = dateFrom
                    }
                    if (searchQuery) {
                        params.search = searchQuery
                    }

                    // Use router to update URL
                    router.actions.replace(urls.llmObservabilityTrace(traceId, params))
                }
            }
        },
    })),

    afterMount(({ actions }) => {
        const savedMarkdownState = localStorage.getItem('llm-observability-markdown-rendering')
        if (savedMarkdownState !== null) {
            try {
                const isRenderingMarkdown = JSON.parse(savedMarkdownState)
                actions.setIsRenderingMarkdown(isRenderingMarkdown)
            } catch {
                // If parsing fails, keep the default value
            }
        }

        const savedXmlState = localStorage.getItem('llm-observability-xml-rendering')
        if (savedXmlState !== null) {
            try {
                const isRenderingXml = JSON.parse(savedXmlState)
                actions.setIsRenderingXml(isRenderingXml)
            } catch {
                // If parsing fails, keep the default value
            }
        }

        const savedDisplayOption = localStorage.getItem('llm-observability-display-option')
        if (savedDisplayOption !== null) {
            try {
                const displayOption = JSON.parse(savedDisplayOption)
                actions.setDisplayOption(displayOption)
            } catch {
                // If parsing fails, keep the default value
            }
        }
    }),

    urlToAction(({ actions }) => ({
        [urls.llmObservabilityTrace(':id')]: ({ id }, { event, timestamp, search }) => {
            actions.setTraceId(id ?? '')
            actions.setEventId(event || null)
            actions.setDateFrom(timestamp || null)
            // Set search from URL param if provided, otherwise clear it
            actions.setSearchQuery(search || '')
        },
    })),
])<|MERGE_RESOLUTION|>--- conflicted
+++ resolved
@@ -74,21 +74,16 @@
                 toggleMarkdownRendering: (state) => !state,
             },
         ],
-<<<<<<< HEAD
+        isRenderingXml: [
+            false as boolean,
+            {
+                setIsRenderingXml: (_, { isRenderingXml }) => isRenderingXml,
+                toggleXmlRendering: (state) => !state,
+            },
+        ],
         // Single source of truth for message visibility
         messageShowStates: [
             { input: [] as boolean[], output: [] as boolean[] },
-=======
-        isRenderingXml: [
-            false as boolean,
-            {
-                setIsRenderingXml: (_, { isRenderingXml }) => isRenderingXml,
-                toggleXmlRendering: (state) => !state,
-            },
-        ],
-        inputMessageShowStates: [
-            [] as boolean[],
->>>>>>> a93c4fe2
             {
                 initializeMessageStates: (_, { inputCount, outputCount }) => {
                     // Will be initialized based on display option in listener
@@ -208,8 +203,6 @@
         setIsRenderingMarkdown: ({ isRenderingMarkdown }) => {
             localStorage.setItem('llm-observability-markdown-rendering', JSON.stringify(isRenderingMarkdown))
         },
-<<<<<<< HEAD
-=======
         toggleMarkdownRendering: () => {
             localStorage.setItem('llm-observability-markdown-rendering', JSON.stringify(values.isRenderingMarkdown))
         },
@@ -219,7 +212,6 @@
         toggleXmlRendering: () => {
             localStorage.setItem('llm-observability-xml-rendering', JSON.stringify(values.isRenderingXml))
         },
->>>>>>> a93c4fe2
         setDisplayOption: ({ displayOption }) => {
             localStorage.setItem('llm-observability-display-option', JSON.stringify(displayOption))
         },
