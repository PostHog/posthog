import { actions, afterMount, connect, kea, path, reducers, selectors } from 'kea'
import { loaders } from 'kea-loaders'
import { actionToUrl, router, urlToAction } from 'kea-router'
import api from 'lib/api'
import { TaxonomicFilterGroupType } from 'lib/components/TaxonomicFilter/types'
import { dayjs } from 'lib/dayjs'
import { objectsEqual } from 'lib/utils'
import { isDefinitionStale } from 'lib/utils/definitions'
import { sceneLogic } from 'scenes/sceneLogic'
import { urls } from 'scenes/urls'

import { groupsModel } from '~/models/groupsModel'
import { DataTableNode, NodeKind, TrendsQuery } from '~/queries/schema/schema-general'
import { isAnyPropertyFilters } from '~/queries/schema-guards'
import { QueryContext } from '~/queries/types'
import {
    AnyPropertyFilter,
    BaseMathType,
    ChartDisplayType,
    EventDefinitionType,
    HogQLMathType,
    PropertyFilterType,
    PropertyMathType,
    PropertyOperator,
} from '~/types'

import type { llmObservabilityLogicType } from './llmObservabilityLogicType'

export const LLM_OBSERVABILITY_DATA_COLLECTION_NODE_ID = 'llm-observability-data'

const INITIAL_DASHBOARD_DATE_FROM = '-7d' as string | null
const INITIAL_EVENTS_DATE_FROM = '-1d' as string | null
const INITIAL_DATE_TO = null as string | null

export interface QueryTile {
    title: string
    description?: string
    query: TrendsQuery
    context?: QueryContext
    layout?: {
        className?: string
    }
}

export const llmObservabilityLogic = kea<llmObservabilityLogicType>([
    path(['products', 'llm_observability', 'frontend', 'llmObservabilityLogic']),

    connect({ values: [sceneLogic, ['sceneKey'], groupsModel, ['groupsEnabled']] }),

    actions({
        setDates: (dateFrom: string | null, dateTo: string | null) => ({ dateFrom, dateTo }),
        setDashboardDateFilter: (dateFrom: string | null, dateTo: string | null) => ({ dateFrom, dateTo }),
        setShouldFilterTestAccounts: (shouldFilterTestAccounts: boolean) => ({ shouldFilterTestAccounts }),
        setPropertyFilters: (propertyFilters: AnyPropertyFilter[]) => ({ propertyFilters }),
        setGenerationsQuery: (query: DataTableNode) => ({ query }),
    }),

    reducers({
        dateFilter: [
            {
                dateFrom: INITIAL_EVENTS_DATE_FROM,
                dateTo: INITIAL_DATE_TO,
            },
            {
                setDates: (_, { dateFrom, dateTo }) => ({ dateFrom, dateTo }),
            },
        ],

        dashboardDateFilter: [
            {
                dateFrom: INITIAL_DASHBOARD_DATE_FROM,
                dateTo: INITIAL_DATE_TO,
            },
            {
                setDates: (_, { dateFrom, dateTo }) => ({ dateFrom, dateTo }),
            },
        ],

        shouldFilterTestAccounts: [
            false,
            {
                setShouldFilterTestAccounts: (_, { shouldFilterTestAccounts }) => shouldFilterTestAccounts,
            },
        ],

        propertyFilters: [
            [] as AnyPropertyFilter[],
            {
                setPropertyFilters: (_, { propertyFilters }) => propertyFilters,
            },
        ],

        generationsQueryOverride: [
            null as DataTableNode | null,
            {
                setGenerationsQuery: (_, { query }) => query,
            },
        ],
    }),

    loaders({
        hasSentAiGenerationEvent: {
            __default: undefined as boolean | undefined,
            loadAIEventDefinition: async (): Promise<boolean> => {
                const aiGenerationDefinition = await api.eventDefinitions.list({
                    event_type: EventDefinitionType.Event,
                    search: '$ai_generation',
                })

                // no need to worry about pagination here, event names beginning with $ are reserved, and we're not
                // going to add enough reserved event names that match this search term to cause problems
                const definition = aiGenerationDefinition.results.find((r) => r.name === '$ai_generation')
                if (definition && !isDefinitionStale(definition)) {
                    return true
                }
                return false
            },
        },
    }),

    selectors({
        activeTab: [
            (s) => [s.sceneKey],
            (sceneKey) => {
                if (sceneKey === 'llmObservabilityGenerations') {
                    return 'generations'
                } else if (sceneKey === 'llmObservabilityTraces') {
                    return 'traces'
                } else if (sceneKey === 'llmObservabilityUsers') {
                    return 'users'
                }
                return 'dashboard'
            },
        ],

        tiles: [
            (s) => [s.dashboardDateFilter, s.shouldFilterTestAccounts, s.propertyFilters],
            (dashboardDateFilter, shouldFilterTestAccounts, propertyFilters): QueryTile[] => [
                {
                    title: 'Traces',
                    query: {
                        kind: NodeKind.TrendsQuery,
                        series: [
                            {
                                event: '$ai_generation',
                                name: '$ai_generation',
                                kind: NodeKind.EventsNode,
                                math: HogQLMathType.HogQL,
                                math_hogql: 'COUNT(DISTINCT properties.$ai_trace_id)',
                            },
                        ],
                        dateRange: { date_from: dashboardDateFilter.dateFrom, date_to: dashboardDateFilter.dateTo },
                        properties: propertyFilters,
                        filterTestAccounts: shouldFilterTestAccounts,
                    },
                    context: {
                        groupTypeLabel: 'traces',
                        onDataPointClick: (series) => {
                            if (typeof series.day === 'string') {
                                // NOTE: This assumes the chart is day-by-day
                                const dayStart = dayjs(series.day).startOf('day')
                                router.actions.push(urls.llmObservabilityTraces(), {
                                    ...router.values.searchParams,
                                    date_from: dayStart.format('YYYY-MM-DD[T]HH:mm:ss'),
                                    date_to: dayStart
                                        .add(1, 'day')
                                        .subtract(1, 'second')
                                        .format('YYYY-MM-DD[T]HH:mm:ss'),
                                })
                            }
                        },
                    },
                },
                {
                    title: 'Generative AI users',
                    description: 'To count users, set `distinct_id` in LLM tracking.',
                    query: {
                        kind: NodeKind.TrendsQuery,
                        series: [
                            {
                                event: '$ai_generation',
                                name: '$ai_generation',
                                kind: NodeKind.EventsNode,
                                math: BaseMathType.UniqueUsers,
                            },
                        ],
                        dateRange: { date_from: dashboardDateFilter.dateFrom, date_to: dashboardDateFilter.dateTo },
                        properties: propertyFilters.concat({
                            type: PropertyFilterType.HogQL,
                            key: 'distinct_id != properties.$ai_trace_id',
                        }),
                        filterTestAccounts: shouldFilterTestAccounts,
                    },
                },
                {
                    title: 'Total cost (USD)',
                    query: {
                        kind: NodeKind.TrendsQuery,
                        series: [
                            {
                                event: '$ai_generation',
                                name: '$ai_generation',
                                math: PropertyMathType.Sum,
                                kind: NodeKind.EventsNode,
                                math_property: '$ai_total_cost_usd',
                            },
                        ],
                        trendsFilter: {
                            aggregationAxisPrefix: '$',
                            decimalPlaces: 4,
                            display: ChartDisplayType.BoldNumber,
                        },
                        dateRange: { date_from: dashboardDateFilter.dateFrom, date_to: dashboardDateFilter.dateTo },
                        properties: propertyFilters,
                        filterTestAccounts: shouldFilterTestAccounts,
                    },
                    context: {
                        groupTypeLabel: 'traces',
                        onDataPointClick: () => {
                            router.actions.push(urls.llmObservabilityTraces(), router.values.searchParams)
                        },
                    },
                },
                {
                    title: 'Cost per user (USD)',
                    description: "Average cost for each generative AI user active in the data point's period.",
                    query: {
                        kind: NodeKind.TrendsQuery,
                        series: [
                            {
                                event: '$ai_generation',
                                name: '$ai_generation',
                                math: PropertyMathType.Sum,
                                kind: NodeKind.EventsNode,
                                math_property: '$ai_total_cost_usd',
                            },
                            {
                                event: '$ai_generation',
                                name: '$ai_generation',
                                kind: NodeKind.EventsNode,
                                math: BaseMathType.UniqueUsers,
                            },
                        ],
                        trendsFilter: {
                            formula: 'A / B',
                            aggregationAxisPrefix: '$',
                            decimalPlaces: 2,
                        },
                        dateRange: { date_from: dashboardDateFilter.dateFrom, date_to: dashboardDateFilter.dateTo },
                        properties: propertyFilters.concat({
                            type: PropertyFilterType.HogQL,
                            key: 'distinct_id != properties.$ai_trace_id',
                        }),
                        filterTestAccounts: shouldFilterTestAccounts,
                    },
                },
                {
                    title: 'Cost by model (USD)',
                    query: {
                        kind: NodeKind.TrendsQuery,
                        series: [
                            {
                                event: '$ai_generation',
                                name: '$ai_generation',
                                math: PropertyMathType.Sum,
                                kind: NodeKind.EventsNode,
                                math_property: '$ai_total_cost_usd',
                            },
                        ],
                        breakdownFilter: {
                            breakdown_type: 'event',
                            breakdown: '$ai_model',
                        },
                        trendsFilter: {
                            aggregationAxisPrefix: '$',
                            decimalPlaces: 2,
                            display: ChartDisplayType.ActionsBarValue,
                            showValuesOnSeries: true,
                        },
                        dateRange: { date_from: dashboardDateFilter.dateFrom, date_to: dashboardDateFilter.dateTo },
                        properties: propertyFilters,
                        filterTestAccounts: shouldFilterTestAccounts,
                    },
                    context: {
                        groupTypeLabel: 'traces',
                        onDataPointClick: ({ breakdown }) => {
                            router.actions.push(urls.llmObservabilityTraces(), {
                                ...router.values.searchParams,
                                filters: [
                                    ...(router.values.searchParams.filters || []),
                                    {
                                        type: PropertyFilterType.Event,
                                        key: '$ai_model',
                                        operator: PropertyOperator.Exact,
                                        value: breakdown as string,
                                    },
                                ],
                            })
                        },
                    },
                },
                {
                    title: 'Generation calls',
                    query: {
                        kind: NodeKind.TrendsQuery,
                        series: [
                            {
                                event: '$ai_generation',
                                name: '$ai_generation',
                                kind: NodeKind.EventsNode,
                            },
                        ],
                        dateRange: { date_from: dashboardDateFilter.dateFrom, date_to: dashboardDateFilter.dateTo },
                        properties: propertyFilters,
                        filterTestAccounts: shouldFilterTestAccounts,
                    },
                    context: {
                        groupTypeLabel: 'generations',
                        onDataPointClick: (series) => {
                            if (typeof series.day === 'string') {
                                const dayStart = dayjs(series.day).startOf('day')
                                router.actions.push(urls.llmObservabilityGenerations(), {
                                    ...router.values.searchParams,
                                    date_from: dayStart.format('YYYY-MM-DD[T]HH:mm:ss'),
                                    date_to: dayStart
                                        .add(1, 'day')
                                        .subtract(1, 'second')
                                        .format('YYYY-MM-DD[T]HH:mm:ss'),
                                })
                            }
                        },
                    },
                },
                {
                    title: 'Generation latency by model (median)',
                    query: {
                        kind: NodeKind.TrendsQuery,
                        series: [
                            {
                                event: '$ai_generation',
                                name: '$ai_generation',
                                math: PropertyMathType.Median,
                                kind: NodeKind.EventsNode,
                                math_property: '$ai_latency',
                            },
                        ],
                        breakdownFilter: {
                            breakdown: '$ai_model',
                        },
                        trendsFilter: {
                            aggregationAxisPostfix: ' s',
                            decimalPlaces: 2,
                        },
                        dateRange: { date_from: dashboardDateFilter.dateFrom, date_to: dashboardDateFilter.dateTo },
                        properties: propertyFilters,
                        filterTestAccounts: shouldFilterTestAccounts,
                    },
                    context: {
                        groupTypeLabel: 'generations',
                        onDataPointClick: (series) => {
                            if (typeof series.day === 'string') {
                                const dayStart = dayjs(series.day).startOf('day')
                                router.actions.push(urls.llmObservabilityGenerations(), {
                                    ...router.values.searchParams,
                                    date_from: dayStart.format('YYYY-MM-DD[T]HH:mm:ss'),
                                    date_to: dayStart
                                        .add(1, 'day')
                                        .subtract(1, 'second')
                                        .format('YYYY-MM-DD[T]HH:mm:ss'),
                                    filters: [
                                        ...(router.values.searchParams.filters || []),
                                        {
                                            type: PropertyFilterType.Event,
                                            key: '$ai_model',
                                            operator: PropertyOperator.Exact,
                                            value: series.breakdown as string,
                                        },
                                    ] as AnyPropertyFilter[],
                                })
                            }
                        },
                    },
                },
                {
                    title: 'Generations by HTTP status',
                    query: {
                        kind: NodeKind.TrendsQuery,
                        series: [
                            {
                                event: '$ai_generation',
                                name: '$ai_generation',
                                kind: NodeKind.EventsNode,
                            },
                        ],
                        breakdownFilter: {
                            breakdown: '$ai_http_status',
                        },
                        trendsFilter: {
                            display: ChartDisplayType.ActionsBarValue,
                        },
                        dateRange: { date_from: dashboardDateFilter.dateFrom, date_to: dashboardDateFilter.dateTo },
                        properties: propertyFilters,
                        filterTestAccounts: shouldFilterTestAccounts,
                    },
                    context: {
                        groupTypeLabel: 'generations',
                        onDataPointClick: (series) => {
                            router.actions.push(urls.llmObservabilityGenerations(), {
                                ...router.values.searchParams,
                                filters: [
                                    ...(router.values.searchParams.filters || []),
                                    {
                                        type: PropertyFilterType.Event,
                                        key: '$ai_http_status',
                                        operator: PropertyOperator.Exact,
                                        value: series.breakdown as string,
                                    },
                                ] as AnyPropertyFilter[],
                            })
                        },
                    },
                },
            ],
        ],

        tracesQuery: [
            (s) => [
                s.dateFilter,
                s.shouldFilterTestAccounts,
                s.propertyFilters,
                groupsModel.selectors.groupsTaxonomicTypes,
            ],
            (dateFilter, shouldFilterTestAccounts, propertyFilters, groupsTaxonomicTypes): DataTableNode => ({
                kind: NodeKind.DataTableNode,
                source: {
                    kind: NodeKind.TracesQuery,
                    dateRange: {
                        date_from: dateFilter.dateFrom || undefined,
                        date_to: dateFilter.dateTo || undefined,
                    },
                    filterTestAccounts: shouldFilterTestAccounts ?? false,
                    properties: propertyFilters,
                },
                columns: ['id', 'person', 'totalLatency', 'usage', 'totalCost', 'timestamp'],
                showDateRange: true,
                showReload: true,
                showSearch: true,
                showTestAccountFilters: true,
                showExport: true,
                showOpenEditorButton: false,
                showPropertyFilter: [
                    TaxonomicFilterGroupType.EventProperties,
                    TaxonomicFilterGroupType.PersonProperties,
                    ...groupsTaxonomicTypes,
                    TaxonomicFilterGroupType.Cohorts,
                    TaxonomicFilterGroupType.HogQLExpression,
                ],
            }),
        ],

        defaultGenerationsQuery: [
            (s) => [
                s.dateFilter,
                s.shouldFilterTestAccounts,
                s.propertyFilters,
                groupsModel.selectors.groupsTaxonomicTypes,
            ],
            (dateFilter, shouldFilterTestAccounts, propertyFilters, groupsTaxonomicTypes): DataTableNode => ({
                kind: NodeKind.DataTableNode,
                source: {
                    kind: NodeKind.EventsQuery,
                    select: [
                        '*',
                        `<strong><a href='/llm-observability/traces/{properties.$ai_trace_id}?event={uuid}'>
                            {f'{left(toString(uuid), 4)}...{right(toString(uuid), 4)}'}
                         </a></strong> -- ID`,
                        `<a href='/llm-observability/traces/{properties.$ai_trace_id}'>
                            {f'{left(properties.$ai_trace_id, 4)}...{right(properties.$ai_trace_id, 4)}'}
                         </a> -- Trace ID`,
                        'person',
                        "f'{properties.$ai_model}' -- Model",
                        "f'{round(properties.$ai_latency, 2)} s' -- Latency",
                        "f'{properties.$ai_input_tokens} → {properties.$ai_output_tokens} (∑ {properties.$ai_input_tokens + properties.$ai_output_tokens})' -- Token usage",
                        "f'${round(toFloat(properties.$ai_total_cost_usd), 6)}' -- Total cost",
                        'timestamp',
                    ],
                    orderBy: ['timestamp DESC'],
                    after: dateFilter.dateFrom || undefined,
                    before: dateFilter.dateTo || undefined,
                    filterTestAccounts: shouldFilterTestAccounts,
                    event: '$ai_generation',
                    properties: propertyFilters,
                },
                showDateRange: true,
                showReload: true,
                showSearch: true,
                showTestAccountFilters: true,
                showColumnConfigurator: true,
                showPropertyFilter: [
                    TaxonomicFilterGroupType.EventProperties,
                    TaxonomicFilterGroupType.PersonProperties,
                    ...groupsTaxonomicTypes,
                    TaxonomicFilterGroupType.Cohorts,
                    TaxonomicFilterGroupType.HogQLExpression,
                ],
                showExport: true,
                showActions: false,
            }),
        ],

<<<<<<< HEAD
        usersQuery: [
            (s) => [
                s.dateFilter,
                s.shouldFilterTestAccounts,
                s.propertyFilters,
                groupsModel.selectors.groupsTaxonomicTypes,
            ],
            (dateFilter, shouldFilterTestAccounts, propertyFilters): DataTableNode => ({
                kind: NodeKind.DataTableNode,
                source: {
                    kind: NodeKind.HogQLQuery,
                    query: `
                SELECT
                    argMax(user_tuple, timestamp) as user,
                    countDistinctIf(ai_trace_id, notEmpty(ai_trace_id)) as traces,
                    count() as generations,
                    round(sum(toFloat(ai_total_cost_usd)), 4) as total_cost,
                    min(timestamp) as first_seen,
                    max(timestamp) as last_seen
                FROM (
                    SELECT 
                        distinct_id,
                        timestamp,
                        JSONExtractRaw(properties, '$ai_trace_id') as ai_trace_id,
                        JSONExtractRaw(properties, '$ai_total_cost_usd') as ai_total_cost_usd,
                        tuple(
                            distinct_id,
                            person.created_at,
                            person.properties
                        ) as user_tuple
                    FROM events
                    WHERE event = '$ai_generation' AND {filters}
                )
                GROUP BY distinct_id
                ORDER BY total_cost DESC
                LIMIT 50
                    `,
                    filters: {
                        dateRange: {
                            date_from: dateFilter.dateFrom || null,
                            date_to: dateFilter.dateTo || null,
                        },
                        filterTestAccounts: shouldFilterTestAccounts,
                        properties: propertyFilters,
                    },
                },
                columns: ['user', 'traces', 'generations', 'total_cost', 'first_seen', 'last_seen'],
                showDateRange: true,
                showReload: true,
                showSearch: true,
                showTestAccountFilters: true,
                showExport: true,
                showColumnConfigurator: true,
            }),
=======
        generationsQuery: [
            (s) => [s.generationsQueryOverride, s.defaultGenerationsQuery],
            (override, defQuery) => override || defQuery,
>>>>>>> 1ed59281
        ],
    }),

    urlToAction(({ actions, values }) => {
        function applySearchParams({ filters, date_from, date_to, filter_test_accounts }: Record<string, any>): void {
            // Reusing logic and naming from webAnalyticsLogic
            const parsedFilters = isAnyPropertyFilters(filters) ? filters : []
            if (!objectsEqual(parsedFilters, values.propertyFilters)) {
                actions.setPropertyFilters(parsedFilters)
            }
            if (
                (date_from || INITIAL_EVENTS_DATE_FROM) !== values.dateFilter.dateFrom ||
                (date_to || INITIAL_DATE_TO) !== values.dateFilter.dateTo
            ) {
                actions.setDates(date_from, date_to)
            }
            const filterTestAccountsValue = [true, 'true', 1, '1'].includes(filter_test_accounts)
            if (filterTestAccountsValue !== values.shouldFilterTestAccounts) {
                actions.setShouldFilterTestAccounts(filterTestAccountsValue)
            }
        }

        return {
            [urls.llmObservabilityDashboard()]: (_, searchParams) => applySearchParams(searchParams),
            [urls.llmObservabilityGenerations()]: (_, searchParams) => applySearchParams(searchParams),
            [urls.llmObservabilityTraces()]: (_, searchParams) => applySearchParams(searchParams),
            [urls.llmObservabilityUsers()]: (_, searchParams) => applySearchParams(searchParams),
        }
    }),

    actionToUrl(() => ({
        setPropertyFilters: ({ propertyFilters }) => [
            router.values.location.pathname,
            {
                ...router.values.searchParams,
                filters: propertyFilters.length > 0 ? propertyFilters : undefined,
            },
        ],
        setDates: ({ dateFrom, dateTo }) => [
            router.values.location.pathname,
            {
                ...router.values.searchParams,
                date_from: dateFrom === INITIAL_EVENTS_DATE_FROM ? undefined : dateFrom || undefined,
                date_to: dateTo || undefined,
            },
        ],
        setShouldFilterTestAccounts: ({ shouldFilterTestAccounts }) => [
            router.values.location.pathname,
            {
                ...router.values.searchParams,
                filter_test_accounts: shouldFilterTestAccounts ? 'true' : undefined,
            },
        ],
    })),

    afterMount(({ actions }) => {
        actions.loadAIEventDefinition()
    }),
])<|MERGE_RESOLUTION|>--- conflicted
+++ resolved
@@ -457,7 +457,10 @@
                 ],
             }),
         ],
-
+        generationsQuery: [
+            (s) => [s.generationsQueryOverride, s.defaultGenerationsQuery],
+            (override, defQuery) => override || defQuery,
+        ],
         defaultGenerationsQuery: [
             (s) => [
                 s.dateFilter,
@@ -507,8 +510,6 @@
                 showActions: false,
             }),
         ],
-
-<<<<<<< HEAD
         usersQuery: [
             (s) => [
                 s.dateFilter,
@@ -563,11 +564,6 @@
                 showExport: true,
                 showColumnConfigurator: true,
             }),
-=======
-        generationsQuery: [
-            (s) => [s.generationsQueryOverride, s.defaultGenerationsQuery],
-            (override, defQuery) => override || defQuery,
->>>>>>> 1ed59281
         ],
     }),
 
