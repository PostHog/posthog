import uuid

from unittest.mock import MagicMock, patch

from django.db import IntegrityError
from django.test import TestCase

from parameterized import parameterized

from posthog.models import Integration, Organization, Team

from products.tasks.backend.lib.templates import DEFAULT_WORKFLOW_TEMPLATE, WorkflowStageTemplate, WorkflowTemplate
from products.tasks.backend.models import SandboxSnapshot, Task, TaskProgress, TaskWorkflow, WorkflowStage


class TestTaskWorkflow(TestCase):
    def setUp(self):
        self.organization = Organization.objects.create(name="Test Org")
        self.team = Team.objects.create(organization=self.organization, name="Test Team")
        self.workflow = TaskWorkflow.objects.create(
            team=self.team,
            name="Test Workflow",
            description="Test Description",
            color="#3b82f6",
            is_default=False,
            is_active=True,
        )
        self.stage1 = WorkflowStage.objects.create(
            workflow=self.workflow,
            name="Backlog",
            key="backlog",
            position=0,
            color="#6b7280",
        )
        self.stage2 = WorkflowStage.objects.create(
            workflow=self.workflow,
            name="In Progress",
            key="in_progress",
            position=1,
            color="#3b82f6",
        )

    def test_workflow_creation(self):
        workflow = TaskWorkflow.objects.create(
            team=self.team,
            name="New Workflow",
            description="New Description",
        )
        self.assertEqual(workflow.team, self.team)
        self.assertEqual(workflow.name, "New Workflow")
        self.assertEqual(workflow.description, "New Description")
        self.assertEqual(workflow.color, "#3b82f6")
        self.assertFalse(workflow.is_default)
        self.assertTrue(workflow.is_active)
        self.assertEqual(workflow.version, 1)

    def test_str_representation(self):
        self.assertEqual(str(self.workflow), "Test Workflow (Test Team)")

    def test_unique_together_constraint(self):
        with self.assertRaises(IntegrityError):
            TaskWorkflow.objects.create(
                team=self.team,
                name="Test Workflow",
            )

    def test_active_stages_property(self):
        archived_stage = WorkflowStage.objects.create(
            workflow=self.workflow,
            name="Archived",
            key="archived",
            position=2,
            is_archived=True,
        )
        active_stages = self.workflow.active_stages
        self.assertIn(self.stage1, active_stages)
        self.assertIn(self.stage2, active_stages)
        self.assertNotIn(archived_stage, active_stages)

    def test_migrate_tasks_to_workflow(self):
        target_workflow = TaskWorkflow.objects.create(
            team=self.team,
            name="Target Workflow",
        )
        target_stage = WorkflowStage.objects.create(
            workflow=target_workflow,
            name="Backlog",
            key="backlog",
            position=0,
        )

        task1 = Task.objects.create(
            team=self.team,
            title="Task 1",
            description="Description 1",
            origin_product=Task.OriginProduct.USER_CREATED,
            workflow=self.workflow,
            current_stage=self.stage1,
        )
        task2 = Task.objects.create(
            team=self.team,
            title="Task 2",
            description="Description 2",
            origin_product=Task.OriginProduct.USER_CREATED,
            workflow=self.workflow,
            current_stage=self.stage2,
        )

        migrated_count = self.workflow.migrate_tasks_to_workflow(target_workflow)

        self.assertEqual(migrated_count, 2)
        task1.refresh_from_db()
        task2.refresh_from_db()
        self.assertEqual(task1.workflow, target_workflow)
        self.assertEqual(task1.current_stage, target_stage)
        self.assertEqual(task2.workflow, target_workflow)

    def test_migrate_tasks_same_workflow_returns_zero(self):
        result = self.workflow.migrate_tasks_to_workflow(self.workflow)
        self.assertEqual(result, 0)

    def test_migrate_tasks_different_team_raises_error(self):
        other_team = Team.objects.create(organization=self.organization, name="Other Team")
        other_workflow = TaskWorkflow.objects.create(team=other_team, name="Other Workflow")

        with self.assertRaises(ValueError) as cm:
            self.workflow.migrate_tasks_to_workflow(other_workflow)
        self.assertEqual(str(cm.exception), "Source and target workflows must belong to the same team")

    def test_unassign_tasks(self):
        task1 = Task.objects.create(
            team=self.team,
            title="Task 1",
            description="Description",
            origin_product=Task.OriginProduct.USER_CREATED,
            workflow=self.workflow,
            current_stage=self.stage1,
        )
        task2 = Task.objects.create(
            team=self.team,
            title="Task 2",
            description="Description",
            origin_product=Task.OriginProduct.USER_CREATED,
            workflow=self.workflow,
            current_stage=self.stage2,
        )

        self.workflow.unassign_tasks()

        task1.refresh_from_db()
        task2.refresh_from_db()
        self.assertIsNone(task1.workflow)
        self.assertIsNone(task1.current_stage)
        self.assertIsNone(task2.workflow)
        self.assertIsNone(task2.current_stage)

    def test_deactivate_safely(self):
        default_workflow = TaskWorkflow.objects.create(
            team=self.team,
            name="Default Workflow",
            is_default=True,
        )

        WorkflowStage.objects.create(
            workflow=default_workflow,
            name="Default Stage",
            key="default",
            position=0,
        )

        task = Task.objects.create(
            team=self.team,
            title="Task",
            description="Description",
            origin_product=Task.OriginProduct.USER_CREATED,
            workflow=self.workflow,
            current_stage=self.stage1,
        )

        self.workflow.deactivate_safely()

        self.workflow.refresh_from_db()
        self.assertFalse(self.workflow.is_active)

        task.refresh_from_db()
        self.assertEqual(task.workflow, default_workflow)

    def test_deactivate_default_workflow_raises_error(self):
        self.workflow.is_default = True
        self.workflow.save()

        with self.assertRaises(ValueError) as cm:
            self.workflow.deactivate_safely()
        self.assertEqual(str(cm.exception), "Cannot deactivate the default workflow")

    def test_from_template(self):
        template = WorkflowTemplate(
            name="Template Workflow",
            description="Template Description",
            stages=[
                WorkflowStageTemplate(
                    key="todo",
                    name="To Do",
                    color="#ff0000",
                    agent_name=None,
                    is_manual_only=False,
                ),
                WorkflowStageTemplate(
                    key="done",
                    name="Done",
                    color="#00ff00",
                    agent_name=None,
                    is_manual_only=True,
                ),
            ],
        )

        TaskWorkflow.from_template(template, self.team, is_default=True)

        workflow = TaskWorkflow.objects.get(name="Template Workflow", team=self.team)
        self.assertEqual(workflow.description, "Template Description")
        self.assertTrue(workflow.is_default)
        self.assertTrue(workflow.is_active)

        stages = workflow.stages.order_by("position")
        self.assertEqual(stages.count(), 2)
        self.assertEqual(stages[0].key, "todo")
        self.assertEqual(stages[0].name, "To Do")
        self.assertEqual(stages[0].color, "#ff0000")
        self.assertFalse(stages[0].is_manual_only)
        self.assertEqual(stages[1].key, "done")
        self.assertEqual(stages[1].name, "Done")
        self.assertEqual(stages[1].color, "#00ff00")
        self.assertTrue(stages[1].is_manual_only)

    def test_create_default_workflow(self):
        TaskWorkflow.create_default_workflow(self.team)

        workflow = TaskWorkflow.objects.get(name=DEFAULT_WORKFLOW_TEMPLATE.name, team=self.team)
        self.assertTrue(workflow.is_default)
        self.assertTrue(workflow.is_active)
        self.assertEqual(workflow.stages.count(), len(DEFAULT_WORKFLOW_TEMPLATE.stages))


class TestWorkflowStage(TestCase):
    def setUp(self):
        self.organization = Organization.objects.create(name="Test Org")
        self.team = Team.objects.create(organization=self.organization, name="Test Team")
        self.workflow = TaskWorkflow.objects.create(
            team=self.team,
            name="Test Workflow",
        )
        self.stage1 = WorkflowStage.objects.create(
            workflow=self.workflow,
            name="Stage 1",
            key="stage1",
            position=0,
        )
        self.stage2 = WorkflowStage.objects.create(
            workflow=self.workflow,
            name="Stage 2",
            key="stage2",
            position=1,
        )

    def test_stage_creation(self):
        stage = WorkflowStage.objects.create(
            workflow=self.workflow,
            name="New Stage",
            key="new_stage",
            position=2,
            color="#ff0000",
            is_manual_only=False,
        )
        self.assertEqual(stage.workflow, self.workflow)
        self.assertEqual(stage.name, "New Stage")
        self.assertEqual(stage.key, "new_stage")
        self.assertEqual(stage.position, 2)
        self.assertEqual(stage.color, "#ff0000")
        self.assertFalse(stage.is_manual_only)
        self.assertFalse(stage.is_archived)

    def test_str_representation(self):
        self.assertEqual(str(self.stage1), "Test Workflow: Stage 1")

    def test_unique_together_constraint_key(self):
        with self.assertRaises(IntegrityError):
            WorkflowStage.objects.create(
                workflow=self.workflow,
                name="Duplicate Key",
                key="stage1",
                position=10,
            )

    def test_unique_together_constraint_position(self):
        with self.assertRaises(IntegrityError):
            WorkflowStage.objects.create(
                workflow=self.workflow,
                name="Duplicate Position",
                key="unique_key",
                position=0,
            )

    def test_next_stage_property(self):
        WorkflowStage.objects.create(
            workflow=self.workflow,
            name="Stage 3",
            key="stage3",
            position=2,
            is_archived=True,
        )
        stage4 = WorkflowStage.objects.create(
            workflow=self.workflow,
            name="Stage 4",
            key="stage4",
            position=3,
        )

        self.assertEqual(self.stage1.next_stage, self.stage2)
        self.assertEqual(self.stage2.next_stage, stage4)
        self.assertIsNone(stage4.next_stage)

    def test_archive(self):
        self.assertFalse(self.stage1.is_archived)
        self.stage1.archive()
        self.stage1.refresh_from_db()
        self.assertTrue(self.stage1.is_archived)

    def test_delete_with_fallback(self):
        task = Task.objects.create(
            team=self.team,
            title="Test Task",
            description="Description",
            origin_product=Task.OriginProduct.USER_CREATED,
            workflow=self.workflow,
            current_stage=self.stage1,
        )

        self.stage1.fallback_stage = self.stage2
        self.stage1.save()
        self.stage1.delete()

        task.refresh_from_db()
        self.assertEqual(task.current_stage, self.stage2)

    def test_delete_without_fallback(self):
        task = Task.objects.create(
            team=self.team,
            title="Test Task",
            description="Description",
            origin_product=Task.OriginProduct.USER_CREATED,
            workflow=self.workflow,
            current_stage=self.stage1,
        )

        self.stage1.delete()

        task.refresh_from_db()
        self.assertEqual(task.current_stage, self.stage2)

    def test_delete_last_stage(self):
        self.stage2.delete()
        task = Task.objects.create(
            team=self.team,
            title="Test Task",
            description="Description",
            origin_product=Task.OriginProduct.USER_CREATED,
            workflow=self.workflow,
            current_stage=self.stage1,
        )

        self.stage1.delete()

        task.refresh_from_db()
        self.assertIsNone(task.current_stage)
        self.assertIsNone(task.workflow)

    @patch("products.tasks.backend.models.get_agent_by_id")
    def test_agent_definition_property(self, mock_get_agent):
        mock_agent = MagicMock()
        mock_get_agent.return_value = mock_agent

        self.stage1.agent_name = "test_agent"
        self.stage1.save()

        result = self.stage1.agent_definition

        mock_get_agent.assert_called_once_with("test_agent")
        self.assertEqual(result, mock_agent)

    def test_agent_definition_property_no_agent(self):
        self.stage1.agent_name = None
        self.stage1.save()

        result = self.stage1.agent_definition
        self.assertIsNone(result)


class TestTask(TestCase):
    def setUp(self):
        self.organization = Organization.objects.create(name="Test Org")
        self.team = Team.objects.create(organization=self.organization, name="Test Team")
        self.workflow = TaskWorkflow.objects.create(
            team=self.team,
            name="Test Workflow",
            is_default=True,
        )
        self.stage1 = WorkflowStage.objects.create(
            workflow=self.workflow,
            name="Backlog",
            key="backlog",
            position=0,
        )
        self.stage2 = WorkflowStage.objects.create(
            workflow=self.workflow,
            name="In Progress",
            key="in_progress",
            position=1,
        )

    @parameterized.expand(
        [
            (Task.OriginProduct.ERROR_TRACKING,),
            (Task.OriginProduct.EVAL_CLUSTERS,),
            (Task.OriginProduct.USER_CREATED,),
            (Task.OriginProduct.SUPPORT_QUEUE,),
            (Task.OriginProduct.SESSION_SUMMARIES,),
        ]
    )
    def test_task_creation_with_origin_products(self, origin_product):
        task = Task.objects.create(
            team=self.team,
            title="Test Task",
            description="Test Description",
            origin_product=origin_product,
        )
        self.assertEqual(task.team, self.team)
        self.assertEqual(task.title, "Test Task")
        self.assertEqual(task.description, "Test Description")
        self.assertEqual(task.origin_product, origin_product)
        self.assertEqual(task.position, 0)

    def test_str_representation_with_workflow(self):
        task = Task.objects.create(
            team=self.team,
            title="Test Task",
            description="Description",
            origin_product=Task.OriginProduct.USER_CREATED,
            workflow=self.workflow,
            current_stage=self.stage1,
        )
        self.assertEqual(str(task), "Test Task (backlog)")

    def test_str_representation_with_auto_assigned_workflow(self):
        task = Task.objects.create(
            team=self.team,
            title="Test Task",
            description="Description",
            origin_product=Task.OriginProduct.USER_CREATED,
        )
        # Task gets auto-assigned to default workflow and first stage
        self.assertEqual(str(task), "Test Task (backlog)")

    def test_save_auto_assigns_first_stage(self):
        task = Task.objects.create(
            team=self.team,
            title="Test Task",
            description="Description",
            origin_product=Task.OriginProduct.USER_CREATED,
            workflow=self.workflow,
        )
        self.assertEqual(task.current_stage, self.stage1)

    def test_save_clears_mismatched_stage(self):
        other_workflow = TaskWorkflow.objects.create(
            team=self.team,
            name="Other Workflow",
        )
        other_stage = WorkflowStage.objects.create(
            workflow=other_workflow,
            name="Other Stage",
            key="other",
            position=0,
        )

        task = Task.objects.create(
            team=self.team,
            title="Test Task",
            description="Description",
            origin_product=Task.OriginProduct.USER_CREATED,
            workflow=self.workflow,
            current_stage=other_stage,
        )

        self.assertIsNone(task.current_stage)

    def test_repository_list_with_config(self):
        integration = Integration.objects.create(team=self.team, kind="github", config={})
        task = Task.objects.create(
            team=self.team,
            title="Test Task",
            description="Description",
            origin_product=Task.OriginProduct.USER_CREATED,
            github_integration=integration,
            repository_config={
                "organization": "PostHog",
                "repository": "posthog",
            },
        )

        repo_list = task.repository_list
        self.assertEqual(len(repo_list), 1)
        self.assertEqual(repo_list[0]["org"], "PostHog")
        self.assertEqual(repo_list[0]["repo"], "posthog")
        self.assertEqual(repo_list[0]["integration_id"], integration.id)
        self.assertEqual(repo_list[0]["full_name"], "PostHog/posthog")

    def test_repository_list_empty(self):
        task = Task.objects.create(
            team=self.team,
            title="Test Task",
            description="Description",
            origin_product=Task.OriginProduct.USER_CREATED,
        )
        self.assertEqual(task.repository_list, [])

    @parameterized.expand(
        [
            ("PostHog", "posthog", True),
            ("PostHog", "other-repo", False),
            ("OtherOrg", "posthog", False),
        ]
    )
    def test_can_access_repository(self, org, repo, expected):
        integration = Integration.objects.create(team=self.team, kind="github", config={})
        task = Task.objects.create(
            team=self.team,
            title="Test Task",
            description="Description",
            origin_product=Task.OriginProduct.USER_CREATED,
            github_integration=integration,
            repository_config={
                "organization": "PostHog",
                "repository": "posthog",
            },
        )

        self.assertEqual(task.can_access_repository(org, repo), expected)

    def test_primary_repository(self):
        integration = Integration.objects.create(team=self.team, kind="github", config={})
        task = Task.objects.create(
            team=self.team,
            title="Test Task",
            description="Description",
            origin_product=Task.OriginProduct.USER_CREATED,
            github_integration=integration,
            repository_config={
                "organization": "PostHog",
                "repository": "posthog",
            },
        )

        primary_repo = task.primary_repository
        assert primary_repo is not None
        self.assertEqual(primary_repo["org"], "PostHog")
        self.assertEqual(primary_repo["repo"], "posthog")

    def test_primary_repository_none(self):
        task = Task.objects.create(
            team=self.team,
            title="Test Task",
            description="Description",
            origin_product=Task.OriginProduct.USER_CREATED,
        )
        self.assertIsNone(task.primary_repository)

    def test_legacy_github_integration_from_task(self):
        integration = Integration.objects.create(team=self.team, kind="github", config={})
        task = Task.objects.create(
            team=self.team,
            title="Test Task",
            description="Description",
            origin_product=Task.OriginProduct.USER_CREATED,
            github_integration=integration,
        )

        self.assertEqual(task.legacy_github_integration, integration)

    def test_legacy_github_integration_from_team(self):
        integration = Integration.objects.create(team=self.team, kind="github", config={})
        task = Task.objects.create(
            team=self.team,
            title="Test Task",
            description="Description",
            origin_product=Task.OriginProduct.USER_CREATED,
        )

        self.assertEqual(task.legacy_github_integration, integration)

    def test_effective_workflow_custom(self):
        custom_workflow = TaskWorkflow.objects.create(
            team=self.team,
            name="Custom Workflow",
        )
        task = Task.objects.create(
            team=self.team,
            title="Test Task",
            description="Description",
            origin_product=Task.OriginProduct.USER_CREATED,
            workflow=custom_workflow,
        )

        self.assertEqual(task.effective_workflow, custom_workflow)

    def test_effective_workflow_default(self):
        task = Task.objects.create(
            team=self.team,
            title="Test Task",
            description="Description",
            origin_product=Task.OriginProduct.USER_CREATED,
        )

        self.assertEqual(task.effective_workflow, self.workflow)

    def test_effective_workflow_none(self):
        self.workflow.is_default = False
        self.workflow.save()

        task = Task.objects.create(
            team=self.team,
            title="Test Task",
            description="Description",
            origin_product=Task.OriginProduct.USER_CREATED,
        )

        self.assertIsNone(task.effective_workflow)

    def test_get_next_stage(self):
        task = Task.objects.create(
            team=self.team,
            title="Test Task",
            description="Description",
            origin_product=Task.OriginProduct.USER_CREATED,
            workflow=self.workflow,
            current_stage=self.stage1,
        )

        self.assertEqual(task.get_next_stage(), self.stage2)

        task.current_stage = self.stage2
        task.save()

        self.assertIsNone(task.get_next_stage())

    def test_no_workflow_gets_default_workflow(self):
        task = Task.objects.create(
            team=self.team,
            title="Test Task",
            description="Description",
            origin_product=Task.OriginProduct.USER_CREATED,
        )

        # Task should be automatically assigned to the existing default workflow
        self.assertEqual(task.workflow, self.workflow)
        assert task.workflow is not None
        self.assertTrue(task.workflow.is_default)


class TestTaskSlug(TestCase):
    def setUp(self):
        self.organization = Organization.objects.create(name="Test Org")
        self.team = Team.objects.create(organization=self.organization, name="Test Team")
        self.workflow = TaskWorkflow.objects.create(
            team=self.team,
            name="Test Workflow",
            is_default=True,
        )
        WorkflowStage.objects.create(
            workflow=self.workflow,
            name="Backlog",
            key="backlog",
            position=0,
        )

    @parameterized.expand(
        [
            ("JonathanLab", "JON"),
            ("Test Team", "TES"),
            ("ABC", "ABC"),
            ("PostHog", "POS"),
            ("my team", "MYT"),
            ("123test", "123"),
            ("test", "TES"),
            ("t", "T"),
            ("", "TSK"),
        ]
    )
    def test_generate_team_prefix(self, team_name, expected_prefix):
        result = Task.generate_team_prefix(team_name)
        self.assertEqual(result, expected_prefix)

    def test_task_number_auto_generation(self):
        task = Task.objects.create(
            team=self.team,
            title="First Task",
            description="Description",
            origin_product=Task.OriginProduct.USER_CREATED,
        )
        self.assertIsNotNone(task.task_number)
        self.assertEqual(task.task_number, 0)

    def test_task_number_sequential(self):
        task1 = Task.objects.create(
            team=self.team,
            title="First Task",
            description="Description",
            origin_product=Task.OriginProduct.USER_CREATED,
        )
        task2 = Task.objects.create(
            team=self.team,
            title="Second Task",
            description="Description",
            origin_product=Task.OriginProduct.USER_CREATED,
        )
        task3 = Task.objects.create(
            team=self.team,
            title="Third Task",
            description="Description",
            origin_product=Task.OriginProduct.USER_CREATED,
        )

        self.assertEqual(task1.task_number, 0)
        self.assertEqual(task2.task_number, 1)
        self.assertEqual(task3.task_number, 2)

    def test_slug_generation(self):
        task = Task.objects.create(
            team=self.team,
            title="Test Task",
            description="Description",
            origin_product=Task.OriginProduct.USER_CREATED,
        )
        self.assertEqual(task.slug, "TES-0")

    def test_slug_with_different_teams(self):
        other_team = Team.objects.create(organization=self.organization, name="JonathanLab")
        TaskWorkflow.objects.create(
            team=other_team,
            name="Other Workflow",
            is_default=True,
        )

        task1 = Task.objects.create(
            team=self.team,
            title="Task 1",
            description="Description",
            origin_product=Task.OriginProduct.USER_CREATED,
        )
        task2 = Task.objects.create(
            team=other_team,
            title="Task 2",
            description="Description",
            origin_product=Task.OriginProduct.USER_CREATED,
        )

        self.assertEqual(task1.slug, "TES-0")
        self.assertEqual(task2.slug, "JON-0")


class TestTaskProgress(TestCase):
    def setUp(self):
        self.organization = Organization.objects.create(name="Test Org")
        self.team = Team.objects.create(organization=self.organization, name="Test Team")
        self.task = Task.objects.create(
            team=self.team,
            title="Test Task",
            description="Test Description",
            origin_product=Task.OriginProduct.USER_CREATED,
        )

    @parameterized.expand(
        [
            (TaskProgress.Status.STARTED,),
            (TaskProgress.Status.IN_PROGRESS,),
            (TaskProgress.Status.COMPLETED,),
            (TaskProgress.Status.FAILED,),
        ]
    )
    def test_progress_creation_with_statuses(self, status):
        progress = TaskProgress.objects.create(
            task=self.task,
            team=self.team,
            status=status,
            current_step="Test Step",
            total_steps=10,
            completed_steps=5,
        )
        self.assertEqual(progress.task, self.task)
        self.assertEqual(progress.team, self.team)
        self.assertEqual(progress.status, status)
        self.assertEqual(progress.current_step, "Test Step")
        self.assertEqual(progress.total_steps, 10)
        self.assertEqual(progress.completed_steps, 5)

    def test_str_representation(self):
        progress = TaskProgress.objects.create(
            task=self.task,
            team=self.team,
            status=TaskProgress.Status.IN_PROGRESS,
        )
        self.assertEqual(str(progress), "Progress for Test Task - In Progress")

    def test_append_output(self):
        progress = TaskProgress.objects.create(
            task=self.task,
            team=self.team,
        )

        progress.append_output("First line")
        progress.refresh_from_db()
        self.assertEqual(progress.output_log, "First line")

        progress.append_output("Second line")
        progress.refresh_from_db()
        self.assertEqual(progress.output_log, "First line\nSecond line")

    def test_update_progress(self):
        progress = TaskProgress.objects.create(
            task=self.task,
            team=self.team,
        )

        progress.update_progress(step="New Step", completed_steps=3, total_steps=10)

        progress.refresh_from_db()
        self.assertEqual(progress.current_step, "New Step")
        self.assertEqual(progress.completed_steps, 3)
        self.assertEqual(progress.total_steps, 10)

    def test_mark_completed(self):
        progress = TaskProgress.objects.create(
            task=self.task,
            team=self.team,
            status=TaskProgress.Status.IN_PROGRESS,
        )

        self.assertIsNone(progress.completed_at)
        progress.mark_completed()

        progress.refresh_from_db()
        self.assertEqual(progress.status, TaskProgress.Status.COMPLETED)
        self.assertIsNotNone(progress.completed_at)

    def test_mark_failed(self):
        progress = TaskProgress.objects.create(
            task=self.task,
            team=self.team,
            status=TaskProgress.Status.IN_PROGRESS,
        )

        error_msg = "Something went wrong"
        progress.mark_failed(error_msg)

        progress.refresh_from_db()
        self.assertEqual(progress.status, TaskProgress.Status.FAILED)
        self.assertEqual(progress.error_message, error_msg)
        self.assertIsNotNone(progress.completed_at)

    @parameterized.expand(
        [
            (0, 10, 0),
            (5, 10, 50),
            (15, 10, 100),
            (5, None, 0),
        ]
    )
    def test_progress_percentage(self, completed, total, expected):
        progress = TaskProgress.objects.create(
            task=self.task,
            team=self.team,
            completed_steps=completed,
            total_steps=total if total is not None else 0,
        )
        self.assertEqual(progress.progress_percentage, expected)

    def test_workflow_metadata(self):
        progress = TaskProgress.objects.create(
            task=self.task,
            team=self.team,
            workflow_id="workflow-123",
            workflow_run_id="run-456",
            activity_id="activity-789",
        )

        self.assertEqual(progress.workflow_id, "workflow-123")
        self.assertEqual(progress.workflow_run_id, "run-456")
        self.assertEqual(progress.activity_id, "activity-789")


class TestSandboxSnapshot(TestCase):
    def setUp(self):
        self.organization = Organization.objects.create(name="Test Org")
        self.team = Team.objects.create(organization=self.organization, name="Test Team")
        self.integration = Integration.objects.create(team=self.team, kind="github", config={})

    @parameterized.expand(
        [
            (SandboxSnapshot.Status.IN_PROGRESS,),
            (SandboxSnapshot.Status.COMPLETE,),
            (SandboxSnapshot.Status.ERROR,),
        ]
    )
    def test_snapshot_creation_with_statuses(self, status):
<<<<<<< HEAD
        snapshot = SandboxSnapshot.objects.create(
            integration=self.integration,
            external_id="snapshot-123",
=======
        external_id = f"snapshot-{uuid.uuid4()}"
        snapshot = SandboxSnapshot.objects.create(
            integration=self.integration,
            external_id=external_id,
>>>>>>> 19ece6d6
            repos=["PostHog/posthog", "PostHog/posthog-js"],
            status=status,
        )
        self.assertEqual(snapshot.integration, self.integration)
<<<<<<< HEAD
        self.assertEqual(snapshot.external_id, "snapshot-123")
=======
        self.assertEqual(snapshot.external_id, external_id)
>>>>>>> 19ece6d6
        self.assertEqual(snapshot.repos, ["PostHog/posthog", "PostHog/posthog-js"])
        self.assertEqual(snapshot.status, status)

    def test_snapshot_default_values(self):
        snapshot = SandboxSnapshot.objects.create(integration=self.integration)
        self.assertEqual(snapshot.repos, [])
        self.assertEqual(snapshot.metadata, {})
        self.assertEqual(snapshot.status, SandboxSnapshot.Status.IN_PROGRESS)

    def test_str_representation(self):
        snapshot = SandboxSnapshot.objects.create(
            integration=self.integration,
<<<<<<< HEAD
            external_id="snapshot-123",
            repos=["PostHog/posthog", "PostHog/posthog-js"],
            status=SandboxSnapshot.Status.COMPLETE,
        )
        self.assertEqual(str(snapshot), "Snapshot snapshot-123 (Complete, 2 repos)")

    def test_is_complete(self):
        snapshot = SandboxSnapshot.objects.create(
            integration=self.integration, status=SandboxSnapshot.Status.IN_PROGRESS
=======
            external_id=f"snapshot-{uuid.uuid4()}",
            repos=["PostHog/posthog", "PostHog/posthog-js"],
            status=SandboxSnapshot.Status.COMPLETE,
        )
        self.assertEqual(str(snapshot), f"Snapshot {snapshot.external_id} (Complete, 2 repos)")

    def test_is_complete(self):
        snapshot = SandboxSnapshot.objects.create(
            integration=self.integration,
            status=SandboxSnapshot.Status.IN_PROGRESS,
            external_id=f"snapshot-{uuid.uuid4()}",
>>>>>>> 19ece6d6
        )
        self.assertFalse(snapshot.is_complete())

        snapshot.status = SandboxSnapshot.Status.COMPLETE
        snapshot.save()
        self.assertTrue(snapshot.is_complete())

    @parameterized.expand(
        [
            (["PostHog/posthog", "PostHog/posthog-js"], "PostHog/posthog", True),
            (["PostHog/posthog", "PostHog/posthog-js"], "PostHog/other", False),
            ([], "PostHog/posthog", False),
        ]
    )
    def test_has_repo(self, repos, check_repo, expected):
<<<<<<< HEAD
        snapshot = SandboxSnapshot.objects.create(integration=self.integration, repos=repos)
=======
        snapshot = SandboxSnapshot.objects.create(
            integration=self.integration, repos=repos, external_id=f"snapshot-{uuid.uuid4()}"
        )
>>>>>>> 19ece6d6
        self.assertEqual(snapshot.has_repo(check_repo), expected)

    @parameterized.expand(
        [
            (["PostHog/posthog", "PostHog/posthog-js"], ["PostHog/posthog"], True),
            (["PostHog/posthog", "PostHog/posthog-js"], ["PostHog/posthog", "PostHog/posthog-js"], True),
            (["PostHog/posthog"], ["PostHog/posthog", "PostHog/posthog-js"], False),
            ([], ["PostHog/posthog"], False),
        ]
    )
    def test_has_repos(self, snapshot_repos, required_repos, expected):
<<<<<<< HEAD
        snapshot = SandboxSnapshot.objects.create(integration=self.integration, repos=snapshot_repos)
        self.assertEqual(snapshot.has_repos(required_repos), expected)

    def test_update_status_to_complete(self):
        snapshot = SandboxSnapshot.objects.create(integration=self.integration)
=======
        snapshot = SandboxSnapshot.objects.create(
            integration=self.integration, repos=snapshot_repos, external_id=f"snapshot-{uuid.uuid4()}"
        )
        self.assertEqual(snapshot.has_repos(required_repos), expected)

    def test_update_status_to_complete(self):
        snapshot = SandboxSnapshot.objects.create(integration=self.integration, external_id=f"snapshot-{uuid.uuid4()}")
>>>>>>> 19ece6d6
        self.assertEqual(snapshot.status, SandboxSnapshot.Status.IN_PROGRESS)

        snapshot.update_status(SandboxSnapshot.Status.COMPLETE)
        snapshot.refresh_from_db()
        self.assertEqual(snapshot.status, SandboxSnapshot.Status.COMPLETE)

    def test_update_status_to_error(self):
<<<<<<< HEAD
        snapshot = SandboxSnapshot.objects.create(integration=self.integration)
=======
        snapshot = SandboxSnapshot.objects.create(integration=self.integration, external_id=f"snapshot-{uuid.uuid4()}")
>>>>>>> 19ece6d6

        snapshot.update_status(SandboxSnapshot.Status.ERROR)
        snapshot.refresh_from_db()
        self.assertEqual(snapshot.status, SandboxSnapshot.Status.ERROR)

    @parameterized.expand(
        [
            (["PostHog/posthog"], "posthog/posthog", True),
            (["PostHog/posthog"], "POSTHOG/POSTHOG", True),
            (["posthog/posthog-js"], "PostHog/PostHog-JS", True),
        ]
    )
    def test_has_repo_case_insensitive(self, repos, check_repo, expected):
<<<<<<< HEAD
        snapshot = SandboxSnapshot.objects.create(integration=self.integration, repos=repos)
=======
        snapshot = SandboxSnapshot.objects.create(
            integration=self.integration, repos=repos, external_id=f"snapshot-{uuid.uuid4()}"
        )
>>>>>>> 19ece6d6
        self.assertEqual(snapshot.has_repo(check_repo), expected)

    @parameterized.expand(
        [
            (["PostHog/posthog", "PostHog/posthog-js"], ["posthog/posthog"], True),
            (["PostHog/posthog", "PostHog/posthog-js"], ["POSTHOG/POSTHOG", "posthog/posthog-js"], True),
        ]
    )
    def test_has_repos_case_insensitive(self, snapshot_repos, required_repos, expected):
<<<<<<< HEAD
        snapshot = SandboxSnapshot.objects.create(integration=self.integration, repos=snapshot_repos)
        self.assertEqual(snapshot.has_repos(required_repos), expected)

    def test_get_latest_snapshot_for_integration(self):
        SandboxSnapshot.objects.create(integration=self.integration, status=SandboxSnapshot.Status.COMPLETE)
        snapshot2 = SandboxSnapshot.objects.create(integration=self.integration, status=SandboxSnapshot.Status.COMPLETE)
=======
        snapshot = SandboxSnapshot.objects.create(
            integration=self.integration, repos=snapshot_repos, external_id=f"snapshot-{uuid.uuid4()}"
        )
        self.assertEqual(snapshot.has_repos(required_repos), expected)

    def test_get_latest_snapshot_for_integration(self):
        SandboxSnapshot.objects.create(
            integration=self.integration, status=SandboxSnapshot.Status.COMPLETE, external_id=f"snapshot-{uuid.uuid4()}"
        )
        snapshot2 = SandboxSnapshot.objects.create(
            integration=self.integration, status=SandboxSnapshot.Status.COMPLETE, external_id=f"snapshot-{uuid.uuid4()}"
        )
>>>>>>> 19ece6d6

        latest = SandboxSnapshot.get_latest_snapshot_for_integration(self.integration.id)
        self.assertEqual(latest, snapshot2)

    def test_get_latest_snapshot_for_integration_ignores_in_progress(self):
<<<<<<< HEAD
        SandboxSnapshot.objects.create(integration=self.integration, status=SandboxSnapshot.Status.COMPLETE)
        SandboxSnapshot.objects.create(integration=self.integration, status=SandboxSnapshot.Status.IN_PROGRESS)
=======
        SandboxSnapshot.objects.create(
            integration=self.integration, status=SandboxSnapshot.Status.COMPLETE, external_id=f"snapshot-{uuid.uuid4()}"
        )
        SandboxSnapshot.objects.create(
            integration=self.integration,
            status=SandboxSnapshot.Status.IN_PROGRESS,
            external_id=f"snapshot-{uuid.uuid4()}",
        )
>>>>>>> 19ece6d6

        latest = SandboxSnapshot.get_latest_snapshot_for_integration(self.integration.id)
        assert latest is not None
        self.assertEqual(latest.status, SandboxSnapshot.Status.COMPLETE)

    def test_get_latest_snapshot_for_integration_ignores_error(self):
<<<<<<< HEAD
        SandboxSnapshot.objects.create(integration=self.integration, status=SandboxSnapshot.Status.COMPLETE)
        SandboxSnapshot.objects.create(integration=self.integration, status=SandboxSnapshot.Status.ERROR)
=======
        SandboxSnapshot.objects.create(
            integration=self.integration,
            status=SandboxSnapshot.Status.COMPLETE,
            external_id=f"snapshot-{uuid.uuid4()}",
        )
        SandboxSnapshot.objects.create(
            integration=self.integration,
            status=SandboxSnapshot.Status.ERROR,
            external_id=f"snapshot-{uuid.uuid4()}",
        )
>>>>>>> 19ece6d6

        latest = SandboxSnapshot.get_latest_snapshot_for_integration(self.integration.id)
        assert latest is not None
        self.assertEqual(latest.status, SandboxSnapshot.Status.COMPLETE)

    def test_get_latest_snapshot_for_integration_none(self):
        latest = SandboxSnapshot.get_latest_snapshot_for_integration(self.integration.id)
        self.assertIsNone(latest)

    def test_get_latest_snapshot_with_repos(self):
        SandboxSnapshot.objects.create(
<<<<<<< HEAD
            integration=self.integration, repos=["PostHog/posthog"], status=SandboxSnapshot.Status.COMPLETE
=======
            integration=self.integration,
            repos=["PostHog/posthog"],
            status=SandboxSnapshot.Status.COMPLETE,
            external_id=f"snapshot-{uuid.uuid4()}",
>>>>>>> 19ece6d6
        )
        snapshot2 = SandboxSnapshot.objects.create(
            integration=self.integration,
            repos=["PostHog/posthog", "PostHog/posthog-js"],
            status=SandboxSnapshot.Status.COMPLETE,
<<<<<<< HEAD
=======
            external_id=f"snapshot-{uuid.uuid4()}",
>>>>>>> 19ece6d6
        )

        result = SandboxSnapshot.get_latest_snapshot_with_repos(self.integration.id, ["PostHog/posthog"])
        self.assertEqual(result, snapshot2)

        result = SandboxSnapshot.get_latest_snapshot_with_repos(
            self.integration.id, ["PostHog/posthog", "PostHog/posthog-js"]
        )
        self.assertEqual(result, snapshot2)

    def test_get_latest_snapshot_with_repos_not_found(self):
        SandboxSnapshot.objects.create(
<<<<<<< HEAD
            integration=self.integration, repos=["PostHog/posthog"], status=SandboxSnapshot.Status.COMPLETE
=======
            integration=self.integration,
            repos=["PostHog/posthog"],
            status=SandboxSnapshot.Status.COMPLETE,
            external_id=f"snapshot-{uuid.uuid4()}",
>>>>>>> 19ece6d6
        )

        result = SandboxSnapshot.get_latest_snapshot_with_repos(
            self.integration.id, ["PostHog/posthog", "PostHog/other"]
        )
        self.assertIsNone(result)

    def test_get_latest_snapshot_with_repos_ignores_in_progress(self):
        SandboxSnapshot.objects.create(
<<<<<<< HEAD
            integration=self.integration, repos=["PostHog/posthog"], status=SandboxSnapshot.Status.COMPLETE
=======
            integration=self.integration,
            repos=["PostHog/posthog"],
            status=SandboxSnapshot.Status.COMPLETE,
            external_id=f"snapshot-{uuid.uuid4()}",
>>>>>>> 19ece6d6
        )
        SandboxSnapshot.objects.create(
            integration=self.integration,
            repos=["PostHog/posthog", "PostHog/posthog-js"],
            status=SandboxSnapshot.Status.IN_PROGRESS,
<<<<<<< HEAD
=======
            external_id=f"snapshot-{uuid.uuid4()}",
>>>>>>> 19ece6d6
        )

        result = SandboxSnapshot.get_latest_snapshot_with_repos(
            self.integration.id, ["PostHog/posthog", "PostHog/posthog-js"]
        )
        self.assertIsNone(result)

    def test_multiple_snapshots_per_integration(self):
<<<<<<< HEAD
        snapshot1 = SandboxSnapshot.objects.create(integration=self.integration)
        snapshot2 = SandboxSnapshot.objects.create(integration=self.integration)
        snapshot3 = SandboxSnapshot.objects.create(integration=self.integration)
=======
        snapshot1 = SandboxSnapshot.objects.create(integration=self.integration, external_id=f"snapshot-{uuid.uuid4()}")
        snapshot2 = SandboxSnapshot.objects.create(integration=self.integration, external_id=f"snapshot-{uuid.uuid4()}")
        snapshot3 = SandboxSnapshot.objects.create(integration=self.integration, external_id=f"snapshot-{uuid.uuid4()}")
>>>>>>> 19ece6d6

        snapshots = SandboxSnapshot.objects.filter(integration=self.integration)
        self.assertEqual(snapshots.count(), 3)
        self.assertIn(snapshot1, snapshots)
        self.assertIn(snapshot2, snapshots)
        self.assertIn(snapshot3, snapshots)

<<<<<<< HEAD
    def test_cascade_delete_on_integration(self):
        SandboxSnapshot.objects.create(integration=self.integration)
        SandboxSnapshot.objects.create(integration=self.integration)
=======
    def test_set_null_on_integration_delete(self):
        SandboxSnapshot.objects.create(integration=self.integration, external_id=f"snapshot-{uuid.uuid4()}")
        SandboxSnapshot.objects.create(integration=self.integration, external_id=f"snapshot-{uuid.uuid4()}")
>>>>>>> 19ece6d6

        self.assertEqual(SandboxSnapshot.objects.filter(integration=self.integration).count(), 2)

        self.integration.delete()

<<<<<<< HEAD
        self.assertEqual(SandboxSnapshot.objects.filter(integration_id=self.integration.id).count(), 0)
=======
        self.assertEqual(SandboxSnapshot.objects.filter(integration__isnull=True).count(), 2)
>>>>>>> 19ece6d6
<|MERGE_RESOLUTION|>--- conflicted
+++ resolved
@@ -912,25 +912,15 @@
         ]
     )
     def test_snapshot_creation_with_statuses(self, status):
-<<<<<<< HEAD
-        snapshot = SandboxSnapshot.objects.create(
-            integration=self.integration,
-            external_id="snapshot-123",
-=======
         external_id = f"snapshot-{uuid.uuid4()}"
         snapshot = SandboxSnapshot.objects.create(
             integration=self.integration,
             external_id=external_id,
->>>>>>> 19ece6d6
             repos=["PostHog/posthog", "PostHog/posthog-js"],
             status=status,
         )
         self.assertEqual(snapshot.integration, self.integration)
-<<<<<<< HEAD
-        self.assertEqual(snapshot.external_id, "snapshot-123")
-=======
         self.assertEqual(snapshot.external_id, external_id)
->>>>>>> 19ece6d6
         self.assertEqual(snapshot.repos, ["PostHog/posthog", "PostHog/posthog-js"])
         self.assertEqual(snapshot.status, status)
 
@@ -943,17 +933,6 @@
     def test_str_representation(self):
         snapshot = SandboxSnapshot.objects.create(
             integration=self.integration,
-<<<<<<< HEAD
-            external_id="snapshot-123",
-            repos=["PostHog/posthog", "PostHog/posthog-js"],
-            status=SandboxSnapshot.Status.COMPLETE,
-        )
-        self.assertEqual(str(snapshot), "Snapshot snapshot-123 (Complete, 2 repos)")
-
-    def test_is_complete(self):
-        snapshot = SandboxSnapshot.objects.create(
-            integration=self.integration, status=SandboxSnapshot.Status.IN_PROGRESS
-=======
             external_id=f"snapshot-{uuid.uuid4()}",
             repos=["PostHog/posthog", "PostHog/posthog-js"],
             status=SandboxSnapshot.Status.COMPLETE,
@@ -965,7 +944,6 @@
             integration=self.integration,
             status=SandboxSnapshot.Status.IN_PROGRESS,
             external_id=f"snapshot-{uuid.uuid4()}",
->>>>>>> 19ece6d6
         )
         self.assertFalse(snapshot.is_complete())
 
@@ -981,13 +959,9 @@
         ]
     )
     def test_has_repo(self, repos, check_repo, expected):
-<<<<<<< HEAD
-        snapshot = SandboxSnapshot.objects.create(integration=self.integration, repos=repos)
-=======
         snapshot = SandboxSnapshot.objects.create(
             integration=self.integration, repos=repos, external_id=f"snapshot-{uuid.uuid4()}"
         )
->>>>>>> 19ece6d6
         self.assertEqual(snapshot.has_repo(check_repo), expected)
 
     @parameterized.expand(
@@ -999,13 +973,6 @@
         ]
     )
     def test_has_repos(self, snapshot_repos, required_repos, expected):
-<<<<<<< HEAD
-        snapshot = SandboxSnapshot.objects.create(integration=self.integration, repos=snapshot_repos)
-        self.assertEqual(snapshot.has_repos(required_repos), expected)
-
-    def test_update_status_to_complete(self):
-        snapshot = SandboxSnapshot.objects.create(integration=self.integration)
-=======
         snapshot = SandboxSnapshot.objects.create(
             integration=self.integration, repos=snapshot_repos, external_id=f"snapshot-{uuid.uuid4()}"
         )
@@ -1013,7 +980,6 @@
 
     def test_update_status_to_complete(self):
         snapshot = SandboxSnapshot.objects.create(integration=self.integration, external_id=f"snapshot-{uuid.uuid4()}")
->>>>>>> 19ece6d6
         self.assertEqual(snapshot.status, SandboxSnapshot.Status.IN_PROGRESS)
 
         snapshot.update_status(SandboxSnapshot.Status.COMPLETE)
@@ -1021,11 +987,7 @@
         self.assertEqual(snapshot.status, SandboxSnapshot.Status.COMPLETE)
 
     def test_update_status_to_error(self):
-<<<<<<< HEAD
-        snapshot = SandboxSnapshot.objects.create(integration=self.integration)
-=======
         snapshot = SandboxSnapshot.objects.create(integration=self.integration, external_id=f"snapshot-{uuid.uuid4()}")
->>>>>>> 19ece6d6
 
         snapshot.update_status(SandboxSnapshot.Status.ERROR)
         snapshot.refresh_from_db()
@@ -1039,13 +1001,9 @@
         ]
     )
     def test_has_repo_case_insensitive(self, repos, check_repo, expected):
-<<<<<<< HEAD
-        snapshot = SandboxSnapshot.objects.create(integration=self.integration, repos=repos)
-=======
         snapshot = SandboxSnapshot.objects.create(
             integration=self.integration, repos=repos, external_id=f"snapshot-{uuid.uuid4()}"
         )
->>>>>>> 19ece6d6
         self.assertEqual(snapshot.has_repo(check_repo), expected)
 
     @parameterized.expand(
@@ -1055,14 +1013,6 @@
         ]
     )
     def test_has_repos_case_insensitive(self, snapshot_repos, required_repos, expected):
-<<<<<<< HEAD
-        snapshot = SandboxSnapshot.objects.create(integration=self.integration, repos=snapshot_repos)
-        self.assertEqual(snapshot.has_repos(required_repos), expected)
-
-    def test_get_latest_snapshot_for_integration(self):
-        SandboxSnapshot.objects.create(integration=self.integration, status=SandboxSnapshot.Status.COMPLETE)
-        snapshot2 = SandboxSnapshot.objects.create(integration=self.integration, status=SandboxSnapshot.Status.COMPLETE)
-=======
         snapshot = SandboxSnapshot.objects.create(
             integration=self.integration, repos=snapshot_repos, external_id=f"snapshot-{uuid.uuid4()}"
         )
@@ -1075,16 +1025,11 @@
         snapshot2 = SandboxSnapshot.objects.create(
             integration=self.integration, status=SandboxSnapshot.Status.COMPLETE, external_id=f"snapshot-{uuid.uuid4()}"
         )
->>>>>>> 19ece6d6
 
         latest = SandboxSnapshot.get_latest_snapshot_for_integration(self.integration.id)
         self.assertEqual(latest, snapshot2)
 
     def test_get_latest_snapshot_for_integration_ignores_in_progress(self):
-<<<<<<< HEAD
-        SandboxSnapshot.objects.create(integration=self.integration, status=SandboxSnapshot.Status.COMPLETE)
-        SandboxSnapshot.objects.create(integration=self.integration, status=SandboxSnapshot.Status.IN_PROGRESS)
-=======
         SandboxSnapshot.objects.create(
             integration=self.integration, status=SandboxSnapshot.Status.COMPLETE, external_id=f"snapshot-{uuid.uuid4()}"
         )
@@ -1093,17 +1038,12 @@
             status=SandboxSnapshot.Status.IN_PROGRESS,
             external_id=f"snapshot-{uuid.uuid4()}",
         )
->>>>>>> 19ece6d6
 
         latest = SandboxSnapshot.get_latest_snapshot_for_integration(self.integration.id)
         assert latest is not None
         self.assertEqual(latest.status, SandboxSnapshot.Status.COMPLETE)
 
     def test_get_latest_snapshot_for_integration_ignores_error(self):
-<<<<<<< HEAD
-        SandboxSnapshot.objects.create(integration=self.integration, status=SandboxSnapshot.Status.COMPLETE)
-        SandboxSnapshot.objects.create(integration=self.integration, status=SandboxSnapshot.Status.ERROR)
-=======
         SandboxSnapshot.objects.create(
             integration=self.integration,
             status=SandboxSnapshot.Status.COMPLETE,
@@ -1114,7 +1054,6 @@
             status=SandboxSnapshot.Status.ERROR,
             external_id=f"snapshot-{uuid.uuid4()}",
         )
->>>>>>> 19ece6d6
 
         latest = SandboxSnapshot.get_latest_snapshot_for_integration(self.integration.id)
         assert latest is not None
@@ -1126,23 +1065,16 @@
 
     def test_get_latest_snapshot_with_repos(self):
         SandboxSnapshot.objects.create(
-<<<<<<< HEAD
-            integration=self.integration, repos=["PostHog/posthog"], status=SandboxSnapshot.Status.COMPLETE
-=======
             integration=self.integration,
             repos=["PostHog/posthog"],
             status=SandboxSnapshot.Status.COMPLETE,
             external_id=f"snapshot-{uuid.uuid4()}",
->>>>>>> 19ece6d6
         )
         snapshot2 = SandboxSnapshot.objects.create(
             integration=self.integration,
             repos=["PostHog/posthog", "PostHog/posthog-js"],
             status=SandboxSnapshot.Status.COMPLETE,
-<<<<<<< HEAD
-=======
             external_id=f"snapshot-{uuid.uuid4()}",
->>>>>>> 19ece6d6
         )
 
         result = SandboxSnapshot.get_latest_snapshot_with_repos(self.integration.id, ["PostHog/posthog"])
@@ -1155,14 +1087,10 @@
 
     def test_get_latest_snapshot_with_repos_not_found(self):
         SandboxSnapshot.objects.create(
-<<<<<<< HEAD
-            integration=self.integration, repos=["PostHog/posthog"], status=SandboxSnapshot.Status.COMPLETE
-=======
             integration=self.integration,
             repos=["PostHog/posthog"],
             status=SandboxSnapshot.Status.COMPLETE,
             external_id=f"snapshot-{uuid.uuid4()}",
->>>>>>> 19ece6d6
         )
 
         result = SandboxSnapshot.get_latest_snapshot_with_repos(
@@ -1172,23 +1100,16 @@
 
     def test_get_latest_snapshot_with_repos_ignores_in_progress(self):
         SandboxSnapshot.objects.create(
-<<<<<<< HEAD
-            integration=self.integration, repos=["PostHog/posthog"], status=SandboxSnapshot.Status.COMPLETE
-=======
             integration=self.integration,
             repos=["PostHog/posthog"],
             status=SandboxSnapshot.Status.COMPLETE,
             external_id=f"snapshot-{uuid.uuid4()}",
->>>>>>> 19ece6d6
         )
         SandboxSnapshot.objects.create(
             integration=self.integration,
             repos=["PostHog/posthog", "PostHog/posthog-js"],
             status=SandboxSnapshot.Status.IN_PROGRESS,
-<<<<<<< HEAD
-=======
             external_id=f"snapshot-{uuid.uuid4()}",
->>>>>>> 19ece6d6
         )
 
         result = SandboxSnapshot.get_latest_snapshot_with_repos(
@@ -1197,15 +1118,9 @@
         self.assertIsNone(result)
 
     def test_multiple_snapshots_per_integration(self):
-<<<<<<< HEAD
-        snapshot1 = SandboxSnapshot.objects.create(integration=self.integration)
-        snapshot2 = SandboxSnapshot.objects.create(integration=self.integration)
-        snapshot3 = SandboxSnapshot.objects.create(integration=self.integration)
-=======
         snapshot1 = SandboxSnapshot.objects.create(integration=self.integration, external_id=f"snapshot-{uuid.uuid4()}")
         snapshot2 = SandboxSnapshot.objects.create(integration=self.integration, external_id=f"snapshot-{uuid.uuid4()}")
         snapshot3 = SandboxSnapshot.objects.create(integration=self.integration, external_id=f"snapshot-{uuid.uuid4()}")
->>>>>>> 19ece6d6
 
         snapshots = SandboxSnapshot.objects.filter(integration=self.integration)
         self.assertEqual(snapshots.count(), 3)
@@ -1213,22 +1128,12 @@
         self.assertIn(snapshot2, snapshots)
         self.assertIn(snapshot3, snapshots)
 
-<<<<<<< HEAD
-    def test_cascade_delete_on_integration(self):
-        SandboxSnapshot.objects.create(integration=self.integration)
-        SandboxSnapshot.objects.create(integration=self.integration)
-=======
     def test_set_null_on_integration_delete(self):
         SandboxSnapshot.objects.create(integration=self.integration, external_id=f"snapshot-{uuid.uuid4()}")
         SandboxSnapshot.objects.create(integration=self.integration, external_id=f"snapshot-{uuid.uuid4()}")
->>>>>>> 19ece6d6
 
         self.assertEqual(SandboxSnapshot.objects.filter(integration=self.integration).count(), 2)
 
         self.integration.delete()
 
-<<<<<<< HEAD
-        self.assertEqual(SandboxSnapshot.objects.filter(integration_id=self.integration.id).count(), 0)
-=======
-        self.assertEqual(SandboxSnapshot.objects.filter(integration__isnull=True).count(), 2)
->>>>>>> 19ece6d6
+        self.assertEqual(SandboxSnapshot.objects.filter(integration__isnull=True).count(), 2)