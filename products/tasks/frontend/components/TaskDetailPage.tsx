--- conflicted
+++ resolved
@@ -28,7 +28,7 @@
     const { setSelectedRunId, runTask, deleteTask, updateTask } = useActions(sceneLogic)
 
     if (!task) {
-        return <div className="text-center py-8 text-muted">Task not found</div>
+        return <div className="text-center py-8 text-muted-foreground">Task not found</div>
     }
 
     const hasBeenRun = runs.length > 0
@@ -39,128 +39,27 @@
     const runButtonText = !hasBeenRun ? 'Run task' : isLatestRunCompleted ? 'Run again' : 'Retry task'
 
     return (
-<<<<<<< HEAD
-        <div className="TaskDetailPage">
-            <SceneTitleSection
-                name={task.title}
-                resourceType={{
-                    type: 'task',
-                }}
-            />
-            {/* Navigation and status */}
-            <div className="flex items-center gap-2 px-6 mb-4">
-                <Link to="/tasks">
-                    <IconArrowLeft /> Back to Tasks
-                </Link>
-                <span className="mx-2">·</span>
-                <span className="inline-flex items-center px-2 py-1 rounded-full text-xs font-medium">{stageKey}</span>
-                <span
-                    className={`inline-flex items-center px-2 py-1 rounded-full text-xs font-medium ${
-                        ORIGIN_PRODUCT_COLORS[task.origin_product]
-                    }`}
-                >
-                    {ORIGIN_PRODUCT_LABELS[task.origin_product]}
-                </span>
-            </div>
-            <SceneDivider />
-
-            {/* Split view container */}
-            <div className="grid grid-cols-1 lg:grid-cols-2 gap-6 p-6">
-                {/* Left panel - Task details */}
-                <div className="space-y-6">
-                    {/* Description */}
-                    <div>
-                        <h3 className="text-sm font-medium text-default mb-2">Description</h3>
-                        <p className="text-sm text-muted-foreground-foreground leading-relaxed">{task.description}</p>
-                    </div>
-
-                    {/* Repository Configuration */}
-                    <div>
-                        <div className="flex items-center justify-between mb-2">
-                            <h3 className="text-sm font-medium text-default">Repository Configuration</h3>
-                            {!isEditingRepository && (
-                                <LemonButton size="small" type="secondary" onClick={() => setIsEditingRepository(true)}>
-                                    Edit
-                                </LemonButton>
-                            )}
-                        </div>
-
-                        {isEditingRepository ? (
-                            <div className="space-y-4">
-                                <RepositorySelector value={repositoryConfig} onChange={setRepositoryConfig} />
-                                <div className="flex gap-2">
-                                    <LemonButton
-                                        type="primary"
-                                        size="small"
-                                        onClick={handleSaveRepository}
-                                        loading={savingRepository}
-                                        disabled={
-                                            !repositoryConfig.integrationId ||
-                                            !repositoryConfig.organization ||
-                                            !repositoryConfig.repository
-                                        }
-                                    >
-                                        Save
-                                    </LemonButton>
-                                    <LemonButton type="secondary" size="small" onClick={handleCancelEdit}>
-                                        Cancel
-                                    </LemonButton>
-                                </div>
-                            </div>
-                        ) : (
-                            <div className="bg-card p-3 rounded border">
-                                {task.repository_config?.organization && task.repository_config?.repository ? (
-                                    <div className="flex items-center gap-2">
-                                        <span className="text-xs font-medium text-muted-foreground">Repository:</span>
-                                        <span className="text-sm font-mono text-foreground">
-                                            {task.repository_config.organization}/{task.repository_config.repository}
-                                        </span>
-                                    </div>
-                                ) : (
-                                    <div className="text-sm text-muted-foreground-foreground italic">
-                                        No repository configured - click Edit to add one
-                                    </div>
-                                )}
-                            </div>
-                        )}
-                    </div>
-
-                    {/* Metadata */}
-                    <div className="grid grid-cols-2 gap-4 text-sm">
-                        <div>
-                            <span className="font-medium text-default">Created:</span>
-                            <div className="text-muted-foreground">{formatDate(task.created_at)}</div>
-                        </div>
-                        <div>
-                            <span className="font-medium text-default">Last Updated:</span>
-                            <div className="text-muted-foreground">{formatDate(task.updated_at)}</div>
-                        </div>
-                        <div>
-                            <span className="font-medium text-default">Position:</span>
-                            <div className="text-muted-foreground">{task.position}</div>
-=======
         <SceneContent>
             <ScenePanel>
                 <ScenePanelInfoSection>
                     <div className="flex flex-col gap-3">
                         <div>
-                            <div className="text-xs text-muted mb-1">Task ID</div>
+                            <div className="text-xs text-muted-foreground mb-1">Task ID</div>
                             <div className="font-mono text-sm">{task.slug}</div>
                         </div>
                         <div>
-                            <div className="text-xs text-muted mb-1">Repository</div>
+                            <div className="text-xs text-muted-foreground mb-1">Repository</div>
                             <div className="text-sm">{task.repository}</div>
                         </div>
                         <div>
-                            <div className="text-xs text-muted mb-1">Created by</div>
+                            <div className="text-xs text-muted-foreground mb-1">Created by</div>
                             <div className="text-sm">
                                 {task.created_by?.first_name || task.created_by?.email || 'Unknown'}
                             </div>
                         </div>
                         <div>
-                            <div className="text-xs text-muted mb-1">Created</div>
+                            <div className="text-xs text-muted-foreground mb-1">Created</div>
                             <div className="text-sm">{dayjs(task.created_at).format('MMM D, YYYY HH:mm')}</div>
->>>>>>> 983b3d78
                         </div>
                     </div>
                 </ScenePanelInfoSection>
@@ -178,7 +77,7 @@
                     <>
                         <ScenePanelDivider />
                         <ScenePanelInfoSection>
-                            <div className="text-xs font-semibold text-muted mb-2">Run History</div>
+                            <div className="text-xs font-semibold text-muted-foreground mb-2">Run History</div>
                             <div className="flex flex-col gap-1">
                                 {runs.map((run) => (
                                     <TaskRunItem
@@ -217,7 +116,7 @@
                 </div>
             ) : runs.length === 0 ? (
                 <div className="text-center py-16">
-                    <p className="text-muted">This task hasn't been run yet</p>
+                    <p className="text-muted-foreground">This task hasn't been run yet</p>
                 </div>
             ) : null}
         </SceneContent>
