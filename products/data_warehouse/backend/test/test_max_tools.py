--- conflicted
+++ resolved
@@ -50,15 +50,8 @@
                 type="tool_call",
                 args={"instructions": "What is the average session length?"},
             )
-<<<<<<< HEAD
-            result = await tool.ainvoke(tool_call.model_dump(), config)
-            self.assertEqual(
-                result.content, "```sql\nSELECT AVG(properties.$session_length) FROM events LIMIT 50000\n```"
-            )
-=======
             result = await tool.ainvoke(tool_call.model_dump(), config=cast(RunnableConfig, config))
             self.assertEqual(result.content, "```sql\nSELECT AVG(properties.$session_length) FROM events\n```")
->>>>>>> 0f25c56d
 
     async def test_generates_queries_with_placeholders(self):
         config = {
@@ -95,15 +88,10 @@
                 type="tool_call",
                 args={"instructions": "What are the properties for the variable {filters}?"},
             )
-<<<<<<< HEAD
-            result = await tool.ainvoke(tool_call.model_dump(), config)
-            self.assertEqual(result.content, "```sql\nSELECT properties FROM events WHERE and(1, 1) LIMIT 50000\n```")
-=======
             result = await tool.ainvoke(tool_call.model_dump(), config=cast(RunnableConfig, config))
             self.assertEqual(
                 result.content, "```sql\nSELECT properties FROM events WHERE {filters} AND {custom_filter}\n```"
             )
->>>>>>> 0f25c56d
 
     async def test_hogql_tool_quality_check_integration(self):
         """Test that HogQLGeneratorTool properly calls quality check methods."""
@@ -146,12 +134,6 @@
             # Quality check should have been called exactly once (happy path, loop breaks on success)
             # Graph should have been called exactly once (happy path, loop breaks on success)
             mock_graph.ainvoke.assert_called_once()
-<<<<<<< HEAD
-=======
-            # Verify it was called with the expected SQL query
-            call_args = mock_quality_check.call_args.kwargs["output"]
-            self.assertEqual(call_args.query.query, "SELECT count() FROM events")
->>>>>>> 0f25c56d
 
     async def test_hogql_tool_retry_exhausted_still_returns_result(self):
         """Test HogQLGeneratorTool behavior when retries are exhausted but we have a valid parsed result."""
