--- conflicted
+++ resolved
@@ -379,10 +379,7 @@
     expected_fields: list[str] | None = None,
     expect_duplicates: bool = False,
     primary_key: list[str] | None = None,
-<<<<<<< HEAD
-=======
     timestamp_columns: collections.abc.Sequence[str] = (),
->>>>>>> 77b4fc3a
     uppercase_columns: list[str] | None = None,
 ):
     """Assert ClickHouse records are written to Snowflake table.
