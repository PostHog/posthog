"""
Test the Snowflake Insert Activity.

Note: This module uses a real Snowflake connection.
"""

import os
import uuid
import datetime as dt
import collections.abc

import pytest

from django.test import override_settings

from posthog.batch_exports.service import BatchExportModel, BatchExportSchema
from posthog.temporal.tests.utils.events import generate_test_events_in_clickhouse

from products.batch_exports.backend.temporal.destinations.snowflake_batch_export import (
    SnowflakeInsertInputs,
    insert_into_snowflake_activity_from_stage,
    snowflake_default_fields,
)
from products.batch_exports.backend.temporal.pipeline.internal_stage import (
    BatchExportInsertIntoInternalStageInputs,
    insert_into_internal_stage_activity,
)
from products.batch_exports.backend.temporal.pipeline.types import BatchExportResult
from products.batch_exports.backend.tests.temporal.destinations.snowflake.utils import (
    EXPECTED_PERSONS_BATCH_EXPORT_FIELDS,
    SKIP_IF_MISSING_REQUIRED_ENV_VARS,
    TEST_MODELS,
    assert_clickhouse_records_in_snowflake,
)
from products.batch_exports.backend.tests.temporal.utils.persons import (
    generate_test_person_distinct_id2_in_clickhouse,
    generate_test_persons_in_clickhouse,
)

pytestmark = [
    pytest.mark.asyncio,
    pytest.mark.django_db,
    SKIP_IF_MISSING_REQUIRED_ENV_VARS,
]


async def _run_activity(
    activity_environment,
    snowflake_cursor,
    clickhouse_client,
    snowflake_config,
    team,
    data_interval_start,
    data_interval_end,
    table_name: str,
    batch_export_model: BatchExportModel | None = None,
    batch_export_schema: BatchExportSchema | None = None,
    exclude_events=None,
    sort_key: str = "event",
    expected_fields=None,
    expect_duplicates: bool = False,
    primary_key=None,
    assert_clickhouse_records: bool = True,
<<<<<<< HEAD
=======
    timestamp_columns: collections.abc.Sequence[str] = (),
>>>>>>> 77b4fc3a
    uppercase_columns: list[str] | None = None,
):
    """Helper function to run insert_into_snowflake_activity_from_stage and assert records in Snowflake"""
    insert_inputs = SnowflakeInsertInputs(
        team_id=team.pk,
        table_name=table_name,
        data_interval_start=data_interval_start.isoformat(),
        data_interval_end=data_interval_end.isoformat(),
        exclude_events=exclude_events,
        batch_export_schema=batch_export_schema,
        batch_export_model=batch_export_model,
        batch_export_id=str(uuid.uuid4()),
        **snowflake_config,
    )

    assert insert_inputs.batch_export_id is not None
    # we first need to run the insert_into_internal_stage_activity so that we have data to export
    await activity_environment.run(
        insert_into_internal_stage_activity,
        BatchExportInsertIntoInternalStageInputs(
            team_id=insert_inputs.team_id,
            batch_export_id=insert_inputs.batch_export_id,
            data_interval_start=insert_inputs.data_interval_start,
            data_interval_end=insert_inputs.data_interval_end,
            exclude_events=insert_inputs.exclude_events,
            include_events=None,
            run_id=None,
            backfill_details=None,
            batch_export_model=insert_inputs.batch_export_model,
            batch_export_schema=insert_inputs.batch_export_schema,
            destination_default_fields=snowflake_default_fields(),
        ),
    )
    result = await activity_environment.run(insert_into_snowflake_activity_from_stage, insert_inputs)

    if assert_clickhouse_records:
        await assert_clickhouse_records_in_snowflake(
            snowflake_cursor=snowflake_cursor,
            clickhouse_client=clickhouse_client,
            table_name=table_name,
            team_id=team.pk,
            data_interval_start=data_interval_start,
            data_interval_end=data_interval_end,
            exclude_events=exclude_events,
            batch_export_model=batch_export_model or batch_export_schema,
            sort_key=sort_key,
            expected_fields=expected_fields,
            expect_duplicates=expect_duplicates,
            primary_key=primary_key,
<<<<<<< HEAD
=======
            timestamp_columns=timestamp_columns,
>>>>>>> 77b4fc3a
            uppercase_columns=uppercase_columns,
        )
    return result


@pytest.mark.parametrize("exclude_events", [None, ["test-exclude"]], indirect=True)
@pytest.mark.parametrize("model", TEST_MODELS)
async def test_insert_into_snowflake_activity_inserts_data_into_snowflake_table(
    clickhouse_client,
    activity_environment,
    snowflake_cursor,
    snowflake_config,
    exclude_events,
    model: BatchExportModel | BatchExportSchema | None,
    generate_test_data,
    data_interval_start,
    data_interval_end,
    ateam,
):
    """Test that the insert_into_snowflake_activity_from_stage function inserts data into a Snowflake table.

    We use the generate_test_events_in_clickhouse function to generate several sets
    of events. Some of these sets are expected to be exported, and others not. Expected
    events are those that:
    * Are created for the team_id of the batch export.
    * Are created in the date range of the batch export.
    * Are not duplicates of other events that are in the same batch.
    * Do not have an event name contained in the batch export's exclude_events.

    Once we have these events, we pass them to the assert_events_in_snowflake function to check
    that they appear in the expected Snowflake table. This function runs against a real Snowflake
    instance, so the environment should be populated with the necessary credentials.
    """
    if isinstance(model, BatchExportModel) and model.name != "events" and exclude_events is not None:
        pytest.skip("Unnecessary test case as batch export model is not affected by 'exclude_events'")

    batch_export_schema: BatchExportSchema | None = None
    batch_export_model: BatchExportModel | None = None
    if isinstance(model, BatchExportModel):
        batch_export_model = model
    elif model is not None:
        batch_export_schema = model

    table_name = f"test_insert_activity_table_{ateam.pk}"

    sort_key = "event"
    if batch_export_model is not None:
        if batch_export_model.name == "persons":
            sort_key = "person_id"
        elif batch_export_model.name == "sessions":
            sort_key = "session_id"

    await _run_activity(
        activity_environment=activity_environment,
        snowflake_cursor=snowflake_cursor,
        clickhouse_client=clickhouse_client,
        snowflake_config=snowflake_config,
        team=ateam,
        data_interval_start=data_interval_start,
        data_interval_end=data_interval_end,
        table_name=table_name,
        batch_export_model=batch_export_model,
        batch_export_schema=batch_export_schema,
        exclude_events=exclude_events,
        sort_key=sort_key,
    )


async def test_insert_into_snowflake_activity_merges_persons_data_in_follow_up_runs(
    clickhouse_client,
    activity_environment,
    snowflake_cursor,
    snowflake_config,
    generate_test_data,
    data_interval_start,
    data_interval_end,
    ateam,
):
    """Test that the `insert_into_snowflake_activity_from_stage` merges new versions of person rows.

    This unit tests looks at the mutability handling capabilities of the aforementioned activity.
    We will generate a new entry in the persons table for half of the persons exported in a first
    run of the activity. We expect the new entries to have replaced the old ones in Snowflake after
    the second run.
    """
    model = BatchExportModel(name="persons", schema=None)
    table_name = f"test_insert_activity_table_mutable_persons_{ateam.pk}"

    await _run_activity(
        activity_environment=activity_environment,
        snowflake_cursor=snowflake_cursor,
        clickhouse_client=clickhouse_client,
        snowflake_config=snowflake_config,
        team=ateam,
        data_interval_start=data_interval_start,
        data_interval_end=data_interval_end,
        table_name=table_name,
        batch_export_model=model,
        sort_key="person_id",
    )

    _, persons_to_export_created = generate_test_data

    for old_person in persons_to_export_created[: len(persons_to_export_created) // 2]:
        new_person_id = uuid.uuid4()
        new_person, _ = await generate_test_persons_in_clickhouse(
            client=clickhouse_client,
            team_id=ateam.pk,
            start_time=data_interval_start,
            end_time=data_interval_end,
            person_id=new_person_id,
            count=1,
            properties={"utm_medium": "referral", "$initial_os": "Linux", "new_property": "Something"},
        )

        await generate_test_person_distinct_id2_in_clickhouse(
            clickhouse_client,
            ateam.pk,
            person_id=uuid.UUID(new_person[0]["id"]),
            distinct_id=old_person["distinct_id"],
            version=old_person["version"] + 1,
            timestamp=old_person["_timestamp"],
        )

    await _run_activity(
        activity_environment=activity_environment,
        snowflake_cursor=snowflake_cursor,
        clickhouse_client=clickhouse_client,
        snowflake_config=snowflake_config,
        team=ateam,
        data_interval_start=data_interval_start,
        data_interval_end=data_interval_end,
        table_name=table_name,
        batch_export_model=model,
        sort_key="person_id",
    )


async def test_insert_into_snowflake_activity_merges_sessions_data_in_follow_up_runs(
    clickhouse_client,
    activity_environment,
    snowflake_cursor,
    snowflake_config,
    generate_test_data,
    data_interval_start,
    data_interval_end,
    ateam,
):
    """Test that the `insert_into_snowflake_activity_from_stage` merges new versions of sessions rows.

    This unit tests looks at the mutability handling capabilities of the aforementioned activity.
    We will generate a new entry in the raw_sessions table for the one session exported in the first
    run of the activity. We expect the new entries to have replaced the old ones in Snowflake after
    the second run with the same time range.
    """
    model = BatchExportModel(name="sessions", schema=None)
    table_name = f"test_insert_activity_table_mutable_sessions_{ateam.pk}"

    await _run_activity(
        activity_environment=activity_environment,
        snowflake_cursor=snowflake_cursor,
        clickhouse_client=clickhouse_client,
        snowflake_config=snowflake_config,
        team=ateam,
        data_interval_start=data_interval_start,
        data_interval_end=data_interval_end,
        table_name=table_name,
        batch_export_model=model,
        sort_key="session_id",
    )

    events_to_export_created, _ = generate_test_data
    event = events_to_export_created[0]

    new_data_interval_start, new_data_interval_end = (
        data_interval_start + dt.timedelta(hours=1),
        data_interval_end + dt.timedelta(hours=1),
    )

    new_events, _, _ = await generate_test_events_in_clickhouse(
        client=clickhouse_client,
        team_id=ateam.pk,
        start_time=new_data_interval_start,
        end_time=new_data_interval_end,
        count=1,
        count_outside_range=0,
        count_other_team=0,
        duplicate=False,
        properties={**event["properties"], "$current_url": "http://localhost.org"},
        person_properties={"utm_medium": "referral", "$initial_os": "Linux"},
        event_name=event["event"],
        table="sharded_events",
        insert_sessions=True,
    )

    await _run_activity(
        activity_environment=activity_environment,
        snowflake_cursor=snowflake_cursor,
        clickhouse_client=clickhouse_client,
        snowflake_config=snowflake_config,
        team=ateam,
        data_interval_start=new_data_interval_start,
        data_interval_end=new_data_interval_end,
        table_name=table_name,
        batch_export_model=model,
        sort_key="session_id",
    )

    snowflake_cursor.execute(f'SELECT "session_id", "end_timestamp", "urls" FROM "{table_name}"')
    rows = list(snowflake_cursor.fetchall())
    new_event = new_events[0]
    new_event_properties = new_event["properties"] or {}
    assert len(rows) == 1
    assert rows[0][0] == new_event_properties["$session_id"]
    assert rows[0][1] == dt.datetime.fromisoformat(new_event["timestamp"])
    # Snowflake client doesn't evaluate arrays to python lists.
    # The presence of new lines is an indicator that 'urls' is of the correct type as
    # that's how snowflake displays arrays.
    assert rows[0][2] == '[\n  "http://localhost.org"\n]'


async def test_insert_into_snowflake_activity_removes_internal_stage_files(
    clickhouse_client,
    activity_environment,
    snowflake_cursor,
    snowflake_config,
    generate_test_data,
    data_interval_start,
    data_interval_end,
    ateam,
    garbage_jsonl_file,
):
    """Test that the `insert_into_snowflake_activity_from_stage` removes internal stage files.

    This test requires some setup steps:
    1. We do a first run of the activity to create the export table. Since we
        haven't added any garbage, this should work normally.
    2. Truncate the table to avoid duplicate data once we re-run the activity.
    3. PUT a file with garbage data into the table internal stage.

    Once we run the activity a second time, it should first clear up the garbage
    file and not fail the COPY. After this second execution is done, and besides
    checking this second run worked and exported data, we also check that no files
    are present in the table's internal stage.
    """
    model = BatchExportModel(name="events", schema=None)
    table_name = f"test_insert_activity_table_remove_{ateam.pk}"

    await _run_activity(
        activity_environment=activity_environment,
        snowflake_cursor=snowflake_cursor,
        clickhouse_client=clickhouse_client,
        snowflake_config=snowflake_config,
        team=ateam,
        data_interval_start=data_interval_start,
        data_interval_end=data_interval_end,
        table_name=table_name,
        batch_export_model=model,
        sort_key="event",
    )

    snowflake_cursor.execute(f'TRUNCATE TABLE "{table_name}"')

    data_interval_end_str = data_interval_end.strftime("%Y-%m-%d_%H-%M-%S")

    put_query = f"""
    PUT file://{garbage_jsonl_file} '@%"{table_name}"/{data_interval_end_str}'
    """
    snowflake_cursor.execute(put_query)

    list_query = f"""
    LIST '@%"{table_name}"'
    """
    snowflake_cursor.execute(list_query)
    rows = snowflake_cursor.fetchall()
    columns = {index: metadata.name for index, metadata in enumerate(snowflake_cursor.description)}
    stage_files = [{columns[index]: row[index] for index in columns.keys()} for row in rows]
    assert len(stage_files) == 1
    assert stage_files[0]["name"] == f"{data_interval_end_str}/{os.path.basename(garbage_jsonl_file)}.gz"

    await _run_activity(
        activity_environment=activity_environment,
        snowflake_cursor=snowflake_cursor,
        clickhouse_client=clickhouse_client,
        snowflake_config=snowflake_config,
        team=ateam,
        data_interval_start=data_interval_start,
        data_interval_end=data_interval_end,
        table_name=table_name,
        batch_export_model=model,
        sort_key="event",
    )

    snowflake_cursor.execute(list_query)
    rows = snowflake_cursor.fetchall()
    assert len(rows) == 0


async def test_insert_into_snowflake_activity_heartbeats(
    clickhouse_client,
    ateam,
    snowflake_batch_export,
    snowflake_cursor,
    snowflake_config,
    activity_environment,
):
    """Test that the insert_into_snowflake_activity_from_stage activity sends heartbeats.

    We use a function that runs on_heartbeat to check and track the heartbeat contents.
    """
    data_interval_end = dt.datetime.now(dt.UTC)
    data_interval_start = data_interval_end - snowflake_batch_export.interval_time_delta

    n_expected_files = 3

    for n_expected_file in range(1, n_expected_files + 1):
        part_inserted_at = data_interval_end - snowflake_batch_export.interval_time_delta / n_expected_file

        await generate_test_events_in_clickhouse(
            client=clickhouse_client,
            team_id=ateam.pk,
            start_time=data_interval_start,
            end_time=data_interval_end,
            count=1,
            count_outside_range=0,
            count_other_team=0,
            duplicate=False,
            inserted_at=part_inserted_at,
            event_name=f"test-event-{n_expected_file}-{{i}}",
        )

    captured_details = []

    def capture_heartbeat_details(*details):
        """A function to track what we heartbeat."""
        nonlocal captured_details

        captured_details.append(details)

    activity_environment.on_heartbeat = capture_heartbeat_details

    table_name = f"test_insert_activity_table_{ateam.pk}"
    insert_inputs = SnowflakeInsertInputs(
        team_id=ateam.pk,
        table_name=table_name,
        data_interval_start=data_interval_start.isoformat(),
        data_interval_end=data_interval_end.isoformat(),
        batch_export_id=str(uuid.uuid4()),
        **snowflake_config,
    )

    with override_settings(BATCH_EXPORT_SNOWFLAKE_UPLOAD_CHUNK_SIZE_BYTES=0):
        assert insert_inputs.batch_export_id is not None
        await activity_environment.run(
            insert_into_internal_stage_activity,
            BatchExportInsertIntoInternalStageInputs(
                team_id=insert_inputs.team_id,
                batch_export_id=insert_inputs.batch_export_id,
                data_interval_start=insert_inputs.data_interval_start,
                data_interval_end=insert_inputs.data_interval_end,
                exclude_events=insert_inputs.exclude_events,
                include_events=None,
                run_id=None,
                backfill_details=None,
                batch_export_model=insert_inputs.batch_export_model,
                batch_export_schema=insert_inputs.batch_export_schema,
                destination_default_fields=snowflake_default_fields(),
            ),
        )
        await activity_environment.run(insert_into_snowflake_activity_from_stage, insert_inputs)

    # It's not guaranteed we will heartbeat right after every file.
    assert len(captured_details) > 0

    await assert_clickhouse_records_in_snowflake(
        snowflake_cursor=snowflake_cursor,
        clickhouse_client=clickhouse_client,
        table_name=table_name,
        team_id=ateam.pk,
        data_interval_start=data_interval_start,
        data_interval_end=data_interval_end,
        sort_key="event",
    )


async def test_insert_into_snowflake_activity_handles_person_schema_changes(
    clickhouse_client,
    activity_environment,
    snowflake_cursor,
    snowflake_config,
    generate_test_data,
    data_interval_start,
    data_interval_end,
    ateam,
):
    """Test that the `insert_into_snowflake_activity_from_stage` handles changes to the
    person schema.

    If we update the schema of the persons model we export, we should still be
    able to export the data without breaking existing exports. For example, any
    new fields should not be added to the destination (in future we may want to
    allow this but for now we don't).

    To replicate this situation we first export the data with the original
    schema, then delete a column in the destination and then rerun the export.
    """
    model = BatchExportModel(name="persons", schema=None)
    table_name = f"test_insert_activity_migration_table_{ateam.pk}"

    await _run_activity(
        activity_environment=activity_environment,
        snowflake_cursor=snowflake_cursor,
        clickhouse_client=clickhouse_client,
        snowflake_config=snowflake_config,
        team=ateam,
        data_interval_start=data_interval_start,
        data_interval_end=data_interval_end,
        table_name=table_name,
        batch_export_model=model,
        sort_key="person_id",
    )

    # Drop the created_at column from the Snowflake table
    snowflake_cursor.execute(f'ALTER TABLE "{table_name}" DROP COLUMN "created_at"')

    _, persons_to_export_created = generate_test_data

    for old_person in persons_to_export_created[: len(persons_to_export_created) // 2]:
        new_person_id = uuid.uuid4()
        new_person, _ = await generate_test_persons_in_clickhouse(
            client=clickhouse_client,
            team_id=ateam.pk,
            start_time=data_interval_start,
            end_time=data_interval_end,
            person_id=new_person_id,
            count=1,
            properties={"utm_medium": "referral", "$initial_os": "Linux", "new_property": "Something"},
        )

        await generate_test_person_distinct_id2_in_clickhouse(
            clickhouse_client,
            ateam.pk,
            person_id=uuid.UUID(new_person[0]["id"]),
            distinct_id=old_person["distinct_id"],
            version=old_person["version"] + 1,
            timestamp=old_person["_timestamp"],
        )

    # This time we don't expect there to be a created_at column
    expected_fields = [field for field in EXPECTED_PERSONS_BATCH_EXPORT_FIELDS if field != "created_at"]
    await _run_activity(
        activity_environment=activity_environment,
        snowflake_cursor=snowflake_cursor,
        clickhouse_client=clickhouse_client,
        snowflake_config=snowflake_config,
        team=ateam,
        data_interval_start=data_interval_start,
        data_interval_end=data_interval_end,
        table_name=table_name,
        batch_export_model=model,
        sort_key="person_id",
        expected_fields=expected_fields,
    )


async def test_insert_into_snowflake_activity_from_stage_handles_datetime_to_int(
    clickhouse_client,
    activity_environment,
    snowflake_cursor,
    snowflake_config,
    generate_test_data,
    data_interval_start,
    data_interval_end,
    ateam,
):
    """Test that the `insert_into_snowflake_activity_from_stage` handles columns in the
    destination having INT64 type for DateTime64 columns.

    ClickHouse exports DateTime columns as uint32. Not to be confused with DateTime64
    columns which are exported as Arrow's native timestamp type.

    This can lead to fields in destination tables corresponding to DateTime types being
    created as Snowflake's INTEGER, as that's how we resolve Arrow's uint32.

    If the ClickHouse type ever changes from DateTime to DateTime64, for example, if the
    query is updated, we want to ensure we can continue exporting to an INTEGER field,
    even if the field is now DateTime64.

    To replicate this situation we first export the data to create the table, then alter
    'created_at' to be of type INTEGER, and then rerun the export.
    """
    model = BatchExportModel(name="persons", schema=None)
    table_name = f"test_insert_activity_persons_table_{ateam.pk}"

    await _run_activity(
        activity_environment=activity_environment,
        snowflake_cursor=snowflake_cursor,
        clickhouse_client=clickhouse_client,
        snowflake_config=snowflake_config,
        team=ateam,
        data_interval_start=data_interval_start,
        data_interval_end=data_interval_end,
        table_name=table_name,
        batch_export_model=model,
        sort_key="person_id",
    )

    snowflake_cursor.execute(f'TRUNCATE TABLE "{table_name}"')
    snowflake_cursor.execute(f'ALTER TABLE "{table_name}" DROP COLUMN "created_at"')
    snowflake_cursor.execute(f'ALTER TABLE "{table_name}" ADD COLUMN "created_at" INTEGER')

    result = await _run_activity(
        activity_environment=activity_environment,
        snowflake_cursor=snowflake_cursor,
        clickhouse_client=clickhouse_client,
        snowflake_config=snowflake_config,
        team=ateam,
        data_interval_start=data_interval_start,
        data_interval_end=data_interval_end,
        table_name=table_name,
        batch_export_model=model,
        sort_key="person_id",
        timestamp_columns=("created_at",),
    )

    assert isinstance(result, BatchExportResult)
<<<<<<< HEAD
    assert result.error is not None
    assert result.error.type == "SnowflakeIncompatibleSchemaError"


=======
    assert result.error is None


@pytest.mark.parametrize(
    "model", [BatchExportModel(name="events", schema=None), BatchExportModel(name="persons", schema=None)]
)
>>>>>>> 77b4fc3a
async def test_insert_into_snowflake_activity_handles_uppercased_columns(
    clickhouse_client,
    activity_environment,
    snowflake_cursor,
    snowflake_config,
    generate_test_data,
    data_interval_start,
    data_interval_end,
    ateam,
<<<<<<< HEAD
=======
    model,
>>>>>>> 77b4fc3a
):
    """Test that the `insert_into_snowflake_activity_from_stage` can handle target
    table columns being in UPPERCASE.

    Due to the relatively simple way to resolve that a column name is UPPERCASED, this
    should not cause a schema error.

    This test first runs the batch export normally to create a target table, then
    updates some columns to be UPPERCASE, and finally re-runs the batch export.
    """
<<<<<<< HEAD
    model = BatchExportModel(name="events", schema=None)
    table_name = f"test_insert_activity_events_table_handle_uppercased_{ateam.pk}"

=======
    table_name = f"test_insert_activity_{model.name}_table_handle_uppercased_{ateam.pk}"

    sort_key = "uuid" if model.name == "events" else "person_id"
>>>>>>> 77b4fc3a
    await _run_activity(
        activity_environment=activity_environment,
        snowflake_cursor=snowflake_cursor,
        clickhouse_client=clickhouse_client,
        snowflake_config=snowflake_config,
        team=ateam,
        data_interval_start=data_interval_start,
        data_interval_end=data_interval_end,
        table_name=table_name,
        batch_export_model=model,
<<<<<<< HEAD
        sort_key="uuid",
    )

    snowflake_cursor.execute(f'TRUNCATE TABLE "{table_name}"')
    snowflake_cursor.execute(f'ALTER TABLE "{table_name}" RENAME COLUMN "event" TO "EVENT"')
    snowflake_cursor.execute(f'ALTER TABLE "{table_name}" RENAME COLUMN "timestamp" TO "TIMESTAMP"')
=======
        sort_key=sort_key,
    )

    uppercase_columns = ["team_id"]
    if model.name == "events":
        uppercase_columns.append("event")
    elif model.name == "persons":
        uppercase_columns.append("person_version")
        uppercase_columns.append("person_id")
    snowflake_cursor.execute(f'TRUNCATE TABLE "{table_name}"')
    for column in uppercase_columns:
        snowflake_cursor.execute(f'ALTER TABLE "{table_name}" RENAME COLUMN "{column}" TO "{column.upper()}"')
    # person_id is now in uppercase
    sort_key = "uuid" if model.name == "events" else "PERSON_ID"
>>>>>>> 77b4fc3a

    await _run_activity(
        activity_environment=activity_environment,
        snowflake_cursor=snowflake_cursor,
        clickhouse_client=clickhouse_client,
        snowflake_config=snowflake_config,
        team=ateam,
        data_interval_start=data_interval_start,
        data_interval_end=data_interval_end,
        table_name=table_name,
        batch_export_model=model,
<<<<<<< HEAD
        sort_key="uuid",
        uppercase_columns=["event", "timestamp"],
=======
        sort_key=sort_key,
        uppercase_columns=uppercase_columns,
>>>>>>> 77b4fc3a
    )<|MERGE_RESOLUTION|>--- conflicted
+++ resolved
@@ -61,10 +61,7 @@
     expect_duplicates: bool = False,
     primary_key=None,
     assert_clickhouse_records: bool = True,
-<<<<<<< HEAD
-=======
     timestamp_columns: collections.abc.Sequence[str] = (),
->>>>>>> 77b4fc3a
     uppercase_columns: list[str] | None = None,
 ):
     """Helper function to run insert_into_snowflake_activity_from_stage and assert records in Snowflake"""
@@ -114,10 +111,7 @@
             expected_fields=expected_fields,
             expect_duplicates=expect_duplicates,
             primary_key=primary_key,
-<<<<<<< HEAD
-=======
             timestamp_columns=timestamp_columns,
->>>>>>> 77b4fc3a
             uppercase_columns=uppercase_columns,
         )
     return result
@@ -644,19 +638,12 @@
     )
 
     assert isinstance(result, BatchExportResult)
-<<<<<<< HEAD
-    assert result.error is not None
-    assert result.error.type == "SnowflakeIncompatibleSchemaError"
-
-
-=======
     assert result.error is None
 
 
 @pytest.mark.parametrize(
     "model", [BatchExportModel(name="events", schema=None), BatchExportModel(name="persons", schema=None)]
 )
->>>>>>> 77b4fc3a
 async def test_insert_into_snowflake_activity_handles_uppercased_columns(
     clickhouse_client,
     activity_environment,
@@ -666,10 +653,7 @@
     data_interval_start,
     data_interval_end,
     ateam,
-<<<<<<< HEAD
-=======
     model,
->>>>>>> 77b4fc3a
 ):
     """Test that the `insert_into_snowflake_activity_from_stage` can handle target
     table columns being in UPPERCASE.
@@ -680,33 +664,19 @@
     This test first runs the batch export normally to create a target table, then
     updates some columns to be UPPERCASE, and finally re-runs the batch export.
     """
-<<<<<<< HEAD
-    model = BatchExportModel(name="events", schema=None)
-    table_name = f"test_insert_activity_events_table_handle_uppercased_{ateam.pk}"
-
-=======
     table_name = f"test_insert_activity_{model.name}_table_handle_uppercased_{ateam.pk}"
 
     sort_key = "uuid" if model.name == "events" else "person_id"
->>>>>>> 77b4fc3a
-    await _run_activity(
-        activity_environment=activity_environment,
-        snowflake_cursor=snowflake_cursor,
-        clickhouse_client=clickhouse_client,
-        snowflake_config=snowflake_config,
-        team=ateam,
-        data_interval_start=data_interval_start,
-        data_interval_end=data_interval_end,
-        table_name=table_name,
-        batch_export_model=model,
-<<<<<<< HEAD
-        sort_key="uuid",
-    )
-
-    snowflake_cursor.execute(f'TRUNCATE TABLE "{table_name}"')
-    snowflake_cursor.execute(f'ALTER TABLE "{table_name}" RENAME COLUMN "event" TO "EVENT"')
-    snowflake_cursor.execute(f'ALTER TABLE "{table_name}" RENAME COLUMN "timestamp" TO "TIMESTAMP"')
-=======
+    await _run_activity(
+        activity_environment=activity_environment,
+        snowflake_cursor=snowflake_cursor,
+        clickhouse_client=clickhouse_client,
+        snowflake_config=snowflake_config,
+        team=ateam,
+        data_interval_start=data_interval_start,
+        data_interval_end=data_interval_end,
+        table_name=table_name,
+        batch_export_model=model,
         sort_key=sort_key,
     )
 
@@ -721,23 +691,17 @@
         snowflake_cursor.execute(f'ALTER TABLE "{table_name}" RENAME COLUMN "{column}" TO "{column.upper()}"')
     # person_id is now in uppercase
     sort_key = "uuid" if model.name == "events" else "PERSON_ID"
->>>>>>> 77b4fc3a
-
-    await _run_activity(
-        activity_environment=activity_environment,
-        snowflake_cursor=snowflake_cursor,
-        clickhouse_client=clickhouse_client,
-        snowflake_config=snowflake_config,
-        team=ateam,
-        data_interval_start=data_interval_start,
-        data_interval_end=data_interval_end,
-        table_name=table_name,
-        batch_export_model=model,
-<<<<<<< HEAD
-        sort_key="uuid",
-        uppercase_columns=["event", "timestamp"],
-=======
+
+    await _run_activity(
+        activity_environment=activity_environment,
+        snowflake_cursor=snowflake_cursor,
+        clickhouse_client=clickhouse_client,
+        snowflake_config=snowflake_config,
+        team=ateam,
+        data_interval_start=data_interval_start,
+        data_interval_end=data_interval_end,
+        table_name=table_name,
+        batch_export_model=model,
         sort_key=sort_key,
         uppercase_columns=uppercase_columns,
->>>>>>> 77b4fc3a
     )