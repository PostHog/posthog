<<<<<<< HEAD
=======
from typing import Any

from django.conf import settings

>>>>>>> 81682e27
from openai import OpenAI
from pydantic import BaseModel, Field

from posthog.schema import AssistantTool

from ee.hogai.tool import MaxTool
from ee.hogai.utils.types.base import ToolResult

from .models import UserInterview


class AnalyzeUserInterviewsArgs(BaseModel):
    analysis_angle: str = Field(
        description="How to analyze the interviews based on user's question (e.g. 'Find common pain points', 'Identify feature requests', etc.)"
    )


class AnalyzeUserInterviewsTool(MaxTool):
    name: str = AssistantTool.ANALYZE_USER_INTERVIEWS.value
    description: str = "Analyze all user interviews from a specific angle to find patterns and insights"
    system_prompt_template: str = "Since the user is currently on the user interviews page, you should lean towards the `analyze_user_interviews` when it comes to any questions about users or customers."
    args_schema: type[BaseModel] = AnalyzeUserInterviewsArgs

    async def _arun_impl(self, analysis_angle: str) -> ToolResult:
        # Get all interviews for the current team
        interviews = UserInterview.objects.filter(team=self._team).order_by("-created_at")

        if not interviews:
            return await self._failed_execution("No user interviews found to analyze.")

        # Prepare interview summaries for analysis
        interview_summaries = []
        for interview in interviews:
            if interview.summary:
                interview_summaries.append(f"Interview from {interview.created_at}:\n{interview.summary}\n")

        if not interview_summaries:
            return await self._failed_execution("No interview summaries found to analyze.")

        interview_summaries = "\n\n".join(interview_summaries)

        # Use GPT to analyze the summaries
        analysis_response = OpenAI(base_url=settings.OPENAI_BASE_URL).responses.create(
            model="gpt-4.1-mini",
            input=[
                {
                    "role": "system",
                    "content": """
You are an expert product manager analyzing user interviews. Your task is to analyze multiple interview summaries and provide insights based on the requested analysis angle.
Focus on finding patterns, common themes, and actionable insights.
""".strip(),
                },
                {
                    "role": "user",
                    "content": f"""
Please analyze these user interview summaries from the following angle:
{analysis_angle}

<interview_summaries>
{interview_summaries}
</interview_summaries>

Provide a structured analysis with clear sections and bullet points where appropriate. Keep it very concise though. Avoid fluff, just give the facts to answer the question.
""".strip(),
                },
            ],
        )

        return await self._successful_execution(analysis_response.output_text)<|MERGE_RESOLUTION|>--- conflicted
+++ resolved
@@ -1,10 +1,5 @@
-<<<<<<< HEAD
-=======
-from typing import Any
-
 from django.conf import settings
 
->>>>>>> 81682e27
 from openai import OpenAI
 from pydantic import BaseModel, Field
 
