--- conflicted
+++ resolved
@@ -92,9 +92,6 @@
     if not thread_ts:
         return
 
-<<<<<<< HEAD
-    logger.warning(
-=======
     # Security: In Slack Connect channels, users from external workspaces can mention our bot.
     # We must reject these to prevent data leakage to unauthorized users.
     # `user_team` is only present when the user is from a different workspace than where the app is installed.
@@ -109,7 +106,6 @@
         return
 
     logger.info(
->>>>>>> ce0ad57e
         "slack_app_mention_received",
         channel=channel,
         user=event.get("user"),
