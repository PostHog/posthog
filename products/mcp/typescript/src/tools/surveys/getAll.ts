--- conflicted
+++ resolved
@@ -1,13 +1,10 @@
-import type { z } from 'zod'
+
 
 import { SurveyGetAllSchema } from '@/schema/tool-inputs'
 import { formatSurveys } from '@/tools/surveys/utils/survey-utils'
 import type { Context, ToolBase } from '@/tools/types'
-<<<<<<< HEAD
 import type { z } from 'zod'
 import { formatResponse } from '@/integrations/mcp/utils/formatResponse'
-=======
->>>>>>> f4837a01
 
 const schema = SurveyGetAllSchema
 type Params = z.infer<typeof schema>
