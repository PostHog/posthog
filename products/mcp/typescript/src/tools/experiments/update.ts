import type { z } from 'zod'

import { ExperimentUpdateTransformSchema } from '@/schema/experiments'
import { ExperimentUpdateSchema } from '@/schema/tool-inputs'
import { getToolDefinition } from '@/tools/toolDefinitions'
<<<<<<< HEAD
import type { Context, Tool } from '@/tools/types'
import type { z } from 'zod'
import { formatResponse } from '@/integrations/mcp/utils/formatResponse'
=======
import type { Context, Tool, ToolBase } from '@/tools/types'
>>>>>>> f4837a01

const schema = ExperimentUpdateSchema

type Params = z.infer<typeof schema>

export const updateHandler: ToolBase<typeof schema>['handler'] = async (context: Context, params: Params) => {
    const { experimentId, data } = params
    const projectId = await context.stateManager.getProjectId()

    // Transform the tool input to API payload format
    const apiPayload = ExperimentUpdateTransformSchema.parse(data)

    const updateResult = await context.api.experiments({ projectId }).update({
        experimentId,
        updateData: apiPayload,
    })

    if (!updateResult.success) {
        throw new Error(`Failed to update experiment: ${updateResult.error.message}`)
    }

    const experimentWithUrl = {
        ...updateResult.data,
        url: `${context.api.getProjectBaseUrl(projectId)}/experiments/${updateResult.data.id}`,
    }

    return {
        content: [{ type: 'text', text: formatResponse(experimentWithUrl) }],
    }
}

const definition = getToolDefinition('experiment-update')

const tool = (): Tool<typeof schema> => ({
    name: 'experiment-update',
    title: definition.title,
    description: definition.description,
    schema,
    handler: updateHandler,
    scopes: ['experiments:write'],
    annotations: {
        destructiveHint: false,
        idempotentHint: true,
        openWorldHint: true,
        readOnlyHint: false,
    },
})

export default tool<|MERGE_RESOLUTION|>--- conflicted
+++ resolved
@@ -1,15 +1,11 @@
-import type { z } from 'zod'
+
 
 import { ExperimentUpdateTransformSchema } from '@/schema/experiments'
 import { ExperimentUpdateSchema } from '@/schema/tool-inputs'
 import { getToolDefinition } from '@/tools/toolDefinitions'
-<<<<<<< HEAD
-import type { Context, Tool } from '@/tools/types'
+import type { Context, Tool, ToolBase } from '@/tools/types'
 import type { z } from 'zod'
 import { formatResponse } from '@/integrations/mcp/utils/formatResponse'
-=======
-import type { Context, Tool, ToolBase } from '@/tools/types'
->>>>>>> f4837a01
 
 const schema = ExperimentUpdateSchema
 
