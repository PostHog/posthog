import { FeatureFlagGetAllSchema } from '@/schema/tool-inputs'
import type { Context, ToolBase } from '@/tools/types'
<<<<<<< LEFT
import type { z } from 'zod'
import { formatResponse } from '@/integrations/mcp/utils/formatResponse'
||||||| BASE
import type { z } from 'zod'
=======
>>>>>>> RIGHT

const schema = FeatureFlagGetAllSchema

export const getAllHandler: ToolBase<typeof schema>['handler'] = async (context: Context) => {
    const projectId = await context.stateManager.getProjectId()

    const flagsResult = await context.api.featureFlags({ projectId }).list()

    if (!flagsResult.success) {
        throw new Error(`Failed to get feature flags: ${flagsResult.error.message}`)
    }

    return { content: [{ type: 'text', text: formatResponse(flagsResult.data) }] }
}

const tool = (): ToolBase<typeof schema> => ({
    name: 'feature-flag-get-all',
    schema,
    handler: getAllHandler,
})

export default tool<|MERGE_RESOLUTION|>--- conflicted
+++ resolved
@@ -1,12 +1,5 @@
 import { FeatureFlagGetAllSchema } from '@/schema/tool-inputs'
 import type { Context, ToolBase } from '@/tools/types'
-<<<<<<< LEFT
-import type { z } from 'zod'
-import { formatResponse } from '@/integrations/mcp/utils/formatResponse'
-||||||| BASE
-import type { z } from 'zod'
-=======
->>>>>>> RIGHT
 
 const schema = FeatureFlagGetAllSchema
 
