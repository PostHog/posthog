--- conflicted
+++ resolved
@@ -1,14 +1,10 @@
-import type { z } from 'zod'
+
 
 import { InsightDeleteSchema } from '@/schema/tool-inputs'
 import type { Context, ToolBase } from '@/tools/types'
-
 import { resolveInsightId } from './utils'
-<<<<<<< HEAD
 import type { z } from 'zod'
 import { formatResponse } from '@/integrations/mcp/utils/formatResponse'
-=======
->>>>>>> f4837a01
 
 const schema = InsightDeleteSchema
 
