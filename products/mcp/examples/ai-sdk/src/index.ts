import { openai } from '@ai-sdk/openai'
import { PostHogAgentToolkit } from '@posthog/agent-toolkit/integrations/ai-sdk'
import { generateText, stepCountIs } from 'ai'
import 'dotenv/config'

async function analyzeProductUsage() {
    const agentToolkit = new PostHogAgentToolkit({
        posthogPersonalApiKey: process.env.POSTHOG_PERSONAL_API_KEY!,
        posthogApiBaseUrl: process.env.POSTHOG_API_BASE_URL || 'https://us.posthog.com',
    })

    const result = await generateText({
        model: openai('gpt-5-mini'),
        tools: await agentToolkit.getTools(),
        stopWhen: stepCountIs(30),
        system: `You are a data analyst. Your task is to do a deep dive into what's happening in our product.`,
        prompt: `Please analyze our product usage:
        
        1. Get all available insights (limit 100) and pick the 5 most relevant ones
        2. For each insight, query its data
        3. Summarize the key findings in a brief report
        
        Keep your response focused and data-driven.`,
    })
<<<<<<< HEAD

    // Show tool usage summary
    const toolCalls = result.steps.flatMap((step) => step.toolCalls ?? [])
    if (toolCalls.length > 0) {
        const toolUsage = toolCalls.reduce(
            (acc, call) => {
                acc[call.toolName] = (acc[call.toolName] || 0) + 1
                return acc
            },
            {} as Record<string, number>
        )

        for (const [_tool, _count] of Object.entries(toolUsage)) {
        }
    }
=======
>>>>>>> 04993a26
}

async function main() {
    try {
        await analyzeProductUsage()
    } catch (error) {
        console.error('Error:', error)
        process.exit(1)
    }
}

main().catch(console.error)<|MERGE_RESOLUTION|>--- conflicted
+++ resolved
@@ -15,14 +15,13 @@
         stopWhen: stepCountIs(30),
         system: `You are a data analyst. Your task is to do a deep dive into what's happening in our product.`,
         prompt: `Please analyze our product usage:
-        
+
         1. Get all available insights (limit 100) and pick the 5 most relevant ones
         2. For each insight, query its data
         3. Summarize the key findings in a brief report
-        
+
         Keep your response focused and data-driven.`,
     })
-<<<<<<< HEAD
 
     // Show tool usage summary
     const toolCalls = result.steps.flatMap((step) => step.toolCalls ?? [])
@@ -38,8 +37,6 @@
         for (const [_tool, _count] of Object.entries(toolUsage)) {
         }
     }
-=======
->>>>>>> 04993a26
 }
 
 async function main() {
