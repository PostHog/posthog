--- conflicted
+++ resolved
@@ -142,12 +142,9 @@
             key: 'workflows',
             content: (
                 <>
-<<<<<<< HEAD
                     <span className="flex gap-2 items-baseline">
                         <LemonTag type="warning">BETA</LemonTag> <p>Create and manage your workflows</p>
                     </span>
-=======
->>>>>>> ca2090ce
                     <WorkflowsTable />
                 </>
             ),
