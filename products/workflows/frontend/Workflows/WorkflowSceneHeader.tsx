import { useActions, useValues } from 'kea'

import { IconButton } from '@posthog/icons'
import { LemonButton } from '@posthog/lemon-ui'

import { SceneTitleSection } from '~/layout/scenes/components/SceneTitleSection'

import { workflowLogic } from './workflowLogic'
import { WorkflowSceneLogicProps } from './workflowSceneLogic'

export const WorkflowSceneHeader = (props: WorkflowSceneLogicProps = {}): JSX.Element => {
    const logic = workflowLogic(props)
    const { workflow, workflowChanged, isWorkflowSubmitting, workflowLoading, workflowHasErrors } = useValues(logic)
    const { saveWorkflowPartial, submitWorkflow, discardChanges, setWorkflowValue, triggerManualWorkflow } =
        useActions(logic)

    const isSavedWorkflow = props.id && props.id !== 'new'
    const isManualWorkflow = workflow?.trigger?.type === 'manual'

    return (
        <>
            <SceneTitleSection
                name={workflow?.name}
                description={workflow?.description}
                resourceType={{ type: 'workflows' }}
                canEdit
                onNameChange={(name) => setWorkflowValue('name', name)}
                onDescriptionChange={(description) => setWorkflowValue('description', description)}
                isLoading={workflowLoading}
                renameDebounceMs={200}
                actions={
                    <>
                        {isManualWorkflow && (
                            <LemonButton
                                type="primary"
<<<<<<< HEAD
                                disabledReason={workflow?.status !== 'active' && 'Activate workflow first ⤵︎'}
                                icon={<IconButton />}
                                tooltip="Triggers workflow manually"
                                onClick={triggerManualWorkflow}
                            >
                                Trigger
                            </LemonButton>
=======
                                disabledReason={workflow?.status !== 'active' && 'Must enable workflow to trigger'}
                                icon={<IconButton />}
                                tooltip="Triggers workflow immediately"
                                onClick={triggerManualWorkflow}
                            />
>>>>>>> 6b8a6dc8
                        )}
                        {isSavedWorkflow && (
                            <>
                                <LemonButton
                                    type="primary"
                                    onClick={() =>
                                        saveWorkflowPartial({
                                            status: workflow?.status === 'draft' ? 'active' : 'draft',
                                        })
                                    }
                                    size="small"
                                    loading={workflowLoading}
                                    disabledReason={workflowChanged ? 'Save changes first' : undefined}
                                >
                                    {workflow?.status === 'draft' ? 'Enable' : 'Disable'}
                                </LemonButton>
                            </>
                        )}

                        {isSavedWorkflow && workflowChanged && (
                            <>
                                <LemonButton
                                    data-attr="discard-workflow-changes"
                                    type="secondary"
                                    onClick={() => discardChanges()}
                                    size="small"
                                >
                                    Discard changes
                                </LemonButton>
                            </>
                        )}

                        <LemonButton
                            type="primary"
                            size="small"
                            htmlType="submit"
                            form="workflow"
                            onClick={submitWorkflow}
                            loading={isWorkflowSubmitting}
                            disabledReason={
                                workflowHasErrors
                                    ? 'Some fields still need work'
                                    : workflowChanged
                                      ? undefined
                                      : 'No changes to save'
                            }
                        >
                            {props.id === 'new' ? 'Create' : 'Save'}
                        </LemonButton>
                    </>
                }
            />
        </>
    )
}<|MERGE_RESOLUTION|>--- conflicted
+++ resolved
@@ -33,21 +33,13 @@
                         {isManualWorkflow && (
                             <LemonButton
                                 type="primary"
-<<<<<<< HEAD
-                                disabledReason={workflow?.status !== 'active' && 'Activate workflow first ⤵︎'}
+                                disabledReason={workflow?.status !== 'active' && 'Must enable workflow to trigger'}
                                 icon={<IconButton />}
-                                tooltip="Triggers workflow manually"
+                                tooltip="Triggers workflow immediately"
                                 onClick={triggerManualWorkflow}
                             >
                                 Trigger
                             </LemonButton>
-=======
-                                disabledReason={workflow?.status !== 'active' && 'Must enable workflow to trigger'}
-                                icon={<IconButton />}
-                                tooltip="Triggers workflow immediately"
-                                onClick={triggerManualWorkflow}
-                            />
->>>>>>> 6b8a6dc8
                         )}
                         {isSavedWorkflow && (
                             <>
