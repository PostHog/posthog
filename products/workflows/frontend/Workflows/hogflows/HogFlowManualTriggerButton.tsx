import { useActions, useValues } from 'kea'

<<<<<<< HEAD
import { IconPlayFilled } from '@posthog/icons'
=======
import { IconClock, IconPlayFilled } from '@posthog/icons'
>>>>>>> ea56809c
import { IconChevronDown } from '@posthog/icons'
import { LemonButton, LemonCalendarSelectInput, LemonCheckbox, LemonInput, Popover } from '@posthog/lemon-ui'

import { dayjs } from 'lib/dayjs'
import { LemonField } from 'lib/lemon-ui/LemonField'

import { CyclotronJobInputSchemaType } from '~/types'

import { WorkflowLogicProps, workflowLogic } from '../workflowLogic'
import { hogFlowManualTriggerButtonLogic } from './HogFlowManualTriggerButtonLogic'

const TriggerPopover = ({
    setPopoverVisible,
    props,
}: {
    setPopoverVisible: (visible: boolean) => void
    props: WorkflowLogicProps
}): JSX.Element => {
    const logic = hogFlowManualTriggerButtonLogic(props)
    const { workflow, variableValues, inputs, scheduledDateTime } = useValues(logic)
    const { setInput, clearInputs, setScheduledDateTime, triggerManualWorkflow } = useActions(logic)

<<<<<<< HEAD
=======
    const isScheduleTrigger = workflow?.trigger?.type === 'schedule'

>>>>>>> ea56809c
    const variablesSection =
        !workflow?.variables || workflow.variables.length === 0 ? (
            <>
                <div className="pb-2 border-b">
                    <h3 className="text-sm font-semibold">Configure variables</h3>
                </div>
                <div className="text-muted text-sm">No variables to configure.</div>
            </>
        ) : (
            <>
                <div className="pb-2 border-b">
                    <h3 className="text-sm font-semibold">Configure variables</h3>
                    <p className="text-xs text-muted mt-0.5">Set variable values or leave empty to use defaults</p>
                </div>
                <div className="flex flex-col gap-3">
                    {workflow.variables.map((variable: CyclotronJobInputSchemaType) => {
                        const inputValue = inputs[variable.key]
                        const displayValue = inputValue ?? ''
                        const hasDefault = variable.default !== undefined && variable.default !== ''

                        return (
                            <LemonField.Pure key={variable.key} label={variable.label || variable.key}>
                                {variable.type === 'number' ? (
                                    <LemonInput
                                        type="number"
                                        value={displayValue === '' ? undefined : Number(displayValue)}
                                        placeholder={
                                            hasDefault ? `Default: ${String(variable.default)}` : 'Enter value'
                                        }
                                        onChange={(value: number | undefined) => {
                                            setInput(variable.key, value !== undefined ? String(value) : '')
                                        }}
                                    />
                                ) : (
                                    <LemonInput
                                        type="text"
                                        value={displayValue}
                                        placeholder={
                                            hasDefault ? `Default: ${String(variable.default)}` : 'Enter value'
                                        }
                                        onChange={(value: string) => {
                                            setInput(variable.key, value)
                                        }}
                                    />
                                )}
                            </LemonField.Pure>
                        )
                    })}
                </div>
            </>
        )

<<<<<<< HEAD
    const scheduleSection = (
=======
    const scheduleSection = isScheduleTrigger ? null : (
>>>>>>> ea56809c
        <>
            <LemonCheckbox
                label="Schedule for later"
                checked={Boolean(scheduledDateTime)}
                onChange={(value) => {
                    setScheduledDateTime(value ? dayjs().add(5, 'minutes') : null)
                }}
            />
            {Boolean(scheduledDateTime) && (
                <div className="flex flex-col gap-1">
                    <div className="text-xs text-muted">Timezone: {dayjs.tz.guess()}</div>
                    <LemonCalendarSelectInput
                        value={scheduledDateTime}
                        onChange={(date) => {
<<<<<<< HEAD
                            // Interpret the selected wall-clock time in the team's timezone
=======
>>>>>>> ea56809c
                            setScheduledDateTime(date)
                        }}
                        granularity="minute"
                        selectionPeriod="upcoming"
                        showTimeToggle={false}
                    />
                </div>
            )}
        </>
    )

    return (
        <div className="flex flex-col gap-4 p-3 min-w-80 max-w-96">
            {variablesSection}
            {scheduleSection}
            <div className="flex justify-end border-t pt-3">
                <LemonButton
                    type="primary"
                    status="alt"
                    onClick={() => {
<<<<<<< HEAD
                        const scheduledAt = scheduledDateTime ? scheduledDateTime.toISOString() : undefined
=======
                        const scheduledAt = isScheduleTrigger
                            ? (workflow?.trigger as any)?.scheduled_at
                            : scheduledDateTime?.toISOString()
>>>>>>> ea56809c
                        triggerManualWorkflow(variableValues, scheduledAt)
                        setPopoverVisible(false)
                        clearInputs()
                    }}
                    data-attr="run-workflow-btn"
<<<<<<< HEAD
                    sideIcon={<IconPlayFilled />}
                >
                    {scheduledDateTime ? 'Schedule workflow' : 'Run workflow'}
=======
                    sideIcon={isScheduleTrigger || scheduledDateTime ? <IconClock /> : <IconPlayFilled />}
                >
                    {isScheduleTrigger ? 'Schedule workflow' : scheduledDateTime ? 'Schedule workflow' : 'Run workflow'}
>>>>>>> ea56809c
                </LemonButton>
            </div>
        </div>
    )
}

export const HogFlowManualTriggerButton = (props: WorkflowLogicProps = {}): JSX.Element => {
    const logic = hogFlowManualTriggerButtonLogic(props)
    const { workflow, workflowChanged } = useValues(workflowLogic(props))
    const { popoverVisible } = useValues(logic)
    const { setPopoverVisible } = useActions(logic)

    const isScheduleTrigger = workflow?.trigger?.type === 'schedule'

    const triggerButton = (
        <LemonButton
            type="primary"
            size="small"
            disabledReason={
                workflow?.status !== 'active'
                    ? 'Must enable workflow to use trigger'
                    : workflowChanged
                      ? 'Save changes first'
                      : undefined
            }
            sideIcon={<IconChevronDown className={`transition-transform ${popoverVisible ? 'rotate-180' : ''}`} />}
            tooltip={isScheduleTrigger ? 'Schedule workflow' : 'Triggers workflow immediately'}
            onClick={() => setPopoverVisible(!popoverVisible)}
        >
            {isScheduleTrigger ? 'Schedule' : 'Trigger'}
        </LemonButton>
    )

    return (
        <Popover
            visible={popoverVisible}
            placement="bottom-start"
            onClickOutside={() => setPopoverVisible(false)}
            overlay={<TriggerPopover setPopoverVisible={setPopoverVisible} props={props} />}
        >
            {triggerButton}
        </Popover>
    )
}<|MERGE_RESOLUTION|>--- conflicted
+++ resolved
@@ -1,10 +1,6 @@
 import { useActions, useValues } from 'kea'
 
-<<<<<<< HEAD
-import { IconPlayFilled } from '@posthog/icons'
-=======
 import { IconClock, IconPlayFilled } from '@posthog/icons'
->>>>>>> ea56809c
 import { IconChevronDown } from '@posthog/icons'
 import { LemonButton, LemonCalendarSelectInput, LemonCheckbox, LemonInput, Popover } from '@posthog/lemon-ui'
 
@@ -27,11 +23,8 @@
     const { workflow, variableValues, inputs, scheduledDateTime } = useValues(logic)
     const { setInput, clearInputs, setScheduledDateTime, triggerManualWorkflow } = useActions(logic)
 
-<<<<<<< HEAD
-=======
     const isScheduleTrigger = workflow?.trigger?.type === 'schedule'
 
->>>>>>> ea56809c
     const variablesSection =
         !workflow?.variables || workflow.variables.length === 0 ? (
             <>
@@ -84,11 +77,7 @@
             </>
         )
 
-<<<<<<< HEAD
-    const scheduleSection = (
-=======
     const scheduleSection = isScheduleTrigger ? null : (
->>>>>>> ea56809c
         <>
             <LemonCheckbox
                 label="Schedule for later"
@@ -103,10 +92,6 @@
                     <LemonCalendarSelectInput
                         value={scheduledDateTime}
                         onChange={(date) => {
-<<<<<<< HEAD
-                            // Interpret the selected wall-clock time in the team's timezone
-=======
->>>>>>> ea56809c
                             setScheduledDateTime(date)
                         }}
                         granularity="minute"
@@ -127,27 +112,17 @@
                     type="primary"
                     status="alt"
                     onClick={() => {
-<<<<<<< HEAD
-                        const scheduledAt = scheduledDateTime ? scheduledDateTime.toISOString() : undefined
-=======
                         const scheduledAt = isScheduleTrigger
                             ? (workflow?.trigger as any)?.scheduled_at
                             : scheduledDateTime?.toISOString()
->>>>>>> ea56809c
                         triggerManualWorkflow(variableValues, scheduledAt)
                         setPopoverVisible(false)
                         clearInputs()
                     }}
                     data-attr="run-workflow-btn"
-<<<<<<< HEAD
-                    sideIcon={<IconPlayFilled />}
-                >
-                    {scheduledDateTime ? 'Schedule workflow' : 'Run workflow'}
-=======
                     sideIcon={isScheduleTrigger || scheduledDateTime ? <IconClock /> : <IconPlayFilled />}
                 >
                     {isScheduleTrigger ? 'Schedule workflow' : scheduledDateTime ? 'Schedule workflow' : 'Run workflow'}
->>>>>>> ea56809c
                 </LemonButton>
             </div>
         </div>
