--- conflicted
+++ resolved
@@ -11,10 +11,7 @@
 import { urls } from 'scenes/urls'
 
 import { SceneContent } from '~/layout/scenes/components/SceneContent'
-<<<<<<< HEAD
-=======
 import { ActivityScope } from '~/types'
->>>>>>> 17409a3f
 
 import { Workflow } from './Workflow'
 import { WorkflowMetrics } from './WorkflowMetrics'
