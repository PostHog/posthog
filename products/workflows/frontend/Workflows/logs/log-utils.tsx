--- conflicted
+++ resolved
@@ -8,16 +8,11 @@
 
 // We pull out actions like [Action:action_function_webhook_13ec288f-10af-4e98-abd4-e2828de3305e] and replace them with a link to the action
 
-const RICH_LOG_REGEX = /(\[[a-zA-Z0-9_-]+:.*\])/
+const RICH_LOG_REGEX = /(\[[a-zA-Z0-9_-]+:.*?\])/
 
 const ACTION_REGEX = /\[Action:([a-zA-Z0-9_-]+)\]/
-<<<<<<< HEAD
-const PERSON_REGEX = /\[Person:([a-zA-Z0-9_-]+)\|(.*)\]/
-const ACTOR_REGEX = /\[Actor:(.*)\]/
-=======
 const PERSON_REGEX = /\[Person:([a-zA-Z0-9_-]+)\|(.*?)\]/
 const ACTOR_REGEX = /\[Actor:(.*?)\]/
->>>>>>> 48ce261b
 
 export const renderWorkflowLogMessage = (workflow: HogFlow, message: string): JSX.Element => {
     // Modifies the rendered log message to auto-detect action or person parts and replace them with a link
