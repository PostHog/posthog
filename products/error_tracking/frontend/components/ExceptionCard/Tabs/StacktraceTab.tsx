import { useActions, useValues } from 'kea'
import { useEffect, useState } from 'react'

import { IconChevronDown, IconMagicWand } from '@posthog/icons'

import { ChainedStackTraces } from 'lib/components/Errors/StackTraces'
import { errorPropertiesLogic } from 'lib/components/Errors/errorPropertiesLogic'
import { ErrorTrackingException } from 'lib/components/Errors/types'
import posthog from 'lib/posthog-typed'
import { ButtonGroupPrimitive, ButtonPrimitive } from 'lib/ui/Button/ButtonPrimitives'
import {
    DropdownMenu,
    DropdownMenuCheckboxItem,
    DropdownMenuContent,
    DropdownMenuGroup,
    DropdownMenuItemIndicator,
    DropdownMenuTrigger,
} from 'lib/ui/DropdownMenu/DropdownMenu'
import { TabsPrimitiveContent, TabsPrimitiveContentProps } from 'lib/ui/TabsPrimitive/TabsPrimitive'

import { ErrorTrackingRelationalIssue } from '~/queries/schema/schema-general'

import { ExceptionAttributesPreview } from '../../ExceptionAttributesPreview'
import { ReleasePreviewPill } from '../../ExceptionAttributesPreview/ReleasesPreview/ReleasePreviewPill'
import { useErrorTrackingExplainIssueMaxTool } from '../../ExplainIssueTool'
import { FixModal } from '../FixModal'
import { exceptionCardLogic } from '../exceptionCardLogic'
import { SubHeader } from './SubHeader'

export interface StacktraceTabProps extends Omit<TabsPrimitiveContentProps, 'children'> {
    issue?: ErrorTrackingRelationalIssue
    issueLoading: boolean
    timestamp?: string
}

export function StacktraceTab({
    className,
    issue,
    issueLoading,
    timestamp,
    ...props
}: StacktraceTabProps): JSX.Element {
<<<<<<< HEAD
    const { loading } = useValues(exceptionCardLogic)
    const { setShowAllFrames } = useActions(exceptionCardLogic)
    const { hasStacktrace, hasInAppFrames } = useValues(errorPropertiesLogic)
=======
    const { loading, issueId } = useValues(exceptionCardLogic)
    const { setShowAllFrames } = useActions(exceptionCardLogic)
    const { exceptionAttributes, exceptionList, hasStacktrace, hasInAppFrames, exceptionType } =
        useValues(errorPropertiesLogic)
    const showFixButton = hasResolvedStackFrames(exceptionList)
    const [showFixModal, setShowFixModal] = useState(false)
    const { openMax } = useErrorTrackingExplainIssueMaxTool(issueId, exceptionType)
>>>>>>> 77b4fc3a

    useEffect(() => {
        if (!loading) {
            if (hasStacktrace && !hasInAppFrames) {
                setShowAllFrames(true)
            }
        }
    }, [loading, hasStacktrace, hasInAppFrames, setShowAllFrames])

    return (
        <TabsPrimitiveContent {...props}>
            <StacktraceTabSubHeader />
            <StacktraceIssueDisplay className="p-2" issue={issue ?? undefined} issueLoading={issueLoading} />
        </TabsPrimitiveContent>
    )
}

function StacktraceIssueDisplay({
    issue,
    className,
}: {
    issue?: ErrorTrackingRelationalIssue
    issueLoading: boolean
    className?: string
}): JSX.Element {
    const { showAllFrames } = useValues(exceptionCardLogic)
    const { setShowAllFrames } = useActions(exceptionCardLogic)
    return (
        <ChainedStackTraces
            className={className}
            showAllFrames={showAllFrames}
            setShowAllFrames={setShowAllFrames}
            onFirstFrameExpanded={() => {
                posthog.capture('error_tracking_stacktrace_explored', { issue_id: issue?.id })
            }}
        />
    )
}

function StacktraceTabSubHeader(): JSX.Element {
    const { loading, issueId } = useValues(exceptionCardLogic)
    const { exceptionAttributes, exceptionList } = useValues(errorPropertiesLogic)
    const showFixButton = hasResolvedStackFrames(exceptionList)
    const [showFixModal, setShowFixModal] = useState(false)
    const { openMax } = useErrorTrackingExplainIssueMaxTool(issueId)
    return (
        <SubHeader className="justify-between">
            <div className="flex items-center gap-1">
                <ExceptionAttributesPreview attributes={exceptionAttributes} loading={loading} />
                <ReleasePreviewPill />
            </div>
            <ButtonGroupPrimitive size="sm">
                {showFixButton && (
                    <ButtonPrimitive
                        onClick={() => setShowFixModal(true)}
                        className="px-2 h-[1.4rem]"
                        tooltip="Generate AI prompt to fix this error"
                    >
                        <IconMagicWand />
                        Get AI prompt
                    </ButtonPrimitive>
                )}
                {openMax && (
                    <ButtonPrimitive
                        onClick={() => openMax()}
                        className="px-2 h-[1.4rem]"
                        tooltip="Ask PostHog AI for an explanation of this issue"
                    >
                        <IconMagicWand />
                        Explain this issue
                    </ButtonPrimitive>
                )}
                <ShowDropDownMenu>
                    <ButtonPrimitive className="px-2 h-[1.4rem]">
                        Show
                        <IconChevronDown />
                    </ButtonPrimitive>
                </ShowDropDownMenu>
            </ButtonGroupPrimitive>
            <FixModal isOpen={showFixModal} onClose={() => setShowFixModal(false)} issueId={issueId} />
        </SubHeader>
    )
}

function ShowDropDownMenu({ children }: { children: React.ReactNode }): JSX.Element {
    const { showAllFrames, showAsText } = useValues(exceptionCardLogic)
    const { setShowAllFrames, setShowAsText } = useActions(exceptionCardLogic)

    return (
        <DropdownMenu>
            <DropdownMenuTrigger asChild>{children}</DropdownMenuTrigger>
            <DropdownMenuContent>
                <DropdownMenuGroup>
                    <DropdownMenuCheckboxItem checked={showAllFrames} onCheckedChange={setShowAllFrames} asChild>
                        <ButtonPrimitive menuItem size="sm">
                            <DropdownMenuItemIndicator intent="checkbox" />
                            All frames
                        </ButtonPrimitive>
                    </DropdownMenuCheckboxItem>
                    <DropdownMenuCheckboxItem checked={showAsText} onCheckedChange={setShowAsText} asChild>
                        <ButtonPrimitive menuItem size="sm">
                            <DropdownMenuItemIndicator intent="checkbox" />
                            As text
                        </ButtonPrimitive>
                    </DropdownMenuCheckboxItem>
                </DropdownMenuGroup>
            </DropdownMenuContent>
        </DropdownMenu>
    )
}

// Helper function to check if any exception has resolved stack frames
function hasResolvedStackFrames(exceptionList: ErrorTrackingException[]): boolean {
    return exceptionList.some((exception) => {
        if (exception.stacktrace?.type === 'resolved' && exception.stacktrace?.frames) {
            return exception.stacktrace.frames.some((frame) => frame.resolved)
        }
        return false
    })
}<|MERGE_RESOLUTION|>--- conflicted
+++ resolved
@@ -3,10 +3,8 @@
 
 import { IconChevronDown, IconMagicWand } from '@posthog/icons'
 
-import { ChainedStackTraces } from 'lib/components/Errors/StackTraces'
 import { errorPropertiesLogic } from 'lib/components/Errors/errorPropertiesLogic'
 import { ErrorTrackingException } from 'lib/components/Errors/types'
-import posthog from 'lib/posthog-typed'
 import { ButtonGroupPrimitive, ButtonPrimitive } from 'lib/ui/Button/ButtonPrimitives'
 import {
     DropdownMenu,
@@ -24,6 +22,9 @@
 import { ReleasePreviewPill } from '../../ExceptionAttributesPreview/ReleasesPreview/ReleasePreviewPill'
 import { useErrorTrackingExplainIssueMaxTool } from '../../ExplainIssueTool'
 import { FixModal } from '../FixModal'
+import { StacktraceBaseDisplayProps, StacktraceEmptyDisplay } from '../Stacktrace/StacktraceBase'
+import { StacktraceGenericDisplay } from '../Stacktrace/StacktraceGenericDisplay'
+import { StacktraceTextDisplay } from '../Stacktrace/StacktraceTextDisplay'
 import { exceptionCardLogic } from '../exceptionCardLogic'
 import { SubHeader } from './SubHeader'
 
@@ -40,11 +41,6 @@
     timestamp,
     ...props
 }: StacktraceTabProps): JSX.Element {
-<<<<<<< HEAD
-    const { loading } = useValues(exceptionCardLogic)
-    const { setShowAllFrames } = useActions(exceptionCardLogic)
-    const { hasStacktrace, hasInAppFrames } = useValues(errorPropertiesLogic)
-=======
     const { loading, issueId } = useValues(exceptionCardLogic)
     const { setShowAllFrames } = useActions(exceptionCardLogic)
     const { exceptionAttributes, exceptionList, hasStacktrace, hasInAppFrames, exceptionType } =
@@ -52,7 +48,6 @@
     const showFixButton = hasResolvedStackFrames(exceptionList)
     const [showFixModal, setShowFixModal] = useState(false)
     const { openMax } = useErrorTrackingExplainIssueMaxTool(issueId, exceptionType)
->>>>>>> 77b4fc3a
 
     useEffect(() => {
         if (!loading) {
@@ -64,77 +59,65 @@
 
     return (
         <TabsPrimitiveContent {...props}>
-            <StacktraceTabSubHeader />
-            <StacktraceIssueDisplay className="p-2" issue={issue ?? undefined} issueLoading={issueLoading} />
+            <SubHeader className="justify-between">
+                <div className="flex items-center gap-1">
+                    <ExceptionAttributesPreview attributes={exceptionAttributes} loading={loading} />
+                    <ReleasePreviewPill />
+                </div>
+                <ButtonGroupPrimitive size="sm">
+                    {showFixButton && (
+                        <ButtonPrimitive
+                            onClick={() => setShowFixModal(true)}
+                            className="px-2 h-[1.4rem]"
+                            tooltip="Generate AI prompt to fix this error"
+                        >
+                            <IconMagicWand />
+                            Get AI prompt
+                        </ButtonPrimitive>
+                    )}
+                    {openMax && (
+                        <ButtonPrimitive
+                            onClick={() => openMax()}
+                            className="px-2 h-[1.4rem]"
+                            tooltip="Ask PostHog AI for an explanation of this issue"
+                        >
+                            <IconMagicWand />
+                            Explain this issue
+                        </ButtonPrimitive>
+                    )}
+                    <ShowDropDownMenu>
+                        <ButtonPrimitive className="px-2 h-[1.4rem]">
+                            Show
+                            <IconChevronDown />
+                        </ButtonPrimitive>
+                    </ShowDropDownMenu>
+                </ButtonGroupPrimitive>
+            </SubHeader>
+            <StacktraceIssueDisplay
+                className="p-2"
+                truncateMessage={false}
+                issue={issue ?? undefined}
+                issueLoading={issueLoading}
+            />
+            <FixModal isOpen={showFixModal} onClose={() => setShowFixModal(false)} issueId={issueId} />
         </TabsPrimitiveContent>
     )
 }
 
 function StacktraceIssueDisplay({
     issue,
-    className,
+    issueLoading,
+    ...stacktraceDisplayProps
 }: {
     issue?: ErrorTrackingRelationalIssue
     issueLoading: boolean
-    className?: string
-}): JSX.Element {
-    const { showAllFrames } = useValues(exceptionCardLogic)
-    const { setShowAllFrames } = useActions(exceptionCardLogic)
-    return (
-        <ChainedStackTraces
-            className={className}
-            showAllFrames={showAllFrames}
-            setShowAllFrames={setShowAllFrames}
-            onFirstFrameExpanded={() => {
-                posthog.capture('error_tracking_stacktrace_explored', { issue_id: issue?.id })
-            }}
-        />
-    )
-}
-
-function StacktraceTabSubHeader(): JSX.Element {
-    const { loading, issueId } = useValues(exceptionCardLogic)
-    const { exceptionAttributes, exceptionList } = useValues(errorPropertiesLogic)
-    const showFixButton = hasResolvedStackFrames(exceptionList)
-    const [showFixModal, setShowFixModal] = useState(false)
-    const { openMax } = useErrorTrackingExplainIssueMaxTool(issueId)
-    return (
-        <SubHeader className="justify-between">
-            <div className="flex items-center gap-1">
-                <ExceptionAttributesPreview attributes={exceptionAttributes} loading={loading} />
-                <ReleasePreviewPill />
-            </div>
-            <ButtonGroupPrimitive size="sm">
-                {showFixButton && (
-                    <ButtonPrimitive
-                        onClick={() => setShowFixModal(true)}
-                        className="px-2 h-[1.4rem]"
-                        tooltip="Generate AI prompt to fix this error"
-                    >
-                        <IconMagicWand />
-                        Get AI prompt
-                    </ButtonPrimitive>
-                )}
-                {openMax && (
-                    <ButtonPrimitive
-                        onClick={() => openMax()}
-                        className="px-2 h-[1.4rem]"
-                        tooltip="Ask PostHog AI for an explanation of this issue"
-                    >
-                        <IconMagicWand />
-                        Explain this issue
-                    </ButtonPrimitive>
-                )}
-                <ShowDropDownMenu>
-                    <ButtonPrimitive className="px-2 h-[1.4rem]">
-                        Show
-                        <IconChevronDown />
-                    </ButtonPrimitive>
-                </ShowDropDownMenu>
-            </ButtonGroupPrimitive>
-            <FixModal isOpen={showFixModal} onClose={() => setShowFixModal(false)} issueId={issueId} />
-        </SubHeader>
-    )
+} & Omit<StacktraceBaseDisplayProps, 'renderEmpty'>): JSX.Element {
+    const { showAsText } = useValues(exceptionCardLogic)
+    const componentProps = {
+        ...stacktraceDisplayProps,
+        renderEmpty: () => <StacktraceEmptyDisplay />,
+    }
+    return showAsText ? <StacktraceTextDisplay {...componentProps} /> : <StacktraceGenericDisplay {...componentProps} />
 }
 
 function ShowDropDownMenu({ children }: { children: React.ReactNode }): JSX.Element {
