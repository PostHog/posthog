--- conflicted
+++ resolved
@@ -15,26 +15,14 @@
     issueId: string
 }
 
-<<<<<<< HEAD
-export function FixModal({ isOpen, onClose }: FixModalProps): JSX.Element {
-=======
 export function FixModal({ isOpen, onClose, issueId }: FixModalProps): JSX.Element {
-    const { exceptionList } = useValues(errorPropertiesLogic)
-    const { stackFrameRecords } = useValues(stackFrameLogic)
->>>>>>> efa427b1
     const { mode } = useValues(fixModalLogic)
     const { setMode } = useActions(fixModalLogic)
     const { stacktraceText } = useStacktraceDisplay()
 
     const generatePrompt = (): string => {
-<<<<<<< HEAD
-=======
         const issueUrl = window.location.origin + urls.errorTrackingIssue(issueId)
-        const stacktraceText = exceptionList
-            .map((exception) => generateExceptionText(exception, stackFrameRecords))
-            .join('\n\n')
 
->>>>>>> efa427b1
         if (mode === 'explain') {
             return `Please help me understand this error in depth. Here's the stack trace:
 
