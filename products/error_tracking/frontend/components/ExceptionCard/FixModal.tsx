<<<<<<< HEAD
=======
import { useActions, useValues } from 'kea'
>>>>>>> 27a06f04
import posthog from 'posthog-js'

import { LemonButton, LemonModal, LemonSegmentedButton } from '@posthog/lemon-ui'

<<<<<<< HEAD
import { copyToClipboard } from 'lib/utils/copyToClipboard'

import { useStacktraceDisplay } from '../../hooks/use-stacktrace-display'
=======
import { errorPropertiesLogic } from 'lib/components/Errors/errorPropertiesLogic'
import { stackFrameLogic } from 'lib/components/Errors/stackFrameLogic'
import { ErrorTrackingException } from 'lib/components/Errors/types'
import { formatExceptionDisplay, formatResolvedName } from 'lib/components/Errors/utils'
import { copyToClipboard } from 'lib/utils/copyToClipboard'

import { fixModalLogic } from './fixModalLogic'
>>>>>>> 27a06f04

interface FixModalProps {
    isOpen: boolean
    onClose: () => void
}

export function FixModal({ isOpen, onClose }: FixModalProps): JSX.Element {
<<<<<<< HEAD
    const { stacktraceText } = useStacktraceDisplay()

    const generatePrompt = (): string => {
        return `Please help me fix this error. Here's the stack trace:
    
    \`\`\`
    ${stacktraceText}
    \`\`\`
    
    Note: Frames marked with [IN-APP] are from the application code (my code), while frames without this marker are from external libraries/frameworks.
    Focus your analysis primarily on the [IN-APP] frames as these are most likely where the issue needs to be fixed.
    
    Can you:
    1. Analyze what's causing this error. Try to consider multiple possible factors, and dig deep to find a root cause.
    2. Explain in detail why this error occurred. Provide code examples if applicable.
    3. Suggest the most likely fix, enumerating multiple possible solutions and choosing the best one.
    4. Attempt to fix this error.
    
    The final output of your efforts should be:
    - An implemented fix for the issue
    - A detailed explanation of the fix and how it addresses the root cause
    `
=======
    const { exceptionList } = useValues(errorPropertiesLogic)
    const { stackFrameRecords } = useValues(stackFrameLogic)
    const { mode } = useValues(fixModalLogic)
    const { setMode } = useActions(fixModalLogic)

    const generatePrompt = (): string => {
        const stacktraceText = exceptionList
            .map((exception) => generateExceptionText(exception, stackFrameRecords))
            .join('\n\n')

        if (mode === 'explain') {
            return `Please help me understand this error in depth. Here's the stack trace:

\`\`\`
${stacktraceText}
\`\`\`

Note: Frames marked with [IN-APP] are from the application code (my code), while frames without this marker are from external libraries/frameworks.
Focus your analysis primarily on the [IN-APP] frames as these are most likely where the issue originates.

Can you:
1. Perform a deep dive analysis into what's causing this error. Consider multiple possible factors and dig deep to find the root cause.
2. Explain the relevant parts of the code that are involved in this error. Walk through the execution flow that leads to this issue.
3. Provide a detailed explanation of exactly how this issue happened, including the sequence of events and conditions that trigger it.
4. Include code examples and context where helpful to illustrate your explanation.

The final output should be:
- A comprehensive technical explanation of the root cause
- A walkthrough of the relevant code paths
- A detailed summary of exactly how the issue occurs
`
        }
        return `Please help me fix this error. Here's the stack trace:

\`\`\`
${stacktraceText}
\`\`\`

Note: Frames marked with [IN-APP] are from the application code (my code), while frames without this marker are from external libraries/frameworks.
Focus your analysis primarily on the [IN-APP] frames as these are most likely where the issue needs to be fixed.

Can you:
1. Gather relevant information from the codebase to understand the context of this error.
2. Inspect the code paths involved to identify the root cause.
3. Determine the simplest and cleanest fix for this issue.
4. Implement the fix directly in the codebase.

The final output of your efforts should be:
- An implemented fix for the issue applied directly to the code
- A brief explanation of what was changed and why
`
>>>>>>> 27a06f04
    }

    const handleCopy = (): void => {
        void copyToClipboard(generatePrompt(), 'LLM prompt')
        posthog.capture('error_tracking_prompt_copied', { mode })
        onClose()
    }

    return (
        <LemonModal
            isOpen={isOpen}
            onClose={onClose}
            title={mode === 'explain' ? 'Explain this error with AI' : 'Fix this error with AI'}
            width="50rem"
            footer={
                <div className="flex items-center justify-end gap-2">
                    <LemonButton type="secondary" onClick={onClose}>
                        Close
                    </LemonButton>
                    <LemonButton type="primary" onClick={handleCopy}>
                        Copy to clipboard
                    </LemonButton>
                </div>
            }
        >
            <div className="space-y-4">
                <div className="flex items-center gap-2">
                    <span className="text-muted">Mode:</span>
                    <LemonSegmentedButton
                        value={mode}
                        onChange={(newMode) => setMode(newMode)}
                        options={[
                            { value: 'explain', label: 'Explain' },
                            { value: 'fix', label: 'Fix' },
                        ]}
                        size="small"
                    />
                </div>
                <p className="text-muted">
                    {mode === 'explain'
                        ? 'Paste this prompt into your favourite coding assistant to get a detailed explanation of this error:'
                        : 'Paste this prompt into your favourite coding assistant to get help fixing this error:'}
                </p>
                <div className="bg-bg-light border rounded p-4 font-mono text-sm whitespace-pre-wrap max-h-96 overflow-auto">
                    {generatePrompt()}
                </div>
            </div>
        </LemonModal>
    )
<<<<<<< HEAD
=======
}

function generateExceptionText(exception: ErrorTrackingException, stackFrameRecords: Record<string, any>): string {
    let result = formatExceptionDisplay(exception)

    const frames = exception.stacktrace?.frames || []

    for (const frame of frames) {
        const inAppMarker = frame.in_app ? ' [IN-APP]' : ''
        const resolvedName = formatResolvedName(frame)
        result += `\n${inAppMarker}  File "${frame.source || 'Unknown Source'}"${frame.line ? `, line: ${frame.line}` : ''}${resolvedName ? `, in: ${resolvedName}` : ''}`

        const frameRecord = stackFrameRecords[frame.raw_id]
        if (frameRecord?.context?.line?.line) {
            result += `\n    ${frameRecord.context.line.line}`
        }
    }

    return result
>>>>>>> 27a06f04
}<|MERGE_RESOLUTION|>--- conflicted
+++ resolved
@@ -1,24 +1,12 @@
-<<<<<<< HEAD
-=======
 import { useActions, useValues } from 'kea'
->>>>>>> 27a06f04
 import posthog from 'posthog-js'
 
 import { LemonButton, LemonModal, LemonSegmentedButton } from '@posthog/lemon-ui'
 
-<<<<<<< HEAD
 import { copyToClipboard } from 'lib/utils/copyToClipboard'
 
 import { useStacktraceDisplay } from '../../hooks/use-stacktrace-display'
-=======
-import { errorPropertiesLogic } from 'lib/components/Errors/errorPropertiesLogic'
-import { stackFrameLogic } from 'lib/components/Errors/stackFrameLogic'
-import { ErrorTrackingException } from 'lib/components/Errors/types'
-import { formatExceptionDisplay, formatResolvedName } from 'lib/components/Errors/utils'
-import { copyToClipboard } from 'lib/utils/copyToClipboard'
-
 import { fixModalLogic } from './fixModalLogic'
->>>>>>> 27a06f04
 
 interface FixModalProps {
     isOpen: boolean
@@ -26,40 +14,11 @@
 }
 
 export function FixModal({ isOpen, onClose }: FixModalProps): JSX.Element {
-<<<<<<< HEAD
+    const { mode } = useValues(fixModalLogic)
+    const { setMode } = useActions(fixModalLogic)
     const { stacktraceText } = useStacktraceDisplay()
 
     const generatePrompt = (): string => {
-        return `Please help me fix this error. Here's the stack trace:
-    
-    \`\`\`
-    ${stacktraceText}
-    \`\`\`
-    
-    Note: Frames marked with [IN-APP] are from the application code (my code), while frames without this marker are from external libraries/frameworks.
-    Focus your analysis primarily on the [IN-APP] frames as these are most likely where the issue needs to be fixed.
-    
-    Can you:
-    1. Analyze what's causing this error. Try to consider multiple possible factors, and dig deep to find a root cause.
-    2. Explain in detail why this error occurred. Provide code examples if applicable.
-    3. Suggest the most likely fix, enumerating multiple possible solutions and choosing the best one.
-    4. Attempt to fix this error.
-    
-    The final output of your efforts should be:
-    - An implemented fix for the issue
-    - A detailed explanation of the fix and how it addresses the root cause
-    `
-=======
-    const { exceptionList } = useValues(errorPropertiesLogic)
-    const { stackFrameRecords } = useValues(stackFrameLogic)
-    const { mode } = useValues(fixModalLogic)
-    const { setMode } = useActions(fixModalLogic)
-
-    const generatePrompt = (): string => {
-        const stacktraceText = exceptionList
-            .map((exception) => generateExceptionText(exception, stackFrameRecords))
-            .join('\n\n')
-
         if (mode === 'explain') {
             return `Please help me understand this error in depth. Here's the stack trace:
 
@@ -101,7 +60,6 @@
 - An implemented fix for the issue applied directly to the code
 - A brief explanation of what was changed and why
 `
->>>>>>> 27a06f04
     }
 
     const handleCopy = (): void => {
@@ -151,26 +109,4 @@
             </div>
         </LemonModal>
     )
-<<<<<<< HEAD
-=======
-}
-
-function generateExceptionText(exception: ErrorTrackingException, stackFrameRecords: Record<string, any>): string {
-    let result = formatExceptionDisplay(exception)
-
-    const frames = exception.stacktrace?.frames || []
-
-    for (const frame of frames) {
-        const inAppMarker = frame.in_app ? ' [IN-APP]' : ''
-        const resolvedName = formatResolvedName(frame)
-        result += `\n${inAppMarker}  File "${frame.source || 'Unknown Source'}"${frame.line ? `, line: ${frame.line}` : ''}${resolvedName ? `, in: ${resolvedName}` : ''}`
-
-        const frameRecord = stackFrameRecords[frame.raw_id]
-        if (frameRecord?.context?.line?.line) {
-            result += `\n    ${frameRecord.context.line.line}`
-        }
-    }
-
-    return result
->>>>>>> 27a06f04
 }