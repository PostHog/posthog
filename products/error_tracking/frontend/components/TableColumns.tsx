--- conflicted
+++ resolved
@@ -5,11 +5,7 @@
 
 import { getRuntimeFromLib } from 'lib/components/Errors/utils'
 import { TZLabel } from 'lib/components/TZLabel'
-<<<<<<< HEAD
 import { useFeatureFlag } from 'lib/hooks/useFeatureFlag'
-import { IconChevronRight } from 'lib/lemon-ui/icons'
-=======
->>>>>>> 2eaf5116
 import { urls } from 'scenes/urls'
 
 import { ErrorTrackingCorrelatedIssue, ErrorTrackingIssue } from '~/queries/schema/schema-general'
