import { BreakdownsTileButton } from './BreakdownsTileButton'
import { BREAKDOWN_PRESETS } from './consts'

export function MiniBreakdowns(): JSX.Element {
    return (
<<<<<<< HEAD
        <div className="border rounded bg-card overflow-hidden divide-y">
            {BREAKDOWN_PRESETS.map((item) => (
                <BreakdownsTileButton key={item.property} item={item} />
            ))}
=======
        <div className="px-3 mt-3">
            <div className="border rounded bg-surface-primary overflow-hidden divide-y">
                {BREAKDOWN_PRESETS.map((item) => (
                    <BreakdownsTileButton key={item.property} item={item} />
                ))}
            </div>
>>>>>>> 983b3d78
        </div>
    )
}<|MERGE_RESOLUTION|>--- conflicted
+++ resolved
@@ -3,19 +3,12 @@
 
 export function MiniBreakdowns(): JSX.Element {
     return (
-<<<<<<< HEAD
-        <div className="border rounded bg-card overflow-hidden divide-y">
-            {BREAKDOWN_PRESETS.map((item) => (
-                <BreakdownsTileButton key={item.property} item={item} />
-            ))}
-=======
         <div className="px-3 mt-3">
-            <div className="border rounded bg-surface-primary overflow-hidden divide-y">
+            <div className="border rounded bg-card overflow-hidden divide-y">
                 {BREAKDOWN_PRESETS.map((item) => (
                     <BreakdownsTileButton key={item.property} item={item} />
                 ))}
             </div>
->>>>>>> 983b3d78
         </div>
     )
 }