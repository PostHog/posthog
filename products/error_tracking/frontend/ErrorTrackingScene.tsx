import { IconChevronDown, IconChevronRight, IconGear, IconMinus } from '@posthog/icons'
import { LemonBanner, LemonButton, LemonCheckbox, LemonDivider, LemonSkeleton, Link, Tooltip } from '@posthog/lemon-ui'
import { BindLogic, useActions, useValues } from 'kea'
import { getRuntimeFromLib } from 'lib/components/Errors/utils'
import { PageHeader } from 'lib/components/PageHeader'
import { TZLabel } from 'lib/components/TZLabel'
import { humanFriendlyLargeNumber } from 'lib/utils'
import { posthog } from 'posthog-js'
import { SceneExport } from 'scenes/sceneTypes'
import { urls } from 'scenes/urls'

import { insightVizDataNodeKey } from '~/queries/nodes/InsightViz/InsightViz'
import { Query } from '~/queries/Query/Query'
import { ErrorTrackingIssue } from '~/queries/schema/schema-general'
import { QueryContext, QueryContextColumnComponent, QueryContextColumnTitleComponent } from '~/queries/types'
import { InsightLogicProps } from '~/types'

import { AssigneeIconDisplay, AssigneeLabelDisplay } from './components/Assignee/AssigneeDisplay'
import { AssigneeSelect } from './components/Assignee/AssigneeSelect'
import { ErrorFilters } from './components/ErrorFilters'
import { errorIngestionLogic } from './components/ErrorTrackingSetupPrompt/errorIngestionLogic'
import { ErrorTrackingSetupPrompt } from './components/ErrorTrackingSetupPrompt/ErrorTrackingSetupPrompt'
import { issueActionsLogic } from './components/IssueActions/issueActionsLogic'
import { IssueStatusSelect } from './components/IssueStatusSelect'
import { RuntimeIcon } from './components/RuntimeIcon'
import { errorTrackingDataNodeLogic } from './errorTrackingDataNodeLogic'
import { errorTrackingIssueSceneLogic } from './errorTrackingIssueSceneLogic'
import { ErrorTrackingListOptions } from './ErrorTrackingListOptions'
import { errorTrackingSceneLogic } from './errorTrackingSceneLogic'
import { useSparklineData } from './hooks/use-sparkline-data'
import { OccurrenceSparkline } from './OccurrenceSparkline'
import { ERROR_TRACKING_LISTING_RESOLUTION } from './utils'
import { ErrorTrackingSceneTool } from './components/SceneTool'
import { featureFlagLogic } from 'lib/logic/featureFlagLogic'
import { FEATURE_FLAGS } from 'lib/constants'
import { preflightLogic } from 'scenes/PreflightCheck/preflightLogic'

export const scene: SceneExport = {
    component: ErrorTrackingScene,
    logic: errorTrackingSceneLogic,
}

export function ErrorTrackingScene(): JSX.Element {
    const { hasSentExceptionEvent, hasSentExceptionEventLoading } = useValues(errorIngestionLogic)
    const { query } = useValues(errorTrackingSceneLogic)
    const { featureFlags } = useValues(featureFlagLogic)
    const insightProps: InsightLogicProps = {
        dashboardItemId: 'new-ErrorTrackingQuery',
    }

    const context: QueryContext = {
        columns: {
            error: {
                width: '50%',
                render: CustomGroupTitleColumn,
                renderTitle: CustomGroupTitleHeader,
            },
            occurrences: { align: 'center', render: CountColumn },
            sessions: { align: 'center', render: CountColumn },
            users: { align: 'center', render: CountColumn },
            volume: { align: 'right', renderTitle: VolumeColumnHeader, render: VolumeColumn },
        },
        showOpenEditorButton: false,
        insightProps: insightProps,
        emptyStateHeading: 'No issues found',
        emptyStateDetail: 'Try changing the date range, changing the filters or removing the assignee.',
    }

    // TODO - fix feature flag check once the feature flag is created etc
    return (
        <ErrorTrackingSetupPrompt>
            {featureFlags[FEATURE_FLAGS.ERROR_TRACKING_SCENE_TOOL] && <ErrorTrackingSceneTool />}
            <div className="ErrorTracking">
                <BindLogic logic={errorTrackingDataNodeLogic} props={{ key: insightVizDataNodeKey(insightProps) }}>
                    <Header />
                    {hasSentExceptionEventLoading || hasSentExceptionEvent ? null : <IngestionStatusCheck />}
                    <ErrorFilters.Root>
                        <ErrorFilters.DateRange />
                        <ErrorFilters.FilterGroup />
                        <ErrorFilters.InternalAccounts />
                    </ErrorFilters.Root>
                    <LemonDivider className="mt-2" />
                    <ErrorTrackingListOptions />
                    <Query query={query} context={context} />
                </BindLogic>
            </div>
        </ErrorTrackingSetupPrompt>
    )
}

const VolumeColumn: QueryContextColumnComponent = (props) => {
    const record = props.record as ErrorTrackingIssue
    if (!record.aggregations) {
        throw new Error('No aggregations found')
    }
    const data = useSparklineData(record.aggregations, ERROR_TRACKING_LISTING_RESOLUTION)
    return (
        <div className="flex justify-end">
            <OccurrenceSparkline className="h-8" data={data} displayXAxis={false} />
        </div>
    )
}

const VolumeColumnHeader: QueryContextColumnTitleComponent = ({ columnName }) => {
    return (
        <div className="flex justify-between items-center min-w-64">
            <div>{columnName}</div>
        </div>
    )
}

const CustomGroupTitleHeader: QueryContextColumnTitleComponent = ({ columnName }) => {
    const { selectedIssueIds } = useValues(errorTrackingSceneLogic)
    const { setSelectedIssueIds } = useActions(errorTrackingSceneLogic)
    const { results } = useValues(errorTrackingDataNodeLogic)
    const allSelected = results.length == selectedIssueIds.length && selectedIssueIds.length > 0

    return (
        <div className="flex gap-2 items-center">
            <LemonCheckbox
                checked={allSelected}
                onChange={() => (allSelected ? setSelectedIssueIds([]) : setSelectedIssueIds(results.map((r) => r.id)))}
            />
            {columnName}
        </div>
    )
}

const CustomGroupSeparator = (): JSX.Element => <IconMinus className="text-quaternary" transform="rotate(90)" />

const CustomGroupTitleColumn: QueryContextColumnComponent = (props) => {
    const { selectedIssueIds, shiftKeyHeld, previouslyCheckedRecordIndex } = useValues(errorTrackingSceneLogic)
    const { setSelectedIssueIds, setPreviouslyCheckedRecordIndex } = useActions(errorTrackingSceneLogic)
    const { updateIssueAssignee, updateIssueStatus } = useActions(issueActionsLogic)
    const { results } = useValues(errorTrackingDataNodeLogic)

    const record = props.record as ErrorTrackingIssue
    const checked = selectedIssueIds.includes(record.id)
    const runtime = getRuntimeFromLib(record.library)
    const recordIndex = props.recordIndex

    const onChange = (newValue: boolean): void => {
        const includedIds: string[] = []

        if (!shiftKeyHeld || previouslyCheckedRecordIndex === null) {
            includedIds.push(record.id)
        } else {
            const start = Math.min(previouslyCheckedRecordIndex, recordIndex)
            const end = Math.max(previouslyCheckedRecordIndex, recordIndex) + 1
            includedIds.push(...results.slice(start, end).map((r) => r.id))
        }

        setPreviouslyCheckedRecordIndex(recordIndex)
        setSelectedIssueIds(
            newValue
                ? [...new Set([...selectedIssueIds, ...includedIds])]
                : selectedIssueIds.filter((id) => !includedIds.includes(id))
        )
    }

    return (
        <div className="flex items-start gap-x-2 group my-1">
            <LemonCheckbox className="h-[1rem]" checked={checked} onChange={onChange} />

            <div className="flex flex-col gap-[3px]">
                <Link
                    className="flex-1 pr-12"
                    to={urls.errorTrackingIssue(record.id, { timestamp: record.last_seen })}
                    onClick={() => {
                        const issueLogic = errorTrackingIssueSceneLogic({ id: record.id, timestamp: record.last_seen })
                        issueLogic.mount()
                        issueLogic.actions.setIssue(record)
                    }}
                >
                    <div className="flex items-center h-[1rem] gap-2">
                        <RuntimeIcon className="shrink-0" runtime={runtime} fontSize="0.7rem" />
                        <span className="font-semibold text-[0.9rem] line-clamp-1">
                            {record.name || 'Unknown Type'}
                        </span>
                    </div>
                </Link>
<<<<<<< HEAD
                <div className="font-medium line-clamp-1 text-[var(--gray-8)]">{record.description}</div>
=======
                <div title={record.description || undefined} className="line-clamp-1 text-secondary">
                    {record.description}
                </div>
>>>>>>> e396e9f3
                <div className="flex items-center text-secondary">
                    <IssueStatusSelect
                        status={record.status}
                        onChange={(status) => updateIssueStatus(record.id, status)}
                    />
                    <CustomGroupSeparator />
                    <AssigneeSelect
                        assignee={record.assignee}
                        onChange={(assignee) => updateIssueAssignee(record.id, assignee)}
                    >
                        {(anyAssignee) => (
                            <div
                                className="flex items-center hover:bg-fill-button-tertiary-hover p-[0.1rem] rounded cursor-pointer"
                                role="button"
                            >
                                <AssigneeIconDisplay assignee={anyAssignee} size="xsmall" />
                                <AssigneeLabelDisplay
                                    assignee={anyAssignee}
                                    className="ml-1 text-xs text-secondary"
                                    size="xsmall"
                                />
                                <IconChevronDown />
                            </div>
                        )}
                    </AssigneeSelect>
                    <CustomGroupSeparator />
                    <TZLabel time={record.first_seen} className="border-dotted border-b text-xs ml-1" delayMs={750} />
                    <IconChevronRight className="text-quaternary mx-1" />
                    {record.last_seen ? (
                        <TZLabel time={record.last_seen} className="border-dotted border-b text-xs" delayMs={750} />
                    ) : (
                        <LemonSkeleton />
                    )}
                </div>
            </div>
        </div>
    )
}

const CountColumn = ({ record, columnName }: { record: unknown; columnName: string }): JSX.Element => {
    const aggregations = (record as ErrorTrackingIssue).aggregations
    const count = aggregations ? aggregations[columnName as 'occurrences' | 'sessions' | 'users'] : 0

    return (
        <span className="text-lg font-medium">
            {columnName === 'sessions' && count === 0 ? (
                <Tooltip title="No $session_id was set for any event in this issue" delayMs={0}>
                    -
                </Tooltip>
            ) : (
                humanFriendlyLargeNumber(count)
            )}
        </span>
    )
}

const Header = (): JSX.Element => {
    const { isDev } = useValues(preflightLogic)

    const onClick = (): void => {
        setInterval(() => {
            throw new Error('Kaboom !')
        }, 100)
    }

    return (
        <PageHeader
            buttons={
                <>
                    {isDev ? (
                        <>
                            <LemonButton
                                onClick={() => {
                                    posthog.captureException(new Error('Kaboom !'))
                                }}
                            >
                                Send an exception
                            </LemonButton>
                            <LemonButton onClick={onClick}>Start exception loop</LemonButton>
                        </>
                    ) : null}
                    <LemonButton to="https://posthog.com/docs/error-tracking" type="secondary" targetBlank>
                        Documentation
                    </LemonButton>
                    <LemonButton to={urls.errorTrackingConfiguration()} type="secondary" icon={<IconGear />}>
                        Configure
                    </LemonButton>
                </>
            }
        />
    )
}

const IngestionStatusCheck = (): JSX.Element | null => {
    return (
        <LemonBanner type="warning" className="my-4">
            <p>
                <strong>No Exception events have been detected!</strong>
            </p>
            <p>
                To use the Error tracking product, please{' '}
                <Link to="https://posthog.com/docs/error-tracking/installation">
                    enable exception capture within the PostHog SDK
                </Link>{' '}
                (otherwise it'll be a little empty!)
            </p>
        </LemonBanner>
    )
}<|MERGE_RESOLUTION|>--- conflicted
+++ resolved
@@ -179,13 +179,9 @@
                         </span>
                     </div>
                 </Link>
-<<<<<<< HEAD
-                <div className="font-medium line-clamp-1 text-[var(--gray-8)]">{record.description}</div>
-=======
-                <div title={record.description || undefined} className="line-clamp-1 text-secondary">
+                <div title={record.description || undefined} className="font-medium line-clamp-1 text-[var(--gray-8)]">
                     {record.description}
                 </div>
->>>>>>> e396e9f3
                 <div className="flex items-center text-secondary">
                     <IssueStatusSelect
                         status={record.status}
