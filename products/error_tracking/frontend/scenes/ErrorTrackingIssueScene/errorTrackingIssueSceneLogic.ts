--- conflicted
+++ resolved
@@ -79,12 +79,7 @@
         updateStatus: (status: ErrorTrackingIssue['status']) => ({ status }),
         updateName: (name: string) => ({ name }),
         updateDescription: (description: string) => ({ description }),
-<<<<<<< HEAD
-=======
-        setCategory: (category: ErrorTrackingIssueSceneCategory) => ({ category }),
-        setExceptionsCategory: (category: ErrorTrackingIssueSceneExceptionsCategory) => ({ category }),
         setSimilarIssuesMaxDistance: (distance: number) => ({ distance }),
->>>>>>> 98bf15b6
     }),
 
     defaults({
@@ -96,12 +91,7 @@
         selectedEvent: null as ErrorEventType | null,
         initialEventTimestamp: null as string | null,
         initialEventLoading: true as boolean,
-<<<<<<< HEAD
-=======
-        category: 'exceptions' as ErrorTrackingIssueSceneCategory,
-        exceptionsCategory: 'exception' as ErrorTrackingIssueSceneExceptionsCategory,
         similarIssuesMaxDistance: 0.2 as number,
->>>>>>> 98bf15b6
     }),
 
     reducers(({ values }) => ({
