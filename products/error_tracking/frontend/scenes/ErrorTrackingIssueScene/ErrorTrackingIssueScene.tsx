import '../ErrorTrackingIssueScene/ErrorTrackingIssueScene.scss'

import { BindLogic, useActions, useValues } from 'kea'
import posthog from 'posthog-js'
import { useEffect } from 'react'
import { useRef } from 'react'

import { IconFilter, IconList, IconSearch } from '@posthog/icons'
import { LemonDivider } from '@posthog/lemon-ui'

import { Resizer } from 'lib/components/Resizer/Resizer'
import { ResizerLogicProps, resizerLogic } from 'lib/components/Resizer/resizerLogic'
import { ScrollableShadows } from 'lib/components/ScrollableShadows/ScrollableShadows'
import { useFeatureFlag } from 'lib/hooks/useFeatureFlag'
import { IconRobot } from 'lib/lemon-ui/icons'
import {
    TabsPrimitive,
    TabsPrimitiveContent,
    TabsPrimitiveList,
    TabsPrimitiveTrigger,
} from 'lib/ui/TabsPrimitive/TabsPrimitive'
import { SceneExport } from 'scenes/sceneTypes'

import { SceneTitleSection } from '~/layout/scenes/components/SceneTitleSection'

import { PostHogSDKIssueBanner } from '../../components/Banners/PostHogSDKIssueBanner'
import { BreakdownsChart } from '../../components/Breakdowns/BreakdownsChart'
import { BreakdownsSearchBar } from '../../components/Breakdowns/BreakdownsSearchBar'
import { MiniBreakdowns } from '../../components/Breakdowns/MiniBreakdowns'
import { miniBreakdownsLogic } from '../../components/Breakdowns/miniBreakdownsLogic'
import { EventsTable } from '../../components/EventsTable/EventsTable'
import { ExceptionCard } from '../../components/ExceptionCard'
import { StatusIndicator } from '../../components/Indicators'
import { ErrorFilters } from '../../components/IssueFilters'
import { issueFiltersLogic } from '../../components/IssueFilters/issueFiltersLogic'
import { Metadata } from '../../components/IssueMetadata'
import { IssueStatusButton } from '../../components/IssueStatusButton'
import { IssueTasks } from '../../components/IssueTasks'
import { ErrorTrackingSetupPrompt } from '../../components/SetupPrompt/SetupPrompt'
import { useErrorTagRenderer } from '../../hooks/use-error-tag-renderer'
import { ErrorTrackingIssueScenePanel } from './ScenePanel'
import { IssueAssigneeSelect } from './ScenePanel/IssueAssigneeSelect'
import { SimilarIssuesList } from './ScenePanel/SimilarIssuesList'
import {
    ErrorTrackingIssueSceneCategory,
    errorTrackingIssueSceneConfigurationLogic,
} from './errorTrackingIssueSceneConfigurationLogic'
import {
    ERROR_TRACKING_ISSUE_SCENE_LOGIC_KEY,
    ErrorTrackingIssueSceneLogicProps,
    errorTrackingIssueSceneLogic,
} from './errorTrackingIssueSceneLogic'

export const scene: SceneExport<ErrorTrackingIssueSceneLogicProps> = {
    component: ErrorTrackingIssueScene,
    logic: errorTrackingIssueSceneLogic,
    paramsToProps: ({ params: { id }, searchParams: { fingerprint, timestamp } }) => ({ id, fingerprint, timestamp }),
}

export function ErrorTrackingIssueScene(): JSX.Element {
    const { issue, issueId } = useValues(errorTrackingIssueSceneLogic)
    const { updateAssignee, updateStatus, updateName } = useActions(errorTrackingIssueSceneLogic)

    useEffect(() => {
        posthog.capture('error_tracking_issue_viewed', { issue_id: issueId })
    }, [issueId])

    return (
        <ErrorTrackingSetupPrompt>
            <BindLogic logic={issueFiltersLogic} props={{ logicKey: ERROR_TRACKING_ISSUE_SCENE_LOGIC_KEY }}>
                <BindLogic logic={miniBreakdownsLogic} props={{ issueId }}>
                    {issue && (
                        <>
                            <div className="px-4">
                                <SceneTitleSection
                                    canEdit
                                    name={issue.name}
                                    onNameChange={updateName}
                                    description={null}
                                    resourceType={{ type: 'error_tracking' }}
                                    actions={
                                        <div className="flex items-center gap-1">
                                            <StatusIndicator status={issue.status} withTooltip />
                                            <IssueAssigneeSelect
                                                assignee={issue.assignee}
                                                onChange={updateAssignee}
                                                disabled={issue.status != 'active'}
                                            />
                                            <IssueStatusButton status={issue.status} onChange={updateStatus} />
                                        </div>
                                    }
                                />
                            </div>
                            <ErrorTrackingIssueScenePanel issue={issue} />

                            <div className="ErrorTrackingIssue h-[calc(100vh-var(--scene-layout-header-height)-50px)] flex">
                                <div className="flex flex-1 h-full w-full">
                                    <LeftHandColumn />
                                    <RightHandColumn />
                                </div>
                            </div>
                        </>
                    )}
                </BindLogic>
            </BindLogic>
        </ErrorTrackingSetupPrompt>
    )
}

const RightHandColumn = (): JSX.Element => {
    const { issue, issueLoading, selectedEvent, initialEventLoading } = useValues(errorTrackingIssueSceneLogic)
    const tagRenderer = useErrorTagRenderer()

    return (
        <div className="flex flex-1 gap-y-1 overflow-y-auto min-w-[375px]">
            <PostHogSDKIssueBanner event={selectedEvent} />

            <ExceptionCard
                issue={issue ?? undefined}
                issueLoading={issueLoading}
                event={selectedEvent ?? undefined}
                eventLoading={initialEventLoading}
                label={tagRenderer(selectedEvent)}
            />
        </div>
    )
}

const LeftHandColumn = (): JSX.Element => {
    const { category } = useValues(errorTrackingIssueSceneConfigurationLogic)
    const { setCategory } = useActions(errorTrackingIssueSceneConfigurationLogic)

    const ref = useRef<HTMLDivElement>(null)
    const resizerLogicProps: ResizerLogicProps = {
        containerRef: ref,
        logicKey: 'error-tracking-issue',
        persistent: true,
        placement: 'right',
    }
    const { desiredSize } = useValues(resizerLogic(resizerLogicProps))
    const hasTasks = useFeatureFlag('TASKS')

    return (
        <div
            ref={ref}
            // eslint-disable-next-line react/forbid-dom-props
            style={{
                width: desiredSize ?? '30%',
                minWidth: 320,
            }}
<<<<<<< HEAD
            className="flex flex-col relative bg-card"
=======
            className="flex flex-col relative bg-surface-primary"
>>>>>>> 983b3d78
        >
            <TabsPrimitive
                value={category}
                onValueChange={(value) => setCategory(value as ErrorTrackingIssueSceneCategory)}
                className="flex flex-col min-h-0"
            >
                <div>
                    <ScrollableShadows direction="horizontal" className="border-b" hideScrollbars>
                        <TabsPrimitiveList className="flex justify-between space-x-0.5">
                            <TabsPrimitiveTrigger className="flex items-center px-2 py-1.5" value="exceptions">
                                <IconList className="mr-1" />
                                <span className="text-nowrap">Exceptions</span>
                            </TabsPrimitiveTrigger>
                            <TabsPrimitiveTrigger className="flex items-center px-2 py-1.5" value="breakdowns">
                                <IconFilter className="mr-1" />
                                <span className="text-nowrap">Breakdowns</span>
                            </TabsPrimitiveTrigger>
                            {hasTasks && (
                                <TabsPrimitiveTrigger className="flex items-center px-2 py-1.5" value="autofix">
                                    <IconRobot className="mr-1" />
                                    <span className="text-nowrap">Autofix</span>
                                </TabsPrimitiveTrigger>
                            )}
                            <TabsPrimitiveTrigger className="flex items-center px-2 py-1.5" value="similar_issues">
                                <IconSearch className="mr-1" />
                                <span className="text-nowrap">Similar issues</span>
                            </TabsPrimitiveTrigger>
                        </TabsPrimitiveList>
                    </ScrollableShadows>
                </div>
                <TabsPrimitiveContent value="exceptions" className="h-full min-h-0">
                    <ExceptionsTab />
                </TabsPrimitiveContent>
                <TabsPrimitiveContent value="breakdowns">
                    <BreakdownsSearchBar />
                    <MiniBreakdowns />
                    <BreakdownsChart />
                </TabsPrimitiveContent>
                {hasTasks && (
                    <TabsPrimitiveContent value="autofix">
                        <div className="p-2">
                            <IssueTasks />
                        </div>
                    </TabsPrimitiveContent>
                )}
                <TabsPrimitiveContent value="similar_issues">
                    <SimilarIssuesList />
                </TabsPrimitiveContent>
            </TabsPrimitive>

            <Resizer {...resizerLogicProps} />
        </div>
    )
}

const ExceptionsTab = (): JSX.Element => {
    const { eventsQuery, eventsQueryKey, selectedEvent } = useValues(errorTrackingIssueSceneLogic)
    const { selectEvent } = useActions(errorTrackingIssueSceneLogic)

    return (
        <div className="flex flex-col h-full">
            <div className="px-2 py-3">
                <ErrorFilters.Root>
                    <div className="flex gap-2 justify-between flex-wrap">
                        <ErrorFilters.DateRange />
                        <ErrorFilters.InternalAccounts />
                    </div>
                    <ErrorFilters.FilterGroup />
                </ErrorFilters.Root>
            </div>
            <LemonDivider className="my-0" />
            <Metadata className="flex flex-col overflow-y-auto">
                <EventsTable
                    query={eventsQuery}
                    queryKey={eventsQueryKey}
                    selectedEvent={selectedEvent}
                    onEventSelect={(selectedEvent) => {
                        if (selectedEvent) {
                            selectEvent(selectedEvent)
                        }
                    }}
                />
            </Metadata>
        </div>
    )
}<|MERGE_RESOLUTION|>--- conflicted
+++ resolved
@@ -148,11 +148,7 @@
                 width: desiredSize ?? '30%',
                 minWidth: 320,
             }}
-<<<<<<< HEAD
             className="flex flex-col relative bg-card"
-=======
-            className="flex flex-col relative bg-surface-primary"
->>>>>>> 983b3d78
         >
             <TabsPrimitive
                 value={category}
