import '../ErrorTrackingIssueScene/ErrorTrackingIssueScene.scss'

import { BindLogic, useActions, useValues } from 'kea'
import posthog from 'posthog-js'
import { useEffect } from 'react'
import { useRef } from 'react'

import { IconFilter, IconList, IconSearch } from '@posthog/icons'
import { LemonDivider } from '@posthog/lemon-ui'

import { Resizer } from 'lib/components/Resizer/Resizer'
import { ResizerLogicProps, resizerLogic } from 'lib/components/Resizer/resizerLogic'
import { ScrollableShadows } from 'lib/components/ScrollableShadows/ScrollableShadows'
import { useFeatureFlag } from 'lib/hooks/useFeatureFlag'
import { IconRobot } from 'lib/lemon-ui/icons'
import {
    TabsPrimitive,
    TabsPrimitiveContent,
    TabsPrimitiveList,
    TabsPrimitiveTrigger,
} from 'lib/ui/TabsPrimitive/TabsPrimitive'
import { SceneExport } from 'scenes/sceneTypes'

import { SceneTitleSection } from '~/layout/scenes/components/SceneTitleSection'

import { PostHogSDKIssueBanner } from '../../components/Banners/PostHogSDKIssueBanner'
import { BreakdownsChart } from '../../components/Breakdowns/BreakdownsChart'
import { BreakdownsSearchBar } from '../../components/Breakdowns/BreakdownsSearchBar'
import { MiniBreakdowns } from '../../components/Breakdowns/MiniBreakdowns'
import { miniBreakdownsLogic } from '../../components/Breakdowns/miniBreakdownsLogic'
import { EventsTable } from '../../components/EventsTable/EventsTable'
import { ExceptionCard } from '../../components/ExceptionCard'
<<<<<<< HEAD
import { StackTraceActions } from '../../components/ExceptionCard/Tabs/StackTraceTab/StackTraceActions'
=======
import { StatusIndicator } from '../../components/Indicators'
>>>>>>> 73b6461a
import { ErrorFilters } from '../../components/IssueFilters'
import { issueFiltersLogic } from '../../components/IssueFilters/issueFiltersLogic'
import { Metadata } from '../../components/IssueMetadata'
import { IssueStatusButton } from '../../components/IssueStatusButton'
import { IssueTasks } from '../../components/IssueTasks'
import { ErrorTrackingSetupPrompt } from '../../components/SetupPrompt/SetupPrompt'
import { StyleVariables } from '../../components/StyleVariables'
import { useErrorTagRenderer } from '../../hooks/use-error-tag-renderer'
import { ErrorTrackingIssueScenePanel } from './ScenePanel'
import { IssueAssigneeSelect } from './ScenePanel/IssueAssigneeSelect'
import { SimilarIssuesList } from './ScenePanel/SimilarIssuesList'
import {
    ErrorTrackingIssueSceneCategory,
    errorTrackingIssueSceneConfigurationLogic,
} from './errorTrackingIssueSceneConfigurationLogic'
import {
    ERROR_TRACKING_ISSUE_SCENE_LOGIC_KEY,
    ErrorTrackingIssueSceneLogicProps,
    errorTrackingIssueSceneLogic,
} from './errorTrackingIssueSceneLogic'

export const scene: SceneExport<ErrorTrackingIssueSceneLogicProps> = {
    component: ErrorTrackingIssueScene,
    logic: errorTrackingIssueSceneLogic,
    paramsToProps: ({ params: { id }, searchParams: { fingerprint, timestamp } }) => ({ id, fingerprint, timestamp }),
}

export function ErrorTrackingIssueScene(): JSX.Element {
    const { issue, issueId } = useValues(errorTrackingIssueSceneLogic)
    const { updateAssignee, updateStatus, updateName } = useActions(errorTrackingIssueSceneLogic)

    useEffect(() => {
        posthog.capture('error_tracking_issue_viewed', { issue_id: issueId })
    }, [issueId])

    return (
<<<<<<< HEAD
        <StyleVariables>
            <ErrorTrackingSetupPrompt>
                <BindLogic logic={issueFiltersLogic} props={{ logicKey: ERROR_TRACKING_ISSUE_SCENE_LOGIC_KEY }}>
=======
        <ErrorTrackingSetupPrompt>
            <BindLogic logic={issueFiltersLogic} props={{ logicKey: ERROR_TRACKING_ISSUE_SCENE_LOGIC_KEY }}>
                <BindLogic logic={miniBreakdownsLogic} props={{ issueId }}>
>>>>>>> 73b6461a
                    {issue && (
                        <>
                            <div className="px-4">
                                <SceneTitleSection
                                    canEdit
                                    name={issue.name}
                                    onNameChange={updateName}
                                    description={null}
                                    resourceType={{ type: 'error_tracking' }}
                                    actions={
                                        <div className="flex items-center gap-1">
<<<<<<< HEAD
=======
                                            <StatusIndicator status={issue.status} withTooltip />
>>>>>>> 73b6461a
                                            <IssueAssigneeSelect
                                                assignee={issue.assignee}
                                                onChange={updateAssignee}
                                                disabled={issue.status != 'active'}
                                            />
<<<<<<< HEAD
                                            <IssueStatusSelect status={issue.status} onChange={updateStatus} />
=======
                                            <IssueStatusButton status={issue.status} onChange={updateStatus} />
>>>>>>> 73b6461a
                                        </div>
                                    }
                                />
                            </div>
                            <ErrorTrackingIssueScenePanel issue={issue} />

                            <div className="ErrorTrackingIssue h-[calc(100vh-var(--scene-layout-header-height)-50px)] flex">
                                <div className="flex flex-1 h-full w-full">
                                    <LeftHandColumn />
                                    <RightHandColumn />
                                </div>
                            </div>
                        </>
                    )}
                </BindLogic>
<<<<<<< HEAD
            </ErrorTrackingSetupPrompt>
        </StyleVariables>
=======
            </BindLogic>
        </ErrorTrackingSetupPrompt>
>>>>>>> 73b6461a
    )
}

const RightHandColumn = (): JSX.Element => {
    const { issue, issueLoading, selectedEvent, initialEventLoading } = useValues(errorTrackingIssueSceneLogic)
    const tagRenderer = useErrorTagRenderer()

    return (
        <div className="flex flex-1 gap-y-1 overflow-y-auto min-w-[375px]">
            <PostHogSDKIssueBanner event={selectedEvent} />
            <ExceptionCard
                issueId={issue?.id ?? 'no-issue'}
                loading={issueLoading || initialEventLoading}
                event={selectedEvent ?? undefined}
                label={tagRenderer(selectedEvent)}
                renderStackTraceActions={() => {
                    return issue ? <StackTraceActions issue={issue} /> : null
                }}
            />
        </div>
    )
}

const LeftHandColumn = (): JSX.Element => {
    const { category } = useValues(errorTrackingIssueSceneConfigurationLogic)
    const { setCategory } = useActions(errorTrackingIssueSceneConfigurationLogic)

    const ref = useRef<HTMLDivElement>(null)
    const resizerLogicProps: ResizerLogicProps = {
        containerRef: ref,
        logicKey: 'error-tracking-issue',
        persistent: true,
        placement: 'right',
    }
    const { desiredSize } = useValues(resizerLogic(resizerLogicProps))
    const hasTasks = useFeatureFlag('TASKS')

    return (
        <div
            ref={ref}
            // eslint-disable-next-line react/forbid-dom-props
            style={{
                width: desiredSize ?? '30%',
                minWidth: 320,
            }}
            className="flex flex-col relative bg-surface-primary"
        >
            <TabsPrimitive
                value={category}
                onValueChange={(value) => setCategory(value as ErrorTrackingIssueSceneCategory)}
                className="flex flex-col min-h-0"
            >
                <div>
                    <ScrollableShadows direction="horizontal" className="border-b" hideScrollbars>
                        <TabsPrimitiveList className="flex justify-between space-x-0.5">
                            <TabsPrimitiveTrigger className="flex items-center px-2 py-1.5" value="exceptions">
                                <IconList className="mr-1" />
                                <span className="text-nowrap">Exceptions</span>
                            </TabsPrimitiveTrigger>
                            <TabsPrimitiveTrigger className="flex items-center px-2 py-1.5" value="breakdowns">
                                <IconFilter className="mr-1" />
                                <span className="text-nowrap">Breakdowns</span>
                            </TabsPrimitiveTrigger>
                            {hasTasks && (
                                <TabsPrimitiveTrigger className="flex items-center px-2 py-1.5" value="autofix">
                                    <IconRobot className="mr-1" />
                                    <span className="text-nowrap">Autofix</span>
                                </TabsPrimitiveTrigger>
                            )}
                            <TabsPrimitiveTrigger className="flex items-center px-2 py-1.5" value="similar_issues">
                                <IconSearch className="mr-1" />
                                <span className="text-nowrap">Similar issues</span>
                            </TabsPrimitiveTrigger>
                        </TabsPrimitiveList>
                    </ScrollableShadows>
                </div>
                <TabsPrimitiveContent value="exceptions" className="h-full min-h-0">
                    <ExceptionsTab />
                </TabsPrimitiveContent>
                <TabsPrimitiveContent value="breakdowns">
                    <BreakdownsSearchBar />
                    <MiniBreakdowns />
                    <BreakdownsChart />
                </TabsPrimitiveContent>
                {hasTasks && (
                    <TabsPrimitiveContent value="autofix">
                        <div className="p-2">
                            <IssueTasks />
                        </div>
                    </TabsPrimitiveContent>
                )}
                <TabsPrimitiveContent value="similar_issues">
                    <SimilarIssuesList />
                </TabsPrimitiveContent>
            </TabsPrimitive>

            <Resizer {...resizerLogicProps} />
        </div>
    )
}

const ExceptionsTab = (): JSX.Element => {
    const { eventsQuery, eventsQueryKey, selectedEvent } = useValues(errorTrackingIssueSceneLogic)
    const { selectEvent } = useActions(errorTrackingIssueSceneLogic)

    return (
        <div className="flex flex-col h-full">
            <div className="px-2 py-3">
                <ErrorFilters.Root>
                    <div className="flex gap-2 justify-between flex-wrap">
                        <ErrorFilters.DateRange />
                        <ErrorFilters.InternalAccounts />
                    </div>
                    <ErrorFilters.FilterGroup />
                </ErrorFilters.Root>
            </div>
            <LemonDivider className="my-0" />
            <Metadata className="flex flex-col overflow-y-auto">
                <EventsTable
                    query={eventsQuery}
                    queryKey={eventsQueryKey}
                    selectedEvent={selectedEvent}
                    onEventSelect={(selectedEvent) => {
                        if (selectedEvent) {
                            selectEvent(selectedEvent)
                        }
                    }}
                />
            </Metadata>
        </div>
    )
}<|MERGE_RESOLUTION|>--- conflicted
+++ resolved
@@ -30,11 +30,8 @@
 import { miniBreakdownsLogic } from '../../components/Breakdowns/miniBreakdownsLogic'
 import { EventsTable } from '../../components/EventsTable/EventsTable'
 import { ExceptionCard } from '../../components/ExceptionCard'
-<<<<<<< HEAD
 import { StackTraceActions } from '../../components/ExceptionCard/Tabs/StackTraceTab/StackTraceActions'
-=======
 import { StatusIndicator } from '../../components/Indicators'
->>>>>>> 73b6461a
 import { ErrorFilters } from '../../components/IssueFilters'
 import { issueFiltersLogic } from '../../components/IssueFilters/issueFiltersLogic'
 import { Metadata } from '../../components/IssueMetadata'
@@ -71,62 +68,46 @@
     }, [issueId])
 
     return (
-<<<<<<< HEAD
         <StyleVariables>
             <ErrorTrackingSetupPrompt>
                 <BindLogic logic={issueFiltersLogic} props={{ logicKey: ERROR_TRACKING_ISSUE_SCENE_LOGIC_KEY }}>
-=======
-        <ErrorTrackingSetupPrompt>
-            <BindLogic logic={issueFiltersLogic} props={{ logicKey: ERROR_TRACKING_ISSUE_SCENE_LOGIC_KEY }}>
-                <BindLogic logic={miniBreakdownsLogic} props={{ issueId }}>
->>>>>>> 73b6461a
-                    {issue && (
-                        <>
-                            <div className="px-4">
-                                <SceneTitleSection
-                                    canEdit
-                                    name={issue.name}
-                                    onNameChange={updateName}
-                                    description={null}
-                                    resourceType={{ type: 'error_tracking' }}
-                                    actions={
-                                        <div className="flex items-center gap-1">
-<<<<<<< HEAD
-=======
-                                            <StatusIndicator status={issue.status} withTooltip />
->>>>>>> 73b6461a
-                                            <IssueAssigneeSelect
-                                                assignee={issue.assignee}
-                                                onChange={updateAssignee}
-                                                disabled={issue.status != 'active'}
-                                            />
-<<<<<<< HEAD
-                                            <IssueStatusSelect status={issue.status} onChange={updateStatus} />
-=======
-                                            <IssueStatusButton status={issue.status} onChange={updateStatus} />
->>>>>>> 73b6461a
-                                        </div>
-                                    }
-                                />
-                            </div>
-                            <ErrorTrackingIssueScenePanel issue={issue} />
-
-                            <div className="ErrorTrackingIssue h-[calc(100vh-var(--scene-layout-header-height)-50px)] flex">
-                                <div className="flex flex-1 h-full w-full">
-                                    <LeftHandColumn />
-                                    <RightHandColumn />
+                    <BindLogic logic={miniBreakdownsLogic} props={{ issueId }}>
+                        {issue && (
+                            <>
+                                <div className="px-4">
+                                    <SceneTitleSection
+                                        canEdit
+                                        name={issue.name}
+                                        onNameChange={updateName}
+                                        description={null}
+                                        resourceType={{ type: 'error_tracking' }}
+                                        actions={
+                                            <div className="flex items-center gap-1">
+                                                <StatusIndicator status={issue.status} withTooltip />
+                                                <IssueAssigneeSelect
+                                                    assignee={issue.assignee}
+                                                    onChange={updateAssignee}
+                                                    disabled={issue.status != 'active'}
+                                                />
+                                                <IssueStatusButton status={issue.status} onChange={updateStatus} />
+                                            </div>
+                                        }
+                                    />
                                 </div>
-                            </div>
-                        </>
-                    )}
+                                <ErrorTrackingIssueScenePanel issue={issue} />
+
+                                <div className="ErrorTrackingIssue h-[calc(100vh-var(--scene-layout-header-height)-50px)] flex">
+                                    <div className="flex flex-1 h-full w-full">
+                                        <LeftHandColumn />
+                                        <RightHandColumn />
+                                    </div>
+                                </div>
+                            </>
+                        )}
+                    </BindLogic>
                 </BindLogic>
-<<<<<<< HEAD
             </ErrorTrackingSetupPrompt>
         </StyleVariables>
-=======
-            </BindLogic>
-        </ErrorTrackingSetupPrompt>
->>>>>>> 73b6461a
     )
 }
 
