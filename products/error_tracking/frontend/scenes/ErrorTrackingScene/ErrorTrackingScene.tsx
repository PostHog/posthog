import { BindLogic, useActions, useValues } from 'kea'
import posthog from 'posthog-js'
import { useEffect } from 'react'

import { IconGear } from '@posthog/icons'
import { LemonBanner, LemonButton, Link } from '@posthog/lemon-ui'

import { useFeatureFlag } from 'lib/hooks/useFeatureFlag'
import {
    TabsPrimitive,
    TabsPrimitiveContent,
    TabsPrimitiveList,
    TabsPrimitiveTrigger,
} from 'lib/ui/TabsPrimitive/TabsPrimitive'
import { preflightLogic } from 'scenes/PreflightCheck/preflightLogic'
import { Scene, SceneExport } from 'scenes/sceneTypes'
import { sceneConfigurations } from 'scenes/scenes'
import { urls } from 'scenes/urls'

import { SceneContent } from '~/layout/scenes/components/SceneContent'
import { SceneTitleSection } from '~/layout/scenes/components/SceneTitleSection'

import { ErrorTrackingIssueFilteringTool } from '../../components/IssueFilteringTool'
import { issueFiltersLogic } from '../../components/IssueFilters/issueFiltersLogic'
import { ErrorTrackingIssueImpactTool } from '../../components/IssueImpactTool'
import { issueQueryOptionsLogic } from '../../components/IssueQueryOptions/issueQueryOptionsLogic'
import { ErrorTrackingSetupPrompt } from '../../components/SetupPrompt/SetupPrompt'
import { exceptionIngestionLogic } from '../../components/SetupPrompt/exceptionIngestionLogic'
import { StyleVariables } from '../../components/StyleVariables'
import {
    ERROR_TRACKING_SCENE_LOGIC_KEY,
    ErrorTrackingSceneActiveTab,
    errorTrackingSceneLogic,
} from './errorTrackingSceneLogic'
import { ImpactFilters } from './tabs/impact/ImpactFilters'
import { ImpactList } from './tabs/impact/ImpactList'
import { IssuesFilters } from './tabs/issues/IssuesFilters'
import { IssuesList } from './tabs/issues/IssuesList'

export const scene: SceneExport = {
    component: ErrorTrackingScene,
    logic: errorTrackingSceneLogic,
}

export function ErrorTrackingScene(): JSX.Element {
    const { hasSentExceptionEvent, hasSentExceptionEventLoading } = useValues(exceptionIngestionLogic)
    const { activeTab } = useValues(errorTrackingSceneLogic)
    const { setActiveTab } = useActions(errorTrackingSceneLogic)
    const hasIssueCorrelation = useFeatureFlag('ERROR_TRACKING_ISSUE_CORRELATION')

    useEffect(() => {
        posthog.capture('error_tracking_issues_list_viewed', { active_tab: activeTab })
        // oxlint-disable-next-line exhaustive-deps we only want to fire when the page is first loaded
    }, [])

    return (
        <SceneContent>
            <StyleVariables>
                <BindLogic logic={issueFiltersLogic} props={{ logicKey: ERROR_TRACKING_SCENE_LOGIC_KEY }}>
                    <BindLogic logic={issueQueryOptionsLogic} props={{ logicKey: ERROR_TRACKING_SCENE_LOGIC_KEY }}>
                        <ErrorTrackingSetupPrompt>
                            <Header />

                            <ErrorTrackingIssueFilteringTool />
                            {hasIssueCorrelation && <ErrorTrackingIssueImpactTool />}

<<<<<<< HEAD
                        {hasSentExceptionEventLoading || hasSentExceptionEvent ? null : <IngestionStatusCheck />}
                        {hasIssueCorrelation ? (
                            <div>
                                <TabsPrimitive
                                    value={activeTab}
                                    onValueChange={(value) => setActiveTab(value as ErrorTrackingSceneActiveTab)}
                                    className="border rounded bg-card"
                                >
                                    <TabsPrimitiveList className="border-b">
                                        <TabsPrimitiveTrigger value="issues" className="px-2 py-1 cursor-pointer">
                                            Issues
                                        </TabsPrimitiveTrigger>
                                        <TabsPrimitiveTrigger value="impact" className="px-2 py-1 cursor-pointer">
                                            Impact
                                        </TabsPrimitiveTrigger>
                                    </TabsPrimitiveList>
                                    <TabsPrimitiveContent value="issues" className="p-2">
                                        <IssuesFilters />
                                    </TabsPrimitiveContent>
                                    <TabsPrimitiveContent value="impact" className="p-2">
                                        <ImpactFilters />
                                    </TabsPrimitiveContent>
                                </TabsPrimitive>
                                {activeTab === 'issues' ? <IssuesList /> : <ImpactList />}
                            </div>
                        ) : (
                            <div>
                                <div className="border rounded bg-card p-2">
                                    <IssuesFilters />
=======
                            {hasSentExceptionEventLoading || hasSentExceptionEvent ? null : <IngestionStatusCheck />}
                            {hasIssueCorrelation ? (
                                <div>
                                    <TabsPrimitive
                                        value={activeTab}
                                        onValueChange={(value) => setActiveTab(value as ErrorTrackingSceneActiveTab)}
                                        className="border rounded bg-surface-primary"
                                    >
                                        <TabsPrimitiveList className="border-b">
                                            <TabsPrimitiveTrigger value="issues" className="px-2 py-1 cursor-pointer">
                                                Issues
                                            </TabsPrimitiveTrigger>
                                            <TabsPrimitiveTrigger value="impact" className="px-2 py-1 cursor-pointer">
                                                Impact
                                            </TabsPrimitiveTrigger>
                                        </TabsPrimitiveList>
                                        <TabsPrimitiveContent value="issues" className="p-2">
                                            <IssuesFilters />
                                        </TabsPrimitiveContent>
                                        <TabsPrimitiveContent value="impact" className="p-2">
                                            <ImpactFilters />
                                        </TabsPrimitiveContent>
                                    </TabsPrimitive>
                                    {activeTab === 'issues' ? <IssuesList /> : <ImpactList />}
                                </div>
                            ) : (
                                <div>
                                    <div className="border rounded bg-surface-primary p-2">
                                        <IssuesFilters />
                                    </div>
                                    <IssuesList />
>>>>>>> 4434dcf4
                                </div>
                            )}
                        </ErrorTrackingSetupPrompt>
                    </BindLogic>
                </BindLogic>
            </StyleVariables>
        </SceneContent>
    )
}

const Header = (): JSX.Element => {
    const { isDev } = useValues(preflightLogic)

    const onClick = (): void => {
        setInterval(() => {
            throw new Error('Kaboom !')
        }, 100)
    }

    return (
        <>
            <SceneTitleSection
                name={sceneConfigurations[Scene.ErrorTracking].name}
                description={null}
                resourceType={{
                    type: sceneConfigurations[Scene.ErrorTracking].iconType || 'default_icon_type',
                }}
                actions={
                    <>
                        {isDev ? (
                            <>
                                <LemonButton
                                    size="small"
                                    onClick={() => {
                                        posthog.captureException(new Error('Kaboom !'))
                                    }}
                                >
                                    Send an exception
                                </LemonButton>
                                <LemonButton size="small" onClick={onClick}>
                                    Start exception loop
                                </LemonButton>
                            </>
                        ) : null}
                        <LemonButton
                            size="small"
                            to="https://posthog.com/docs/error-tracking"
                            type="secondary"
                            targetBlank
                        >
                            Documentation
                        </LemonButton>
                        <LemonButton
                            size="small"
                            to={urls.errorTrackingConfiguration()}
                            type="secondary"
                            icon={<IconGear />}
                        >
                            Configure
                        </LemonButton>
                    </>
                }
            />
        </>
    )
}

const IngestionStatusCheck = (): JSX.Element | null => {
    return (
        <LemonBanner type="warning" className="my-2">
            <p>
                <strong>No Exception events have been detected!</strong>
            </p>
            <p>
                To use the Error tracking product, please{' '}
                <Link to="https://posthog.com/docs/error-tracking/installation">
                    enable exception capture within the PostHog SDK
                </Link>{' '}
                (otherwise it'll be a little empty!)
            </p>
        </LemonBanner>
    )
}<|MERGE_RESOLUTION|>--- conflicted
+++ resolved
@@ -64,44 +64,13 @@
                             <ErrorTrackingIssueFilteringTool />
                             {hasIssueCorrelation && <ErrorTrackingIssueImpactTool />}
 
-<<<<<<< HEAD
-                        {hasSentExceptionEventLoading || hasSentExceptionEvent ? null : <IngestionStatusCheck />}
-                        {hasIssueCorrelation ? (
-                            <div>
-                                <TabsPrimitive
-                                    value={activeTab}
-                                    onValueChange={(value) => setActiveTab(value as ErrorTrackingSceneActiveTab)}
-                                    className="border rounded bg-card"
-                                >
-                                    <TabsPrimitiveList className="border-b">
-                                        <TabsPrimitiveTrigger value="issues" className="px-2 py-1 cursor-pointer">
-                                            Issues
-                                        </TabsPrimitiveTrigger>
-                                        <TabsPrimitiveTrigger value="impact" className="px-2 py-1 cursor-pointer">
-                                            Impact
-                                        </TabsPrimitiveTrigger>
-                                    </TabsPrimitiveList>
-                                    <TabsPrimitiveContent value="issues" className="p-2">
-                                        <IssuesFilters />
-                                    </TabsPrimitiveContent>
-                                    <TabsPrimitiveContent value="impact" className="p-2">
-                                        <ImpactFilters />
-                                    </TabsPrimitiveContent>
-                                </TabsPrimitive>
-                                {activeTab === 'issues' ? <IssuesList /> : <ImpactList />}
-                            </div>
-                        ) : (
-                            <div>
-                                <div className="border rounded bg-card p-2">
-                                    <IssuesFilters />
-=======
                             {hasSentExceptionEventLoading || hasSentExceptionEvent ? null : <IngestionStatusCheck />}
                             {hasIssueCorrelation ? (
                                 <div>
                                     <TabsPrimitive
                                         value={activeTab}
                                         onValueChange={(value) => setActiveTab(value as ErrorTrackingSceneActiveTab)}
-                                        className="border rounded bg-surface-primary"
+                                        className="border rounded bg-card"
                                     >
                                         <TabsPrimitiveList className="border-b">
                                             <TabsPrimitiveTrigger value="issues" className="px-2 py-1 cursor-pointer">
@@ -122,11 +91,10 @@
                                 </div>
                             ) : (
                                 <div>
-                                    <div className="border rounded bg-surface-primary p-2">
+                                    <div className="border rounded bg-card p-2">
                                         <IssuesFilters />
                                     </div>
                                     <IssuesList />
->>>>>>> 4434dcf4
                                 </div>
                             )}
                         </ErrorTrackingSetupPrompt>
