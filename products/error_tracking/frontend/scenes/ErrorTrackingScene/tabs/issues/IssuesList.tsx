import { BindLogic, useActions, useValues } from 'kea'
import { useMemo } from 'react'

import { LemonBanner, Link, Tooltip } from '@posthog/lemon-ui'

import { supportLogic } from 'lib/components/Support/supportLogic'
import { LemonTableLink } from 'lib/lemon-ui/LemonTable/LemonTableLink'
import { humanFriendlyLargeNumber } from 'lib/utils'
import { formatCurrency } from 'lib/utils/geography/currency'
import { teamLogic } from 'scenes/teamLogic'
import { urls } from 'scenes/urls'

import { SceneStickyBar } from '~/layout/scenes/components/SceneStickyBar'
import { Query } from '~/queries/Query/Query'
import { insightVizDataNodeKey } from '~/queries/nodes/InsightViz/InsightViz'
import { ErrorTrackingIssue } from '~/queries/schema/schema-general'
import {
    QueryContext,
    QueryContextColumn,
    QueryContextColumnComponent,
    QueryContextColumnTitleComponent,
} from '~/queries/types'
import { InsightLogicProps } from '~/types'

import { IssueActions } from 'products/error_tracking/frontend/components/IssueActions/IssueActions'
import { IssueQueryOptions } from 'products/error_tracking/frontend/components/IssueQueryOptions/IssueQueryOptions'
import { issueQueryOptionsLogic } from 'products/error_tracking/frontend/components/IssueQueryOptions/issueQueryOptionsLogic'
import { OccurrenceSparkline } from 'products/error_tracking/frontend/components/OccurrenceSparkline'
import { IssueListTitleColumn, IssueListTitleHeader } from 'products/error_tracking/frontend/components/TableColumns'
import { useSparklineData } from 'products/error_tracking/frontend/hooks/use-sparkline-data'
import { bulkSelectLogic } from 'products/error_tracking/frontend/logics/bulkSelectLogic'
import { issuesDataNodeLogic } from 'products/error_tracking/frontend/logics/issuesDataNodeLogic'
import { errorTrackingSceneLogic } from 'products/error_tracking/frontend/scenes/ErrorTrackingScene/errorTrackingSceneLogic'
import { ERROR_TRACKING_LISTING_RESOLUTION } from 'products/error_tracking/frontend/utils'

<<<<<<< HEAD
export const getQueryContext = (insightProps: InsightLogicProps): QueryContext => {
    const context: QueryContext = {
        columns: {
            error: {
                width: '50%',
                render: TitleColumn,
                renderTitle: TitleHeader,
            },
            occurrences: { align: 'center', render: CountColumn },
            sessions: { align: 'center', render: CountColumn },
            users: { align: 'center', render: CountColumn },
            volume: { align: 'right', renderTitle: VolumeColumnHeader, render: VolumeColumn },
        },
        showOpenEditorButton: false,
        insightProps: insightProps,
        emptyStateHeading: 'No issues found',
        emptyStateDetail: 'Try changing the date range, changing the filters or removing the assignee.',
    }
    return context
}

export function IssuesList(): JSX.Element {
    const insightProps: InsightLogicProps = {
        dashboardItemId: 'new-ErrorTrackingQuery',
    }

    const { query } = useValues(errorTrackingSceneLogic)
    const context = getQueryContext(insightProps)

    return (
        <BindLogic logic={issuesDataNodeLogic} props={{ key: insightVizDataNodeKey(insightProps) }}>
            <div>
                <ListOptions />
                <Query query={query} context={context} />
            </div>
        </BindLogic>
    )
}

=======
>>>>>>> 2675ccf6
const VolumeColumn: QueryContextColumnComponent = (props) => {
    const record = props.record as ErrorTrackingIssue
    if (!record.aggregations) {
        throw new Error('No aggregations found')
    }
    const data = useSparklineData(record.aggregations, ERROR_TRACKING_LISTING_RESOLUTION)
    return (
        <div className="flex justify-end">
            <OccurrenceSparkline className="h-8" data={data} displayXAxis={false} />
        </div>
    )
}

const VolumeColumnHeader: QueryContextColumnTitleComponent = ({ columnName }) => {
    return (
        <div className="flex justify-between items-center min-w-64">
            <div>{columnName}</div>
        </div>
    )
}

const TitleHeader: QueryContextColumnTitleComponent = (): JSX.Element => {
    const { results } = useValues(issuesDataNodeLogic)

    return <IssueListTitleHeader results={results} />
}

const TitleColumn: QueryContextColumnComponent = (props): JSX.Element => {
    const { results } = useValues(issuesDataNodeLogic)

    return <IssueListTitleColumn results={results} {...props} />
}

const CountColumn = ({ record, columnName }: { record: unknown; columnName: string }): JSX.Element => {
    const aggregations = (record as ErrorTrackingIssue).aggregations
    const count = aggregations ? aggregations[columnName as 'occurrences' | 'sessions' | 'users'] : 0

    return (
        <span className="text-lg font-medium">
            {columnName === 'sessions' && count === 0 ? (
                <Tooltip title="No $session_id was set for any event in this issue" delayMs={0}>
                    -
                </Tooltip>
            ) : (
                humanFriendlyLargeNumber(count)
            )}
        </span>
    )
}

<<<<<<< HEAD
export const ListOptions = ({ isSticky = true }: { isSticky?: boolean }): JSX.Element => {
    const { selectedIssueIds } = useValues(bulkSelectLogic)
    const { results } = useValues(issuesDataNodeLogic)
    const component =
        selectedIssueIds.length > 0 ? (
            <IssueActions issues={results} selectedIds={selectedIssueIds} />
        ) : (
            <IssueQueryOptions />
        )

    if (isSticky) {
        return <SceneStickyBar showBorderBottom={false}>{component}</SceneStickyBar>
    }
    return component
=======
const defaultColumns: Record<string, QueryContextColumn> = {
    error: {
        width: '50%',
        render: TitleColumn,
        renderTitle: TitleHeader,
    },
    occurrences: { align: 'center', render: CountColumn },
    sessions: { align: 'center', render: CountColumn },
    users: { align: 'center', render: CountColumn },
    volume: { align: 'right', renderTitle: VolumeColumnHeader, render: VolumeColumn },
}

const insightProps: InsightLogicProps = {
    dashboardItemId: 'new-ErrorTrackingQuery',
}

export function IssuesList(): JSX.Element {
    const { orderBy } = useValues(issueQueryOptionsLogic)
    const { query } = useValues(errorTrackingSceneLogic)

    const columns = useMemo(() => {
        const columns = { ...defaultColumns }

        if (orderBy === 'revenue') {
            columns['revenue'] = { align: 'center', render: CurrencyColumn }
        }

        return columns
    }, [orderBy])

    const context: QueryContext = {
        columns: columns,
        showOpenEditorButton: false,
        insightProps: insightProps,
        emptyStateHeading: 'No issues found',
        emptyStateDetail: 'Try changing the date range, changing the filters or removing the assignee.',
    }

    return (
        <BindLogic logic={issuesDataNodeLogic} props={{ key: insightVizDataNodeKey(insightProps) }}>
            <div>
                <ListOptions />
                <Query query={query} context={context} />
            </div>
        </BindLogic>
    )
}

const CurrencyColumn = ({ record }: { record: unknown }): JSX.Element => {
    const { baseCurrency } = useValues(teamLogic)
    const revenue = (record as ErrorTrackingIssue).revenue!

    return <LemonTableLink to={urls.revenueAnalytics()} title={formatCurrency(revenue, baseCurrency)} />
}

const ListOptions = (): JSX.Element => {
    const { selectedIssueIds } = useValues(bulkSelectLogic)
    const { results } = useValues(issuesDataNodeLogic)
    const { openSupportForm } = useActions(supportLogic)
    const { orderBy } = useValues(issueQueryOptionsLogic)

    return (
        <SceneStickyBar showBorderBottom={false}>
            {selectedIssueIds.length > 0 ? (
                <IssueActions issues={results} selectedIds={selectedIssueIds} />
            ) : (
                <IssueQueryOptions />
            )}
            {orderBy === 'revenue' && (
                <LemonBanner
                    type="warning"
                    action={{
                        children: 'Send feedback',
                        onClick: () =>
                            openSupportForm({
                                kind: 'feedback',
                                target_area: 'error_tracking',
                                severity_level: 'medium',
                                isEmailFormOpen: true,
                            }),
                        id: 'revenue-analytics-feedback-button',
                    }}
                >
                    Revenue sorting requires setting up{' '}
                    <Link to="https://posthog.com/docs/revenue-analytics">Revenue analytics</Link>. It does not yet work
                    well for customers with a large number of persons or groups. We're keen to hear feedback or any
                    issues you have using it while we work to improve the performance
                </LemonBanner>
            )}
        </SceneStickyBar>
    )
>>>>>>> 2675ccf6
}<|MERGE_RESOLUTION|>--- conflicted
+++ resolved
@@ -1,30 +1,18 @@
-import { BindLogic, useActions, useValues } from 'kea'
-import { useMemo } from 'react'
+import { BindLogic, useValues } from 'kea'
 
-import { LemonBanner, Link, Tooltip } from '@posthog/lemon-ui'
+import { Tooltip } from '@posthog/lemon-ui'
 
-import { supportLogic } from 'lib/components/Support/supportLogic'
-import { LemonTableLink } from 'lib/lemon-ui/LemonTable/LemonTableLink'
 import { humanFriendlyLargeNumber } from 'lib/utils'
-import { formatCurrency } from 'lib/utils/geography/currency'
-import { teamLogic } from 'scenes/teamLogic'
-import { urls } from 'scenes/urls'
 
 import { SceneStickyBar } from '~/layout/scenes/components/SceneStickyBar'
 import { Query } from '~/queries/Query/Query'
 import { insightVizDataNodeKey } from '~/queries/nodes/InsightViz/InsightViz'
 import { ErrorTrackingIssue } from '~/queries/schema/schema-general'
-import {
-    QueryContext,
-    QueryContextColumn,
-    QueryContextColumnComponent,
-    QueryContextColumnTitleComponent,
-} from '~/queries/types'
+import { QueryContext, QueryContextColumnComponent, QueryContextColumnTitleComponent } from '~/queries/types'
 import { InsightLogicProps } from '~/types'
 
 import { IssueActions } from 'products/error_tracking/frontend/components/IssueActions/IssueActions'
 import { IssueQueryOptions } from 'products/error_tracking/frontend/components/IssueQueryOptions/IssueQueryOptions'
-import { issueQueryOptionsLogic } from 'products/error_tracking/frontend/components/IssueQueryOptions/issueQueryOptionsLogic'
 import { OccurrenceSparkline } from 'products/error_tracking/frontend/components/OccurrenceSparkline'
 import { IssueListTitleColumn, IssueListTitleHeader } from 'products/error_tracking/frontend/components/TableColumns'
 import { useSparklineData } from 'products/error_tracking/frontend/hooks/use-sparkline-data'
@@ -33,7 +21,6 @@
 import { errorTrackingSceneLogic } from 'products/error_tracking/frontend/scenes/ErrorTrackingScene/errorTrackingSceneLogic'
 import { ERROR_TRACKING_LISTING_RESOLUTION } from 'products/error_tracking/frontend/utils'
 
-<<<<<<< HEAD
 export const getQueryContext = (insightProps: InsightLogicProps): QueryContext => {
     const context: QueryContext = {
         columns: {
@@ -66,15 +53,15 @@
     return (
         <BindLogic logic={issuesDataNodeLogic} props={{ key: insightVizDataNodeKey(insightProps) }}>
             <div>
-                <ListOptions />
+                <SceneStickyBar showBorderBottom={false}>
+                    <ListOptions />
+                </SceneStickyBar>
                 <Query query={query} context={context} />
             </div>
         </BindLogic>
     )
 }
 
-=======
->>>>>>> 2675ccf6
 const VolumeColumn: QueryContextColumnComponent = (props) => {
     const record = props.record as ErrorTrackingIssue
     if (!record.aggregations) {
@@ -125,112 +112,13 @@
     )
 }
 
-<<<<<<< HEAD
-export const ListOptions = ({ isSticky = true }: { isSticky?: boolean }): JSX.Element => {
+export const ListOptions = (): JSX.Element => {
     const { selectedIssueIds } = useValues(bulkSelectLogic)
     const { results } = useValues(issuesDataNodeLogic)
-    const component =
-        selectedIssueIds.length > 0 ? (
-            <IssueActions issues={results} selectedIds={selectedIssueIds} />
-        ) : (
-            <IssueQueryOptions />
-        )
 
-    if (isSticky) {
-        return <SceneStickyBar showBorderBottom={false}>{component}</SceneStickyBar>
-    }
-    return component
-=======
-const defaultColumns: Record<string, QueryContextColumn> = {
-    error: {
-        width: '50%',
-        render: TitleColumn,
-        renderTitle: TitleHeader,
-    },
-    occurrences: { align: 'center', render: CountColumn },
-    sessions: { align: 'center', render: CountColumn },
-    users: { align: 'center', render: CountColumn },
-    volume: { align: 'right', renderTitle: VolumeColumnHeader, render: VolumeColumn },
-}
-
-const insightProps: InsightLogicProps = {
-    dashboardItemId: 'new-ErrorTrackingQuery',
-}
-
-export function IssuesList(): JSX.Element {
-    const { orderBy } = useValues(issueQueryOptionsLogic)
-    const { query } = useValues(errorTrackingSceneLogic)
-
-    const columns = useMemo(() => {
-        const columns = { ...defaultColumns }
-
-        if (orderBy === 'revenue') {
-            columns['revenue'] = { align: 'center', render: CurrencyColumn }
-        }
-
-        return columns
-    }, [orderBy])
-
-    const context: QueryContext = {
-        columns: columns,
-        showOpenEditorButton: false,
-        insightProps: insightProps,
-        emptyStateHeading: 'No issues found',
-        emptyStateDetail: 'Try changing the date range, changing the filters or removing the assignee.',
-    }
-
-    return (
-        <BindLogic logic={issuesDataNodeLogic} props={{ key: insightVizDataNodeKey(insightProps) }}>
-            <div>
-                <ListOptions />
-                <Query query={query} context={context} />
-            </div>
-        </BindLogic>
+    return selectedIssueIds.length > 0 ? (
+        <IssueActions issues={results} selectedIds={selectedIssueIds} />
+    ) : (
+        <IssueQueryOptions />
     )
-}
-
-const CurrencyColumn = ({ record }: { record: unknown }): JSX.Element => {
-    const { baseCurrency } = useValues(teamLogic)
-    const revenue = (record as ErrorTrackingIssue).revenue!
-
-    return <LemonTableLink to={urls.revenueAnalytics()} title={formatCurrency(revenue, baseCurrency)} />
-}
-
-const ListOptions = (): JSX.Element => {
-    const { selectedIssueIds } = useValues(bulkSelectLogic)
-    const { results } = useValues(issuesDataNodeLogic)
-    const { openSupportForm } = useActions(supportLogic)
-    const { orderBy } = useValues(issueQueryOptionsLogic)
-
-    return (
-        <SceneStickyBar showBorderBottom={false}>
-            {selectedIssueIds.length > 0 ? (
-                <IssueActions issues={results} selectedIds={selectedIssueIds} />
-            ) : (
-                <IssueQueryOptions />
-            )}
-            {orderBy === 'revenue' && (
-                <LemonBanner
-                    type="warning"
-                    action={{
-                        children: 'Send feedback',
-                        onClick: () =>
-                            openSupportForm({
-                                kind: 'feedback',
-                                target_area: 'error_tracking',
-                                severity_level: 'medium',
-                                isEmailFormOpen: true,
-                            }),
-                        id: 'revenue-analytics-feedback-button',
-                    }}
-                >
-                    Revenue sorting requires setting up{' '}
-                    <Link to="https://posthog.com/docs/revenue-analytics">Revenue analytics</Link>. It does not yet work
-                    well for customers with a large number of persons or groups. We're keen to hear feedback or any
-                    issues you have using it while we work to improve the performance
-                </LemonBanner>
-            )}
-        </SceneStickyBar>
-    )
->>>>>>> 2675ccf6
 }