import { path, selectors, kea, reducers, actions, listeners, connect } from 'kea'
import { loaders } from 'kea-loaders'
import { Scene } from 'scenes/sceneTypes'
import { urls } from 'scenes/urls'
import { Breadcrumb } from '~/types'

import type { errorTrackingImpactSceneLogicType } from './errorTrackingImpactSceneLogicType'
import { errorTrackingIssueCorrelationQuery } from '../queries'
import { ErrorTrackingCorrelatedIssue } from '~/queries/schema/schema-general'
import api from 'lib/api'
import { subscriptions } from 'kea-subscriptions'
import { errorTrackingBulkSelectLogic } from '../errorTrackingBulkSelectLogic'

export const errorTrackingImpactSceneLogic = kea<errorTrackingImpactSceneLogicType>([
    path(['scenes', 'error-tracking', 'configuration', 'errorTrackingImpactSceneLogic']),

    connect(() => ({
        actions: [errorTrackingBulkSelectLogic, ['setSelectedIssueIds']],
    })),

    actions({
        setEvents: (events: string[]) => ({ events }),
    }),

    reducers({
        events: [
            null as string[] | null,
            {
                setEvents: (_, { events }) => events,
            },
        ],
        completedInitialLoad: [
            false as boolean,
            {
                loadIssuesSuccess: () => true,
            },
        ],
    }),

    loaders(({ values }) => ({
        issues: [
            [] as ErrorTrackingCorrelatedIssue[],
            {
                loadIssues: async () => {
                    if (values.event) {
<<<<<<< HEAD
                        const issues = await api.query(errorTrackingIssueCorrelationQuery({ events: values.events }), {
=======
                        const issues = await api.query(errorTrackingIssueCorrelationQuery({ event: values.event }), {
>>>>>>> f441a7b0
                            refresh: 'force_blocking',
                        })
                        return issues.results
                    }
                    return []
                },
            },
        ],
    })),

    listeners(({ actions }) => ({
        setEvent: () => actions.loadIssues(),
    })),

    selectors({
        breadcrumbs: [
            () => [],
            (): Breadcrumb[] => [
                {
                    key: Scene.ErrorTracking,
                    path: urls.errorTracking(),
                    name: 'Error tracking',
                },
                {
                    key: Scene.ErrorTrackingImpact,
                    path: urls.errorTrackingImpact(),
                    name: 'Impact',
                },
            ],
        ],
    }),

    subscriptions(({ actions }) => ({
        event: () => actions.setSelectedIssueIds([]),
    })),
])<|MERGE_RESOLUTION|>--- conflicted
+++ resolved
@@ -42,12 +42,8 @@
             [] as ErrorTrackingCorrelatedIssue[],
             {
                 loadIssues: async () => {
-                    if (values.event) {
-<<<<<<< HEAD
-                        const issues = await api.query(errorTrackingIssueCorrelationQuery({ events: values.events }), {
-=======
-                        const issues = await api.query(errorTrackingIssueCorrelationQuery({ event: values.event }), {
->>>>>>> f441a7b0
+                    if (values.events) {
+                        const issues = await api.query(errorTrackingIssueCorrelationQuery({ event: values.events }), {
                             refresh: 'force_blocking',
                         })
                         return issues.results
