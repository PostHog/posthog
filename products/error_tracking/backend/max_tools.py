--- conflicted
+++ resolved
@@ -118,13 +118,8 @@
     def __init__(self, team: Team, user: User):
         super().__init__(team, user)
 
-<<<<<<< HEAD
-    def handle_tools(self, tool_metadata: dict[str, list[tuple[TaxonomyTool, str]]]) -> dict[str, str]:
-        return super().handle_tools(tool_metadata)
-=======
-    async def handle_tools(self, tool_name: str, tool_input: TaxonomyTool) -> tuple[str, str]:
-        return await super().handle_tools(tool_name, tool_input)
->>>>>>> 0a7f62b3
+    async def handle_tools(self, tool_metadata: dict[str, list[tuple[TaxonomyTool, str]]]) -> dict[str, str]:
+        return await super().handle_tools(tool_metadata)
 
     def _get_custom_tools(self) -> list:
         return [final_answer]
