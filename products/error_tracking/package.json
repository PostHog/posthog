--- conflicted
+++ resolved
@@ -7,12 +7,8 @@
         "kea-loaders": "^3.1.1",
         "kea-router": "^3.4.1",
         "kea-subscriptions": "^3.0.1",
-<<<<<<< HEAD
         "lodash.throttle": "^4.1.1",
-        "posthog-js": "1.258.6"
-=======
         "posthog-js": "1.259.0"
->>>>>>> 67b222ca
     },
     "peerDependencies": {
         "@dnd-kit/core": "*",
