import { actions, afterMount, beforeUnmount, kea, key, listeners, path, props, reducers, selectors } from 'kea'
import { loaders } from 'kea-loaders'
import { actionToUrl, router, urlToAction } from 'kea-router'

import {
    CompetitorComparison,
    DashboardData,
    MatrixCell,
    MentionRateDataPoint,
    PlatformMention,
    Prompt,
    ShareOfVoice,
    SourceDetails,
    TopCitedSource,
    Topic,
    TopicLead,
} from './types'
import type { vizLogicType } from './vizLogicType'

export interface VizLogicProps {
    brand: string
}

export type DashboardTab = 'overview' | 'prompts' | 'competitors' | 'sources'

export type ProgressStep =
    | 'starting'
    | 'extracting_info'
    | 'generating_topics'
    | 'generating_prompts'
    | 'running_ai_calls'
    | 'combining_results'
    | 'saving'
    | 'complete'

export const PROGRESS_STEPS: { step: ProgressStep; label: string; index: number }[] = [
    { step: 'starting', label: 'Starting', index: 0 },
    { step: 'extracting_info', label: 'Extracting business info', index: 1 },
    { step: 'generating_topics', label: 'Generating topics', index: 2 },
    { step: 'generating_prompts', label: 'Generating prompts', index: 3 },
    { step: 'running_ai_calls', label: 'Running AI calls', index: 4 },
    { step: 'combining_results', label: 'Combining results', index: 5 },
    { step: 'saving', label: 'Saving results', index: 6 },
    { step: 'complete', label: 'Complete', index: 7 },
]

interface StartedResponse {
    workflow_id: string
    run_id: string
    status: 'started' | 'running'
    progress_step: ProgressStep
    created_at: string
}

interface ReadyResponse {
    status: 'ready'
    run_id: string
    domain: string
    results: Record<string, unknown>
}

export type ApiResponse = StartedResponse | ReadyResponse

const POLL_INTERVAL_MS = 1000

export const vizLogic = kea<vizLogicType>([
    path(['products', 'ai_visibility', 'frontend', 'vizLogic']),
    props({} as VizLogicProps),
    key((props) => props.brand || 'posthog'),

    actions({
        setSelectedPrompt: (prompt: Prompt | null) => ({ prompt }),
        setFilterCategory: (category: 'all' | 'commercial' | 'informational' | 'navigational') => ({ category }),
        setActiveTab: (tab: DashboardTab) => ({ tab }),
        startPolling: true,
        stopPolling: true,
    }),

    loaders(({ props, values }) => ({
        triggerResult: [
            null as ApiResponse | null,
            {
                loadTriggerResult: async () => {
                    if (!props.brand) {
                        throw new Error('Brand missing')
                    }
                    const body: { domain: string; run_id?: string } = { domain: props.brand }
                    if (values.pollingRunId) {
                        body.run_id = values.pollingRunId
                    }
                    const response = await fetch('/api/ai_visibility/', {
                        method: 'POST',
                        headers: { 'Content-Type': 'application/json' },
                        body: JSON.stringify(body),
                    })
                    if (!response.ok) {
                        const data = await response.json().catch(() => ({}))
                        const message = data?.error || `Request failed with status ${response.status}`
                        throw new Error(message)
                    }
                    return await response.json()
                },
                forceNewRun: async () => {
                    if (!props.brand) {
                        throw new Error('Brand missing')
                    }
                    const response = await fetch('/api/ai_visibility/', {
                        method: 'POST',
                        headers: { 'Content-Type': 'application/json' },
                        body: JSON.stringify({ domain: props.brand, force: true }),
                    })
                    if (!response.ok) {
                        const data = await response.json().catch(() => ({}))
                        const message = data?.error || `Request failed with status ${response.status}`
                        throw new Error(message)
                    }
                    return await response.json()
                },
            },
        ],
    })),

    reducers({
        selectedPrompt: [
            null as Prompt | null,
            {
                setSelectedPrompt: (_, { prompt }) => prompt,
            },
        ],
        filterCategory: [
            'all' as 'all' | 'commercial' | 'informational' | 'navigational',
            {
                setFilterCategory: (_, { category }) => category,
            },
        ],
        activeTab: [
            'overview' as DashboardTab,
            {
                setActiveTab: (_, { tab }) => tab,
            },
        ],
        lastError: [
            null as string | null,
            {
                loadTriggerResultFailure: (_, { error }) => error ?? 'Failed to start workflow',
                loadTriggerResultSuccess: () => null,
                forceNewRunFailure: (_, { error }) => error ?? 'Failed to start workflow',
                forceNewRunSuccess: () => null,
            },
        ],
        pollingRunId: [
            null as string | null,
            {
                loadTriggerResultSuccess: (_, { triggerResult }) =>
                    triggerResult?.status === 'started' || triggerResult?.status === 'running'
                        ? (triggerResult as StartedResponse).run_id
                        : null,
                forceNewRunSuccess: (_, { triggerResult }) =>
                    triggerResult?.status === 'started' || triggerResult?.status === 'running'
                        ? (triggerResult as StartedResponse).run_id
                        : null,
            },
        ],
    }),

    selectors({
        brand: [() => [(_, props) => props.brand], (brand) => brand],
        brandDisplayName: [(s) => [s.brand], (brand: string) => brand.charAt(0).toUpperCase() + brand.slice(1)],

        data: [
            (s) => [s.results],
            (results): DashboardData | null => {
                if (results) {
                    return results as unknown as DashboardData
                }
                return null
            },
        ],

        // Backend selectors
        workflowId: [
            (s) => [s.triggerResult],
            (triggerResult): string | null => {
                if (triggerResult?.status === 'started' || triggerResult?.status === 'running') {
                    return triggerResult.workflow_id
                }
                return null
            },
        ],
        isPolling: [
            (s) => [s.triggerResult],
            (triggerResult): boolean => triggerResult?.status === 'started' || triggerResult?.status === 'running',
        ],
        createdAt: [
            (s) => [s.triggerResult],
            (triggerResult): string | null => {
                if (triggerResult?.status === 'started' || triggerResult?.status === 'running') {
                    return triggerResult.created_at
                }
                return null
            },
        ],
        progressStep: [
            (s) => [s.triggerResult],
            (triggerResult: ApiResponse | null): ProgressStep => {
                if (triggerResult?.status === 'started' || triggerResult?.status === 'running') {
                    return triggerResult.progress_step
                }
                if (triggerResult?.status === 'ready') {
                    return 'complete'
                }
                return 'starting'
            },
        ],
        progressPercent: [
            (s) => [s.triggerResult],
            (triggerResult: ApiResponse | null): number => {
                let step: ProgressStep = 'starting'
                if (triggerResult?.status === 'started' || triggerResult?.status === 'running') {
                    step = triggerResult.progress_step
                } else if (triggerResult?.status === 'ready') {
                    step = 'complete'
                }
                const stepInfo = PROGRESS_STEPS.find((s) => s.step === step)
                if (!stepInfo) {
                    return 0
                }
                return Math.round((stepInfo.index / (PROGRESS_STEPS.length - 1)) * 100)
            },
        ],
        progressLabel: [
            (s) => [s.triggerResult],
            (triggerResult: ApiResponse | null): string => {
                let step: ProgressStep = 'starting'
                if (triggerResult?.status === 'started' || triggerResult?.status === 'running') {
                    step = triggerResult.progress_step
                } else if (triggerResult?.status === 'ready') {
                    step = 'complete'
                }
                const stepInfo = PROGRESS_STEPS.find((s) => s.step === step)
                return stepInfo?.label || 'Processing'
            },
        ],
        isReady: [(s) => [s.triggerResult], (triggerResult): boolean => triggerResult?.status === 'ready'],
        results: [
            (s) => [s.triggerResult],
            (triggerResult): Record<string, unknown> | null => {
                if (triggerResult?.status === 'ready') {
                    return triggerResult.results
                }
                return null
            },
        ],
        runId: [
            (s) => [s.triggerResult],
            (triggerResult): string | null => {
                if (triggerResult?.status === 'ready') {
                    return triggerResult.run_id
                }
                return null
            },
        ],

        // Dashboard selectors
        visibilityScore: [(s) => [s.data], (data) => data?.visibility_score ?? 0],
        scoreChange: [(s) => [s.data], (data) => data?.score_change ?? 0],
        scoreChangePeriod: [(s) => [s.data], (data) => data?.score_change_period ?? 'week'],
        shareOfVoice: [(s) => [s.data], (data) => data?.share_of_voice ?? { you: 0, competitors: {} }],
        mentionRateOverTime: [(s) => [s.data], (data) => data?.mention_rate_over_time ?? []],
        prompts: [(s) => [s.data], (data) => data?.prompts ?? []],

        filteredPrompts: [
            (s) => [s.prompts, s.filterCategory],
            (prompts: Prompt[], category): Prompt[] => {
                if (category === 'all') {
                    return prompts
                }
                return prompts.filter((p: Prompt) => p.category === category)
            },
        ],

        chartData: [
            (s) => [s.mentionRateOverTime],
            (mentionRate: MentionRateDataPoint[]) => {
                if (!mentionRate.length) {
                    return {
                        dates: [] as string[],
                        series: [] as { id: number; label: string; data: number[]; dates: string[] }[],
                    }
                }
                const dates = mentionRate.map((d: MentionRateDataPoint) => d.date)
                const keys = Object.keys(mentionRate[0] || {}).filter((k) => k !== 'date')

                const series = keys.map((key, index) => ({
                    id: index,
                    label: key === 'you' ? 'You' : key,
                    data: mentionRate.map((d: MentionRateDataPoint) =>
                        typeof d[key] === 'number' ? (d[key] as number) * 100 : 0
                    ),
                    dates,
                }))

                return { dates, series }
            },
        ],

        shareOfVoiceChartData: [
            (s) => [s.shareOfVoice, s.brandDisplayName],
            (sov: ShareOfVoice, brandName: string) => {
                const entries = [
                    { name: brandName, value: sov.you },
                    ...Object.entries(sov.competitors).map(([name, value]) => ({ name, value })),
                ]
                return entries.sort((a, b) => b.value - a.value)
            },
        ],

        mentionStats: [
            (s) => [s.prompts],
            (prompts: Prompt[]) => {
                const total = prompts.length
                const mentioned = prompts.filter((p: Prompt) => p.you_mentioned).length
                const topPosition = prompts.filter((p: Prompt) => {
                    return (Object.values(p.platforms) as (PlatformMention | undefined)[]).some(
                        (plat) => plat?.mentioned && plat.position === 1
                    )
                }).length
                const cited = prompts.filter((p: Prompt) => {
                    return (Object.values(p.platforms) as (PlatformMention | undefined)[]).some(
                        (plat) => plat?.mentioned && plat.cited
                    )
                }).length

                return { total, mentioned, topPosition, cited }
            },
        ],

        // Group prompts by their topic field
        topics: [
            (s) => [s.prompts],
            (prompts: Prompt[]): Topic[] => {
                const topicMap = new Map<string, Prompt[]>()

                for (const prompt of prompts) {
                    const topic = prompt.topic || 'General'
                    const existing = topicMap.get(topic) || []
                    existing.push(prompt)
                    topicMap.set(topic, existing)
                }

                const topicsArray: Topic[] = []
                for (const [name, topicPrompts] of topicMap) {
                    const competitorDetails = new Map<string, { icon?: string }>()
                    for (const p of topicPrompts) {
                        const comps = p.competitors && p.competitors.length > 0 ? p.competitors : []
                        for (const comp of comps) {
                            const icon =
                                comp.logo_url || (comp.domain ? `https://logo.clearbit.com/${comp.domain}` : undefined)
                            const existing = competitorDetails.get(comp.name)
                            if (!existing || (icon && !existing.icon)) {
                                competitorDetails.set(comp.name, { icon })
                            }
                        }
                    }

                    const mentioned = topicPrompts.filter((p) => p.you_mentioned).length
                    const visibility = topicPrompts.length > 0 ? (mentioned / topicPrompts.length) * 100 : 0

                    // Calculate average rank across all platforms where mentioned
                    let totalRank = 0
                    let rankCount = 0
                    let citationCount = 0
                    for (const p of topicPrompts) {
                        for (const plat of Object.values(p.platforms) as (PlatformMention | undefined)[]) {
                            if (plat?.mentioned && plat.position) {
                                totalRank += plat.position
                                rankCount++
                            }
                            if (plat?.cited) {
                                citationCount++
                            }
                        }
                    }
                    const avgRank = rankCount > 0 ? totalRank / rankCount : 0

                    // Collect all competitors and count occurrences
                    const compCounts = new Map<string, number>()
                    for (const p of topicPrompts) {
                        for (const comp of p.competitors_mentioned) {
                            compCounts.set(comp, (compCounts.get(comp) || 0) + 1)
                        }
                    }
                    const topCompetitors = [...compCounts.entries()]
                        .sort((a, b) => b[1] - a[1])
                        .slice(0, 4)
                        .map(([compName]) => ({
                            name: compName,
                            icon: competitorDetails.get(compName)?.icon,
                        }))

                    // Relevancy is based on how many prompts mention any competitor (topic is active in market)
                    const relevancy =
                        topicPrompts.length > 0
                            ? (topicPrompts.filter((p) => p.competitors_mentioned.length > 0).length /
                                  topicPrompts.length) *
                              100
                            : 0

                    topicsArray.push({
                        name,
                        promptCount: topicPrompts.length,
                        visibility: Math.round(visibility),
                        relevancy: Math.round(relevancy),
                        avgRank: avgRank > 0 ? Math.round(avgRank * 10) / 10 : 0,
                        citations: citationCount,
                        topCompetitors,
                        prompts: topicPrompts,
                    })
                }

                return topicsArray.sort((a, b) => b.visibility - a.visibility)
            },
        ],

        // Competitor visibility percentages across all prompts
        competitorVisibility: [
            (s) => [s.prompts],
            (prompts: Prompt[]): Record<string, { count: number; logo_url: string }> => {
                const compData = new Map<string, { count: number; logo_url: string }>()

                for (const p of prompts) {
                    // Track mentions from competitors_mentioned
                    for (const compName of p.competitors_mentioned) {
                        const existing = compData.get(compName) || { count: 0, logo_url: '' }
                        existing.count++
                        compData.set(compName, existing)
                    }
                    // Extract logo URLs from full competitor objects
                    for (const comp of p.competitors || []) {
                        const existing = compData.get(comp.name)
                        if (existing && comp.logo_url && !existing.logo_url) {
                            existing.logo_url = comp.logo_url
                        }
                    }
                }

                const result: Record<string, { count: number; logo_url: string }> = {}
                for (const [name, data] of compData) {
                    result[name] = data
                }
                return result
            },
        ],

        // Build name → domain map from competitor objects in prompts
        competitorDomains: [
            (s) => [s.prompts],
            (prompts: Prompt[]): Record<string, string> => {
                const domains: Record<string, string> = {}
                for (const p of prompts) {
                    for (const comp of p.competitors ?? []) {
                        if (comp.name && comp.domain) {
                            domains[comp.name] = comp.domain
                        }
                    }
                }
                return domains
            },
        ],

        // Top competitors sorted by visibility
        topCompetitors: [
<<<<<<< HEAD
            (s) => [s.competitorVisibility, s.prompts],
            (
                compData: Record<string, { count: number; logo_url: string }>,
                prompts: Prompt[]
            ): { name: string; visibility: number; logo_url: string }[] => {
                const total = prompts.length
                return Object.entries(compData)
                    .map(([name, data]) => ({
                        name,
                        visibility: Math.round((data.count / total) * 100),
                        logo_url:
                            data.logo_url ||
                            `https://www.google.com/s2/favicons?domain=${name.toLowerCase().replace(/\s+/g, '')}.com&sz=128`,
                    }))
=======
            (s) => [s.competitorVisibility, s.competitorDomains],
            (
                visibility: Record<string, number>,
                domains: Record<string, string>
            ): { name: string; visibility: number; domain?: string }[] => {
                return Object.entries(visibility)
                    .map(([name, vis]) => ({ name, visibility: vis, domain: domains[name] }))
>>>>>>> 01607756
                    .sort((a, b) => b.visibility - a.visibility)
                    .slice(0, 10)
            },
        ],

        // Head-to-head competitor comparisons based on mention counts
        competitorComparisons: [
            (s) => [s.prompts, s.topCompetitors, s.topics],
            (
                prompts: Prompt[],
                topCompetitors: { name: string; visibility: number }[],
                topics: Topic[]
            ): CompetitorComparison[] => {
                const comparisons: CompetitorComparison[] = []

                for (const { name: competitor } of topCompetitors.slice(0, 6)) {
                    // Count mentions across all prompts
                    let youMentioned = 0
                    let theyMentioned = 0
                    const youLeadsIn: TopicLead[] = []
                    const theyLeadIn: TopicLead[] = []

                    // Track per-topic mention counts
                    const topicMentions = new Map<string, { you: number; them: number; total: number }>()

                    // Initialize all topics
                    for (const topic of topics) {
                        topicMentions.set(topic.name, { you: 0, them: 0, total: 0 })
                    }

                    for (const p of prompts) {
                        const topic = topics.find((t) => t.prompts.some((tp) => tp.id === p.id))
                        const topicName = topic?.name || 'Other'

                        const existing = topicMentions.get(topicName) || { you: 0, them: 0, total: 0 }
                        existing.total++

                        if (p.you_mentioned) {
                            youMentioned++
                            existing.you++
                        }
                        if (p.competitors_mentioned.includes(competitor)) {
                            theyMentioned++
                            existing.them++
                        }

                        topicMentions.set(topicName, existing)
                    }

                    // Skip if competitor never mentioned
                    if (theyMentioned === 0) {
                        continue
                    }

                    // Calculate who leads in each topic (skip ties)
                    for (const [topicName, data] of topicMentions) {
                        if (data.total === 0) {
                            continue
                        }
                        const totalMentionsInTopic = data.you + data.them
                        if (totalMentionsInTopic === 0) {
                            continue
                        }
                        const youPct = (data.you / totalMentionsInTopic) * 100
                        const themPct = (data.them / totalMentionsInTopic) * 100

                        if (youPct > themPct) {
                            youLeadsIn.push({ topic: topicName, percentage: Math.round(youPct * 10) / 10 })
                        } else if (themPct > youPct) {
                            theyLeadIn.push({ topic: topicName, percentage: Math.round(themPct * 10) / 10 })
                        }
                        // Skip ties (youPct === themPct)
                    }

                    // Overall: what % of total mentions are yours vs theirs
                    const totalMentions = youMentioned + theyMentioned
                    const youLeadPercentage = totalMentions > 0 ? Math.round((youMentioned / totalMentions) * 100) : 50

                    comparisons.push({
                        competitor,
                        sharedPrompts: prompts.length,
                        youLeadPercentage,
                        youLeadsIn: youLeadsIn.sort((a, b) => b.percentage - a.percentage),
                        theyLeadIn: theyLeadIn.sort((a, b) => b.percentage - a.percentage),
                    })
                }

                return comparisons
            },
        ],

        // Matrix data: competitors vs topics visibility with rankings
        competitorTopicsMatrix: [
            (s) => [s.topics, s.topCompetitors, s.brandDisplayName],
            (
                topics: Topic[],
                topCompetitors: { name: string; visibility: number }[],
                brandName: string
            ): MatrixCell[] => {
                const cells: MatrixCell[] = []

                for (const topic of topics) {
                    // Count mentions for each competitor and the brand in this topic
                    const mentionCounts: { name: string; count: number }[] = []

                    // Add brand
                    const brandMentions = topic.prompts.filter((p) => p.you_mentioned).length
                    mentionCounts.push({ name: brandName, count: brandMentions })

                    // Add competitors
                    for (const { name: competitor } of topCompetitors) {
                        const count = topic.prompts.filter((p) => p.competitors_mentioned.includes(competitor)).length
                        mentionCounts.push({ name: competitor, count })
                    }

                    // Sort by count descending and assign ranks
                    mentionCounts.sort((a, b) => b.count - a.count)
                    const ranks = new Map<string, number>()
                    let currentRank = 1
                    for (let i = 0; i < mentionCounts.length; i++) {
                        // Handle ties: same count = same rank
                        if (i > 0 && mentionCounts[i].count < mentionCounts[i - 1].count) {
                            currentRank = i + 1
                        }
                        ranks.set(mentionCounts[i].name, mentionCounts[i].count > 0 ? currentRank : 0)
                    }

                    // Create cells for competitors (brand is handled separately in the component)
                    for (const { name: competitor } of topCompetitors) {
                        const count = topic.prompts.filter((p) => p.competitors_mentioned.includes(competitor)).length
                        const visibility =
                            topic.prompts.length > 0 ? Math.round((count / topic.prompts.length) * 100) : 0

                        cells.push({
                            topic: topic.name,
                            competitor,
                            visibility,
                            avgRank: ranks.get(competitor) ?? null,
                        })
                    }

                    // Also store brand's visibility and rank for this topic
                    const brandVisibility =
                        topic.prompts.length > 0 ? Math.round((brandMentions / topic.prompts.length) * 100) : 0
                    cells.push({
                        topic: topic.name,
                        competitor: brandName,
                        visibility: brandVisibility,
                        avgRank: ranks.get(brandName) ?? null,
                    })
                }

                return cells
            },
        ],

        // Brand's overall ranking (what position are they typically at?)
        brandRanking: [
            (s) => [s.topCompetitors, s.visibilityScore],
            (topCompetitors: { name: string; visibility: number }[], visibilityScore: number): number => {
                // Count how many competitors have higher visibility
                let rank = 1
                for (const comp of topCompetitors) {
                    if (comp.visibility > visibilityScore) {
                        rank++
                    }
                }
                return rank
            },
        ],

        // Top cited sources (domains mentioned in responses)
        topCitedSources: [
            (s) => [s.prompts],
            (prompts: Prompt[]): TopCitedSource[] => {
                const sourceCounts = new Map<string, number>()

                // Build a map of competitor names to their domains
                const competitorDomains = new Map<string, string>()
                for (const p of prompts) {
                    for (const comp of p.competitors || []) {
                        if (comp.domain && !competitorDomains.has(comp.name)) {
                            competitorDomains.set(comp.name, comp.domain)
                        }
                    }
                }

                for (const p of prompts) {
                    // Count prompts where citations exist
                    for (const plat of Object.values(p.platforms) as (PlatformMention | undefined)[]) {
                        if (plat?.cited) {
                            for (const compName of p.competitors_mentioned.slice(0, 2)) {
                                // Use actual domain if available, otherwise generate from name
                                const domain =
                                    competitorDomains.get(compName) ||
                                    `${compName.toLowerCase().replace(/\s+/g, '')}.com`
                                sourceCounts.set(domain, (sourceCounts.get(domain) || 0) + 1)
                            }
                        }
                    }
                }

                return [...sourceCounts.entries()]
                    .map(([domain, responseCount]) => ({ domain, responseCount }))
                    .sort((a, b) => b.responseCount - a.responseCount)
                    .slice(0, 6)
            },
        ],

        // Detailed source data for Sources tab
        sourceDetails: [
            (s) => [s.prompts],
            (prompts: Prompt[]): SourceDetails[] => {
                // Build domain stats from competitors in prompts
                const domainStats = new Map<string, { topics: Set<string>; responses: number; brandMentions: number }>()

                for (const p of prompts) {
                    // Get all domains mentioned in this prompt's competitors
                    const domains = new Set<string>()
                    for (const comp of p.competitors ?? []) {
                        if (comp.domain) {
                            domains.add(comp.domain)
                        }
                    }

                    // Update stats for each domain
                    for (const domain of domains) {
                        if (!domainStats.has(domain)) {
                            domainStats.set(domain, { topics: new Set(), responses: 0, brandMentions: 0 })
                        }
                        const stats = domainStats.get(domain)!
                        stats.topics.add(p.topic)
                        stats.responses++
                        if (p.you_mentioned) {
                            stats.brandMentions++
                        }
                    }
                }

                return [...domainStats.entries()]
                    .map(([domain, stats]) => ({
                        domain,
                        pages: stats.topics.size,
                        responses: stats.responses,
                        brandMentionRate:
                            stats.responses > 0 ? Math.round((stats.brandMentions / stats.responses) * 100) : 0,
                    }))
                    .sort((a, b) => b.responses - a.responses)
            },
        ],
    }),

    listeners(({ actions, values, cache }) => ({
        loadTriggerResultSuccess: ({ triggerResult }) => {
            if (triggerResult?.status === 'started' || triggerResult?.status === 'running') {
                actions.startPolling()
            } else if (triggerResult?.status === 'ready') {
                actions.stopPolling()
            }
        },
        forceNewRunSuccess: ({ triggerResult }) => {
            if (triggerResult?.status === 'started' || triggerResult?.status === 'running') {
                actions.startPolling()
            } else if (triggerResult?.status === 'ready') {
                actions.stopPolling()
            }
        },
        startPolling: () => {
            if (cache.pollIntervalId) {
                clearInterval(cache.pollIntervalId)
            }
            cache.pollIntervalId = setInterval(() => {
                if (!values.triggerResultLoading) {
                    actions.loadTriggerResult()
                }
            }, POLL_INTERVAL_MS)
        },
        stopPolling: () => {
            if (cache.pollIntervalId) {
                clearInterval(cache.pollIntervalId)
                cache.pollIntervalId = null
            }
        },
    })),

    actionToUrl(({ values }) => ({
        setActiveTab: () => {
            const hash = values.activeTab === 'overview' ? '' : `#${values.activeTab}`
            return [router.values.location.pathname, router.values.searchParams, hash]
        },
    })),

    urlToAction(({ actions, values }) => ({
        '/viz/:brand': () => {
            const hash = router.values.location.hash.replace('#', '')
            const tab = ['prompts', 'competitors', 'sources'].includes(hash) ? (hash as DashboardTab) : 'overview'
            if (tab !== values.activeTab) {
                actions.setActiveTab(tab)
            }
        },
    })),

    afterMount(({ actions }) => {
        actions.loadTriggerResult()
        // Sync tab from URL hash on mount
        const hash = window.location.hash.replace('#', '')
        const tab = ['prompts', 'competitors', 'sources'].includes(hash) ? (hash as DashboardTab) : 'overview'
        if (tab !== 'overview') {
            actions.setActiveTab(tab)
        }
    }),

    beforeUnmount(({ cache }) => {
        if (cache.pollIntervalId) {
            clearInterval(cache.pollIntervalId)
        }
    }),
])<|MERGE_RESOLUTION|>--- conflicted
+++ resolved
@@ -425,28 +425,19 @@
         // Competitor visibility percentages across all prompts
         competitorVisibility: [
             (s) => [s.prompts],
-            (prompts: Prompt[]): Record<string, { count: number; logo_url: string }> => {
-                const compData = new Map<string, { count: number; logo_url: string }>()
+            (prompts: Prompt[]): Record<string, number> => {
+                const compMentions = new Map<string, number>()
+                const total = prompts.length
 
                 for (const p of prompts) {
-                    // Track mentions from competitors_mentioned
-                    for (const compName of p.competitors_mentioned) {
-                        const existing = compData.get(compName) || { count: 0, logo_url: '' }
-                        existing.count++
-                        compData.set(compName, existing)
-                    }
-                    // Extract logo URLs from full competitor objects
-                    for (const comp of p.competitors || []) {
-                        const existing = compData.get(comp.name)
-                        if (existing && comp.logo_url && !existing.logo_url) {
-                            existing.logo_url = comp.logo_url
-                        }
-                    }
-                }
-
-                const result: Record<string, { count: number; logo_url: string }> = {}
-                for (const [name, data] of compData) {
-                    result[name] = data
+                    for (const comp of p.competitors_mentioned) {
+                        compMentions.set(comp, (compMentions.get(comp) || 0) + 1)
+                    }
+                }
+
+                const result: Record<string, number> = {}
+                for (const [name, count] of compMentions) {
+                    result[name] = Math.round((count / total) * 100)
                 }
                 return result
             },
@@ -470,22 +461,6 @@
 
         // Top competitors sorted by visibility
         topCompetitors: [
-<<<<<<< HEAD
-            (s) => [s.competitorVisibility, s.prompts],
-            (
-                compData: Record<string, { count: number; logo_url: string }>,
-                prompts: Prompt[]
-            ): { name: string; visibility: number; logo_url: string }[] => {
-                const total = prompts.length
-                return Object.entries(compData)
-                    .map(([name, data]) => ({
-                        name,
-                        visibility: Math.round((data.count / total) * 100),
-                        logo_url:
-                            data.logo_url ||
-                            `https://www.google.com/s2/favicons?domain=${name.toLowerCase().replace(/\s+/g, '')}.com&sz=128`,
-                    }))
-=======
             (s) => [s.competitorVisibility, s.competitorDomains],
             (
                 visibility: Record<string, number>,
@@ -493,7 +468,6 @@
             ): { name: string; visibility: number; domain?: string }[] => {
                 return Object.entries(visibility)
                     .map(([name, vis]) => ({ name, visibility: vis, domain: domains[name] }))
->>>>>>> 01607756
                     .sort((a, b) => b.visibility - a.visibility)
                     .slice(0, 10)
             },
