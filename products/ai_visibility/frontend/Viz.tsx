import clsx from 'clsx'
import { useActions, useValues } from 'kea'
import { useEffect, useState } from 'react'

import { IconCheck, IconChevronRight, IconLogomark, IconMessage, IconRefresh, IconX } from '@posthog/icons'
import { LemonButton, LemonSegmentedButton, LemonTabs, LemonTag, Spinner, Tooltip } from '@posthog/lemon-ui'

import { dayjs } from 'lib/dayjs'
import { Link } from 'lib/lemon-ui/Link'

import { CompetitorComparison, MatrixCell, TopCitedSource, Topic } from './types'
import { DashboardTab, vizLogic } from './vizLogic'

export interface VizProps {
    brand: string
}

function TopBar({
    lastUpdated,
    onRefresh,
    isRefreshing,
}: {
    lastUpdated: string | null
    onRefresh: () => void
    isRefreshing: boolean
}): JSX.Element {
    const formattedDate = lastUpdated ? dayjs(lastUpdated).format('MMM D') : null

    return (
        <div className="flex items-center justify-between px-4 py-2 border-b bg-bg-light">
            <div className="flex items-center gap-2">
                <IconLogomark className="text-2xl" />
                <span className="font-semibold text-base">AI visibility</span>
            </div>
            <div className="flex items-center gap-3">
                {formattedDate && <span className="text-muted text-sm">Data last updated on {formattedDate}</span>}
                <LemonButton size="small" icon={<IconMessage />} type="secondary">
                    Feedback
                </LemonButton>
                <LemonButton
                    size="small"
                    icon={<IconRefresh />}
                    type="primary"
                    onClick={onRefresh}
                    loading={isRefreshing}
                >
                    Generate new report
                </LemonButton>
            </div>
        </div>
    )
}

function CategoryTag({ category }: { category: string }): JSX.Element {
    const colors: Record<string, 'primary' | 'highlight' | 'caution'> = {
        commercial: 'primary',
        informational: 'highlight',
        navigational: 'caution',
    }
    return <LemonTag type={colors[category] || 'default'}>{category}</LemonTag>
}

// Visibility bar component for topics table
function VisibilityBar({ value, max = 100 }: { value: number; max?: number }): JSX.Element {
    const percentage = Math.min(100, (value / max) * 100)
    const getColor = (pct: number): string => {
        if (pct >= 60) {
            return 'bg-success'
        }
        if (pct >= 30) {
            return 'bg-warning'
        }
        return 'bg-danger'
    }

    return (
        <div className="flex items-center gap-2">
            <div className="w-24 h-2 bg-border rounded-full overflow-hidden">
                <div
                    className={clsx('h-full rounded-full', getColor(percentage))}
                    style={{ width: `${percentage}%` }}
                />
            </div>
            <span className="text-sm font-medium w-10">{value}%</span>
        </div>
    )
}

// Ranking hero card
function RankingCard({
    rank,
    brandName,
    topCompetitors,
}: {
    rank: number
    brandName: string
    topCompetitors: { name: string; visibility: number }[]
}): JSX.Element {
    return (
        <div className="relative overflow-hidden rounded-lg bg-gradient-to-r from-[#1d4ed8] to-[#7c3aed] p-6 text-white">
            <div className="absolute right-0 top-0 h-full w-1/3 bg-gradient-to-l from-black/20 to-transparent" />
            <div className="relative z-10">
                <div className="flex items-baseline gap-1 mb-2">
                    <span className="text-5xl font-bold">#{rank}</span>
                    <span className="text-lg opacity-80">Most mentioned in your generated prompts</span>
                </div>
                <p className="text-sm opacity-80 mb-4">Login to PostHog to customize your prompts</p>
                <h3 className="text-xl font-semibold mb-3">Congratulations 🎉</h3>
                <div className="bg-black/30 rounded-lg p-4">
                    <div className="flex justify-between text-sm mb-2 opacity-80">
                        <span>Brand</span>
                        <span>% of AI responses that mention the brand</span>
                    </div>
                    {topCompetitors.slice(0, 3).map((comp, i) => (
                        <div key={comp.name} className="flex items-center justify-between py-2">
                            <div className="flex items-center gap-2">
                                <span className="text-lg">{i === 0 ? '🥇' : i === 1 ? '🥈' : '🥉'}</span>
                                <span className={comp.name === brandName ? 'font-bold' : ''}>{comp.name}</span>
                            </div>
                            <div className="flex items-center gap-3">
                                <div className="w-48 h-2 bg-white/20 rounded-full overflow-hidden">
                                    <div
                                        className="h-full bg-white/80 rounded-full"
                                        style={{ width: `${comp.visibility}%` }}
                                    />
                                </div>
                                <span className="w-12 text-right">{comp.visibility.toFixed(1)}%</span>
                            </div>
                        </div>
                    ))}
                </div>
            </div>
        </div>
    )
}

// Competitor mentions bar chart
function CompetitorMentionsBar({
    brandName,
    visibilityScore,
    competitors,
}: {
    brandName: string
    visibilityScore: number
    competitors: { name: string; visibility: number }[]
}): JSX.Element {
    // Build full sorted list to get accurate rankings
    const fullList = [
        { name: brandName, visibility: visibilityScore, isOurBrand: true },
        ...competitors.map((c) => ({ ...c, isOurBrand: false })),
    ].sort((a, b) => b.visibility - a.visibility)

    // Add rank to each entry
    const rankedList = fullList.map((brand, index) => ({ ...brand, rank: index + 1 }))

    // Get top 9 competitors + our brand (with their true ranks)
    const ourBrand = rankedList.find((b) => b.isOurBrand)!
    const topCompetitors = rankedList.filter((b) => !b.isOurBrand).slice(0, 9)
    const displayList = [...topCompetitors, ourBrand].sort((a, b) => a.rank - b.rank)

    const maxVisibility = Math.max(...displayList.map((b) => b.visibility), 1)

    return (
        <div className="border rounded-lg p-4 bg-bg-light">
            <div className="flex items-center justify-between mb-4">
                <h3 className="text-sm font-semibold">Competitor mentions vs {brandName}</h3>
                <Link to="#" className="text-xs text-primary">
                    View all
                </Link>
            </div>
            <div className="space-y-3">
                {displayList.map((brand) => (
                    <div key={brand.name} className="flex items-center gap-3">
                        <span
                            className={clsx(
                                'w-6 text-sm text-muted text-right',
                                brand.isOurBrand && 'text-[#f97316] font-semibold'
                            )}
                        >
                            {brand.rank}
                        </span>
                        <span className={clsx('w-28 text-sm truncate', brand.isOurBrand && 'font-semibold')}>
                            {brand.name}
                        </span>
                        <div className="flex-1 h-4 bg-border rounded overflow-hidden">
                            <div
                                className={clsx('h-full rounded', brand.isOurBrand ? 'bg-[#f97316]' : 'bg-gray-400')}
                                style={{ width: `${(brand.visibility / maxVisibility) * 100}%` }}
                            />
                        </div>
                        <span
                            className={clsx(
                                'w-10 text-sm text-right',
                                brand.isOurBrand ? 'text-[#f97316] font-semibold' : ''
                            )}
                        >
                            {brand.visibility}%
                        </span>
                    </div>
                ))}
            </div>
        </div>
    )
}

// Top topics by visibility
function TopTopicsList({ topics }: { topics: Topic[] }): JSX.Element {
    return (
        <div className="border rounded-lg p-4 bg-bg-light">
            <div className="flex items-center justify-between mb-4">
                <h3 className="text-sm font-semibold">Top topics by visibility</h3>
                <Link to="#" className="text-xs text-primary">
                    View all
                </Link>
            </div>
            <div className="space-y-3">
                {topics.slice(0, 5).map((topic) => (
                    <div key={topic.name} className="flex items-center justify-between">
                        <div>
                            <p className="text-sm font-medium">{topic.name}</p>
                            <p className="text-xs text-muted">
                                {topic.promptCount} mentions in {topic.prompts.length} responses
                            </p>
                        </div>
                        <VisibilityBar value={topic.visibility} />
                    </div>
                ))}
            </div>
        </div>
    )
}

// Top cited sources
function TopCitedSourcesList({ sources }: { sources: TopCitedSource[] }): JSX.Element {
    return (
        <div className="border rounded-lg p-4 bg-bg-light">
            <div className="flex items-center justify-between mb-4">
                <h3 className="text-sm font-semibold">Top cited sources</h3>
                <Link to="#" className="text-xs text-primary">
                    View all
                </Link>
            </div>
            <div className="space-y-3">
                {sources.slice(0, 6).map((source) => (
                    <div key={source.domain} className="flex items-center justify-between">
                        <div className="flex items-center gap-2">
                            <div className="w-5 h-5 rounded bg-border flex items-center justify-center text-xs">🌐</div>
                            <span className="text-sm">{source.domain}</span>
                        </div>
                        <span className="text-sm">
                            <strong>{source.responseCount}</strong> <span className="text-muted">responses</span>
                        </span>
                    </div>
                ))}
            </div>
        </div>
    )
}

// Topics table with expandable rows
function TopicsTable({ topics }: { topics: Topic[] }): JSX.Element {
    const [expandedTopics, setExpandedTopics] = useState<Set<string>>(new Set())

    const toggleTopic = (name: string): void => {
        const newExpanded = new Set(expandedTopics)
        if (newExpanded.has(name)) {
            newExpanded.delete(name)
        } else {
            newExpanded.add(name)
        }
        setExpandedTopics(newExpanded)
    }

    return (
        <div className="border rounded-lg bg-bg-light">
            <div className="p-4 border-b">
                <h3 className="text-sm font-semibold">Topics</h3>
            </div>
            <table className="w-full">
                <thead>
                    <tr className="border-b text-left text-xs text-muted uppercase">
                        <th className="p-3">Topic</th>
                        <th className="p-3 text-right">Visibility</th>
                        <th className="p-3 text-right">Relevancy</th>
                        <th className="p-3 text-right">Avg rank</th>
                        <th className="p-3 text-right">Citations</th>
                    </tr>
                </thead>
                <tbody>
                    {topics.map((topic) => (
                        <>
                            <tr
                                key={topic.name}
                                className="border-b hover:bg-bg-300 cursor-pointer"
                                onClick={() => toggleTopic(topic.name)}
                            >
                                <td className="p-3">
                                    <div className="flex items-center gap-2">
                                        <IconChevronRight
                                            className={clsx(
                                                'w-4 h-4 transition-transform',
                                                expandedTopics.has(topic.name) && 'rotate-90'
                                            )}
                                        />
                                        <div>
                                            <p className="font-medium">{topic.name}</p>
                                            <p className="text-xs text-muted">{topic.promptCount} prompts</p>
                                        </div>
                                    </div>
                                </td>
                                <td className="p-3">
                                    <div className="flex justify-end">
                                        <div className="flex items-center gap-2">
                                            {topic.topCompetitors.slice(0, 4).map((c) => (
                                                <Tooltip key={c.name} title={c.name}>
                                                    <div className="w-5 h-5 rounded-full bg-border overflow-hidden flex items-center justify-center text-[10px]">
                                                        {c.icon ? (
                                                            <img
                                                                src={c.icon}
                                                                alt={c.name}
                                                                className="w-full h-full object-contain"
                                                            />
                                                        ) : (
                                                            c.name.charAt(0)
                                                        )}
                                                    </div>
                                                </Tooltip>
                                            ))}
                                            <VisibilityBar value={topic.visibility} />
                                        </div>
                                    </div>
                                </td>
                                <td className="p-3 text-right">{topic.relevancy}%</td>
                                <td className="p-3 text-right">
                                    {topic.avgRank > 0 ? `#${topic.avgRank.toFixed(1)}` : '-'}
                                </td>
                                <td className="p-3 text-right">{topic.citations}</td>
                            </tr>
                            {expandedTopics.has(topic.name) && (
                                <tr key={`${topic.name}-expanded`}>
                                    <td colSpan={5} className="bg-bg-300 p-4">
                                        <div className="space-y-2">
                                            {topic.prompts.map((prompt) => (
                                                <div
                                                    key={prompt.id}
                                                    className="flex items-center justify-between p-2 bg-bg-light rounded"
                                                >
                                                    <div className="flex items-center gap-2">
                                                        {prompt.you_mentioned ? (
                                                            <IconCheck className="w-4 h-4 text-success" />
                                                        ) : (
                                                            <IconX className="w-4 h-4 text-muted" />
                                                        )}
                                                        <span className="text-sm">{prompt.text}</span>
                                                    </div>
                                                    <div className="flex items-center gap-2">
                                                        <CategoryTag category={prompt.category} />
                                                        {(prompt.competitors?.length
                                                            ? prompt.competitors.slice(0, 2)
                                                            : prompt.competitors_mentioned
                                                                  .slice(0, 2)
                                                                  .map((name) => ({ name, logo_url: undefined }))
                                                        ).map((comp) => (
                                                            <LemonTag key={comp.name} type="muted" size="small">
                                                                <span className="flex items-center gap-1">
                                                                    {comp.logo_url ? (
                                                                        <img
                                                                            src={comp.logo_url}
                                                                            alt={comp.name}
                                                                            className="w-4 h-4 rounded-full"
                                                                        />
                                                                    ) : (
                                                                        <span className="w-4 h-4 rounded-full bg-border flex items-center justify-center text-[10px]">
                                                                            {comp.name.charAt(0)}
                                                                        </span>
                                                                    )}
                                                                    <span>{comp.name}</span>
                                                                </span>
                                                            </LemonTag>
                                                        ))}
                                                    </div>
                                                </div>
                                            ))}
                                        </div>
                                    </td>
                                </tr>
                            )}
                        </>
                    ))}
                </tbody>
            </table>
        </div>
    )
}

// Competitor comparison card
function ComparisonCard({
    comparison,
    brandName,
}: {
    comparison: CompetitorComparison
    brandName: string
}): JSX.Element {
    return (
        <div className="border rounded-lg p-4 bg-bg-light">
            <div className="flex items-center justify-between mb-2">
                <span className="font-semibold">{brandName}</span>
                <span className="text-xs text-muted">vs</span>
                <span className="font-semibold">{comparison.competitor}</span>
            </div>
            <p className="text-sm text-muted mb-2">
                {brandName} appears higher in <span className="font-bold">{comparison.youLeadPercentage}%</span> of
                prompts
            </p>
            <p className="text-xs text-muted mb-3">{comparison.sharedPrompts} prompts analyzed</p>

            {/* Progress bar - brand percentage from left in blue */}
            <div className="flex h-3 rounded overflow-hidden mb-4 bg-gray-200">
                <div className="bg-[#3b82f6]" style={{ width: `${comparison.youLeadPercentage}%` }} />
            </div>

            <div className="space-y-1">
                {comparison.topicResults.map((result) => (
                    <div key={result.topic} className="flex justify-between text-xs">
                        <span className="text-muted">{result.topic}</span>
                        <span>{result.youPercentage}%</span>
                    </div>
                ))}
            </div>
        </div>
    )
}

// Heatmap matrix
function CompetitorTopicsHeatmap({
    matrix,
    topics,
    competitors,
    brandName,
    visibilityScore,
}: {
    matrix: MatrixCell[]
    topics: Topic[]
    competitors: { name: string; visibility: number }[]
    brandName: string
    visibilityScore: number
}): JSX.Element {
    const [showRank, setShowRank] = useState(false)

    const getCell = (topicName: string, competitorName: string): MatrixCell | undefined => {
        return matrix.find((c) => c.topic === topicName && c.competitor === competitorName)
    }

    const getCellColor = (visibility: number): string => {
        if (visibility >= 70) {
            return 'bg-[#1e40af] text-white'
        }
        if (visibility >= 50) {
            return 'bg-[#3b82f6] text-white'
        }
        if (visibility >= 30) {
            return 'bg-[#93c5fd] text-gray-900'
        }
        if (visibility >= 10) {
            return 'bg-[#dbeafe] text-gray-700'
        }
        return 'bg-[#f1f5f9] text-gray-500'
    }

    const allCompetitors = [{ name: brandName, visibility: visibilityScore }, ...competitors]

    return (
        <div className="border rounded-lg bg-bg-light overflow-hidden">
            <div className="flex items-center justify-between p-4 border-b">
                <h3 className="text-sm font-semibold">Competitors vs topics matrix</h3>
                <LemonSegmentedButton
                    size="small"
                    value={showRank ? 'rank' : 'visibility'}
                    onChange={(val) => setShowRank(val === 'rank')}
                    options={[
                        { value: 'visibility', label: 'Visibility percentage' },
                        { value: 'rank', label: 'Average rank' },
                    ]}
                />
            </div>
            <div className="overflow-x-auto">
                <table className="w-full text-sm">
                    <thead>
                        <tr className="border-b">
                            <th className="p-3 text-left font-medium">Topic</th>
                            {allCompetitors.map((comp) => (
                                <th key={comp.name} className="p-3 text-center font-medium min-w-[80px]">
                                    <div className="flex flex-col items-center gap-1">
                                        <div className="w-6 h-6 rounded-full bg-border flex items-center justify-center text-xs">
                                            {comp.name.charAt(0)}
                                        </div>
                                        <span className="text-xs truncate max-w-[70px]">{comp.name}</span>
                                    </div>
                                </th>
                            ))}
                        </tr>
                    </thead>
                    <tbody>
                        {topics.map((topic) => (
                            <tr key={topic.name} className="border-b">
                                <td className="p-3 font-medium">{topic.name}</td>
                                {allCompetitors.map((comp) => {
                                    const isBrand = comp.name === brandName
                                    const cellValue = isBrand
                                        ? topic.visibility
                                        : (getCell(topic.name, comp.name)?.visibility ?? 0)

                                    return (
                                        <td key={comp.name} className="p-1">
                                            <div
                                                className={clsx(
                                                    'p-2 text-center rounded text-xs font-medium',
                                                    getCellColor(cellValue)
                                                )}
                                            >
                                                {showRank
                                                    ? (() => {
                                                          const cell = getCell(topic.name, comp.name)
                                                          const rank = cell?.avgRank
                                                          return rank && rank > 0 ? `#${rank}` : '-'
                                                      })()
                                                    : `${cellValue}%`}
                                            </div>
                                        </td>
                                    )
                                })}
                            </tr>
                        ))}
                    </tbody>
                </table>
            </div>
        </div>
    )
}

// Overview tab content
function OverviewTab({ brand }: { brand: string }): JSX.Element {
    const logic = vizLogic({ brand })
    const { brandDisplayName, visibilityScore, brandRanking, topCompetitors, topics, topCitedSources } =
        useValues(logic)

    const rankingCompetitors = [{ name: brandDisplayName, visibility: visibilityScore }, ...topCompetitors].sort(
        (a, b) => b.visibility - a.visibility
    )

    return (
        <div className="space-y-6">
            <div className="grid grid-cols-1 lg:grid-cols-2 gap-4">
                <RankingCard rank={brandRanking} brandName={brandDisplayName} topCompetitors={rankingCompetitors} />
                <CompetitorMentionsBar
                    brandName={brandDisplayName}
                    visibilityScore={visibilityScore}
                    competitors={topCompetitors}
                />
            </div>
            <div className="grid grid-cols-1 lg:grid-cols-2 gap-4">
                <TopTopicsList topics={topics} />
                <TopCitedSourcesList sources={topCitedSources} />
            </div>
        </div>
    )
}

// Prompts tab content
function PromptsTab({ brand }: { brand: string }): JSX.Element {
    const logic = vizLogic({ brand })
    const { topics, mentionStats } = useValues(logic)

    return (
        <div className="space-y-4">
            <div className="grid grid-cols-3 gap-4">
                <div className="border rounded-lg p-4 bg-bg-light">
                    <p className="text-muted text-xs uppercase font-semibold">Topics</p>
                    <p className="text-2xl font-bold">{topics.length}</p>
                    <p className="text-xs text-muted">Topics related to your brand</p>
                </div>
                <div className="border rounded-lg p-4 bg-bg-light">
                    <p className="text-muted text-xs uppercase font-semibold">Prompts</p>
                    <p className="text-2xl font-bold">{mentionStats.total}</p>
                    <p className="text-xs text-muted">LLM prompts in all topics</p>
                </div>
                <div className="border rounded-lg p-4 bg-bg-light">
                    <p className="text-muted text-xs uppercase font-semibold">Responses</p>
                    <p className="text-2xl font-bold">{mentionStats.mentioned}</p>
                    <p className="text-xs text-muted">Responses from running prompts on LLMs</p>
                </div>
            </div>
            <TopicsTable topics={topics} />
        </div>
    )
}

// Competitors tab content
function CompetitorsTab({ brand }: { brand: string }): JSX.Element {
    const logic = vizLogic({ brand })
    const { brandDisplayName, visibilityScore, topCompetitors, topics, competitorComparisons, competitorTopicsMatrix } =
        useValues(logic)

    return (
        <div className="space-y-6">
            <CompetitorTopicsHeatmap
                matrix={competitorTopicsMatrix}
                topics={topics}
                competitors={topCompetitors}
                brandName={brandDisplayName}
                visibilityScore={visibilityScore}
            />
            <div>
                <h3 className="text-lg font-semibold mb-4">Competitor comparisons</h3>
                <div className="grid grid-cols-1 md:grid-cols-2 gap-4">
                    {competitorComparisons.map((comparison) => (
                        <ComparisonCard
                            key={comparison.competitor}
                            comparison={comparison}
                            brandName={brandDisplayName}
                        />
                    ))}
                </div>
            </div>
        </div>
    )
}

function DashboardView({ brand, lastUpdated }: { brand: string; lastUpdated: string | null }): JSX.Element {
    const logic = vizLogic({ brand })
<<<<<<< HEAD
    const { brandDisplayName, activeTab, triggerResultLoading } = useValues(logic)
    const { setActiveTab, forceNewRun } = useActions(logic)

    return (
        <div className="flex flex-col h-full">
            <TopBar lastUpdated={lastUpdated} onRefresh={forceNewRun} isRefreshing={triggerResultLoading} />
            <div className="flex-1 overflow-auto">
                <div className="p-6 space-y-6 max-w-7xl mx-auto">
                    <div>
                        <h1 className="text-2xl font-bold mb-1">AI visibility for {brandDisplayName}</h1>
                        <p className="text-muted">Track how AI assistants mention your brand across prompts</p>
                    </div>
=======
    const { activeTab } = useValues(logic)
    const { setActiveTab } = useActions(logic)

    return (
        <div className="p-6 space-y-6 max-w-7xl mx-auto">
            <div>
                <h1 className="text-4xl font-bold mb-1 flex items-center gap-2">
                    <img src={`https://www.google.com/s2/favicons?domain=${brand}&sz=128`} alt="" className="w-6 h-6" />
                    {brand}
                </h1>
                <p className="text-muted text-lg">Track how AI assistants mention your brand across prompts</p>
            </div>

            <LemonTabs
                activeKey={activeTab}
                onChange={(key) => setActiveTab(key as DashboardTab)}
                tabs={[
                    { key: 'overview', label: 'Overview' },
                    { key: 'prompts', label: 'Prompts' },
                    { key: 'competitors', label: 'Competitors' },
                ]}
            />
>>>>>>> af1ae7de

                    <LemonTabs
                        activeKey={activeTab}
                        onChange={(key) => setActiveTab(key as DashboardTab)}
                        tabs={[
                            { key: 'overview', label: 'Overview' },
                            { key: 'prompts', label: 'Prompts' },
                            { key: 'competitors', label: 'Competitors' },
                        ]}
                    />

                    {activeTab === 'overview' && <OverviewTab brand={brand} />}
                    {activeTab === 'prompts' && <PromptsTab brand={brand} />}
                    {activeTab === 'competitors' && <CompetitorsTab brand={brand} />}
                </div>
            </div>
        </div>
    )
}

export function Viz({ brand }: VizProps): JSX.Element {
    const logic = vizLogic({ brand: brand || 'posthog' })
    const { isReady, isPolling, triggerResultLoading, lastError, results, workflowId, brandDisplayName } =
        useValues(logic)
    const { loadTriggerResult } = useActions(logic)
    const [dotCount, setDotCount] = useState(1)
    const [lastUpdated, setLastUpdated] = useState<string | null>(null)

    useEffect(() => {
        if (!isPolling) {
            return
        }
        const interval = setInterval(() => {
            setDotCount((prev) => (prev % 3) + 1)
        }, 500)
        return () => clearInterval(interval)
    }, [isPolling])

    useEffect(() => {
        if (isReady && results) {
            setLastUpdated(new Date().toISOString())
        }
    }, [isReady, results])

    // Show dashboard when we have results
    if (isReady && results) {
        return <DashboardView brand={brand} lastUpdated={lastUpdated} />
    }

    return (
        <div className="flex flex-col h-full">
            <div className="flex items-center px-4 py-2 border-b bg-bg-light">
                <div className="flex items-center gap-2">
                    <IconLogomark className="text-2xl" />
                    <span className="font-semibold text-base">AI visibility</span>
                </div>
            </div>
            <div className="flex-1 overflow-auto">
                <div className="p-6 max-w-2xl mx-auto space-y-4">
                    <div>
                        <h1 className="text-2xl font-bold mb-1">AI visibility for {brandDisplayName}</h1>
                        <p className="text-muted">Track how AI assistants mention your brand across prompts</p>
                    </div>

                    {lastError ? (
                        <div className="rounded border border-border bg-bg-light p-4">
                            <div className="flex flex-col gap-2">
                                <span className="text-danger font-semibold">Failed to load results</span>
                                <code className="text-xs break-all">{lastError}</code>
                                <LemonButton type="primary" onClick={() => loadTriggerResult()}>
                                    Retry
                                </LemonButton>
                            </div>
                        </div>
                    ) : triggerResultLoading || isPolling ? (
                        <div className="rounded border border-border bg-bg-light p-4">
                            <div className="flex items-center gap-2">
                                <Spinner />
                                <span>{isPolling ? `Processing${'.'.repeat(dotCount)}` : 'Starting analysis...'}</span>
                            </div>
                            {workflowId && (
                                <div className="mt-2 text-xs text-muted">
                                    Workflow ID: <span className="font-mono">{workflowId}</span>
                                </div>
                            )}
                        </div>
                    ) : null}
                </div>
            </div>
        </div>
    )
}<|MERGE_RESOLUTION|>--- conflicted
+++ resolved
@@ -628,8 +628,7 @@
 
 function DashboardView({ brand, lastUpdated }: { brand: string; lastUpdated: string | null }): JSX.Element {
     const logic = vizLogic({ brand })
-<<<<<<< HEAD
-    const { brandDisplayName, activeTab, triggerResultLoading } = useValues(logic)
+    const { activeTab, triggerResultLoading } = useValues(logic)
     const { setActiveTab, forceNewRun } = useActions(logic)
 
     return (
@@ -638,33 +637,16 @@
             <div className="flex-1 overflow-auto">
                 <div className="p-6 space-y-6 max-w-7xl mx-auto">
                     <div>
-                        <h1 className="text-2xl font-bold mb-1">AI visibility for {brandDisplayName}</h1>
-                        <p className="text-muted">Track how AI assistants mention your brand across prompts</p>
+                        <h1 className="text-4xl font-bold mb-1 flex items-center gap-2">
+                            <img
+                                src={`https://www.google.com/s2/favicons?domain=${brand}&sz=128`}
+                                alt=""
+                                className="w-6 h-6"
+                            />
+                            {brand}
+                        </h1>
+                        <p className="text-muted text-lg">Track how AI assistants mention your brand across prompts</p>
                     </div>
-=======
-    const { activeTab } = useValues(logic)
-    const { setActiveTab } = useActions(logic)
-
-    return (
-        <div className="p-6 space-y-6 max-w-7xl mx-auto">
-            <div>
-                <h1 className="text-4xl font-bold mb-1 flex items-center gap-2">
-                    <img src={`https://www.google.com/s2/favicons?domain=${brand}&sz=128`} alt="" className="w-6 h-6" />
-                    {brand}
-                </h1>
-                <p className="text-muted text-lg">Track how AI assistants mention your brand across prompts</p>
-            </div>
-
-            <LemonTabs
-                activeKey={activeTab}
-                onChange={(key) => setActiveTab(key as DashboardTab)}
-                tabs={[
-                    { key: 'overview', label: 'Overview' },
-                    { key: 'prompts', label: 'Prompts' },
-                    { key: 'competitors', label: 'Competitors' },
-                ]}
-            />
->>>>>>> af1ae7de
 
                     <LemonTabs
                         activeKey={activeTab}
