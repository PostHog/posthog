import clsx from 'clsx'
import { useState } from 'react'

import { IconChevronRight, IconDownload, IconInfo } from '@posthog/icons'
import { LemonButton, LemonTag, Tooltip } from '@posthog/lemon-ui'

<<<<<<< HEAD
import { Topic } from '../types'
import { VisibilityBar } from './VisibilityBar'

function exportTopicsToCsv(topics: Topic[], brandName: string): void {
    const headers = [
        'Topic',
        'Prompt',
        'You Mentioned',
        'Competitors Mentioned',
        'Visibility %',
        'Relevancy %',
        'Avg Rank',
        'Citations',
    ]
    const rows: (string | number)[][] = []

    for (const topic of topics) {
        for (const prompt of topic.prompts) {
            rows.push([
                topic.name,
                prompt.text,
                prompt.you_mentioned ? 'Yes' : 'No',
                prompt.competitors_mentioned.join('; '),
                topic.visibility,
                topic.relevancy,
                topic.avgRank > 0 ? topic.avgRank.toFixed(1) : '',
                topic.citations,
            ])
        }
    }

    const escapeCsv = (cell: string | number): string => {
        const str = String(cell)
        return str.includes(',') || str.includes('"') || str.includes('\n') ? `"${str.replace(/"/g, '""')}"` : str
    }

    const csvContent = [headers, ...rows].map((row) => row.map(escapeCsv).join(',')).join('\n')

    const blob = new Blob([csvContent], { type: 'text/csv;charset=utf-8;' })
    const url = URL.createObjectURL(blob)
    const link = document.createElement('a')
    link.href = url
    link.download = `${brandName.toLowerCase()}-ai-visibility-prompts.csv`
    link.click()
    URL.revokeObjectURL(url)
}

export function TopicsTable({
    topics,
    brandName,
    brandDomain,
}: {
    topics: Topic[]
    brandName: string
    brandDomain: string
}): JSX.Element {
=======
import { Prompt, Topic } from '../types'
import { CategoryTag } from './CategoryTag'
import { VisibilityBar } from './VisibilityBar'

function PromptResponseExpander({ prompt }: { prompt: Prompt }): JSX.Element | null {
    const [isExpanded, setIsExpanded] = useState(false)

    if (!prompt.response) {
        return null
    }

    return (
        <div className="ml-6 mt-2">
            <button
                type="button"
                onClick={(e) => {
                    e.stopPropagation()
                    setIsExpanded(!isExpanded)
                }}
                className={clsx(
                    'flex items-center gap-1.5 text-xs px-2 py-1 rounded transition-colors',
                    isExpanded ? 'bg-bg-300 text-default' : 'text-muted hover:text-default hover:bg-bg-300'
                )}
            >
                <IconChevronRight className={clsx('w-3 h-3 transition-transform', isExpanded && 'rotate-90')} />
                <span>{isExpanded ? 'Hide' : 'View'} response</span>
            </button>
            {isExpanded && (
                <div className="mt-2 ml-1 p-3 bg-bg-300 rounded-lg border border-border">
                    <p className="text-xs font-semibold text-muted uppercase tracking-wide mb-2">Response</p>
                    <p className="text-sm text-default whitespace-pre-wrap leading-relaxed">{prompt.response}</p>
                </div>
            )}
        </div>
    )
}

export function TopicsTable({ topics }: { topics: Topic[] }): JSX.Element {
>>>>>>> 6cd163b4
    const [expandedTopics, setExpandedTopics] = useState<Set<string>>(new Set())

    const toggleTopic = (name: string): void => {
        const newExpanded = new Set(expandedTopics)
        if (newExpanded.has(name)) {
            newExpanded.delete(name)
        } else {
            newExpanded.add(name)
        }
        setExpandedTopics(newExpanded)
    }

    return (
        <div className="border rounded-lg bg-bg-light">
            <div className="p-4 border-b flex items-center justify-between">
                <h3 className="text-sm font-semibold flex items-center gap-1">
                    Topics
                    <Tooltip title="All topics where your brand or competitors are mentioned. Expand a row to see the individual prompts and which brands were mentioned in each.">
                        <IconInfo className="w-4 h-4 text-muted" />
                    </Tooltip>
                </h3>
                <LemonButton
                    size="xsmall"
                    type="secondary"
                    icon={<IconDownload />}
                    onClick={() => exportTopicsToCsv(topics, brandName)}
                >
                    Export CSV
                </LemonButton>
            </div>
            <table className="w-full">
                <thead>
                    <tr className="border-b text-left text-xs text-muted uppercase">
                        <th className="p-3">Topic</th>
                        <th className="p-3 text-right">
                            <Tooltip title="% of prompts in this topic where your brand was mentioned">
                                <span className="cursor-help border-b border-dashed border-current">Visibility</span>
                            </Tooltip>
                        </th>
                        <th className="p-3 text-right">
                            <Tooltip title="% of prompts where AI recommended any brand — higher means the topic is more competitive">
                                <span className="cursor-help border-b border-dashed border-current">Relevancy</span>
                            </Tooltip>
                        </th>
                        <th className="p-3 text-right">
                            <Tooltip title="Your position among competitors based on mention frequency. #1 = most mentioned">
                                <span className="cursor-help border-b border-dashed border-current">Avg rank</span>
                            </Tooltip>
                        </th>
                        <th className="p-3 text-right">
                            <Tooltip title="Times AI cited sources when mentioning your brand">
                                <span className="cursor-help border-b border-dashed border-current">Citations</span>
                            </Tooltip>
                        </th>
                    </tr>
                </thead>
                <tbody>
                    {topics.map((topic) => (
                        <>
                            <tr
                                key={topic.name}
                                className="border-b hover:bg-bg-300 cursor-pointer"
                                onClick={() => toggleTopic(topic.name)}
                            >
                                <td className="p-3">
                                    <div className="flex items-center gap-2">
                                        <IconChevronRight
                                            className={clsx(
                                                'w-4 h-4 transition-transform',
                                                expandedTopics.has(topic.name) && 'rotate-90'
                                            )}
                                        />
                                        <div>
                                            <p className="font-medium">{topic.name}</p>
                                            <p className="text-xs text-muted">{topic.promptCount} prompts</p>
                                        </div>
                                    </div>
                                </td>
                                <td className="p-3">
                                    <div className="flex justify-end">
                                        <div className="flex items-center gap-2">
                                            {topic.topCompetitors.slice(0, 4).map((c) => (
                                                <Tooltip key={c.name} title={c.name}>
                                                    <div className="w-5 h-5 rounded-full bg-border overflow-hidden flex items-center justify-center text-[10px]">
                                                        {c.icon ? (
                                                            <img
                                                                src={c.icon}
                                                                alt={c.name}
                                                                className="w-full h-full object-contain"
                                                            />
                                                        ) : (
                                                            c.name.charAt(0)
                                                        )}
                                                    </div>
                                                </Tooltip>
                                            ))}
                                            <VisibilityBar value={topic.visibility} />
                                        </div>
                                    </div>
                                </td>
                                <td className="p-3 text-right">{topic.relevancy}%</td>
                                <td className="p-3 text-right">
                                    {topic.avgRank > 0 ? `#${topic.avgRank.toFixed(1)}` : '-'}
                                </td>
                                <td className="p-3 text-right">{topic.citations}</td>
                            </tr>
                            {expandedTopics.has(topic.name) && (
                                <tr key={`${topic.name}-expanded`}>
                                    <td colSpan={5} className="bg-bg-300 p-4">
                                        <div className="space-y-2">
<<<<<<< HEAD
                                            {topic.prompts.map((prompt) => {
                                                const competitors = prompt.competitors?.length
                                                    ? prompt.competitors
                                                    : prompt.competitors_mentioned.map((name) => ({
                                                          name,
                                                          logo_url: undefined,
                                                      }))
                                                return (
                                                    <div
                                                        key={prompt.id}
                                                        className="flex items-center justify-between p-2 bg-bg-light rounded"
                                                    >
                                                        <span className="text-sm">{prompt.text}</span>
                                                        <div className="flex items-center gap-2">
                                                            {prompt.you_mentioned && (
                                                                <LemonTag type="highlight" size="small">
                                                                    <span className="flex items-center gap-1">
                                                                        <img
                                                                            src={`https://www.google.com/s2/favicons?domain=${brandDomain}&sz=32`}
                                                                            alt={brandName}
                                                                            className="w-4 h-4 rounded-full"
                                                                        />
                                                                        <span>{brandName}</span>
                                                                    </span>
                                                                </LemonTag>
                                                            )}
                                                            {competitors.map((comp) => (
=======
                                            {topic.prompts.map((prompt) => (
                                                <div key={prompt.id} className="p-2 bg-bg-light rounded">
                                                    <div className="flex items-center justify-between">
                                                        <div className="flex items-center gap-2">
                                                            {prompt.you_mentioned ? (
                                                                <IconCheck className="w-4 h-4 text-success" />
                                                            ) : (
                                                                <IconX className="w-4 h-4 text-muted" />
                                                            )}
                                                            <span className="text-sm">{prompt.text}</span>
                                                        </div>
                                                        <div className="flex items-center gap-2">
                                                            <CategoryTag category={prompt.category} />
                                                            {(prompt.competitors?.length
                                                                ? prompt.competitors
                                                                : prompt.competitors_mentioned.map((name) => ({
                                                                      name,
                                                                      logo_url: undefined,
                                                                  }))
                                                            ).map((comp) => (
>>>>>>> 6cd163b4
                                                                <LemonTag key={comp.name} type="muted" size="small">
                                                                    <span className="flex items-center gap-1">
                                                                        {comp.logo_url ? (
                                                                            <img
                                                                                src={comp.logo_url}
                                                                                alt={comp.name}
                                                                                className="w-4 h-4 rounded-full"
                                                                            />
                                                                        ) : (
                                                                            <span className="w-4 h-4 rounded-full bg-border flex items-center justify-center text-[10px]">
                                                                                {comp.name.charAt(0)}
                                                                            </span>
                                                                        )}
                                                                        <span>{comp.name}</span>
                                                                    </span>
                                                                </LemonTag>
                                                            ))}
                                                        </div>
                                                    </div>
<<<<<<< HEAD
                                                )
                                            })}
=======
                                                    <PromptResponseExpander prompt={prompt} />
                                                </div>
                                            ))}
>>>>>>> 6cd163b4
                                        </div>
                                    </td>
                                </tr>
                            )}
                        </>
                    ))}
                </tbody>
            </table>
        </div>
    )
}<|MERGE_RESOLUTION|>--- conflicted
+++ resolved
@@ -4,8 +4,7 @@
 import { IconChevronRight, IconDownload, IconInfo } from '@posthog/icons'
 import { LemonButton, LemonTag, Tooltip } from '@posthog/lemon-ui'
 
-<<<<<<< HEAD
-import { Topic } from '../types'
+import { Prompt, Topic } from '../types'
 import { VisibilityBar } from './VisibilityBar'
 
 function exportTopicsToCsv(topics: Topic[], brandName: string): void {
@@ -14,6 +13,7 @@
         'Prompt',
         'You Mentioned',
         'Competitors Mentioned',
+        'Response',
         'Visibility %',
         'Relevancy %',
         'Avg Rank',
@@ -28,6 +28,7 @@
                 prompt.text,
                 prompt.you_mentioned ? 'Yes' : 'No',
                 prompt.competitors_mentioned.join('; '),
+                prompt.response || '',
                 topic.visibility,
                 topic.relevancy,
                 topic.avgRank > 0 ? topic.avgRank.toFixed(1) : '',
@@ -51,20 +52,6 @@
     link.click()
     URL.revokeObjectURL(url)
 }
-
-export function TopicsTable({
-    topics,
-    brandName,
-    brandDomain,
-}: {
-    topics: Topic[]
-    brandName: string
-    brandDomain: string
-}): JSX.Element {
-=======
-import { Prompt, Topic } from '../types'
-import { CategoryTag } from './CategoryTag'
-import { VisibilityBar } from './VisibilityBar'
 
 function PromptResponseExpander({ prompt }: { prompt: Prompt }): JSX.Element | null {
     const [isExpanded, setIsExpanded] = useState(false)
@@ -99,8 +86,15 @@
     )
 }
 
-export function TopicsTable({ topics }: { topics: Topic[] }): JSX.Element {
->>>>>>> 6cd163b4
+export function TopicsTable({
+    topics,
+    brandName,
+    brandDomain,
+}: {
+    topics: Topic[]
+    brandName: string
+    brandDomain: string
+}): JSX.Element {
     const [expandedTopics, setExpandedTopics] = useState<Set<string>>(new Set())
 
     const toggleTopic = (name: string): void => {
@@ -211,7 +205,6 @@
                                 <tr key={`${topic.name}-expanded`}>
                                     <td colSpan={5} className="bg-bg-300 p-4">
                                         <div className="space-y-2">
-<<<<<<< HEAD
                                             {topic.prompts.map((prompt) => {
                                                 const competitors = prompt.competitors?.length
                                                     ? prompt.competitors
@@ -220,74 +213,46 @@
                                                           logo_url: undefined,
                                                       }))
                                                 return (
-                                                    <div
-                                                        key={prompt.id}
-                                                        className="flex items-center justify-between p-2 bg-bg-light rounded"
-                                                    >
-                                                        <span className="text-sm">{prompt.text}</span>
-                                                        <div className="flex items-center gap-2">
-                                                            {prompt.you_mentioned && (
-                                                                <LemonTag type="highlight" size="small">
-                                                                    <span className="flex items-center gap-1">
-                                                                        <img
-                                                                            src={`https://www.google.com/s2/favicons?domain=${brandDomain}&sz=32`}
-                                                                            alt={brandName}
-                                                                            className="w-4 h-4 rounded-full"
-                                                                        />
-                                                                        <span>{brandName}</span>
-                                                                    </span>
-                                                                </LemonTag>
-                                                            )}
-                                                            {competitors.map((comp) => (
-=======
-                                            {topic.prompts.map((prompt) => (
-                                                <div key={prompt.id} className="p-2 bg-bg-light rounded">
-                                                    <div className="flex items-center justify-between">
-                                                        <div className="flex items-center gap-2">
-                                                            {prompt.you_mentioned ? (
-                                                                <IconCheck className="w-4 h-4 text-success" />
-                                                            ) : (
-                                                                <IconX className="w-4 h-4 text-muted" />
-                                                            )}
+                                                    <div key={prompt.id} className="p-2 bg-bg-light rounded">
+                                                        <div className="flex items-center justify-between">
                                                             <span className="text-sm">{prompt.text}</span>
-                                                        </div>
-                                                        <div className="flex items-center gap-2">
-                                                            <CategoryTag category={prompt.category} />
-                                                            {(prompt.competitors?.length
-                                                                ? prompt.competitors
-                                                                : prompt.competitors_mentioned.map((name) => ({
-                                                                      name,
-                                                                      logo_url: undefined,
-                                                                  }))
-                                                            ).map((comp) => (
->>>>>>> 6cd163b4
-                                                                <LemonTag key={comp.name} type="muted" size="small">
-                                                                    <span className="flex items-center gap-1">
-                                                                        {comp.logo_url ? (
+                                                            <div className="flex items-center gap-2">
+                                                                {prompt.you_mentioned && (
+                                                                    <LemonTag type="highlight" size="small">
+                                                                        <span className="flex items-center gap-1">
                                                                             <img
-                                                                                src={comp.logo_url}
-                                                                                alt={comp.name}
+                                                                                src={`https://www.google.com/s2/favicons?domain=${brandDomain}&sz=32`}
+                                                                                alt={brandName}
                                                                                 className="w-4 h-4 rounded-full"
                                                                             />
-                                                                        ) : (
-                                                                            <span className="w-4 h-4 rounded-full bg-border flex items-center justify-center text-[10px]">
-                                                                                {comp.name.charAt(0)}
-                                                                            </span>
-                                                                        )}
-                                                                        <span>{comp.name}</span>
-                                                                    </span>
-                                                                </LemonTag>
-                                                            ))}
+                                                                            <span>{brandName}</span>
+                                                                        </span>
+                                                                    </LemonTag>
+                                                                )}
+                                                                {competitors.map((comp) => (
+                                                                    <LemonTag key={comp.name} type="muted" size="small">
+                                                                        <span className="flex items-center gap-1">
+                                                                            {comp.logo_url ? (
+                                                                                <img
+                                                                                    src={comp.logo_url}
+                                                                                    alt={comp.name}
+                                                                                    className="w-4 h-4 rounded-full"
+                                                                                />
+                                                                            ) : (
+                                                                                <span className="w-4 h-4 rounded-full bg-border flex items-center justify-center text-[10px]">
+                                                                                    {comp.name.charAt(0)}
+                                                                                </span>
+                                                                            )}
+                                                                            <span>{comp.name}</span>
+                                                                        </span>
+                                                                    </LemonTag>
+                                                                ))}
+                                                            </div>
                                                         </div>
+                                                        <PromptResponseExpander prompt={prompt} />
                                                     </div>
-<<<<<<< HEAD
                                                 )
                                             })}
-=======
-                                                    <PromptResponseExpander prompt={prompt} />
-                                                </div>
-                                            ))}
->>>>>>> 6cd163b4
                                         </div>
                                     </td>
                                 </tr>
