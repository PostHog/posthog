--- conflicted
+++ resolved
@@ -1,11 +1,7 @@
 import { ProductManifest } from '../../frontend/src/types'
 
 export const manifest: ProductManifest = {
-<<<<<<< HEAD
-    name: 'AI visibility',
-=======
     name: 'AI Visibility',
->>>>>>> 2446235a
     scenes: {
         Viz: {
             name: 'AI visibility',
@@ -15,7 +11,6 @@
         },
     },
     routes: {
-<<<<<<< HEAD
         '/viz/:brand': ['Viz', 'viz'],
     },
     redirects: {
@@ -23,8 +18,5 @@
     },
     urls: {
         viz: (brand: string): string => `/viz/${brand}`,
-=======
-        '/viz/:domain': ['Viz', 'viz'],
->>>>>>> 2446235a
     },
 }