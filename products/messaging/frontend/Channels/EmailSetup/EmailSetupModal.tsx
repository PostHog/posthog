import { useActions, useValues } from 'kea'
import { Form } from 'kea-forms'

<<<<<<< HEAD
import { IconCheckCircle, IconCopy, IconQuestion, IconWarning } from '@posthog/icons'
import { LemonButton, LemonInput, LemonModal, Spinner, Tooltip, lemonToast } from '@posthog/lemon-ui'
=======
import { IconCheckCircle, IconCopy, IconWarning } from '@posthog/icons'
import { LemonButton, LemonInput, LemonModal, LemonSelect, Spinner, lemonToast } from '@posthog/lemon-ui'
>>>>>>> c6ee9452

import { FlaggedFeature } from 'lib/components/FlaggedFeature'
import { LemonField } from 'lib/lemon-ui/LemonField'

import { DnsRecord, EmailSetupModalLogicProps, emailSetupModalLogic } from './emailSetupModalLogic'

export const EmailSetupModal = (props: EmailSetupModalLogicProps): JSX.Element => {
    const { integration, integrationLoading, verification, verificationLoading } = useValues(
        emailSetupModalLogic(props)
    )
    const { verifyDomain, submitEmailSender } = useActions(emailSetupModalLogic(props))

    let modalContent = <></>

    if (!integration) {
        modalContent = (
            <Form logic={emailSetupModalLogic} formKey="emailSender">
                <div className="space-y-4">
                    <FlaggedFeature flag="messaging-ses">
                        {/* NOTE: We probably dont want to actually give the options - this is just for our own testing */}
                        <LemonField name="provider" label="Provider">
                            <LemonSelect
                                options={[
                                    { value: 'ses', label: 'AWS SES' },
                                    { value: 'mailjet', label: 'Mailjet' },
                                    { value: 'maildev', label: 'Maildev' },
                                ]}
                            />
                        </LemonField>
                    </FlaggedFeature>
                    <LemonField name="name" label="Name">
                        <LemonInput type="text" placeholder="John Doe" disabled={integrationLoading} />
                    </LemonField>
                    <LemonField name="email" label="Email">
                        <LemonInput type="text" placeholder="example@example.com" disabled={integrationLoading} />
                    </LemonField>
                    <div className="flex justify-end">
                        <LemonButton
                            type="primary"
                            htmlType="submit"
                            disabledReason={integrationLoading ? 'Creating sender...' : undefined}
                            loading={integrationLoading}
                            onClick={submitEmailSender}
                        >
                            Continue
                        </LemonButton>
                    </div>
                </div>
            </Form>
        )
    } else {
        modalContent = (
            <div className="space-y-2 max-w-[60rem]">
                <p className="text-sm text-muted">
                    These DNS records are required to verify ownership of your domain. They also ensure your emails are
                    delivered to inboxes and not marked as spam.
                </p>
                <p className="mb-2 font-semibold">Note: It can take up to 48 hours for DNS changes to propagate.</p>
                <div className="overflow-x-auto">
                    <table className="w-full border-collapse">
                        <thead>
                            <tr className="border-b">
                                <th className="py-2 text-left">Type</th>
                                <th className="py-2 text-left">Hostname</th>
                                <th className="py-2 text-left">Value</th>
                                <th className="py-2 text-left">Status</th>
                            </tr>
                        </thead>
                        <tbody>
                            {verification?.dnsRecords?.map((record: DnsRecord, index: number) => (
                                <tr key={index} className="border-b">
                                    <td className="py-2">{record.recordType}</td>
                                    <td className="py-2 max-w-[8rem]">
                                        <div className="flex gap-1 justify-between items-center break-all text-wrap">
                                            <span>{record.recordHostname}</span>
                                            <LemonButton
                                                size="small"
                                                icon={<IconCopy />}
                                                onClick={() => {
                                                    void navigator.clipboard.writeText(record.recordHostname)
                                                    lemonToast.success('Hostname copied to clipboard')
                                                }}
                                                tooltip="Copy hostname"
                                            />
                                        </div>
                                    </td>
                                    <td className="py-2 max-w-[8rem]">
                                        <div className="flex gap-1 justify-between items-center break-all text-wrap">
                                            <span>{record.recordValue}</span>
                                            <LemonButton
                                                size="small"
                                                icon={<IconCopy />}
                                                onClick={() => {
                                                    void navigator.clipboard.writeText(record.recordValue)
                                                    lemonToast.success('Value copied to clipboard')
                                                }}
                                                tooltip="Copy value"
                                            />
                                        </div>
                                    </td>
                                    <td className="py-2 w-[10rem]">
                                        {verificationLoading ? (
                                            <Spinner className="text-lg" />
                                        ) : record.status === 'pending' ? (
                                            <div className="flex gap-1 items-center">
                                                <IconWarning className="size-6 text-warning" /> Not present
                                            </div>
                                        ) : record.status === 'success' ? (
                                            <div className="flex gap-1 items-center">
                                                <IconCheckCircle className="size-6 text-success" /> Verified
                                            </div>
                                        ) : (
                                            <Tooltip title="We are unable to verify this record at the moment">
                                                <div className="flex gap-1 items-center">
                                                    <IconQuestion className="size-6 text-muted" /> Unknown
                                                </div>
                                            </Tooltip>
                                        )}
                                    </td>
                                </tr>
                            ))}
                        </tbody>
                    </table>
                </div>
                <div className="flex gap-2 justify-end">
                    <LemonButton
                        type="secondary"
                        onClick={verifyDomain}
                        disabledReason={verificationLoading ? 'Verifying...' : undefined}
                        loading={verificationLoading}
                    >
                        Verify DNS records
                    </LemonButton>
                    <LemonButton
                        type="primary"
                        onClick={() => props.onComplete(integration.id)}
                        tooltip="You will not be able to send emails until you verify the DNS records"
                    >
                        Finish later
                    </LemonButton>
                </div>
            </div>
        )
    }

    return (
        <LemonModal title="Configure email sender" width="auto" onClose={props.onComplete}>
            {modalContent}
        </LemonModal>
    )
}<|MERGE_RESOLUTION|>--- conflicted
+++ resolved
@@ -1,13 +1,8 @@
 import { useActions, useValues } from 'kea'
 import { Form } from 'kea-forms'
 
-<<<<<<< HEAD
 import { IconCheckCircle, IconCopy, IconQuestion, IconWarning } from '@posthog/icons'
-import { LemonButton, LemonInput, LemonModal, Spinner, Tooltip, lemonToast } from '@posthog/lemon-ui'
-=======
-import { IconCheckCircle, IconCopy, IconWarning } from '@posthog/icons'
-import { LemonButton, LemonInput, LemonModal, LemonSelect, Spinner, lemonToast } from '@posthog/lemon-ui'
->>>>>>> c6ee9452
+import { LemonButton, LemonInput, LemonModal, LemonSelect, Spinner, Tooltip, lemonToast } from '@posthog/lemon-ui'
 
 import { FlaggedFeature } from 'lib/components/FlaggedFeature'
 import { LemonField } from 'lib/lemon-ui/LemonField'
