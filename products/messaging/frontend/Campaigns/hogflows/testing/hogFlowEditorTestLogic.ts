import { lemonToast } from '@posthog/lemon-ui'
import equal from 'fast-deep-equal'
import { actions, connect, kea, key, listeners, path, props, reducers, selectors } from 'kea'
import { forms } from 'kea-forms'
import { loaders } from 'kea-loaders'
import api from 'lib/api'
import { dayjs } from 'lib/dayjs'
import { uuid } from 'lib/utils'

import { performQuery } from '~/queries/query'
import { EventsQuery, NodeKind } from '~/queries/schema/schema-general'
import { hogql } from '~/queries/utils'
import {
    AnyPropertyFilter,
    CyclotronJobInvocationGlobals,
    FilterLogicalOperator,
    PropertyFilterType,
    PropertyGroupFilterValue,
} from '~/types'
import { PropertyGroupFilter } from '~/types'

import type { hogFlowEditorTestLogicType } from './hogFlowEditorTestLogicType'
import { HogFlow } from '../types'
import { CampaignLogicProps } from '../../campaignLogic'
import { campaignLogic } from '../../campaignLogic'

export interface HogFlowEditorTestLogicProps {
    id: HogFlow['id']
}

export interface HogflowTestInvocation {
    globals: string
    mock_async_functions: boolean
}

export interface HogflowTestResult {
    status: 'success' | 'error' | 'skipped'
    result?: any
    logs?: Array<{
        timestamp: string
        level: string
        message: string
    }>
}

export const hogFlowEditorTestLogic = kea<hogFlowEditorTestLogicType>([
    path((key) => ['products', 'messaging', 'frontend', 'Campaigns', 'hogflows', 'actions', 'workflowTestLogic', key]),
    props({} as HogFlowEditorTestLogicProps),
    key((props) => `${props.id}`),
    connect((props: CampaignLogicProps) => ({
        values: [campaignLogic(props), ['campaign']],
    })),
    actions({
        setTestResult: (testResult: HogflowTestResult | null) => ({ testResult }),
        toggleExpanded: true,
        setTestResultMode: (mode: 'raw' | 'diff') => ({ mode }),
        loadSampleGlobals: (payload?: { eventId?: string }) => ({ eventId: payload?.eventId }),
        setSampleGlobals: (sampleGlobals: CyclotronJobInvocationGlobals | null) => ({ sampleGlobals }),
        setSampleGlobalsError: (error: string | null) => ({ error }),
        cancelSampleGlobalsLoading: true,
        receiveExampleGlobals: (globals: object | null) => ({ globals }),
    }),
    reducers({
        expanded: [
            false,
            {
                toggleExpanded: (state) => !state,
            },
        ],
        testResult: [
            null as HogflowTestResult | null,
            {
                setTestResult: (_, { testResult }) => testResult,
            },
        ],
        testResultMode: [
            'raw' as 'raw' | 'diff',
            {
                setTestResultMode: (_, { mode }) => mode,
            },
        ],
        sampleGlobals: [
            null as CyclotronJobInvocationGlobals | null,
            {
                setSampleGlobals: (_, { sampleGlobals }) => sampleGlobals,
            },
        ],
        sampleGlobalsError: [
            null as string | null,
            {
                loadSampleGlobals: () => null,
                setSampleGlobalsError: (_, { error }) => error,
            },
        ],
        fetchCancelled: [
            false as boolean,
            {
                loadSampleGlobals: () => false,
                cancelSampleGlobalsLoading: () => true,
                toggleExpanded: () => false,
            },
        ],
    }),
    selectors(({ values }) => ({
        canLoadSampleGlobals: [
            () => [],
            () => {
                return (
                    !!values.campaign.trigger?.filters?.events?.length ||
                    !!values.campaign.trigger?.filters?.actions?.length ||
                    !!values.campaign.trigger?.filters?.data_warehouse?.length
                )
            },
        ],
        // TODO(messaging): DRY up matchingFilters with implementation in hogFunctionConfigurationLogic
        matchingFilters: [
            () => [],
            (): PropertyGroupFilter => {
                const seriesProperties: PropertyGroupFilterValue = {
                    type: FilterLogicalOperator.Or,
                    values: [],
                }
                const properties: PropertyGroupFilter = {
                    type: FilterLogicalOperator.And,
                    values: [seriesProperties],
                }
                const allPossibleEventFilters = values.campaign.trigger.filters?.events ?? []
                const allPossibleActionFilters = values.campaign.trigger.filters?.actions ?? []

                for (const event of allPossibleEventFilters) {
                    const eventProperties: AnyPropertyFilter[] = [...(event.properties ?? [])]
                    if (event.id) {
                        eventProperties.push({
                            type: PropertyFilterType.HogQL,
                            key: hogql`event = ${event.id}`,
                        })
                    }
                    if (eventProperties.length === 0) {
                        eventProperties.push({
                            type: PropertyFilterType.HogQL,
                            key: 'true',
                        })
                    }
                    seriesProperties.values.push({
                        type: FilterLogicalOperator.And,
                        values: eventProperties,
                    })
                }
                for (const action of allPossibleActionFilters) {
                    const actionProperties: AnyPropertyFilter[] = [...(action.properties ?? [])]
                    if (action.id) {
                        actionProperties.push({
                            type: PropertyFilterType.HogQL,
                            key: hogql`matchesAction(${parseInt(action.id)})`,
                        })
                    }
                    seriesProperties.values.push({
                        type: FilterLogicalOperator.And,
                        values: actionProperties,
                    })
                }
                if ((values.campaign.trigger.filters?.properties?.length ?? 0) > 0) {
                    const globalProperties: PropertyGroupFilterValue = {
                        type: FilterLogicalOperator.And,
                        values: [],
                    }
                    for (const property of values.campaign.trigger.filters?.properties ?? []) {
                        globalProperties.values.push(property as AnyPropertyFilter)
                    }
                    properties.values.push(globalProperties)
                }
                return properties
            },
            { resultEqualityCheck: equal },
        ],
    })),
    loaders(({ actions, values }) => ({
<<<<<<< HEAD
        testInvocation: [
            {
                globals: JSON.stringify(
                    {
                        event: {
                            uuid: uuid(),
                            distinct_id: uuid(),
                            timestamp: dayjs().toISOString(),
                            elements_chain: '',
                            url: `${window.location.origin}/project/1/events/`,
                            event: '$pageview',
                            properties: {
                                $current_url: window.location.href.split('#')[0],
                                $browser: 'Chrome',
                                this_is_an_example_event: true,
                            },
                        },
                        person: {
                            id: uuid(),
                            properties: {
                                email: 'example@posthog.com',
                            },
                            name: 'Example person',
                            url: `${window.location.origin}/person/${uuid()}`,
                        },
                        groups: {},
                        project: {
                            id: 1,
                            name: 'Default project',
                            url: `${window.location.origin}/project/1`,
                        },
                        source: {
                            name: values.campaign.name ?? 'Unnamed',
                            url: window.location.href.split('#')[0],
                        },
                    },
                    null,
                    2
                ),
                mock_async_functions: true,
            } as HogflowTestInvocation,
            {
                submitTestInvocation: async () => {
                    try {
                        const apiResponse = await api.hogFlows.createTestInvocation(values.campaign.id, {
                            configuration: {},
                            globals: JSON.parse(values.testInvocation.globals),
                            mock_async_functions: values.testInvocation.mock_async_functions,
                        })

                        actions.setTestResult(apiResponse)
                        return values.testInvocation
                    } catch (error: any) {
                        console.error('Workflow test error:', error)
                        lemonToast.error('Error testing workflow')
                        throw error
                    }
                },
            },
        ],
=======
>>>>>>> 891574c8
        sampleGlobals: [
            null as CyclotronJobInvocationGlobals | null,
            {
                loadSampleGlobals: async () => {
                    if (!values.campaign.trigger?.filters) {
                        return null
                    }

                    const errorMessage =
                        'No events match these filters in the last 30 days. Showing an example $pageview event instead.'

                    try {
                        const query: EventsQuery = {
                            kind: NodeKind.EventsQuery,
                            fixedProperties: [values.matchingFilters],
                            select: ['*', 'person'],
                            after: '-7d',
                            limit: 1,
                            orderBy: ['timestamp DESC'],
                            modifiers: {
                                // NOTE: We always want to show events with the person properties at the time the event was created as that is what the function will see
                                personsOnEventsMode: 'person_id_no_override_properties_on_events',
                            },
                        }

                        const response = await performQuery(query)

                        if (!response?.results?.[0]) {
                            throw new Error(errorMessage)
                        }

                        const event = response.results[0][0]
                        const person = response.results[0][1]

                        const globals = {
                            event: {
                                uuid: event.uuid,
                                distinct_id: event.distinct_id,
                                timestamp: event.timestamp,
                                elements_chain: event.elements_chain || '',
                                url: event.url || '',
                                event: event.event,
                                properties: event.properties,
                            },
                            person: person
                                ? {
                                      id: person.id,
                                      properties: person.properties,
                                      name: person.name || 'Unknown person',
                                      url: `${window.location.origin}/person/${person.id}`,
                                  }
                                : undefined,
                            groups: {},
                            project: {
                                id: values.campaign.team_id,
                                name: 'Default project',
                                url: `${window.location.origin}/project/${values.campaign.team_id}`,
                            },
                            source: {
                                name: values.campaign.name ?? 'Unnamed',
                                url: window.location.href.split('#')[0],
                            },
                        }

                        return globals
                    } catch (e: any) {
                        if (!e.message?.includes('breakpoint')) {
                            actions.setSampleGlobalsError(e.message ?? errorMessage)
                        }
                        return null
                    }
                },
            },
        ],
    })),
<<<<<<< HEAD
    forms(() => ({
=======
    forms(({ actions, values }) => ({
>>>>>>> 891574c8
        testInvocation: {
            defaults: {
                globals: JSON.stringify(
                    {
                        event: {
                            uuid: uuid(),
                            distinct_id: uuid(),
                            timestamp: dayjs().toISOString(),
                            elements_chain: '',
                            url: `${window.location.origin}/project/1/events/`,
                            event: '$pageview',
                            properties: {
                                $current_url: window.location.href.split('#')[0],
                                $browser: 'Chrome',
                                this_is_an_example_event: true,
                            },
                        },
                        person: {
                            id: uuid(),
                            properties: {
                                email: 'example@posthog.com',
                            },
                            name: 'Example person',
                            url: `${window.location.origin}/person/${uuid()}`,
                        },
                        groups: {},
                        project: {
                            id: 1,
                            name: 'Default project',
                            url: `${window.location.origin}/project/1`,
                        },
                        source: {
                            name: values.campaign.name ?? 'Unnamed',
                            url: window.location.href.split('#')[0],
                        },
                    },
                    null,
                    2
                ),
                mock_async_functions: true,
            } as HogflowTestInvocation,
            errors: (data: HogflowTestInvocation) => {
                const errors: Record<string, string> = {}
                try {
                    JSON.parse(JSON.stringify(data.globals))
                } catch {
                    errors.globals = 'Invalid JSON'
                }
                return errors
            },
<<<<<<< HEAD
=======
            // eslint-disable-next-line @typescript-eslint/no-unused-vars
            submit: (testInvocation: HogflowTestInvocation) => {
                try {
                    // TODO: Replace with actual API call when endpoint is available
                    // const response = await api.hogFlows.test(props.hogFlow.id, {
                    //     globals: JSON.parse(testInvocation.globals),
                    //     mock_async_functions: testInvocation.mock_async_functions,
                    // })

                    // Mock response for now
                    const response: HogflowTestResult = {
                        status: 'success',
                        logs: [
                            {
                                timestamp: new Date().toISOString(),
                                level: 'info',
                                message: 'Workflow test completed successfully',
                            },
                        ],
                    }
                    actions.setTestResult(response)
                    return testInvocation
                } catch (error: any) {
                    console.error('Workflow test error:', error)
                    lemonToast.error('Error testing workflow')
                    throw error
                }
            },
>>>>>>> 891574c8
        },
    })),
    listeners(({ values, actions }) => ({
        loadSampleGlobalsSuccess: () => {
            if (values.expanded && !values.fetchCancelled && values.sampleGlobals) {
                actions.receiveExampleGlobals(values.sampleGlobals)
            }
        },
        setSampleGlobals: ({ sampleGlobals }) => {
            actions.receiveExampleGlobals(sampleGlobals)
        },
        receiveExampleGlobals: ({ globals }) => {
            if (!globals) {
                return
            }
            actions.setTestInvocationValue('globals', JSON.stringify(globals, null, 2))
        },
        cancelSampleGlobalsLoading: () => {
            // Just mark as cancelled - we'll ignore any results that come back
        },
    })),
])<|MERGE_RESOLUTION|>--- conflicted
+++ resolved
@@ -175,69 +175,6 @@
         ],
     })),
     loaders(({ actions, values }) => ({
-<<<<<<< HEAD
-        testInvocation: [
-            {
-                globals: JSON.stringify(
-                    {
-                        event: {
-                            uuid: uuid(),
-                            distinct_id: uuid(),
-                            timestamp: dayjs().toISOString(),
-                            elements_chain: '',
-                            url: `${window.location.origin}/project/1/events/`,
-                            event: '$pageview',
-                            properties: {
-                                $current_url: window.location.href.split('#')[0],
-                                $browser: 'Chrome',
-                                this_is_an_example_event: true,
-                            },
-                        },
-                        person: {
-                            id: uuid(),
-                            properties: {
-                                email: 'example@posthog.com',
-                            },
-                            name: 'Example person',
-                            url: `${window.location.origin}/person/${uuid()}`,
-                        },
-                        groups: {},
-                        project: {
-                            id: 1,
-                            name: 'Default project',
-                            url: `${window.location.origin}/project/1`,
-                        },
-                        source: {
-                            name: values.campaign.name ?? 'Unnamed',
-                            url: window.location.href.split('#')[0],
-                        },
-                    },
-                    null,
-                    2
-                ),
-                mock_async_functions: true,
-            } as HogflowTestInvocation,
-            {
-                submitTestInvocation: async () => {
-                    try {
-                        const apiResponse = await api.hogFlows.createTestInvocation(values.campaign.id, {
-                            configuration: {},
-                            globals: JSON.parse(values.testInvocation.globals),
-                            mock_async_functions: values.testInvocation.mock_async_functions,
-                        })
-
-                        actions.setTestResult(apiResponse)
-                        return values.testInvocation
-                    } catch (error: any) {
-                        console.error('Workflow test error:', error)
-                        lemonToast.error('Error testing workflow')
-                        throw error
-                    }
-                },
-            },
-        ],
-=======
->>>>>>> 891574c8
         sampleGlobals: [
             null as CyclotronJobInvocationGlobals | null,
             {
@@ -313,11 +250,7 @@
             },
         ],
     })),
-<<<<<<< HEAD
-    forms(() => ({
-=======
     forms(({ actions, values }) => ({
->>>>>>> 891574c8
         testInvocation: {
             defaults: {
                 globals: JSON.stringify(
@@ -368,37 +301,23 @@
                 }
                 return errors
             },
-<<<<<<< HEAD
-=======
             // eslint-disable-next-line @typescript-eslint/no-unused-vars
-            submit: (testInvocation: HogflowTestInvocation) => {
+            submit: async (testInvocation: HogflowTestInvocation) => {
                 try {
-                    // TODO: Replace with actual API call when endpoint is available
-                    // const response = await api.hogFlows.test(props.hogFlow.id, {
-                    //     globals: JSON.parse(testInvocation.globals),
-                    //     mock_async_functions: testInvocation.mock_async_functions,
-                    // })
-
-                    // Mock response for now
-                    const response: HogflowTestResult = {
-                        status: 'success',
-                        logs: [
-                            {
-                                timestamp: new Date().toISOString(),
-                                level: 'info',
-                                message: 'Workflow test completed successfully',
-                            },
-                        ],
-                    }
-                    actions.setTestResult(response)
-                    return testInvocation
+                    const apiResponse = await api.hogFlows.createTestInvocation(values.campaign.id, {
+                        configuration: {},
+                        globals: JSON.parse(testInvocation.globals),
+                        mock_async_functions: testInvocation.mock_async_functions,
+                    })
+
+                    actions.setTestResult(apiResponse)
+                    return values.testInvocation
                 } catch (error: any) {
                     console.error('Workflow test error:', error)
                     lemonToast.error('Error testing workflow')
                     throw error
                 }
             },
->>>>>>> 891574c8
         },
     })),
     listeners(({ values, actions }) => ({
