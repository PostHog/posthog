--- conflicted
+++ resolved
@@ -17,6 +17,7 @@
 
 import { uuid } from 'lib/utils'
 
+import { optOutCategoriesLogic } from '../../OptOuts/optOutCategoriesLogic'
 import { CampaignLogicProps, campaignLogic } from '../campaignLogic'
 import { getFormattedNodes } from './autolayout'
 import { BOTTOM_HANDLE_POSITION, NODE_HEIGHT, NODE_WIDTH, TOP_HANDLE_POSITION } from './constants'
@@ -25,12 +26,6 @@
 import { getSmartStepPath } from './steps/SmartEdge'
 import { StepViewNodeHandle } from './steps/types'
 import type { HogFlow, HogFlowAction, HogFlowActionNode } from './types'
-<<<<<<< HEAD
-=======
-import type { DragEvent } from 'react'
-import { getSmartStepPath } from './steps/SmartEdge'
-import { optOutCategoriesLogic } from '../../OptOuts/optOutCategoriesLogic'
->>>>>>> 78a2f3a7
 
 const getEdgeId = (edge: HogFlow['edges'][number]): string => `${edge.from}->${edge.to} ${edge.index ?? ''}`.trim()
 
