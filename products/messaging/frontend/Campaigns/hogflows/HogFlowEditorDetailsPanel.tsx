--- conflicted
+++ resolved
@@ -1,23 +1,18 @@
-<<<<<<< HEAD
-=======
-import { IconExternal, IconTrash, IconX } from '@posthog/icons'
-import { LemonButton, LemonDivider, LemonLabel, LemonSwitch } from '@posthog/lemon-ui'
->>>>>>> 78a2f3a7
 import { getOutgoers, useReactFlow } from '@xyflow/react'
 import { useActions, useValues } from 'kea'
 
-import { IconTrash, IconX } from '@posthog/icons'
+import { IconExternal, IconTrash, IconX } from '@posthog/icons'
 import { LemonButton, LemonDivider, LemonLabel, LemonSwitch } from '@posthog/lemon-ui'
 
 import { ScrollableShadows } from 'lib/components/ScrollableShadows/ScrollableShadows'
+import { urls } from 'scenes/urls'
 
+import { CategorySelect } from '../../OptOuts/CategorySelect'
 import { HogFlowFilters } from './filters/HogFlowFilters'
 import { hogFlowEditorLogic } from './hogFlowEditorLogic'
 import { getHogFlowStep } from './steps/HogFlowSteps'
-import { urls } from 'scenes/urls'
-import { CategorySelect } from '../../OptOuts/CategorySelect'
+import { isOptOutEligibleAction } from './steps/types'
 import { HogFlowAction } from './types'
-import { isOptOutEligibleAction } from './steps/types'
 
 export function HogFlowEditorDetailsPanel(): JSX.Element | null {
     const { selectedNode, nodes, edges, categories, categoriesLoading } = useValues(hogFlowEditorLogic)
