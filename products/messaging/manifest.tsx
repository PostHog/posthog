import { IconCursor } from '@posthog/icons'
import { FEATURE_FLAGS, PRODUCT_VISUAL_ORDER } from 'lib/constants'
import { urls } from 'scenes/urls'

import { ProductManifest } from '../../frontend/src/types'
import type { MessagingSceneTab } from './frontend/MessagingScene'

export const manifest: ProductManifest = {
    name: 'Messaging',
    scenes: {
        Messaging: {
            import: () => import('./frontend/MessagingScene'),
            name: 'Messaging',
            projectBased: true,
        },
        MessagingCampaign: {
            import: () => import('./frontend/Campaigns/CampaignScene'),
            name: 'Messaging',
            projectBased: true,
        },
        MessagingLibraryTemplate: {
            import: () => import('./frontend/TemplateLibrary/MessageTemplate'),
            name: 'Messaging',
            projectBased: true,
        },
    },
    routes: {
        // URL: [Scene, SceneKey]
        '/messaging/:tab': ['Messaging', 'messagingCampaigns'],
        '/messaging/campaigns/:id/:tab': ['MessagingCampaign', 'messagingCampaignTab'],
        '/messaging/library/templates/:id': ['MessagingLibraryTemplate', 'messagingLibraryTemplate'],
        '/messaging/library/templates/new': ['MessagingLibraryTemplate', 'messagingLibraryTemplate'],
        '/messaging/library/templates/new?messageId=:messageId': [
            'MessagingLibraryTemplate',
            'messagingLibraryTemplateFromMessage',
        ],
    },
    redirects: {
        '/messaging': '/messaging/campaigns',
        '/messaging/campaigns/new': '/messaging/campaigns/new/overview',
    },
    urls: {
<<<<<<< HEAD
        messagingCampaigns: (): string => '/messaging/campaigns',
        messagingCampaign: (id: string): string => `/messaging/campaigns/${id}/overview`,
        messagingCampaignTab: (id?: string, tab?: string): string =>
            `/messaging/campaigns/${id || 'new'}/${tab || 'overview'}`,
=======
        messaging: (tab?: MessagingSceneTab): string => `/messaging/${tab || 'campaigns'}`,
        messagingCampaign: (id: string, tab?: string): string => `/messaging/campaigns/${id}/${tab || 'overview'}`,
>>>>>>> 0e42807c
        messagingCampaignNew: (): string => '/messaging/campaigns/new/overview',
        messagingLibraryMessage: (id: string): string => `/messaging/library/messages/${id}`,
        messagingLibraryTemplate: (id?: string): string => `/messaging/library/templates/${id}`,
        messagingLibraryTemplateNew: (): string => '/messaging/library/templates/new',
        messagingLibraryTemplateFromMessage: (id?: string): string =>
            `/messaging/library/templates/new?messageId=${id}`,
    },
    fileSystemTypes: {
        messaging: {
            name: 'Campaign',
            icon: <IconCursor />,
            iconColor: ['var(--product-messaging-light)'],
            href: (ref: string) => urls.messagingCampaign(ref),
            filterKey: 'messaging',
        },
    },
    treeItemsProducts: [
        {
            path: 'Messaging',
            href: urls.messaging(),
            type: 'messaging',
            visualOrder: PRODUCT_VISUAL_ORDER.messaging,
            category: 'Tools',
            tags: ['alpha'],
            flag: FEATURE_FLAGS.MESSAGING,
        },
    ],
}<|MERGE_RESOLUTION|>--- conflicted
+++ resolved
@@ -40,15 +40,8 @@
         '/messaging/campaigns/new': '/messaging/campaigns/new/overview',
     },
     urls: {
-<<<<<<< HEAD
-        messagingCampaigns: (): string => '/messaging/campaigns',
-        messagingCampaign: (id: string): string => `/messaging/campaigns/${id}/overview`,
-        messagingCampaignTab: (id?: string, tab?: string): string =>
-            `/messaging/campaigns/${id || 'new'}/${tab || 'overview'}`,
-=======
         messaging: (tab?: MessagingSceneTab): string => `/messaging/${tab || 'campaigns'}`,
         messagingCampaign: (id: string, tab?: string): string => `/messaging/campaigns/${id}/${tab || 'overview'}`,
->>>>>>> 0e42807c
         messagingCampaignNew: (): string => '/messaging/campaigns/new/overview',
         messagingLibraryMessage: (id: string): string => `/messaging/library/messages/${id}`,
         messagingLibraryTemplate: (id?: string): string => `/messaging/library/templates/${id}`,
