import { useActions, useValues } from 'kea'
import { combineUrl } from 'kea-router'

import { PropertyValue } from 'lib/components/PropertyFilters/components/PropertyValue'
import { projectLogic } from 'scenes/projectLogic'

import { PropertyFilterType, PropertyOperator } from '~/types'

import { logsLogic } from '../logsLogic'

export const ServiceFilter = (): JSX.Element => {
    const { serviceNames, dateRange } = useValues(logsLogic)
    const { currentProjectId } = useValues(projectLogic)
    const { setServiceNames } = useActions(logsLogic)

    const endpoint = combineUrl(`api/environments/${currentProjectId}/logs/values`, {
        key: 'service.name',
        dateRange,
    }).url

    return (
<<<<<<< HEAD
        <span className="rounded bg-card min-w-[150px]">
=======
        <span className="rounded bg-surface-primary min-w-[150px] flex items-stretch">
>>>>>>> 983b3d78
            <PropertyValue
                size="small"
                endpoint={endpoint}
                operator={PropertyOperator.Exact}
                propertyKey="service_name"
                type={PropertyFilterType.Log}
                value={serviceNames}
                onSet={setServiceNames}
                placeholder="Service name"
                preloadValues
            />
        </span>
    )
}<|MERGE_RESOLUTION|>--- conflicted
+++ resolved
@@ -19,11 +19,7 @@
     }).url
 
     return (
-<<<<<<< HEAD
-        <span className="rounded bg-card min-w-[150px]">
-=======
-        <span className="rounded bg-surface-primary min-w-[150px] flex items-stretch">
->>>>>>> 983b3d78
+        <span className="rounded bg-card min-w-[150px] flex items-stretch">
             <PropertyValue
                 size="small"
                 endpoint={endpoint}
