import { useActions, useValues } from 'kea'

import { IconFilter } from '@posthog/icons'
import { LemonButton, LemonMenu } from '@posthog/lemon-ui'

import { capitalizeFirstLetter } from 'lib/utils'

import { LogMessage } from '~/queries/schema/schema-general'

import { logsLogic } from '../logsLogic'

const options: Record<LogMessage['severity_text'], string> = {
    trace: 'Trace',
    info: 'Info',
    debug: 'Debug',
    warn: 'Warn',
    error: 'Error',
    fatal: 'Fatal',
}

const ALL_LOG_LEVELS = Object.values(options) as LogMessage['severity_text'][]

export const SeverityLevelsFilter = (): JSX.Element => {
    const { severityLevels } = useValues(logsLogic)
    const { setSeverityLevels } = useActions(logsLogic)

    const onClick = (level: LogMessage['severity_text']): void => {
        const levels = [...severityLevels]

        const index = levels.indexOf(level)

        if (index > -1) {
            levels.splice(index, 1)
        } else {
            levels.push(level)
        }

        setSeverityLevels(levels)
    }

    const displayLevels =
        severityLevels.length !== ALL_LOG_LEVELS.length && severityLevels.length > 0
            ? severityLevels.map((l) => capitalizeFirstLetter(l)).join(', ')
            : 'All levels'

    return (
<<<<<<< HEAD
        <span className="rounded bg-card">
            <LemonMenu
                closeOnClickInside={false}
                items={Object.entries(options).map(([key, label]) => ({
                    label,
                    onClick: () => onClick(key as LogMessage['severity_text']),
                    active: severityLevels.includes(key as LogMessage['severity_text']),
                }))}
            >
                <LemonButton icon={<IconFilter />} size="small" type="secondary" className="whitespace-nowrap">
                    {displayLevels}
                </LemonButton>
            </LemonMenu>
        </span>
=======
        <LemonMenu
            closeOnClickInside={false}
            items={Object.entries(options).map(([key, label]) => ({
                label,
                onClick: () => onClick(key as LogMessage['severity_text']),
                active: severityLevels.includes(key as LogMessage['severity_text']),
            }))}
        >
            <LemonButton icon={<IconFilter />} size="small" type="secondary" className="whitespace-nowrap">
                {displayLevels}
            </LemonButton>
        </LemonMenu>
>>>>>>> 983b3d78
    )
}<|MERGE_RESOLUTION|>--- conflicted
+++ resolved
@@ -44,22 +44,6 @@
             : 'All levels'
 
     return (
-<<<<<<< HEAD
-        <span className="rounded bg-card">
-            <LemonMenu
-                closeOnClickInside={false}
-                items={Object.entries(options).map(([key, label]) => ({
-                    label,
-                    onClick: () => onClick(key as LogMessage['severity_text']),
-                    active: severityLevels.includes(key as LogMessage['severity_text']),
-                }))}
-            >
-                <LemonButton icon={<IconFilter />} size="small" type="secondary" className="whitespace-nowrap">
-                    {displayLevels}
-                </LemonButton>
-            </LemonMenu>
-        </span>
-=======
         <LemonMenu
             closeOnClickInside={false}
             items={Object.entries(options).map(([key, label]) => ({
@@ -72,6 +56,5 @@
                 {displayLevels}
             </LemonButton>
         </LemonMenu>
->>>>>>> 983b3d78
     )
 }