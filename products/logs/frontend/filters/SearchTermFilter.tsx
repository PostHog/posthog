import { useActions, useValues } from 'kea'

import { LemonInput } from '@posthog/lemon-ui'

import { logsLogic } from '../logsLogic'

export const SearchTermFilter = (): JSX.Element => {
    const { searchTerm } = useValues(logsLogic)
    const { setSearchTerm } = useActions(logsLogic)

    return (
<<<<<<< HEAD
        <span className="rounded bg-card">
            <LemonInput
                size="small"
                value={searchTerm}
                onChange={(value) => setSearchTerm(value)}
                placeholder="Search logs..."
            />
        </span>
=======
        <LemonInput
            size="small"
            value={searchTerm}
            onChange={(value) => setSearchTerm(value)}
            placeholder="Search logs..."
        />
>>>>>>> 983b3d78
    )
}<|MERGE_RESOLUTION|>--- conflicted
+++ resolved
@@ -9,22 +9,11 @@
     const { setSearchTerm } = useActions(logsLogic)
 
     return (
-<<<<<<< HEAD
-        <span className="rounded bg-card">
-            <LemonInput
-                size="small"
-                value={searchTerm}
-                onChange={(value) => setSearchTerm(value)}
-                placeholder="Search logs..."
-            />
-        </span>
-=======
         <LemonInput
             size="small"
             value={searchTerm}
             onChange={(value) => setSearchTerm(value)}
             placeholder="Search logs..."
         />
->>>>>>> 983b3d78
     )
 }