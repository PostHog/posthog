import { IconChevronRight, IconPin, IconPinFilled, IconX } from '@posthog/icons'
import { LemonButton, Tooltip } from '@posthog/lemon-ui'

import { ResizableElement } from 'lib/components/ResizeElement/ResizeElement'
import { TZLabel, TZLabelProps } from 'lib/components/TZLabel'
import { cn } from 'lib/utils/css-classes'

import { LogMessage } from '~/queries/schema/schema-general'

import { ExpandedLogContent } from 'products/logs/frontend/components/LogsViewer/ExpandedLogContent'
import { LogsViewerRowActions } from 'products/logs/frontend/components/LogsViewer/LogsViewerRowActions'
import { AttributeCell } from 'products/logs/frontend/components/VirtualizedLogsList/cells/AttributeCell'
import { MessageCell } from 'products/logs/frontend/components/VirtualizedLogsList/cells/MessageCell'
import { ParsedLogMessage } from 'products/logs/frontend/types'

const DEFAULT_ATTRIBUTE_COLUMN_WIDTH = 150
const MIN_ATTRIBUTE_COLUMN_WIDTH = 80
const MAX_ATTRIBUTE_COLUMN_WIDTH = 500
export const RESIZER_HANDLE_WIDTH = 16 // Width of the ResizableElement handle

const SEVERITY_BAR_COLORS: Record<LogMessage['severity_text'], string> = {
    trace: 'bg-muted-alt',
    debug: 'bg-muted',
    info: 'bg-brand-blue',
    warn: 'bg-warning',
    error: 'bg-danger',
    fatal: 'bg-danger-dark',
}

// Fixed column widths
const SEVERITY_WIDTH = 8
const EXPAND_WIDTH = 28
const TIMESTAMP_WIDTH = 180
const MESSAGE_MIN_WIDTH = 300
const ACTIONS_WIDTH = 70
const FIXED_COLUMNS_TOTAL_WIDTH = SEVERITY_WIDTH + EXPAND_WIDTH + TIMESTAMP_WIDTH + ACTIONS_WIDTH

// Get width for an attribute column
export const getAttributeColumnWidth = (
    attributeKey: string,
    attributeColumnWidths: Record<string, number>
): number => {
    return attributeColumnWidths[attributeKey] ?? DEFAULT_ATTRIBUTE_COLUMN_WIDTH
}

// Calculate total width of attribute columns
const getTotalAttributeColumnsWidth = (
    attributeColumns: string[],
    attributeColumnWidths: Record<string, number>
): number => {
    return attributeColumns.reduce((sum, key) => sum + getAttributeColumnWidth(key, attributeColumnWidths), 0)
}

// Calculate total width of fixed-width columns (excludes message flex column)
export const getFixedColumnsWidth = (
    attributeColumns: string[] = [],
    attributeColumnWidths: Record<string, number> = {}
): number => {
    return FIXED_COLUMNS_TOTAL_WIDTH + getTotalAttributeColumnsWidth(attributeColumns, attributeColumnWidths)
}

// Calculate total minimum width for horizontal scrolling
export const getMinRowWidth = (
    attributeColumns: string[] = [],
    attributeColumnWidths: Record<string, number> = {}
): number => {
    return (
        FIXED_COLUMNS_TOTAL_WIDTH +
        MESSAGE_MIN_WIDTH +
        getTotalAttributeColumnsWidth(attributeColumns, attributeColumnWidths)
    )
}

export const LOG_ROW_HEADER_HEIGHT = 32

// Get flex style for the message column
const getMessageStyle = (flexWidth?: number): React.CSSProperties => ({
    flexGrow: 1,
    flexShrink: 1,
    flexBasis: flexWidth ? Math.max(flexWidth, MESSAGE_MIN_WIDTH) : MESSAGE_MIN_WIDTH,
    minWidth: MESSAGE_MIN_WIDTH,
})

export interface LogRowProps {
    log: ParsedLogMessage
    logIndex: number
    isAtCursor: boolean
    isExpanded: boolean
    pinned: boolean
    showPinnedWithOpacity: boolean
    wrapBody: boolean
    prettifyJson: boolean
    tzLabelFormat: Pick<TZLabelProps, 'formatDate' | 'formatTime'>
    onTogglePin: (log: ParsedLogMessage) => void
    onToggleExpand: () => void
    onSetCursor: () => void
    rowWidth?: number
    attributeColumns?: string[]
    attributeColumnWidths?: Record<string, number>
}

export function LogRow({
    log,
    logIndex,
    isAtCursor,
    isExpanded,
    pinned,
    showPinnedWithOpacity,
    wrapBody,
    prettifyJson,
    tzLabelFormat,
    onTogglePin,
    onToggleExpand,
    onSetCursor,
    rowWidth,
    attributeColumns = [],
    attributeColumnWidths = {},
}: LogRowProps): JSX.Element {
    const isNew = 'new' in log && log.new
    const flexWidth = rowWidth
        ? rowWidth -
          getFixedColumnsWidth(attributeColumns, attributeColumnWidths) -
          attributeColumns.length * RESIZER_HANDLE_WIDTH
        : undefined

<<<<<<< HEAD
    const scrollMessage = useCallback(
        (direction: 'left' | 'right'): void => {
            const el = messageScrollRef.current
            if (el) {
                const newScrollLeft =
                    direction === 'left'
                        ? Math.max(0, el.scrollLeft - SCROLL_AMOUNT_PX)
                        : el.scrollLeft + SCROLL_AMOUNT_PX
                el.scrollLeft = newScrollLeft
                setMessageScrollLeft(newScrollLeft)
            }
        },
        [setMessageScrollLeft]
    )

    const startScrolling = useCallback(
        (direction: 'left' | 'right'): void => {
            if (scrollIntervalRef.current !== null) {
                return // Already scrolling
            }
            scrollMessage(direction) // Immediate first scroll
            scrollIntervalRef.current = window.setInterval(() => {
                scrollMessage(direction)
            }, SCROLL_INTERVAL_MS)
        },
        [scrollMessage]
    )

    const stopScrolling = useCallback((): void => {
        if (scrollIntervalRef.current) {
            clearInterval(scrollIntervalRef.current)
            scrollIntervalRef.current = null
        }
    }, [])

    // Cleanup interval on unmount
    useEffect(() => () => stopScrolling(), [stopScrolling])

    const renderCell = (column: LogColumnConfig): JSX.Element => {
        const cellStyle = getCellStyle(column, flexWidth)
=======
    const severityColor = SEVERITY_BAR_COLORS[log.severity_text] ?? 'bg-muted-3000'
>>>>>>> eff2b5e2

    return (
        <div className={cn('border-b border-border', isNew && 'VirtualizedLogsList__row--new')}>
            <div
                className={cn(
                    'flex items-center gap-2 cursor-pointer hover:bg-fill-highlight-100 group',
                    isAtCursor && 'bg-primary-highlight',
                    pinned && 'bg-warning-highlight',
                    pinned && showPinnedWithOpacity && 'opacity-50'
                )}
                onMouseDown={onSetCursor}
            >
                {/* Severity + Expand (grouped, no gap) */}
                <div className="flex items-center self-stretch">
                    <Tooltip title={log.severity_text.toUpperCase()}>
                        <div
                            className="flex items-stretch self-stretch"
                            style={{ width: SEVERITY_WIDTH, flexShrink: 0 }}
                        >
                            <div className={cn('w-1 rounded-full', severityColor)} />
                        </div>
                    </Tooltip>
                    <div
                        className="flex items-stretch self-stretch justify-center"
                        style={{ width: EXPAND_WIDTH, flexShrink: 0 }}
                    >
                        <LemonButton
                            size="xsmall"
                            icon={
                                <IconChevronRight className={cn('transition-transform', isExpanded && 'rotate-90')} />
                            }
                            onMouseDown={(e) => {
                                e.stopPropagation()
                                onToggleExpand()
                            }}
                        />
                    </div>
                </div>

                {/* Timestamp */}
                <div className="flex items-center shrink-0" style={{ width: TIMESTAMP_WIDTH }}>
                    <span className="text-xs text-muted font-mono">
                        <TZLabel time={log.timestamp} {...tzLabelFormat} timestampStyle="absolute" />
                    </span>
                </div>

                {/* Attribute columns */}
                {attributeColumns.map((attributeKey) => {
                    const attrValue = log.attributes[attributeKey]
                    return (
                        <AttributeCell
                            key={attributeKey}
                            attributeKey={attributeKey}
                            value={attrValue != null ? String(attrValue) : '-'}
                            width={getAttributeColumnWidth(attributeKey, attributeColumnWidths) + RESIZER_HANDLE_WIDTH}
                        />
                    )
                })}

                {/* Message */}
                <MessageCell
                    message={log.cleanBody}
                    wrapBody={wrapBody}
                    prettifyJson={prettifyJson}
                    parsedBody={log.parsedBody}
                    style={getMessageStyle(flexWidth)}
                />

                {/* Actions */}
                <div className="flex items-center gap-1 justify-end shrink-0 px-1" style={{ width: ACTIONS_WIDTH }}>
                    <LemonButton
                        size="xsmall"
                        noPadding
                        icon={pinned ? <IconPinFilled /> : <IconPin />}
                        onMouseDown={(e) => {
                            e.stopPropagation()
                            onTogglePin(log)
                        }}
                        tooltip={pinned ? 'Unpin log' : 'Pin log'}
                        className={cn(pinned ? 'text-warning' : 'text-muted opacity-0 group-hover:opacity-100')}
                    />
                    <div className="opacity-0 group-hover:opacity-100" onMouseDown={(e) => e.stopPropagation()}>
                        <LogsViewerRowActions log={log} />
                    </div>
                </div>
            </div>
            {isExpanded && <ExpandedLogContent log={log} logIndex={logIndex} />}
        </div>
    )
}

export interface LogRowHeaderProps {
    rowWidth: number
    attributeColumns?: string[]
    attributeColumnWidths?: Record<string, number>
    onRemoveAttributeColumn?: (attributeKey: string) => void
    onResizeAttributeColumn?: (attributeKey: string, width: number) => void
}

export function LogRowHeader({
    rowWidth,
    attributeColumns = [],
    attributeColumnWidths = {},
    onRemoveAttributeColumn,
    onResizeAttributeColumn,
}: LogRowHeaderProps): JSX.Element {
    const flexWidth =
        rowWidth -
        getFixedColumnsWidth(attributeColumns, attributeColumnWidths) -
        attributeColumns.length * RESIZER_HANDLE_WIDTH

    return (
        <div
            className="flex items-center gap-2 h-8 border-b border-border bg-bg-3000 text-xs font-semibold text-muted sticky top-0 z-10"
            style={{ width: rowWidth }}
        >
            {/* Severity + Expand (grouped, no gap, no labels) */}
            <div
                className="flex items-center self-stretch"
                style={{ width: SEVERITY_WIDTH + EXPAND_WIDTH, flexShrink: 0 }}
            />

            {/* Timestamp */}
            <div className="flex items-center pr-3" style={{ width: TIMESTAMP_WIDTH, flexShrink: 0 }}>
                Timestamp
            </div>

            {/* Attribute columns */}
            {attributeColumns.map((attributeKey) => {
                const width = getAttributeColumnWidth(attributeKey, attributeColumnWidths)
                return (
                    <ResizableElement
                        key={`attr-${attributeKey}`}
                        defaultWidth={width + RESIZER_HANDLE_WIDTH}
                        minWidth={MIN_ATTRIBUTE_COLUMN_WIDTH + RESIZER_HANDLE_WIDTH}
                        maxWidth={MAX_ATTRIBUTE_COLUMN_WIDTH + RESIZER_HANDLE_WIDTH}
                        onResize={(newWidth) =>
                            onResizeAttributeColumn?.(attributeKey, newWidth - RESIZER_HANDLE_WIDTH)
                        }
                        className="flex items-center h-full shrink-0 group/header"
                        innerClassName="h-full"
                    >
                        <div className="flex items-center pr-3 gap-1 h-full w-full">
                            <span className="truncate flex-1" title={attributeKey}>
                                {attributeKey}
                            </span>
                            {onRemoveAttributeColumn && (
                                <LemonButton
                                    size="xsmall"
                                    noPadding
                                    icon={<IconX className="text-muted" />}
                                    onClick={() => onRemoveAttributeColumn(attributeKey)}
                                    tooltip="Remove column"
                                    className="opacity-0 group-hover/header:opacity-100 shrink-0"
                                />
                            )}
                        </div>
                    </ResizableElement>
                )
            })}

            {/* Message */}
            <div className="flex items-center px-1" style={getMessageStyle(flexWidth)}>
                Message
            </div>

            {/* Actions (no label) */}
            <div className="flex items-center px-1" style={{ width: ACTIONS_WIDTH, flexShrink: 0 }} />
        </div>
    )
}<|MERGE_RESOLUTION|>--- conflicted
+++ resolved
@@ -123,50 +123,7 @@
           attributeColumns.length * RESIZER_HANDLE_WIDTH
         : undefined
 
-<<<<<<< HEAD
-    const scrollMessage = useCallback(
-        (direction: 'left' | 'right'): void => {
-            const el = messageScrollRef.current
-            if (el) {
-                const newScrollLeft =
-                    direction === 'left'
-                        ? Math.max(0, el.scrollLeft - SCROLL_AMOUNT_PX)
-                        : el.scrollLeft + SCROLL_AMOUNT_PX
-                el.scrollLeft = newScrollLeft
-                setMessageScrollLeft(newScrollLeft)
-            }
-        },
-        [setMessageScrollLeft]
-    )
-
-    const startScrolling = useCallback(
-        (direction: 'left' | 'right'): void => {
-            if (scrollIntervalRef.current !== null) {
-                return // Already scrolling
-            }
-            scrollMessage(direction) // Immediate first scroll
-            scrollIntervalRef.current = window.setInterval(() => {
-                scrollMessage(direction)
-            }, SCROLL_INTERVAL_MS)
-        },
-        [scrollMessage]
-    )
-
-    const stopScrolling = useCallback((): void => {
-        if (scrollIntervalRef.current) {
-            clearInterval(scrollIntervalRef.current)
-            scrollIntervalRef.current = null
-        }
-    }, [])
-
-    // Cleanup interval on unmount
-    useEffect(() => () => stopScrolling(), [stopScrolling])
-
-    const renderCell = (column: LogColumnConfig): JSX.Element => {
-        const cellStyle = getCellStyle(column, flexWidth)
-=======
     const severityColor = SEVERITY_BAR_COLORS[log.severity_text] ?? 'bg-muted-3000'
->>>>>>> eff2b5e2
 
     return (
         <div className={cn('border-b border-border', isNew && 'VirtualizedLogsList__row--new')}>
