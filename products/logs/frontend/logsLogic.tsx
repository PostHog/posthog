import colors from 'ansi-colors'
import equal from 'fast-deep-equal'
import { actions, kea, listeners, path, reducers, selectors } from 'kea'
import { loaders } from 'kea-loaders'
import { actionToUrl, router, urlToAction } from 'kea-router'

import { syncSearchParams, updateSearchParams } from '@posthog/products-error-tracking/frontend/utils'

import api from 'lib/api'
import { DEFAULT_UNIVERSAL_GROUP_FILTER } from 'lib/components/UniversalFilters/universalFiltersLogic'
import { dayjs } from 'lib/dayjs'
import { humanFriendlyDetailedTime } from 'lib/utils'
import { Params } from 'scenes/sceneTypes'

import { DateRange, LogMessage, LogsQuery } from '~/queries/schema/schema-general'
import { integer } from '~/queries/schema/type-utils'
import { JsonType, PropertyFilterType, PropertyGroupFilter, PropertyOperator, UniversalFiltersGroup } from '~/types'

import { zoomDateRange } from './filters/zoom-utils'
import type { logsLogicType } from './logsLogicType'
import { ParsedLogMessage } from './types'

const DEFAULT_DATE_RANGE = { date_from: '-1h', date_to: null }
const DEFAULT_SEVERITY_LEVELS = [] as LogsQuery['severityLevels']
const DEFAULT_SERVICE_NAMES = [] as LogsQuery['serviceNames']
const DEFAULT_ORDER_BY = 'latest' as LogsQuery['orderBy']

export const logsLogic = kea<logsLogicType>([
    path(['products', 'logs', 'frontend', 'logsLogic']),

    urlToAction(({ actions, values }) => {
        const urlToAction = (_: any, params: Params): void => {
            if (params.dateRange && !equal(params.dateRange, values.dateRange)) {
                actions.setDateRange(params.dateRange)
            }
            if (params.filterGroup && !equal(params.filterGroup, values.filterGroup)) {
                actions.setFilterGroup(params.filterGroup, false)
            }
            if (params.searchTerm && !equal(params.searchTerm, values.searchTerm)) {
                actions.setSearchTerm(params.searchTerm)
            }
            if (params.severityLevels && !equal(params.severityLevels, values.severityLevels)) {
                actions.setSeverityLevels(params.severityLevels)
            }
            if (params.serviceNames && !equal(params.serviceNames, values.serviceNames)) {
                actions.setServiceNames(params.serviceNames)
            }
            if (params.orderBy && !equal(params.orderBy, values.orderBy)) {
                actions.setOrderBy(params.orderBy)
            }
        }
        return {
            '*': urlToAction,
        }
    }),

    actionToUrl(({ actions, values }) => {
        const buildURL = (
            debounce: integer = 0
        ): [
            string,
            Params,
            Record<string, any>,
            {
                replace: boolean
            },
        ] => {
            return syncSearchParams(router, (params: Params) => {
                updateSearchParams(params, 'searchTerm', values.searchTerm, '')
                updateSearchParams(params, 'filterGroup', values.filterGroup, DEFAULT_UNIVERSAL_GROUP_FILTER)
                updateSearchParams(params, 'dateRange', values.dateRange, DEFAULT_DATE_RANGE)
                updateSearchParams(params, 'severityLevels', values.severityLevels, DEFAULT_SEVERITY_LEVELS)
                updateSearchParams(params, 'serviceNames', values.serviceNames, DEFAULT_SERVICE_NAMES)
<<<<<<< HEAD
                updateSearchParams(params, 'orderBy', values.orderBy, DEFAULT_ORDER_BY)
                actions.runQuery(debounce)
=======
                actions.runQuery()
>>>>>>> 9f4e8129
                return params
            })
        }

        return {
            setDateRange: () => buildURL(),
            setFilterGroup: () => buildURL(),
            setSearchTerm: () => buildURL(300),
            setSeverityLevels: () => buildURL(),
            setServiceNames: () => buildURL(),
            setOrderBy: () => buildURL(),
        }
    }),

    actions({
        runQuery: (debounce?: integer) => ({ debounce }),
        cancelInProgressLogs: (logsAbortController: AbortController | null) => ({ logsAbortController }),
        cancelInProgressSparkline: (sparklineAbortController: AbortController | null) => ({ sparklineAbortController }),
        setLogsAbortController: (logsAbortController: AbortController | null) => ({ logsAbortController }),
        setSparklineAbortController: (sparklineAbortController: AbortController | null) => ({
            sparklineAbortController,
        }),
        setDateRange: (dateRange: DateRange) => ({ dateRange }),
        setOrderBy: (orderBy: LogsQuery['orderBy']) => ({ orderBy }),
        setSearchTerm: (searchTerm: LogsQuery['searchTerm']) => ({ searchTerm }),
        setSeverityLevels: (severityLevels: LogsQuery['severityLevels']) => ({ severityLevels }),
        setServiceNames: (serviceNames: LogsQuery['serviceNames']) => ({ serviceNames }),
        setWrapBody: (wrapBody: boolean) => ({ wrapBody }),
        setPrettifyJson: (prettifyJson: boolean) => ({ prettifyJson }),
        setFilterGroup: (filterGroup: UniversalFiltersGroup, openFilterOnInsert: boolean = true) => ({
            filterGroup,
            openFilterOnInsert,
        }),
        toggleAttributeBreakdown: (key: string) => ({ key }),
        setExpandedAttributeBreaksdowns: (expandedAttributeBreaksdowns: string[]) => ({ expandedAttributeBreaksdowns }),
        zoomDateRange: (multiplier: number) => ({ multiplier }),
        setDateRangeFromSparkline: (startIndex: number, endIndex: number) => ({ startIndex, endIndex }),
        setTimestampFormat: (timestampFormat: 'absolute' | 'relative') => ({ timestampFormat }),
        addFilter: (key: string, value: string, operator: PropertyOperator = PropertyOperator.Exact) => ({
            key,
            value,
            operator,
        }),
    }),

    reducers({
        dateRange: [
            DEFAULT_DATE_RANGE as DateRange,
            { persist: true },
            {
                setDateRange: (_, { dateRange }) => dateRange,
            },
        ],
        orderBy: [
            DEFAULT_ORDER_BY,
            { persist: true },
            {
                setOrderBy: (_, { orderBy }) => orderBy,
            },
        ],
        searchTerm: [
            '' as LogsQuery['searchTerm'],
            { persist: true },
            {
                setSearchTerm: (_, { searchTerm }) => searchTerm,
            },
        ],
        severityLevels: [
            DEFAULT_SEVERITY_LEVELS,
            { persist: true },
            {
                setSeverityLevels: (_, { severityLevels }) => severityLevels,
            },
        ],
        serviceNames: [
            DEFAULT_SERVICE_NAMES,
            { persist: true },
            {
                setServiceNames: (_, { serviceNames }) => serviceNames,
            },
        ],
        filterGroup: [
            DEFAULT_UNIVERSAL_GROUP_FILTER,
            { persist: false },
            {
                setFilterGroup: (_, { filterGroup }) => filterGroup,
            },
        ],
        wrapBody: [
            true as boolean,
            {
                setWrapBody: (_, { wrapBody }) => wrapBody,
            },
        ],
        prettifyJson: [
            true as boolean,
            { persist: true },
            {
                setPrettifyJson: (_, { prettifyJson }) => prettifyJson,
            },
        ],
        timestampFormat: [
            'absolute' as 'absolute' | 'relative',
            { persist: true },
            {
                setTimestampFormat: (_, { timestampFormat }) => timestampFormat,
            },
        ],
        logsAbortController: [
            null as AbortController | null,
            {
                setLogsAbortController: (_, { logsAbortController }) => logsAbortController,
            },
        ],
        sparklineAbortController: [
            null as AbortController | null,
            {
                setSparklineAbortController: (_, { sparklineAbortController }) => sparklineAbortController,
            },
        ],
        hasRunQuery: [
            false as boolean,
            {
                fetchLogsSuccess: () => true,
                fetchLogsFailure: () => true,
            },
        ],
        logsLoading: [
            false as boolean,
            {
                fetchLogs: () => true,
                fetchLogsSuccess: () => false,
                fetchLogsFailure: () => true,
            },
        ],
        sparklineLoading: [
            false as boolean,
            {
                fetchSparkline: () => true,
                fetchSparklineSuccess: () => false,
                fetchSparklineFailure: () => true,
            },
        ],
        openFilterOnInsert: [
            false as boolean,
            {
                setFilterGroup: (_, { openFilterOnInsert }) => openFilterOnInsert,
            },
        ],
        expandedAttributeBreaksdowns: [
            [] as string[],
            {
                setExpandedAttributeBreaksdowns: (_, { expandedAttributeBreaksdowns }) => expandedAttributeBreaksdowns,
            },
        ],
    }),

    loaders(({ values, actions }) => ({
        logs: [
            [] as LogMessage[],
            {
                fetchLogs: async () => {
                    const logsController = new AbortController()
                    const signal = logsController.signal
                    actions.cancelInProgressLogs(logsController)

                    const response = await api.logs.query({
                        query: {
                            limit: 100,
                            offset: values.logs.length,
                            orderBy: values.orderBy,
                            dateRange: values.utcDateRange,
                            searchTerm: values.searchTerm,
                            filterGroup: values.filterGroup as PropertyGroupFilter,
                            severityLevels: values.severityLevels,
                            serviceNames: values.serviceNames,
                        },
                        signal,
                    })
                    actions.setLogsAbortController(null)
                    response.results.forEach((row) => {
                        Object.keys(row.attributes).forEach((key) => {
                            const value = row.attributes[key]
                            row.attributes[key] = typeof value === 'string' ? value : JSON.stringify(value)
                        })
                    })
                    return response.results
                },
            },
        ],
        sparkline: [
            [] as any[],
            {
                fetchSparkline: async () => {
                    const sparklineController = new AbortController()
                    const signal = sparklineController.signal
                    actions.cancelInProgressSparkline(sparklineController)

                    const response = await api.logs.sparkline({
                        query: {
                            orderBy: values.orderBy,
                            dateRange: values.utcDateRange,
                            searchTerm: values.searchTerm,
                            filterGroup: values.filterGroup as PropertyGroupFilter,
                            severityLevels: values.severityLevels,
                            serviceNames: values.serviceNames,
                        },
                        signal,
                    })
                    actions.setSparklineAbortController(null)
                    return response
                },
            },
        ],
    })),

    selectors(() => ({
        utcDateRange: [
            (s) => [s.dateRange],
            (dateRange) => ({
                date_from: dayjs(dateRange.date_from).isValid()
                    ? dayjs(dateRange.date_from).toISOString()
                    : dateRange.date_from,
                date_to: dayjs(dateRange.date_to).isValid()
                    ? dayjs(dateRange.date_to).toISOString()
                    : dateRange.date_to,
                explicitDate: dateRange.explicitDate,
            }),
        ],
        parsedLogs: [
            (s) => [s.logs],
            (logs: LogMessage[]): ParsedLogMessage[] => {
                return logs.map((log: LogMessage) => {
                    const cleanBody = colors.unstyle(log.body)
                    let parsedBody: JsonType | null = null
                    try {
                        parsedBody = JSON.parse(cleanBody)
                    } catch {
                        // Not JSON, that's fine
                    }
                    return { ...log, cleanBody, parsedBody }
                })
            },
        ],
        sparklineData: [
            (s) => [s.sparkline],
            (sparkline) => {
                let lastTime = ''
                let i = -1
                const labels: string[] = []
                const dates: string[] = []
                const data = Object.entries(
                    sparkline.reduce((accumulator, currentItem) => {
                        if (currentItem.time !== lastTime) {
                            labels.push(humanFriendlyDetailedTime(currentItem.time))
                            dates.push(currentItem.time)
                            lastTime = currentItem.time
                            i++
                        }
                        const key = currentItem.level
                        if (!accumulator[key]) {
                            accumulator[key] = Array(sparkline.length)
                        }
                        accumulator[key][i] = currentItem.count
                        return accumulator
                    }, {})
                )
                    .map(([level, data]) => ({
                        name: level,
                        values: data as number[],
                        color: {
                            fatal: 'danger-dark',
                            error: 'danger',
                            warn: 'warning',
                            info: 'brand-blue',
                            debug: 'muted',
                            trace: 'muted-alt',
                        }[level],
                    }))
                    .filter((series) => series.values.reduce((a, b) => a + b) > 0)

                return { data, labels, dates }
            },
        ],
    })),

    listeners(({ values, actions }) => ({
        runQuery: async ({ debounce }, breakpoint) => {
            if (debounce) {
                await breakpoint(debounce)
            }
            actions.fetchLogs()
            actions.fetchSparkline()
        },
        cancelInProgressLogs: ({ logsAbortController }) => {
            if (values.logsAbortController !== null) {
                values.logsAbortController.abort('new query started')
            }
            actions.setLogsAbortController(logsAbortController)
        },
        cancelInProgressSparkline: ({ sparklineAbortController }) => {
            if (values.sparklineAbortController !== null) {
                values.sparklineAbortController.abort('new query started')
            }
            actions.setSparklineAbortController(sparklineAbortController)
        },
        toggleAttributeBreakdown: ({ key }) => {
            const breakdowns = [...values.expandedAttributeBreaksdowns]
            const index = breakdowns.indexOf(key)
            index >= 0 ? breakdowns.splice(index, 1) : breakdowns.push(key)
            actions.setExpandedAttributeBreaksdowns(breakdowns)
        },
        zoomDateRange: ({ multiplier }) => {
            const newDateRange = zoomDateRange(values.dateRange, multiplier)
            actions.setDateRange(newDateRange)
        },
        setDateRangeFromSparkline: ({ startIndex, endIndex }) => {
            const dates = values.sparklineData.dates
            const dateFrom = dates[startIndex]
            const dateTo = dates[endIndex + 1]

            if (!dateFrom) {
                return
            }

            // NOTE: I don't know how accurate this really is but its a good starting point
            const newDateRange = {
                date_from: dateFrom,
                date_to: dateTo,
            }
            actions.setDateRange(newDateRange)
        },
        addFilter: ({ key, value, operator }) => {
            const currentGroup = values.filterGroup.values[0] as UniversalFiltersGroup

            const newGroup: UniversalFiltersGroup = {
                ...currentGroup,
                values: [
                    ...currentGroup.values,
                    {
                        key,
                        value: [value],
                        operator,
                        type: PropertyFilterType.Log,
                    },
                ],
            }

            actions.setFilterGroup({ ...values.filterGroup, values: [newGroup] }, false)
        },
    })),
])<|MERGE_RESOLUTION|>--- conflicted
+++ resolved
@@ -71,12 +71,8 @@
                 updateSearchParams(params, 'dateRange', values.dateRange, DEFAULT_DATE_RANGE)
                 updateSearchParams(params, 'severityLevels', values.severityLevels, DEFAULT_SEVERITY_LEVELS)
                 updateSearchParams(params, 'serviceNames', values.serviceNames, DEFAULT_SERVICE_NAMES)
-<<<<<<< HEAD
                 updateSearchParams(params, 'orderBy', values.orderBy, DEFAULT_ORDER_BY)
-                actions.runQuery(debounce)
-=======
                 actions.runQuery()
->>>>>>> 9f4e8129
                 return params
             })
         }
