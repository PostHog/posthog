# serializer version: 1
# name: TestMarketingAnalyticsTableQueryRunnerCompare.test_comprehensive_marketing_analytics_basic
  '''
  
  SELECT
      campaign_costs.id AS ID,
      campaign_costs.campaign AS Campaign,
      campaign_costs.source AS Source,
      round(campaign_costs.total_cost, 2) AS Cost,
      round(campaign_costs.total_clicks, 0) AS Clicks,
      round(campaign_costs.total_impressions, 0) AS Impressions,
      round(divide(campaign_costs.total_cost, nullif(campaign_costs.total_clicks, 0)), 2) AS CPC,
      round(multiply(divide(campaign_costs.total_clicks, nullif(campaign_costs.total_impressions, 0)), 100), 2) AS CTR,
      round(campaign_costs.total_reported_conversions, 2) AS `Reported Conversion`,
      round(campaign_costs.total_reported_conversion_value, 2) AS `Reported Conversion Value`,
      round(divide(campaign_costs.total_reported_conversion_value, nullif(campaign_costs.total_cost, 0)), 2) AS `Reported ROAS`
  
  FROM
      (
  SELECT
          campaign,
          id,
          source,
<<<<<<< HEAD
=======
          any(match_key) AS match_key,
>>>>>>> e0fc7f7a
          sum(ifNull(toFloat(cost), 0)) AS total_cost,
          sum(ifNull(toFloat(clicks), 0)) AS total_clicks,
          sum(ifNull(toFloat(impressions), 0)) AS total_impressions,
          sum(ifNull(toFloat(reported_conversion), 0)) AS total_reported_conversions,
          sum(ifNull(toFloat(reported_conversion_value), 0)) AS total_reported_conversion_value
      
  FROM
          (
  SELECT
              toString(campaign1) AS match_key,
              toString(campaign1) AS campaign,
              toString(campaign1) AS id,
              toString(source1) AS source,
              toFloat(coalesce(impressions1, 0)) AS impressions,
              toFloat(coalesce(clicks1, 0)) AS clicks,
              toFloat(convertCurrency('USD', 'USD', toFloat(coalesce(spend1, 0)))) AS cost,
              toFloat(coalesce(conversions1, 0)) AS reported_conversion,
              toFloat(coalesce(0, 0)) AS reported_conversion_value
          
  FROM
              `bigquery.posthog_test.posthog_test_facebook_ads_table` AS posthog_test_facebook_ads_table
          
  WHERE
              and(greaterOrEquals(toDateTime(date1), toDateTime('2024-11-01 00:00:00')), lessOrEquals(toDateTime(date1), toDateTime('2024-11-30 23:59:59'))))
      
  GROUP BY
          campaign,
          id,
          source) AS campaign_costs
  
  LIMIT 101
  OFFSET 0
  '''
# ---
# name: TestMarketingAnalyticsTableQueryRunnerCompare.test_conversion_goal_basic_setup
  '''
  
  SELECT
      tuple(current_period.ID, previous_period.ID) AS ID,
      tuple(current_period.Campaign, previous_period.Campaign) AS Campaign,
      tuple(current_period.Source, previous_period.Source) AS Source,
      tuple(current_period.Cost, previous_period.Cost) AS Cost,
      tuple(current_period.Clicks, previous_period.Clicks) AS Clicks,
      tuple(current_period.Impressions, previous_period.Impressions) AS Impressions,
      tuple(current_period.CPC, previous_period.CPC) AS CPC,
      tuple(current_period.CTR, previous_period.CTR) AS CTR,
      tuple(current_period.`Reported Conversion`, previous_period.`Reported Conversion`) AS `Reported Conversion`,
      tuple(current_period.`Reported Conversion Value`, previous_period.`Reported Conversion Value`) AS `Reported Conversion Value`,
      tuple(current_period.`Reported ROAS`, previous_period.`Reported ROAS`) AS `Reported ROAS`,
      tuple(current_period.`Sign Up Conversions`, previous_period.`Sign Up Conversions`) AS `Sign Up Conversions`,
      tuple(current_period.`Cost per Sign Up Conversions`, previous_period.`Cost per Sign Up Conversions`) AS `Cost per Sign Up Conversions`
  
  FROM
      (
  SELECT
          campaign_costs.id AS ID,
          campaign_costs.campaign AS Campaign,
          campaign_costs.source AS Source,
          round(campaign_costs.total_cost, 2) AS Cost,
          round(campaign_costs.total_clicks, 0) AS Clicks,
          round(campaign_costs.total_impressions, 0) AS Impressions,
          round(divide(campaign_costs.total_cost, nullif(campaign_costs.total_clicks, 0)), 2) AS CPC,
          round(multiply(divide(campaign_costs.total_clicks, nullif(campaign_costs.total_impressions, 0)), 100), 2) AS CTR,
          round(campaign_costs.total_reported_conversions, 2) AS `Reported Conversion`,
          round(campaign_costs.total_reported_conversion_value, 2) AS `Reported Conversion Value`,
          round(divide(campaign_costs.total_reported_conversion_value, nullif(campaign_costs.total_cost, 0)), 2) AS `Reported ROAS`,
          ucg.conversion_0 AS `Sign Up Conversions`,
          round(divide(campaign_costs.total_cost, nullif(ucg.conversion_0, 0)), 2) AS `Cost per Sign Up Conversions`
      
  FROM
          (
  SELECT
              campaign,
              id,
              source,
<<<<<<< HEAD
=======
              any(match_key) AS match_key,
>>>>>>> e0fc7f7a
              sum(ifNull(toFloat(cost), 0)) AS total_cost,
              sum(ifNull(toFloat(clicks), 0)) AS total_clicks,
              sum(ifNull(toFloat(impressions), 0)) AS total_impressions,
              sum(ifNull(toFloat(reported_conversion), 0)) AS total_reported_conversions,
              sum(ifNull(toFloat(reported_conversion_value), 0)) AS total_reported_conversion_value
          
  FROM
              (
  SELECT
                  toString(campaign1) AS match_key,
                  toString(campaign1) AS campaign,
                  toString(campaign1) AS id,
                  toString(source1) AS source,
                  toFloat(coalesce(impressions1, 0)) AS impressions,
                  toFloat(coalesce(clicks1, 0)) AS clicks,
                  toFloat(convertCurrency('USD', 'USD', toFloat(coalesce(spend1, 0)))) AS cost,
                  toFloat(coalesce(conversions1, 0)) AS reported_conversion,
                  toFloat(coalesce(0, 0)) AS reported_conversion_value
              
  FROM
                  `bigquery.posthog_test.posthog_test_facebook_ads_table` AS posthog_test_facebook_ads_table
              
  WHERE
                  and(greaterOrEquals(toDateTime(date1), toDateTime('2024-11-01 00:00:00')), lessOrEquals(toDateTime(date1), toDateTime('2024-12-31 23:59:59'))))
          
  GROUP BY
              campaign,
              id,
              source) AS campaign_costs
          LEFT JOIN (
  SELECT
              conv.campaign AS campaign,
              conv.id AS id,
              conv.source AS source,
              conv.campaign AS match_key,
              sum(conv.conversion_0) AS conversion_0
          
  FROM
              (
  SELECT
                  if(notEmpty(campaign_name), campaign_name, 'organic') AS campaign,
                  if(notEmpty(campaign_id), campaign_id, '-') AS id,
                  if(in(lower(if(notEmpty(source_name), source_name, 'organic')), ['microsoft']), 'bing', if(in(lower(if(notEmpty(source_name), source_name, 'organic')), ['facebook', 'instagram', 'messenger', 'fb', 'whatsapp', 'audience_network', 'facebook_marketplace', 'threads']), 'meta', if(in(lower(if(notEmpty(source_name), source_name, 'organic')), ['li']), 'linkedin', if(in(lower(if(notEmpty(source_name), source_name, 'organic')), ['adwords', 'youtube', 'display', 'gmail', 'google_maps', 'google_play', 'google_discover', 'admob', 'waze']), 'google', if(notEmpty(source_name), source_name, 'organic'))))) AS source,
                  count() AS conversion_0
              
  FROM
                  (
  SELECT
                      person_id,
                      if(notEmpty(conversion_campaign), conversion_campaign, if(notEmpty(fallback_campaign), fallback_campaign, '')) AS campaign_name,
                      '-' AS campaign_id,
                      if(notEmpty(conversion_source), conversion_source, if(notEmpty(fallback_source), fallback_source, '')) AS source_name,
                      1 AS conversion_value
                  
  FROM
                      (
  SELECT
                          person_id,
                          conversion_timestamps[i] AS conversion_time,
                          conversion_math_values[i] AS conversion_math_value,
                          conversion_campaigns[i] AS conversion_campaign,
                          conversion_sources[i] AS conversion_source,
                          arrayMax(arrayFilter(x -> and(lessOrEquals(x, conversion_timestamps[i]), greaterOrEquals(x, minus(conversion_timestamps[i], 7776000))), utm_timestamps)) AS last_utm_timestamp,
                          if(isNotNull(last_utm_timestamp), utm_campaigns[indexOf(utm_timestamps, last_utm_timestamp)], '') AS fallback_campaign,
                          if(isNotNull(last_utm_timestamp), utm_sources[indexOf(utm_timestamps, last_utm_timestamp)], '') AS fallback_source
                      
  FROM
                          (
  SELECT
                              events.person_id,
                              arrayFilter(x -> greater(x, 0), groupArray(if(equals(event, 'test_event'), toUnixTimestamp(events.timestamp), 0))) AS conversion_timestamps,
                              arrayFilter(x -> greater(x, 0), groupArray(if(equals(event, 'test_event'), toFloat(1), 0))) AS conversion_math_values,
                              arrayFilter(x -> notEmpty(toString(x)), groupArray(if(equals(event, 'test_event'), toString(ifNull(events.properties.utm_campaign, '')), ''))) AS conversion_campaigns,
                              arrayFilter(x -> notEmpty(toString(x)), groupArray(if(equals(event, 'test_event'), toString(ifNull(events.properties.utm_source, '')), ''))) AS conversion_sources,
                              arrayFilter(x -> greater(x, 0), groupArray(if(and(equals(events.event, '$pageview'), notEmpty(toString(ifNull(events.properties.utm_campaign, ''))), notEmpty(toString(ifNull(events.properties.utm_source, '')))), toUnixTimestamp(events.timestamp), 0))) AS utm_timestamps,
                              arrayFilter(x -> notEmpty(x), groupArray(if(and(equals(events.event, '$pageview'), notEmpty(toString(ifNull(events.properties.utm_campaign, ''))), notEmpty(toString(ifNull(events.properties.utm_source, '')))), toString(ifNull(events.properties.utm_campaign, '')), ''))) AS utm_campaigns,
                              arrayFilter(x -> notEmpty(x), groupArray(if(and(equals(events.event, '$pageview'), notEmpty(toString(ifNull(events.properties.utm_campaign, ''))), notEmpty(toString(ifNull(events.properties.utm_source, '')))), toString(ifNull(events.properties.utm_source, '')), ''))) AS utm_sources
                          
  FROM
                              events
                          
  WHERE
                              or(and(equals(event, 'test_event'), greaterOrEquals(events.timestamp, toDateTime('2024-11-01 00:00:00')), lessOrEquals(events.timestamp, toDateTime('2024-12-31 23:59:59'))), and(equals(events.event, '$pageview'), notEmpty(toString(ifNull(events.properties.utm_campaign, ''))), notEmpty(toString(ifNull(events.properties.utm_source, ''))), greaterOrEquals(events.timestamp, minus(toDateTime('2024-11-01 00:00:00'), toIntervalSecond(7776000))), lessOrEquals(events.timestamp, toDateTime('2024-12-31 23:59:59'))))
                          
  GROUP BY
                              events.person_id
                          
  HAVING
                              greater(length(conversion_timestamps), 0))
                      ARRAY JOIN arrayEnumerate(conversion_timestamps) AS i)) AS attributed_conversions
              
  GROUP BY
                  campaign,
                  id,
                  source) AS conv
          
  GROUP BY
              conv.campaign,
              conv.id,
              conv.source) AS ucg ON and(equals(campaign_costs.match_key, ucg.match_key), equals(campaign_costs.source, ucg.source))) AS current_period
      LEFT JOIN (
  SELECT
          campaign_costs.id AS ID,
          campaign_costs.campaign AS Campaign,
          campaign_costs.source AS Source,
          round(campaign_costs.total_cost, 2) AS Cost,
          round(campaign_costs.total_clicks, 0) AS Clicks,
          round(campaign_costs.total_impressions, 0) AS Impressions,
          round(divide(campaign_costs.total_cost, nullif(campaign_costs.total_clicks, 0)), 2) AS CPC,
          round(multiply(divide(campaign_costs.total_clicks, nullif(campaign_costs.total_impressions, 0)), 100), 2) AS CTR,
          round(campaign_costs.total_reported_conversions, 2) AS `Reported Conversion`,
          round(campaign_costs.total_reported_conversion_value, 2) AS `Reported Conversion Value`,
          round(divide(campaign_costs.total_reported_conversion_value, nullif(campaign_costs.total_cost, 0)), 2) AS `Reported ROAS`,
          ucg.conversion_0 AS `Sign Up Conversions`,
          round(divide(campaign_costs.total_cost, nullif(ucg.conversion_0, 0)), 2) AS `Cost per Sign Up Conversions`
      
  FROM
          (
  SELECT
              campaign,
              id,
              source,
<<<<<<< HEAD
=======
              any(match_key) AS match_key,
>>>>>>> e0fc7f7a
              sum(ifNull(toFloat(cost), 0)) AS total_cost,
              sum(ifNull(toFloat(clicks), 0)) AS total_clicks,
              sum(ifNull(toFloat(impressions), 0)) AS total_impressions,
              sum(ifNull(toFloat(reported_conversion), 0)) AS total_reported_conversions,
              sum(ifNull(toFloat(reported_conversion_value), 0)) AS total_reported_conversion_value
          
  FROM
              (
  SELECT
                  toString(campaign1) AS match_key,
                  toString(campaign1) AS campaign,
                  toString(campaign1) AS id,
                  toString(source1) AS source,
                  toFloat(coalesce(impressions1, 0)) AS impressions,
                  toFloat(coalesce(clicks1, 0)) AS clicks,
                  toFloat(convertCurrency('USD', 'USD', toFloat(coalesce(spend1, 0)))) AS cost,
                  toFloat(coalesce(conversions1, 0)) AS reported_conversion,
                  toFloat(coalesce(0, 0)) AS reported_conversion_value
              
  FROM
                  `bigquery.posthog_test.posthog_test_facebook_ads_table` AS posthog_test_facebook_ads_table
              
  WHERE
                  and(greaterOrEquals(toDateTime(date1), toDateTime('2024-09-01 00:00:00')), lessOrEquals(toDateTime(date1), toDateTime('2024-10-31 23:59:59'))))
          
  GROUP BY
              campaign,
              id,
              source) AS campaign_costs
          LEFT JOIN (
  SELECT
              conv.campaign AS campaign,
              conv.id AS id,
              conv.source AS source,
              conv.campaign AS match_key,
              sum(conv.conversion_0) AS conversion_0
          
  FROM
              (
  SELECT
                  if(notEmpty(campaign_name), campaign_name, 'organic') AS campaign,
                  if(notEmpty(campaign_id), campaign_id, '-') AS id,
                  if(in(lower(if(notEmpty(source_name), source_name, 'organic')), ['microsoft']), 'bing', if(in(lower(if(notEmpty(source_name), source_name, 'organic')), ['facebook', 'instagram', 'messenger', 'fb', 'whatsapp', 'audience_network', 'facebook_marketplace', 'threads']), 'meta', if(in(lower(if(notEmpty(source_name), source_name, 'organic')), ['li']), 'linkedin', if(in(lower(if(notEmpty(source_name), source_name, 'organic')), ['adwords', 'youtube', 'display', 'gmail', 'google_maps', 'google_play', 'google_discover', 'admob', 'waze']), 'google', if(notEmpty(source_name), source_name, 'organic'))))) AS source,
                  count() AS conversion_0
              
  FROM
                  (
  SELECT
                      person_id,
                      if(notEmpty(conversion_campaign), conversion_campaign, if(notEmpty(fallback_campaign), fallback_campaign, '')) AS campaign_name,
                      '-' AS campaign_id,
                      if(notEmpty(conversion_source), conversion_source, if(notEmpty(fallback_source), fallback_source, '')) AS source_name,
                      1 AS conversion_value
                  
  FROM
                      (
  SELECT
                          person_id,
                          conversion_timestamps[i] AS conversion_time,
                          conversion_math_values[i] AS conversion_math_value,
                          conversion_campaigns[i] AS conversion_campaign,
                          conversion_sources[i] AS conversion_source,
                          arrayMax(arrayFilter(x -> and(lessOrEquals(x, conversion_timestamps[i]), greaterOrEquals(x, minus(conversion_timestamps[i], 7776000))), utm_timestamps)) AS last_utm_timestamp,
                          if(isNotNull(last_utm_timestamp), utm_campaigns[indexOf(utm_timestamps, last_utm_timestamp)], '') AS fallback_campaign,
                          if(isNotNull(last_utm_timestamp), utm_sources[indexOf(utm_timestamps, last_utm_timestamp)], '') AS fallback_source
                      
  FROM
                          (
  SELECT
                              events.person_id,
                              arrayFilter(x -> greater(x, 0), groupArray(if(equals(event, 'test_event'), toUnixTimestamp(events.timestamp), 0))) AS conversion_timestamps,
                              arrayFilter(x -> greater(x, 0), groupArray(if(equals(event, 'test_event'), toFloat(1), 0))) AS conversion_math_values,
                              arrayFilter(x -> notEmpty(toString(x)), groupArray(if(equals(event, 'test_event'), toString(ifNull(events.properties.utm_campaign, '')), ''))) AS conversion_campaigns,
                              arrayFilter(x -> notEmpty(toString(x)), groupArray(if(equals(event, 'test_event'), toString(ifNull(events.properties.utm_source, '')), ''))) AS conversion_sources,
                              arrayFilter(x -> greater(x, 0), groupArray(if(and(equals(events.event, '$pageview'), notEmpty(toString(ifNull(events.properties.utm_campaign, ''))), notEmpty(toString(ifNull(events.properties.utm_source, '')))), toUnixTimestamp(events.timestamp), 0))) AS utm_timestamps,
                              arrayFilter(x -> notEmpty(x), groupArray(if(and(equals(events.event, '$pageview'), notEmpty(toString(ifNull(events.properties.utm_campaign, ''))), notEmpty(toString(ifNull(events.properties.utm_source, '')))), toString(ifNull(events.properties.utm_campaign, '')), ''))) AS utm_campaigns,
                              arrayFilter(x -> notEmpty(x), groupArray(if(and(equals(events.event, '$pageview'), notEmpty(toString(ifNull(events.properties.utm_campaign, ''))), notEmpty(toString(ifNull(events.properties.utm_source, '')))), toString(ifNull(events.properties.utm_source, '')), ''))) AS utm_sources
                          
  FROM
                              events
                          
  WHERE
                              or(and(equals(event, 'test_event'), greaterOrEquals(events.timestamp, toDateTime('2024-09-01 00:00:00')), lessOrEquals(events.timestamp, toDateTime('2024-10-31 23:59:59'))), and(equals(events.event, '$pageview'), notEmpty(toString(ifNull(events.properties.utm_campaign, ''))), notEmpty(toString(ifNull(events.properties.utm_source, ''))), greaterOrEquals(events.timestamp, minus(toDateTime('2024-09-01 00:00:00'), toIntervalSecond(7776000))), lessOrEquals(events.timestamp, toDateTime('2024-10-31 23:59:59'))))
                          
  GROUP BY
                              events.person_id
                          
  HAVING
                              greater(length(conversion_timestamps), 0))
                      ARRAY JOIN arrayEnumerate(conversion_timestamps) AS i)) AS attributed_conversions
              
  GROUP BY
                  campaign,
                  id,
                  source) AS conv
          
  GROUP BY
              conv.campaign,
              conv.id,
              conv.source) AS ucg ON and(equals(campaign_costs.match_key, ucg.match_key), equals(campaign_costs.source, ucg.source))) AS previous_period ON and(equals(current_period.Campaign, previous_period.Campaign), equals(current_period.Source, previous_period.Source))
  ORDER BY
      Cost DESC
  
  LIMIT 101
  OFFSET 0
  '''
# ---
# name: TestMarketingAnalyticsTableQueryRunnerCompare.test_conversion_goal_with_mixed_match_fields
  '''
  
  SELECT
      tuple(current_period.ID, previous_period.ID) AS ID,
      tuple(current_period.Campaign, previous_period.Campaign) AS Campaign,
      tuple(current_period.Source, previous_period.Source) AS Source,
      tuple(current_period.Cost, previous_period.Cost) AS Cost,
      tuple(current_period.Clicks, previous_period.Clicks) AS Clicks,
      tuple(current_period.Impressions, previous_period.Impressions) AS Impressions,
      tuple(current_period.CPC, previous_period.CPC) AS CPC,
      tuple(current_period.CTR, previous_period.CTR) AS CTR,
      tuple(current_period.`Reported Conversion`, previous_period.`Reported Conversion`) AS `Reported Conversion`,
      tuple(current_period.`Reported Conversion Value`, previous_period.`Reported Conversion Value`) AS `Reported Conversion Value`,
      tuple(current_period.`Reported ROAS`, previous_period.`Reported ROAS`) AS `Reported ROAS`,
      tuple(current_period.`Sign Up Conversions`, previous_period.`Sign Up Conversions`) AS `Sign Up Conversions`,
      tuple(current_period.`Cost per Sign Up Conversions`, previous_period.`Cost per Sign Up Conversions`) AS `Cost per Sign Up Conversions`
  
  FROM
      (
  SELECT
          campaign_costs.id AS ID,
          campaign_costs.campaign AS Campaign,
          campaign_costs.source AS Source,
          round(campaign_costs.total_cost, 2) AS Cost,
          round(campaign_costs.total_clicks, 0) AS Clicks,
          round(campaign_costs.total_impressions, 0) AS Impressions,
          round(divide(campaign_costs.total_cost, nullif(campaign_costs.total_clicks, 0)), 2) AS CPC,
          round(multiply(divide(campaign_costs.total_clicks, nullif(campaign_costs.total_impressions, 0)), 100), 2) AS CTR,
          round(campaign_costs.total_reported_conversions, 2) AS `Reported Conversion`,
          round(campaign_costs.total_reported_conversion_value, 2) AS `Reported Conversion Value`,
          round(divide(campaign_costs.total_reported_conversion_value, nullif(campaign_costs.total_cost, 0)), 2) AS `Reported ROAS`,
          ucg.conversion_0 AS `Sign Up Conversions`,
          round(divide(campaign_costs.total_cost, nullif(ucg.conversion_0, 0)), 2) AS `Cost per Sign Up Conversions`
      
  FROM
          (
  SELECT
              campaign,
              id,
              source,
              any(match_key) AS match_key,
              sum(ifNull(toFloat(cost), 0)) AS total_cost,
              sum(ifNull(toFloat(clicks), 0)) AS total_clicks,
              sum(ifNull(toFloat(impressions), 0)) AS total_impressions,
              sum(ifNull(toFloat(reported_conversion), 0)) AS total_reported_conversions,
              sum(ifNull(toFloat(reported_conversion_value), 0)) AS total_reported_conversion_value
          
  FROM
              (
  SELECT
                  toString(campaign1) AS match_key,
                  toString(campaign1) AS campaign,
                  toString(campaign1) AS id,
                  toString(source1) AS source,
                  toFloat(coalesce(impressions1, 0)) AS impressions,
                  toFloat(coalesce(clicks1, 0)) AS clicks,
                  toFloat(convertCurrency('USD', 'USD', toFloat(coalesce(spend1, 0)))) AS cost,
                  toFloat(coalesce(conversions1, 0)) AS reported_conversion,
                  toFloat(coalesce(0, 0)) AS reported_conversion_value
              
  FROM
                  `bigquery.posthog_test.posthog_test_facebook_ads_table` AS posthog_test_facebook_ads_table
              
  WHERE
                  and(greaterOrEquals(toDateTime(date1), toDateTime('2024-11-01 00:00:00')), lessOrEquals(toDateTime(date1), toDateTime('2024-12-31 23:59:59'))))
          
  GROUP BY
              campaign,
              id,
              source) AS campaign_costs
          LEFT JOIN (
  SELECT
              conv.campaign AS campaign,
              conv.id AS id,
              conv.source AS source,
              conv.campaign AS match_key,
              sum(conv.conversion_0) AS conversion_0
          
  FROM
              (
  SELECT
                  if(notEmpty(campaign_name), campaign_name, 'organic') AS campaign,
                  if(notEmpty(campaign_id), campaign_id, '-') AS id,
                  if(in(lower(if(notEmpty(source_name), source_name, 'organic')), ['microsoft']), 'bing', if(in(lower(if(notEmpty(source_name), source_name, 'organic')), ['facebook', 'instagram', 'messenger', 'fb', 'whatsapp', 'audience_network', 'facebook_marketplace', 'threads']), 'meta', if(in(lower(if(notEmpty(source_name), source_name, 'organic')), ['li']), 'linkedin', if(in(lower(if(notEmpty(source_name), source_name, 'organic')), ['adwords', 'youtube', 'display', 'gmail', 'google_maps', 'google_play', 'google_discover', 'admob', 'waze']), 'google', if(notEmpty(source_name), source_name, 'organic'))))) AS source,
                  count() AS conversion_0
              
  FROM
                  (
  SELECT
                      person_id,
                      if(notEmpty(conversion_campaign), conversion_campaign, if(notEmpty(fallback_campaign), fallback_campaign, '')) AS campaign_name,
                      '-' AS campaign_id,
                      if(notEmpty(conversion_source), conversion_source, if(notEmpty(fallback_source), fallback_source, '')) AS source_name,
                      1 AS conversion_value
                  
  FROM
                      (
  SELECT
                          person_id,
                          conversion_timestamps[i] AS conversion_time,
                          conversion_math_values[i] AS conversion_math_value,
                          conversion_campaigns[i] AS conversion_campaign,
                          conversion_sources[i] AS conversion_source,
                          arrayMax(arrayFilter(x -> and(lessOrEquals(x, conversion_timestamps[i]), greaterOrEquals(x, minus(conversion_timestamps[i], 7776000))), utm_timestamps)) AS last_utm_timestamp,
                          if(isNotNull(last_utm_timestamp), utm_campaigns[indexOf(utm_timestamps, last_utm_timestamp)], '') AS fallback_campaign,
                          if(isNotNull(last_utm_timestamp), utm_sources[indexOf(utm_timestamps, last_utm_timestamp)], '') AS fallback_source
                      
  FROM
                          (
  SELECT
                              events.person_id,
                              arrayFilter(x -> greater(x, 0), groupArray(if(equals(event, 'test_event'), toUnixTimestamp(events.timestamp), 0))) AS conversion_timestamps,
                              arrayFilter(x -> greater(x, 0), groupArray(if(equals(event, 'test_event'), toFloat(1), 0))) AS conversion_math_values,
                              arrayFilter(x -> notEmpty(toString(x)), groupArray(if(equals(event, 'test_event'), toString(ifNull(events.properties.utm_campaign, '')), ''))) AS conversion_campaigns,
                              arrayFilter(x -> notEmpty(toString(x)), groupArray(if(equals(event, 'test_event'), toString(ifNull(events.properties.utm_source, '')), ''))) AS conversion_sources,
                              arrayFilter(x -> greater(x, 0), groupArray(if(and(equals(events.event, '$pageview'), notEmpty(toString(ifNull(events.properties.utm_campaign, ''))), notEmpty(toString(ifNull(events.properties.utm_source, '')))), toUnixTimestamp(events.timestamp), 0))) AS utm_timestamps,
                              arrayFilter(x -> notEmpty(x), groupArray(if(and(equals(events.event, '$pageview'), notEmpty(toString(ifNull(events.properties.utm_campaign, ''))), notEmpty(toString(ifNull(events.properties.utm_source, '')))), toString(ifNull(events.properties.utm_campaign, '')), ''))) AS utm_campaigns,
                              arrayFilter(x -> notEmpty(x), groupArray(if(and(equals(events.event, '$pageview'), notEmpty(toString(ifNull(events.properties.utm_campaign, ''))), notEmpty(toString(ifNull(events.properties.utm_source, '')))), toString(ifNull(events.properties.utm_source, '')), ''))) AS utm_sources
                          
  FROM
                              events
                          
  WHERE
                              or(and(equals(event, 'test_event'), greaterOrEquals(events.timestamp, toDateTime('2024-11-01 00:00:00')), lessOrEquals(events.timestamp, toDateTime('2024-12-31 23:59:59'))), and(equals(events.event, '$pageview'), notEmpty(toString(ifNull(events.properties.utm_campaign, ''))), notEmpty(toString(ifNull(events.properties.utm_source, ''))), greaterOrEquals(events.timestamp, minus(toDateTime('2024-11-01 00:00:00'), toIntervalSecond(7776000))), lessOrEquals(events.timestamp, toDateTime('2024-12-31 23:59:59'))))
                          
  GROUP BY
                              events.person_id
                          
  HAVING
                              greater(length(conversion_timestamps), 0))
                      ARRAY JOIN arrayEnumerate(conversion_timestamps) AS i)) AS attributed_conversions
              
  GROUP BY
                  campaign,
                  id,
                  source) AS conv
          
  GROUP BY
              conv.campaign,
              conv.id,
              conv.source) AS ucg ON and(equals(campaign_costs.match_key, ucg.match_key), equals(campaign_costs.source, ucg.source))) AS current_period
      LEFT JOIN (
  SELECT
          campaign_costs.id AS ID,
          campaign_costs.campaign AS Campaign,
          campaign_costs.source AS Source,
          round(campaign_costs.total_cost, 2) AS Cost,
          round(campaign_costs.total_clicks, 0) AS Clicks,
          round(campaign_costs.total_impressions, 0) AS Impressions,
          round(divide(campaign_costs.total_cost, nullif(campaign_costs.total_clicks, 0)), 2) AS CPC,
          round(multiply(divide(campaign_costs.total_clicks, nullif(campaign_costs.total_impressions, 0)), 100), 2) AS CTR,
          round(campaign_costs.total_reported_conversions, 2) AS `Reported Conversion`,
          round(campaign_costs.total_reported_conversion_value, 2) AS `Reported Conversion Value`,
          round(divide(campaign_costs.total_reported_conversion_value, nullif(campaign_costs.total_cost, 0)), 2) AS `Reported ROAS`,
          ucg.conversion_0 AS `Sign Up Conversions`,
          round(divide(campaign_costs.total_cost, nullif(ucg.conversion_0, 0)), 2) AS `Cost per Sign Up Conversions`
      
  FROM
          (
  SELECT
              campaign,
              id,
              source,
              any(match_key) AS match_key,
              sum(ifNull(toFloat(cost), 0)) AS total_cost,
              sum(ifNull(toFloat(clicks), 0)) AS total_clicks,
              sum(ifNull(toFloat(impressions), 0)) AS total_impressions,
              sum(ifNull(toFloat(reported_conversion), 0)) AS total_reported_conversions,
              sum(ifNull(toFloat(reported_conversion_value), 0)) AS total_reported_conversion_value
          
  FROM
              (
  SELECT
                  toString(campaign1) AS match_key,
                  toString(campaign1) AS campaign,
                  toString(campaign1) AS id,
                  toString(source1) AS source,
                  toFloat(coalesce(impressions1, 0)) AS impressions,
                  toFloat(coalesce(clicks1, 0)) AS clicks,
                  toFloat(convertCurrency('USD', 'USD', toFloat(coalesce(spend1, 0)))) AS cost,
                  toFloat(coalesce(conversions1, 0)) AS reported_conversion,
                  toFloat(coalesce(0, 0)) AS reported_conversion_value
              
  FROM
                  `bigquery.posthog_test.posthog_test_facebook_ads_table` AS posthog_test_facebook_ads_table
              
  WHERE
                  and(greaterOrEquals(toDateTime(date1), toDateTime('2024-09-01 00:00:00')), lessOrEquals(toDateTime(date1), toDateTime('2024-10-31 23:59:59'))))
          
  GROUP BY
              campaign,
              id,
              source) AS campaign_costs
          LEFT JOIN (
  SELECT
              conv.campaign AS campaign,
              conv.id AS id,
              conv.source AS source,
              conv.campaign AS match_key,
              sum(conv.conversion_0) AS conversion_0
          
  FROM
              (
  SELECT
                  if(notEmpty(campaign_name), campaign_name, 'organic') AS campaign,
                  if(notEmpty(campaign_id), campaign_id, '-') AS id,
                  if(in(lower(if(notEmpty(source_name), source_name, 'organic')), ['microsoft']), 'bing', if(in(lower(if(notEmpty(source_name), source_name, 'organic')), ['facebook', 'instagram', 'messenger', 'fb', 'whatsapp', 'audience_network', 'facebook_marketplace', 'threads']), 'meta', if(in(lower(if(notEmpty(source_name), source_name, 'organic')), ['li']), 'linkedin', if(in(lower(if(notEmpty(source_name), source_name, 'organic')), ['adwords', 'youtube', 'display', 'gmail', 'google_maps', 'google_play', 'google_discover', 'admob', 'waze']), 'google', if(notEmpty(source_name), source_name, 'organic'))))) AS source,
                  count() AS conversion_0
              
  FROM
                  (
  SELECT
                      person_id,
                      if(notEmpty(conversion_campaign), conversion_campaign, if(notEmpty(fallback_campaign), fallback_campaign, '')) AS campaign_name,
                      '-' AS campaign_id,
                      if(notEmpty(conversion_source), conversion_source, if(notEmpty(fallback_source), fallback_source, '')) AS source_name,
                      1 AS conversion_value
                  
  FROM
                      (
  SELECT
                          person_id,
                          conversion_timestamps[i] AS conversion_time,
                          conversion_math_values[i] AS conversion_math_value,
                          conversion_campaigns[i] AS conversion_campaign,
                          conversion_sources[i] AS conversion_source,
                          arrayMax(arrayFilter(x -> and(lessOrEquals(x, conversion_timestamps[i]), greaterOrEquals(x, minus(conversion_timestamps[i], 7776000))), utm_timestamps)) AS last_utm_timestamp,
                          if(isNotNull(last_utm_timestamp), utm_campaigns[indexOf(utm_timestamps, last_utm_timestamp)], '') AS fallback_campaign,
                          if(isNotNull(last_utm_timestamp), utm_sources[indexOf(utm_timestamps, last_utm_timestamp)], '') AS fallback_source
                      
  FROM
                          (
  SELECT
                              events.person_id,
                              arrayFilter(x -> greater(x, 0), groupArray(if(equals(event, 'test_event'), toUnixTimestamp(events.timestamp), 0))) AS conversion_timestamps,
                              arrayFilter(x -> greater(x, 0), groupArray(if(equals(event, 'test_event'), toFloat(1), 0))) AS conversion_math_values,
                              arrayFilter(x -> notEmpty(toString(x)), groupArray(if(equals(event, 'test_event'), toString(ifNull(events.properties.utm_campaign, '')), ''))) AS conversion_campaigns,
                              arrayFilter(x -> notEmpty(toString(x)), groupArray(if(equals(event, 'test_event'), toString(ifNull(events.properties.utm_source, '')), ''))) AS conversion_sources,
                              arrayFilter(x -> greater(x, 0), groupArray(if(and(equals(events.event, '$pageview'), notEmpty(toString(ifNull(events.properties.utm_campaign, ''))), notEmpty(toString(ifNull(events.properties.utm_source, '')))), toUnixTimestamp(events.timestamp), 0))) AS utm_timestamps,
                              arrayFilter(x -> notEmpty(x), groupArray(if(and(equals(events.event, '$pageview'), notEmpty(toString(ifNull(events.properties.utm_campaign, ''))), notEmpty(toString(ifNull(events.properties.utm_source, '')))), toString(ifNull(events.properties.utm_campaign, '')), ''))) AS utm_campaigns,
                              arrayFilter(x -> notEmpty(x), groupArray(if(and(equals(events.event, '$pageview'), notEmpty(toString(ifNull(events.properties.utm_campaign, ''))), notEmpty(toString(ifNull(events.properties.utm_source, '')))), toString(ifNull(events.properties.utm_source, '')), ''))) AS utm_sources
                          
  FROM
                              events
                          
  WHERE
                              or(and(equals(event, 'test_event'), greaterOrEquals(events.timestamp, toDateTime('2024-09-01 00:00:00')), lessOrEquals(events.timestamp, toDateTime('2024-10-31 23:59:59'))), and(equals(events.event, '$pageview'), notEmpty(toString(ifNull(events.properties.utm_campaign, ''))), notEmpty(toString(ifNull(events.properties.utm_source, ''))), greaterOrEquals(events.timestamp, minus(toDateTime('2024-09-01 00:00:00'), toIntervalSecond(7776000))), lessOrEquals(events.timestamp, toDateTime('2024-10-31 23:59:59'))))
                          
  GROUP BY
                              events.person_id
                          
  HAVING
                              greater(length(conversion_timestamps), 0))
                      ARRAY JOIN arrayEnumerate(conversion_timestamps) AS i)) AS attributed_conversions
              
  GROUP BY
                  campaign,
                  id,
                  source) AS conv
          
  GROUP BY
              conv.campaign,
              conv.id,
              conv.source) AS ucg ON and(equals(campaign_costs.match_key, ucg.match_key), equals(campaign_costs.source, ucg.source))) AS previous_period ON and(equals(current_period.Campaign, previous_period.Campaign), equals(current_period.Source, previous_period.Source))
  ORDER BY
      Cost DESC
  
  LIMIT 101
  OFFSET 0
  '''
# ---
# name: TestMarketingAnalyticsTableQueryRunnerCompare.test_multi_source_business_metrics_validation_with_compare
  dict({
    'query': '''
      
      SELECT
          tuple(current_period.ID, previous_period.ID) AS ID,
          tuple(current_period.Campaign, previous_period.Campaign) AS Campaign,
          tuple(current_period.Source, previous_period.Source) AS Source,
          tuple(current_period.Cost, previous_period.Cost) AS Cost,
          tuple(current_period.Clicks, previous_period.Clicks) AS Clicks,
          tuple(current_period.Impressions, previous_period.Impressions) AS Impressions,
          tuple(current_period.CPC, previous_period.CPC) AS CPC,
          tuple(current_period.CTR, previous_period.CTR) AS CTR,
          tuple(current_period.`Reported Conversion`, previous_period.`Reported Conversion`) AS `Reported Conversion`,
          tuple(current_period.`Reported Conversion Value`, previous_period.`Reported Conversion Value`) AS `Reported Conversion Value`,
          tuple(current_period.`Reported ROAS`, previous_period.`Reported ROAS`) AS `Reported ROAS`
      
      FROM
          (
      SELECT
              campaign_costs.id AS ID,
              campaign_costs.campaign AS Campaign,
              campaign_costs.source AS Source,
              round(campaign_costs.total_cost, 2) AS Cost,
              round(campaign_costs.total_clicks, 0) AS Clicks,
              round(campaign_costs.total_impressions, 0) AS Impressions,
              round(divide(campaign_costs.total_cost, nullif(campaign_costs.total_clicks, 0)), 2) AS CPC,
              round(multiply(divide(campaign_costs.total_clicks, nullif(campaign_costs.total_impressions, 0)), 100), 2) AS CTR,
              round(campaign_costs.total_reported_conversions, 2) AS `Reported Conversion`,
              round(campaign_costs.total_reported_conversion_value, 2) AS `Reported Conversion Value`,
              round(divide(campaign_costs.total_reported_conversion_value, nullif(campaign_costs.total_cost, 0)), 2) AS `Reported ROAS`
          
      FROM
              (
      SELECT
                  campaign,
                  id,
                  source,
<<<<<<< HEAD
=======
                  any(match_key) AS match_key,
>>>>>>> e0fc7f7a
                  sum(ifNull(toFloat(cost), 0)) AS total_cost,
                  sum(ifNull(toFloat(clicks), 0)) AS total_clicks,
                  sum(ifNull(toFloat(impressions), 0)) AS total_impressions,
                  sum(ifNull(toFloat(reported_conversion), 0)) AS total_reported_conversions,
                  sum(ifNull(toFloat(reported_conversion_value), 0)) AS total_reported_conversion_value
              
      FROM
                  (
      SELECT
                      toString(campaign1) AS match_key,
                      toString(campaign1) AS campaign,
                      toString(campaign1) AS id,
                      toString(source1) AS source,
                      toFloat(coalesce(impressions1, 0)) AS impressions,
                      toFloat(coalesce(clicks1, 0)) AS clicks,
                      toFloat(convertCurrency('USD', 'USD', toFloat(coalesce(spend1, 0)))) AS cost,
                      toFloat(coalesce(conversions1, 0)) AS reported_conversion,
                      toFloat(coalesce(0, 0)) AS reported_conversion_value
                  
      FROM
                      `bigquery.posthog_test.posthog_test_facebook_ads_table` AS posthog_test_facebook_ads_table
                  
      WHERE
                      and(greaterOrEquals(toDateTime(date1), toDateTime('2024-11-01 00:00:00')), lessOrEquals(toDateTime(date1), toDateTime('2024-12-31 23:59:59')))
                  UNION ALL
                  
      SELECT
                      toString(campaign2) AS match_key,
                      toString(campaign2) AS campaign,
                      toString(campaign2) AS id,
                      toString(source2) AS source,
                      toFloat(coalesce(impressions2, 0)) AS impressions,
                      toFloat(coalesce(clicks2, 0)) AS clicks,
                      toFloat(convertCurrency('USD', 'USD', toFloat(coalesce(spend2, 0)))) AS cost,
                      toFloat(coalesce(0, 0)) AS reported_conversion,
                      toFloat(coalesce(0, 0)) AS reported_conversion_value
                  
      FROM
                      `bigquery.posthog_test.posthog_test_tiktok_ads_table` AS posthog_test_tiktok_ads_table
                  
      WHERE
                      and(greaterOrEquals(toDateTime(date2), toDateTime('2024-11-01 00:00:00')), lessOrEquals(toDateTime(date2), toDateTime('2024-12-31 23:59:59')))
                  UNION ALL
                  
      SELECT
                      toString(campaign3) AS match_key,
                      toString(campaign3) AS campaign,
                      toString(campaign3) AS id,
                      toString(source3) AS source,
                      toFloat(coalesce(impressions3, 0)) AS impressions,
                      toFloat(coalesce(clicks3, 0)) AS clicks,
                      toFloat(convertCurrency('USD', 'USD', toFloat(coalesce(spend3, 0)))) AS cost,
                      toFloat(coalesce(0, 0)) AS reported_conversion,
                      toFloat(coalesce(0, 0)) AS reported_conversion_value
                  
      FROM
                      `bigquery.posthog_test.posthog_test_linkedin_ads_table` AS posthog_test_linkedin_ads_table
                  
      WHERE
                      and(greaterOrEquals(toDateTime(date3), toDateTime('2024-11-01 00:00:00')), lessOrEquals(toDateTime(date3), toDateTime('2024-12-31 23:59:59'))))
              
      GROUP BY
                  campaign,
                  id,
                  source) AS campaign_costs) AS current_period
          LEFT JOIN (
      SELECT
              campaign_costs.id AS ID,
              campaign_costs.campaign AS Campaign,
              campaign_costs.source AS Source,
              round(campaign_costs.total_cost, 2) AS Cost,
              round(campaign_costs.total_clicks, 0) AS Clicks,
              round(campaign_costs.total_impressions, 0) AS Impressions,
              round(divide(campaign_costs.total_cost, nullif(campaign_costs.total_clicks, 0)), 2) AS CPC,
              round(multiply(divide(campaign_costs.total_clicks, nullif(campaign_costs.total_impressions, 0)), 100), 2) AS CTR,
              round(campaign_costs.total_reported_conversions, 2) AS `Reported Conversion`,
              round(campaign_costs.total_reported_conversion_value, 2) AS `Reported Conversion Value`,
              round(divide(campaign_costs.total_reported_conversion_value, nullif(campaign_costs.total_cost, 0)), 2) AS `Reported ROAS`
          
      FROM
              (
      SELECT
                  campaign,
                  id,
                  source,
<<<<<<< HEAD
=======
                  any(match_key) AS match_key,
>>>>>>> e0fc7f7a
                  sum(ifNull(toFloat(cost), 0)) AS total_cost,
                  sum(ifNull(toFloat(clicks), 0)) AS total_clicks,
                  sum(ifNull(toFloat(impressions), 0)) AS total_impressions,
                  sum(ifNull(toFloat(reported_conversion), 0)) AS total_reported_conversions,
                  sum(ifNull(toFloat(reported_conversion_value), 0)) AS total_reported_conversion_value
              
      FROM
                  (
      SELECT
                      toString(campaign1) AS match_key,
                      toString(campaign1) AS campaign,
                      toString(campaign1) AS id,
                      toString(source1) AS source,
                      toFloat(coalesce(impressions1, 0)) AS impressions,
                      toFloat(coalesce(clicks1, 0)) AS clicks,
                      toFloat(convertCurrency('USD', 'USD', toFloat(coalesce(spend1, 0)))) AS cost,
                      toFloat(coalesce(conversions1, 0)) AS reported_conversion,
                      toFloat(coalesce(0, 0)) AS reported_conversion_value
                  
      FROM
                      `bigquery.posthog_test.posthog_test_facebook_ads_table` AS posthog_test_facebook_ads_table
                  
      WHERE
                      and(greaterOrEquals(toDateTime(date1), toDateTime('2024-09-01 00:00:00')), lessOrEquals(toDateTime(date1), toDateTime('2024-10-31 23:59:59')))
                  UNION ALL
                  
      SELECT
                      toString(campaign2) AS match_key,
                      toString(campaign2) AS campaign,
                      toString(campaign2) AS id,
                      toString(source2) AS source,
                      toFloat(coalesce(impressions2, 0)) AS impressions,
                      toFloat(coalesce(clicks2, 0)) AS clicks,
                      toFloat(convertCurrency('USD', 'USD', toFloat(coalesce(spend2, 0)))) AS cost,
                      toFloat(coalesce(0, 0)) AS reported_conversion,
                      toFloat(coalesce(0, 0)) AS reported_conversion_value
                  
      FROM
                      `bigquery.posthog_test.posthog_test_tiktok_ads_table` AS posthog_test_tiktok_ads_table
                  
      WHERE
                      and(greaterOrEquals(toDateTime(date2), toDateTime('2024-09-01 00:00:00')), lessOrEquals(toDateTime(date2), toDateTime('2024-10-31 23:59:59')))
                  UNION ALL
                  
      SELECT
                      toString(campaign3) AS match_key,
                      toString(campaign3) AS campaign,
                      toString(campaign3) AS id,
                      toString(source3) AS source,
                      toFloat(coalesce(impressions3, 0)) AS impressions,
                      toFloat(coalesce(clicks3, 0)) AS clicks,
                      toFloat(convertCurrency('USD', 'USD', toFloat(coalesce(spend3, 0)))) AS cost,
                      toFloat(coalesce(0, 0)) AS reported_conversion,
                      toFloat(coalesce(0, 0)) AS reported_conversion_value
                  
      FROM
                      `bigquery.posthog_test.posthog_test_linkedin_ads_table` AS posthog_test_linkedin_ads_table
                  
      WHERE
                      and(greaterOrEquals(toDateTime(date3), toDateTime('2024-09-01 00:00:00')), lessOrEquals(toDateTime(date3), toDateTime('2024-10-31 23:59:59'))))
              
      GROUP BY
                  campaign,
                  id,
                  source) AS campaign_costs) AS previous_period ON and(equals(current_period.Campaign, previous_period.Campaign), equals(current_period.Source, previous_period.Source))
      ORDER BY
          Cost DESC
      
      LIMIT 101
      OFFSET 0
    ''',
    'response': list([
      list([
        MarketingAnalyticsItem(changeFromPreviousPct=None, hasComparison=True, isIncreaseBad=False, key='ID', kind=<WebAnalyticsItemKind.UNIT: 'unit'>, previous='', value='Test-Brand-Campaign-EMEA'),
        MarketingAnalyticsItem(changeFromPreviousPct=None, hasComparison=True, isIncreaseBad=False, key='Campaign', kind=<WebAnalyticsItemKind.UNIT: 'unit'>, previous='', value='Test-Brand-Campaign-EMEA'),
        MarketingAnalyticsItem(changeFromPreviousPct=None, hasComparison=True, isIncreaseBad=False, key='Source', kind=<WebAnalyticsItemKind.UNIT: 'unit'>, previous='', value='TikTok Ads'),
        MarketingAnalyticsItem(changeFromPreviousPct=999999.0, hasComparison=True, isIncreaseBad=True, key='Cost', kind=<WebAnalyticsItemKind.CURRENCY: 'currency'>, previous=0.0, value=47.21),
        MarketingAnalyticsItem(changeFromPreviousPct=999999.0, hasComparison=True, isIncreaseBad=False, key='Clicks', kind=<WebAnalyticsItemKind.UNIT: 'unit'>, previous=0.0, value=118.0),
        MarketingAnalyticsItem(changeFromPreviousPct=999999.0, hasComparison=True, isIncreaseBad=False, key='Impressions', kind=<WebAnalyticsItemKind.UNIT: 'unit'>, previous=0.0, value=324.0),
        MarketingAnalyticsItem(changeFromPreviousPct=None, hasComparison=True, isIncreaseBad=True, key='CPC', kind=<WebAnalyticsItemKind.CURRENCY: 'currency'>, previous=None, value=0.4),
        MarketingAnalyticsItem(changeFromPreviousPct=None, hasComparison=True, isIncreaseBad=False, key='CTR', kind=<WebAnalyticsItemKind.PERCENTAGE: 'percentage'>, previous=None, value=36.42),
        MarketingAnalyticsItem(changeFromPreviousPct=0.0, hasComparison=True, isIncreaseBad=False, key='Reported Conversion', kind=<WebAnalyticsItemKind.UNIT: 'unit'>, previous=0.0, value=0.0),
        MarketingAnalyticsItem(changeFromPreviousPct=0.0, hasComparison=True, isIncreaseBad=False, key='Reported Conversion Value', kind=<WebAnalyticsItemKind.CURRENCY: 'currency'>, previous=0.0, value=0.0),
        MarketingAnalyticsItem(changeFromPreviousPct=None, hasComparison=True, isIncreaseBad=False, key='Reported ROAS', kind=<WebAnalyticsItemKind.UNIT: 'unit'>, previous=None, value=0.0),
      ]),
      list([
        MarketingAnalyticsItem(changeFromPreviousPct=None, hasComparison=True, isIncreaseBad=False, key='ID', kind=<WebAnalyticsItemKind.UNIT: 'unit'>, previous='', value='Test-Competitors-AMER'),
        MarketingAnalyticsItem(changeFromPreviousPct=None, hasComparison=True, isIncreaseBad=False, key='Campaign', kind=<WebAnalyticsItemKind.UNIT: 'unit'>, previous='', value='Test-Competitors-AMER'),
        MarketingAnalyticsItem(changeFromPreviousPct=None, hasComparison=True, isIncreaseBad=False, key='Source', kind=<WebAnalyticsItemKind.UNIT: 'unit'>, previous='', value='TikTok Ads'),
        MarketingAnalyticsItem(changeFromPreviousPct=999999.0, hasComparison=True, isIncreaseBad=True, key='Cost', kind=<WebAnalyticsItemKind.CURRENCY: 'currency'>, previous=0.0, value=38.92),
        MarketingAnalyticsItem(changeFromPreviousPct=999999.0, hasComparison=True, isIncreaseBad=False, key='Clicks', kind=<WebAnalyticsItemKind.UNIT: 'unit'>, previous=0.0, value=1.0),
        MarketingAnalyticsItem(changeFromPreviousPct=999999.0, hasComparison=True, isIncreaseBad=False, key='Impressions', kind=<WebAnalyticsItemKind.UNIT: 'unit'>, previous=0.0, value=48.0),
        MarketingAnalyticsItem(changeFromPreviousPct=None, hasComparison=True, isIncreaseBad=True, key='CPC', kind=<WebAnalyticsItemKind.CURRENCY: 'currency'>, previous=None, value=38.92),
        MarketingAnalyticsItem(changeFromPreviousPct=None, hasComparison=True, isIncreaseBad=False, key='CTR', kind=<WebAnalyticsItemKind.PERCENTAGE: 'percentage'>, previous=None, value=2.08),
        MarketingAnalyticsItem(changeFromPreviousPct=0.0, hasComparison=True, isIncreaseBad=False, key='Reported Conversion', kind=<WebAnalyticsItemKind.UNIT: 'unit'>, previous=0.0, value=0.0),
        MarketingAnalyticsItem(changeFromPreviousPct=0.0, hasComparison=True, isIncreaseBad=False, key='Reported Conversion Value', kind=<WebAnalyticsItemKind.CURRENCY: 'currency'>, previous=0.0, value=0.0),
        MarketingAnalyticsItem(changeFromPreviousPct=None, hasComparison=True, isIncreaseBad=False, key='Reported ROAS', kind=<WebAnalyticsItemKind.UNIT: 'unit'>, previous=None, value=0.0),
      ]),
      list([
        MarketingAnalyticsItem(changeFromPreviousPct=None, hasComparison=True, isIncreaseBad=False, key='ID', kind=<WebAnalyticsItemKind.UNIT: 'unit'>, previous='TechFlow-Prospecting-AMER-Traffic-Technical-Static-Analytics-Aug-2024', value='TechFlow-Prospecting-AMER-Traffic-Technical-Static-Analytics-Aug-2024'),
        MarketingAnalyticsItem(changeFromPreviousPct=None, hasComparison=True, isIncreaseBad=False, key='Campaign', kind=<WebAnalyticsItemKind.UNIT: 'unit'>, previous='TechFlow-Prospecting-AMER-Traffic-Technical-Static-Analytics-Aug-2024', value='TechFlow-Prospecting-AMER-Traffic-Technical-Static-Analytics-Aug-2024'),
        MarketingAnalyticsItem(changeFromPreviousPct=None, hasComparison=True, isIncreaseBad=False, key='Source', kind=<WebAnalyticsItemKind.UNIT: 'unit'>, previous='LinkedIn Ads', value='LinkedIn Ads'),
        MarketingAnalyticsItem(changeFromPreviousPct=31.0, hasComparison=True, isIncreaseBad=True, key='Cost', kind=<WebAnalyticsItemKind.CURRENCY: 'currency'>, previous=24.42, value=31.92),
        MarketingAnalyticsItem(changeFromPreviousPct=0.0, hasComparison=True, isIncreaseBad=False, key='Clicks', kind=<WebAnalyticsItemKind.UNIT: 'unit'>, previous=4.0, value=4.0),
        MarketingAnalyticsItem(changeFromPreviousPct=-40.0, hasComparison=True, isIncreaseBad=False, key='Impressions', kind=<WebAnalyticsItemKind.UNIT: 'unit'>, previous=2649.0, value=1581.0),
        MarketingAnalyticsItem(changeFromPreviousPct=31.0, hasComparison=True, isIncreaseBad=True, key='CPC', kind=<WebAnalyticsItemKind.CURRENCY: 'currency'>, previous=6.1, value=7.98),
        MarketingAnalyticsItem(changeFromPreviousPct=67.0, hasComparison=True, isIncreaseBad=False, key='CTR', kind=<WebAnalyticsItemKind.PERCENTAGE: 'percentage'>, previous=0.15, value=0.25),
        MarketingAnalyticsItem(changeFromPreviousPct=0.0, hasComparison=True, isIncreaseBad=False, key='Reported Conversion', kind=<WebAnalyticsItemKind.UNIT: 'unit'>, previous=0.0, value=0.0),
        MarketingAnalyticsItem(changeFromPreviousPct=0.0, hasComparison=True, isIncreaseBad=False, key='Reported Conversion Value', kind=<WebAnalyticsItemKind.CURRENCY: 'currency'>, previous=0.0, value=0.0),
        MarketingAnalyticsItem(changeFromPreviousPct=0.0, hasComparison=True, isIncreaseBad=False, key='Reported ROAS', kind=<WebAnalyticsItemKind.UNIT: 'unit'>, previous=0.0, value=0.0),
      ]),
      list([
        MarketingAnalyticsItem(changeFromPreviousPct=None, hasComparison=True, isIncreaseBad=False, key='ID', kind=<WebAnalyticsItemKind.UNIT: 'unit'>, previous='', value='TechFlow-Prospecting-AMER-Traffic-ProductDev-Static-Analytics-Aug-2024'),
        MarketingAnalyticsItem(changeFromPreviousPct=None, hasComparison=True, isIncreaseBad=False, key='Campaign', kind=<WebAnalyticsItemKind.UNIT: 'unit'>, previous='', value='TechFlow-Prospecting-AMER-Traffic-ProductDev-Static-Analytics-Aug-2024'),
        MarketingAnalyticsItem(changeFromPreviousPct=None, hasComparison=True, isIncreaseBad=False, key='Source', kind=<WebAnalyticsItemKind.UNIT: 'unit'>, previous='', value='LinkedIn Ads'),
        MarketingAnalyticsItem(changeFromPreviousPct=999999.0, hasComparison=True, isIncreaseBad=True, key='Cost', kind=<WebAnalyticsItemKind.CURRENCY: 'currency'>, previous=0.0, value=23.12),
        MarketingAnalyticsItem(changeFromPreviousPct=999999.0, hasComparison=True, isIncreaseBad=False, key='Clicks', kind=<WebAnalyticsItemKind.UNIT: 'unit'>, previous=0.0, value=4.0),
        MarketingAnalyticsItem(changeFromPreviousPct=999999.0, hasComparison=True, isIncreaseBad=False, key='Impressions', kind=<WebAnalyticsItemKind.UNIT: 'unit'>, previous=0.0, value=1171.0),
        MarketingAnalyticsItem(changeFromPreviousPct=None, hasComparison=True, isIncreaseBad=True, key='CPC', kind=<WebAnalyticsItemKind.CURRENCY: 'currency'>, previous=None, value=5.78),
        MarketingAnalyticsItem(changeFromPreviousPct=None, hasComparison=True, isIncreaseBad=False, key='CTR', kind=<WebAnalyticsItemKind.PERCENTAGE: 'percentage'>, previous=None, value=0.34),
        MarketingAnalyticsItem(changeFromPreviousPct=0.0, hasComparison=True, isIncreaseBad=False, key='Reported Conversion', kind=<WebAnalyticsItemKind.UNIT: 'unit'>, previous=0.0, value=0.0),
        MarketingAnalyticsItem(changeFromPreviousPct=0.0, hasComparison=True, isIncreaseBad=False, key='Reported Conversion Value', kind=<WebAnalyticsItemKind.CURRENCY: 'currency'>, previous=0.0, value=0.0),
        MarketingAnalyticsItem(changeFromPreviousPct=None, hasComparison=True, isIncreaseBad=False, key='Reported ROAS', kind=<WebAnalyticsItemKind.UNIT: 'unit'>, previous=None, value=0.0),
      ]),
      list([
        MarketingAnalyticsItem(changeFromPreviousPct=None, hasComparison=True, isIncreaseBad=False, key='ID', kind=<WebAnalyticsItemKind.UNIT: 'unit'>, previous='', value='TechFlow-Prospecting-AMER-Traffic-ProductDev-Static-Comparison-Oct-2024'),
        MarketingAnalyticsItem(changeFromPreviousPct=None, hasComparison=True, isIncreaseBad=False, key='Campaign', kind=<WebAnalyticsItemKind.UNIT: 'unit'>, previous='', value='TechFlow-Prospecting-AMER-Traffic-ProductDev-Static-Comparison-Oct-2024'),
        MarketingAnalyticsItem(changeFromPreviousPct=None, hasComparison=True, isIncreaseBad=False, key='Source', kind=<WebAnalyticsItemKind.UNIT: 'unit'>, previous='', value='LinkedIn Ads'),
        MarketingAnalyticsItem(changeFromPreviousPct=999999.0, hasComparison=True, isIncreaseBad=True, key='Cost', kind=<WebAnalyticsItemKind.CURRENCY: 'currency'>, previous=0.0, value=13.49),
        MarketingAnalyticsItem(changeFromPreviousPct=999999.0, hasComparison=True, isIncreaseBad=False, key='Clicks', kind=<WebAnalyticsItemKind.UNIT: 'unit'>, previous=0.0, value=3.0),
        MarketingAnalyticsItem(changeFromPreviousPct=999999.0, hasComparison=True, isIncreaseBad=False, key='Impressions', kind=<WebAnalyticsItemKind.UNIT: 'unit'>, previous=0.0, value=420.0),
        MarketingAnalyticsItem(changeFromPreviousPct=None, hasComparison=True, isIncreaseBad=True, key='CPC', kind=<WebAnalyticsItemKind.CURRENCY: 'currency'>, previous=None, value=4.5),
        MarketingAnalyticsItem(changeFromPreviousPct=None, hasComparison=True, isIncreaseBad=False, key='CTR', kind=<WebAnalyticsItemKind.PERCENTAGE: 'percentage'>, previous=None, value=0.71),
        MarketingAnalyticsItem(changeFromPreviousPct=0.0, hasComparison=True, isIncreaseBad=False, key='Reported Conversion', kind=<WebAnalyticsItemKind.UNIT: 'unit'>, previous=0.0, value=0.0),
        MarketingAnalyticsItem(changeFromPreviousPct=0.0, hasComparison=True, isIncreaseBad=False, key='Reported Conversion Value', kind=<WebAnalyticsItemKind.CURRENCY: 'currency'>, previous=0.0, value=0.0),
        MarketingAnalyticsItem(changeFromPreviousPct=None, hasComparison=True, isIncreaseBad=False, key='Reported ROAS', kind=<WebAnalyticsItemKind.UNIT: 'unit'>, previous=None, value=0.0),
      ]),
      list([
        MarketingAnalyticsItem(changeFromPreviousPct=None, hasComparison=True, isIncreaseBad=False, key='ID', kind=<WebAnalyticsItemKind.UNIT: 'unit'>, previous='', value='TechFlow-Prospecting-AMER-Traffic-Leadership-Static-Analytics-Aug-2024'),
        MarketingAnalyticsItem(changeFromPreviousPct=None, hasComparison=True, isIncreaseBad=False, key='Campaign', kind=<WebAnalyticsItemKind.UNIT: 'unit'>, previous='', value='TechFlow-Prospecting-AMER-Traffic-Leadership-Static-Analytics-Aug-2024'),
        MarketingAnalyticsItem(changeFromPreviousPct=None, hasComparison=True, isIncreaseBad=False, key='Source', kind=<WebAnalyticsItemKind.UNIT: 'unit'>, previous='', value='LinkedIn Ads'),
        MarketingAnalyticsItem(changeFromPreviousPct=999999.0, hasComparison=True, isIncreaseBad=True, key='Cost', kind=<WebAnalyticsItemKind.CURRENCY: 'currency'>, previous=0.0, value=10.25),
        MarketingAnalyticsItem(changeFromPreviousPct=999999.0, hasComparison=True, isIncreaseBad=False, key='Clicks', kind=<WebAnalyticsItemKind.UNIT: 'unit'>, previous=0.0, value=2.0),
        MarketingAnalyticsItem(changeFromPreviousPct=999999.0, hasComparison=True, isIncreaseBad=False, key='Impressions', kind=<WebAnalyticsItemKind.UNIT: 'unit'>, previous=0.0, value=616.0),
        MarketingAnalyticsItem(changeFromPreviousPct=None, hasComparison=True, isIncreaseBad=True, key='CPC', kind=<WebAnalyticsItemKind.CURRENCY: 'currency'>, previous=None, value=5.12),
        MarketingAnalyticsItem(changeFromPreviousPct=None, hasComparison=True, isIncreaseBad=False, key='CTR', kind=<WebAnalyticsItemKind.PERCENTAGE: 'percentage'>, previous=None, value=0.32),
        MarketingAnalyticsItem(changeFromPreviousPct=0.0, hasComparison=True, isIncreaseBad=False, key='Reported Conversion', kind=<WebAnalyticsItemKind.UNIT: 'unit'>, previous=0.0, value=0.0),
        MarketingAnalyticsItem(changeFromPreviousPct=0.0, hasComparison=True, isIncreaseBad=False, key='Reported Conversion Value', kind=<WebAnalyticsItemKind.CURRENCY: 'currency'>, previous=0.0, value=0.0),
        MarketingAnalyticsItem(changeFromPreviousPct=None, hasComparison=True, isIncreaseBad=False, key='Reported ROAS', kind=<WebAnalyticsItemKind.UNIT: 'unit'>, previous=None, value=0.0),
      ]),
      list([
        MarketingAnalyticsItem(changeFromPreviousPct=None, hasComparison=True, isIncreaseBad=False, key='ID', kind=<WebAnalyticsItemKind.UNIT: 'unit'>, previous='', value='Test-Experimentation-AMER'),
        MarketingAnalyticsItem(changeFromPreviousPct=None, hasComparison=True, isIncreaseBad=False, key='Campaign', kind=<WebAnalyticsItemKind.UNIT: 'unit'>, previous='', value='Test-Experimentation-AMER'),
        MarketingAnalyticsItem(changeFromPreviousPct=None, hasComparison=True, isIncreaseBad=False, key='Source', kind=<WebAnalyticsItemKind.UNIT: 'unit'>, previous='', value='TikTok Ads'),
        MarketingAnalyticsItem(changeFromPreviousPct=999999.0, hasComparison=True, isIncreaseBad=True, key='Cost', kind=<WebAnalyticsItemKind.CURRENCY: 'currency'>, previous=0.0, value=7.43),
        MarketingAnalyticsItem(changeFromPreviousPct=999999.0, hasComparison=True, isIncreaseBad=False, key='Clicks', kind=<WebAnalyticsItemKind.UNIT: 'unit'>, previous=0.0, value=1.0),
        MarketingAnalyticsItem(changeFromPreviousPct=999999.0, hasComparison=True, isIncreaseBad=False, key='Impressions', kind=<WebAnalyticsItemKind.UNIT: 'unit'>, previous=0.0, value=11.0),
        MarketingAnalyticsItem(changeFromPreviousPct=None, hasComparison=True, isIncreaseBad=True, key='CPC', kind=<WebAnalyticsItemKind.CURRENCY: 'currency'>, previous=None, value=7.43),
        MarketingAnalyticsItem(changeFromPreviousPct=None, hasComparison=True, isIncreaseBad=False, key='CTR', kind=<WebAnalyticsItemKind.PERCENTAGE: 'percentage'>, previous=None, value=9.09),
        MarketingAnalyticsItem(changeFromPreviousPct=0.0, hasComparison=True, isIncreaseBad=False, key='Reported Conversion', kind=<WebAnalyticsItemKind.UNIT: 'unit'>, previous=0.0, value=0.0),
        MarketingAnalyticsItem(changeFromPreviousPct=0.0, hasComparison=True, isIncreaseBad=False, key='Reported Conversion Value', kind=<WebAnalyticsItemKind.CURRENCY: 'currency'>, previous=0.0, value=0.0),
        MarketingAnalyticsItem(changeFromPreviousPct=None, hasComparison=True, isIncreaseBad=False, key='Reported ROAS', kind=<WebAnalyticsItemKind.UNIT: 'unit'>, previous=None, value=0.0),
      ]),
      list([
        MarketingAnalyticsItem(changeFromPreviousPct=None, hasComparison=True, isIncreaseBad=False, key='ID', kind=<WebAnalyticsItemKind.UNIT: 'unit'>, previous='TestCorp-Search-EMEA-Analytics-Tools', value='TestCorp-Search-EMEA-Analytics-Tools'),
        MarketingAnalyticsItem(changeFromPreviousPct=None, hasComparison=True, isIncreaseBad=False, key='Campaign', kind=<WebAnalyticsItemKind.UNIT: 'unit'>, previous='TestCorp-Search-EMEA-Analytics-Tools', value='TestCorp-Search-EMEA-Analytics-Tools'),
        MarketingAnalyticsItem(changeFromPreviousPct=None, hasComparison=True, isIncreaseBad=False, key='Source', kind=<WebAnalyticsItemKind.UNIT: 'unit'>, previous='Facebook Ads', value='Facebook Ads'),
        MarketingAnalyticsItem(changeFromPreviousPct=162.0, hasComparison=True, isIncreaseBad=True, key='Cost', kind=<WebAnalyticsItemKind.CURRENCY: 'currency'>, previous=2.63, value=6.88),
        MarketingAnalyticsItem(changeFromPreviousPct=50.0, hasComparison=True, isIncreaseBad=False, key='Clicks', kind=<WebAnalyticsItemKind.UNIT: 'unit'>, previous=2.0, value=3.0),
        MarketingAnalyticsItem(changeFromPreviousPct=2.0, hasComparison=True, isIncreaseBad=False, key='Impressions', kind=<WebAnalyticsItemKind.UNIT: 'unit'>, previous=164.0, value=168.0),
        MarketingAnalyticsItem(changeFromPreviousPct=73.0, hasComparison=True, isIncreaseBad=True, key='CPC', kind=<WebAnalyticsItemKind.CURRENCY: 'currency'>, previous=1.32, value=2.29),
        MarketingAnalyticsItem(changeFromPreviousPct=47.0, hasComparison=True, isIncreaseBad=False, key='CTR', kind=<WebAnalyticsItemKind.PERCENTAGE: 'percentage'>, previous=1.22, value=1.79),
        MarketingAnalyticsItem(changeFromPreviousPct=0.0, hasComparison=True, isIncreaseBad=False, key='Reported Conversion', kind=<WebAnalyticsItemKind.UNIT: 'unit'>, previous=0.0, value=0.0),
        MarketingAnalyticsItem(changeFromPreviousPct=0.0, hasComparison=True, isIncreaseBad=False, key='Reported Conversion Value', kind=<WebAnalyticsItemKind.CURRENCY: 'currency'>, previous=0.0, value=0.0),
        MarketingAnalyticsItem(changeFromPreviousPct=0.0, hasComparison=True, isIncreaseBad=False, key='Reported ROAS', kind=<WebAnalyticsItemKind.UNIT: 'unit'>, previous=0.0, value=0.0),
      ]),
      list([
        MarketingAnalyticsItem(changeFromPreviousPct=None, hasComparison=True, isIncreaseBad=False, key='ID', kind=<WebAnalyticsItemKind.UNIT: 'unit'>, previous='Test-AB-Testing-AMER', value='Test-AB-Testing-AMER'),
        MarketingAnalyticsItem(changeFromPreviousPct=None, hasComparison=True, isIncreaseBad=False, key='Campaign', kind=<WebAnalyticsItemKind.UNIT: 'unit'>, previous='Test-AB-Testing-AMER', value='Test-AB-Testing-AMER'),
        MarketingAnalyticsItem(changeFromPreviousPct=None, hasComparison=True, isIncreaseBad=False, key='Source', kind=<WebAnalyticsItemKind.UNIT: 'unit'>, previous='TikTok Ads', value='TikTok Ads'),
        MarketingAnalyticsItem(changeFromPreviousPct=-28.0, hasComparison=True, isIncreaseBad=True, key='Cost', kind=<WebAnalyticsItemKind.CURRENCY: 'currency'>, previous=8.67, value=6.28),
        MarketingAnalyticsItem(changeFromPreviousPct=0.0, hasComparison=True, isIncreaseBad=False, key='Clicks', kind=<WebAnalyticsItemKind.UNIT: 'unit'>, previous=2.0, value=2.0),
        MarketingAnalyticsItem(changeFromPreviousPct=171.0, hasComparison=True, isIncreaseBad=False, key='Impressions', kind=<WebAnalyticsItemKind.UNIT: 'unit'>, previous=28.0, value=76.0),
        MarketingAnalyticsItem(changeFromPreviousPct=-28.0, hasComparison=True, isIncreaseBad=True, key='CPC', kind=<WebAnalyticsItemKind.CURRENCY: 'currency'>, previous=4.34, value=3.14),
        MarketingAnalyticsItem(changeFromPreviousPct=-63.0, hasComparison=True, isIncreaseBad=False, key='CTR', kind=<WebAnalyticsItemKind.PERCENTAGE: 'percentage'>, previous=7.14, value=2.63),
        MarketingAnalyticsItem(changeFromPreviousPct=0.0, hasComparison=True, isIncreaseBad=False, key='Reported Conversion', kind=<WebAnalyticsItemKind.UNIT: 'unit'>, previous=0.0, value=0.0),
        MarketingAnalyticsItem(changeFromPreviousPct=0.0, hasComparison=True, isIncreaseBad=False, key='Reported Conversion Value', kind=<WebAnalyticsItemKind.CURRENCY: 'currency'>, previous=0.0, value=0.0),
        MarketingAnalyticsItem(changeFromPreviousPct=0.0, hasComparison=True, isIncreaseBad=False, key='Reported ROAS', kind=<WebAnalyticsItemKind.UNIT: 'unit'>, previous=0.0, value=0.0),
      ]),
      list([
        MarketingAnalyticsItem(changeFromPreviousPct=None, hasComparison=True, isIncreaseBad=False, key='ID', kind=<WebAnalyticsItemKind.UNIT: 'unit'>, previous='', value='TechFlow-Prospecting-GroupB-Traffic-Engineering-Static-Dec-2024'),
        MarketingAnalyticsItem(changeFromPreviousPct=None, hasComparison=True, isIncreaseBad=False, key='Campaign', kind=<WebAnalyticsItemKind.UNIT: 'unit'>, previous='', value='TechFlow-Prospecting-GroupB-Traffic-Engineering-Static-Dec-2024'),
        MarketingAnalyticsItem(changeFromPreviousPct=None, hasComparison=True, isIncreaseBad=False, key='Source', kind=<WebAnalyticsItemKind.UNIT: 'unit'>, previous='', value='LinkedIn Ads'),
        MarketingAnalyticsItem(changeFromPreviousPct=999999.0, hasComparison=True, isIncreaseBad=True, key='Cost', kind=<WebAnalyticsItemKind.CURRENCY: 'currency'>, previous=0.0, value=4.13),
        MarketingAnalyticsItem(changeFromPreviousPct=999999.0, hasComparison=True, isIncreaseBad=False, key='Clicks', kind=<WebAnalyticsItemKind.UNIT: 'unit'>, previous=0.0, value=1.0),
        MarketingAnalyticsItem(changeFromPreviousPct=999999.0, hasComparison=True, isIncreaseBad=False, key='Impressions', kind=<WebAnalyticsItemKind.UNIT: 'unit'>, previous=0.0, value=312.0),
        MarketingAnalyticsItem(changeFromPreviousPct=None, hasComparison=True, isIncreaseBad=True, key='CPC', kind=<WebAnalyticsItemKind.CURRENCY: 'currency'>, previous=None, value=4.13),
        MarketingAnalyticsItem(changeFromPreviousPct=None, hasComparison=True, isIncreaseBad=False, key='CTR', kind=<WebAnalyticsItemKind.PERCENTAGE: 'percentage'>, previous=None, value=0.32),
        MarketingAnalyticsItem(changeFromPreviousPct=0.0, hasComparison=True, isIncreaseBad=False, key='Reported Conversion', kind=<WebAnalyticsItemKind.UNIT: 'unit'>, previous=0.0, value=0.0),
        MarketingAnalyticsItem(changeFromPreviousPct=0.0, hasComparison=True, isIncreaseBad=False, key='Reported Conversion Value', kind=<WebAnalyticsItemKind.CURRENCY: 'currency'>, previous=0.0, value=0.0),
        MarketingAnalyticsItem(changeFromPreviousPct=None, hasComparison=True, isIncreaseBad=False, key='Reported ROAS', kind=<WebAnalyticsItemKind.UNIT: 'unit'>, previous=None, value=0.0),
      ]),
      list([
        MarketingAnalyticsItem(changeFromPreviousPct=None, hasComparison=True, isIncreaseBad=False, key='ID', kind=<WebAnalyticsItemKind.UNIT: 'unit'>, previous='', value='test_brand_campaign'),
        MarketingAnalyticsItem(changeFromPreviousPct=None, hasComparison=True, isIncreaseBad=False, key='Campaign', kind=<WebAnalyticsItemKind.UNIT: 'unit'>, previous='', value='test_brand_campaign'),
        MarketingAnalyticsItem(changeFromPreviousPct=None, hasComparison=True, isIncreaseBad=False, key='Source', kind=<WebAnalyticsItemKind.UNIT: 'unit'>, previous='', value='Facebook Ads'),
        MarketingAnalyticsItem(changeFromPreviousPct=999999.0, hasComparison=True, isIncreaseBad=True, key='Cost', kind=<WebAnalyticsItemKind.CURRENCY: 'currency'>, previous=0.0, value=3.43),
        MarketingAnalyticsItem(changeFromPreviousPct=999999.0, hasComparison=True, isIncreaseBad=False, key='Clicks', kind=<WebAnalyticsItemKind.UNIT: 'unit'>, previous=0.0, value=2.0),
        MarketingAnalyticsItem(changeFromPreviousPct=999999.0, hasComparison=True, isIncreaseBad=False, key='Impressions', kind=<WebAnalyticsItemKind.UNIT: 'unit'>, previous=0.0, value=731.0),
        MarketingAnalyticsItem(changeFromPreviousPct=None, hasComparison=True, isIncreaseBad=True, key='CPC', kind=<WebAnalyticsItemKind.CURRENCY: 'currency'>, previous=None, value=1.72),
        MarketingAnalyticsItem(changeFromPreviousPct=None, hasComparison=True, isIncreaseBad=False, key='CTR', kind=<WebAnalyticsItemKind.PERCENTAGE: 'percentage'>, previous=None, value=0.27),
        MarketingAnalyticsItem(changeFromPreviousPct=0.0, hasComparison=True, isIncreaseBad=False, key='Reported Conversion', kind=<WebAnalyticsItemKind.UNIT: 'unit'>, previous=0.0, value=0.0),
        MarketingAnalyticsItem(changeFromPreviousPct=0.0, hasComparison=True, isIncreaseBad=False, key='Reported Conversion Value', kind=<WebAnalyticsItemKind.CURRENCY: 'currency'>, previous=0.0, value=0.0),
        MarketingAnalyticsItem(changeFromPreviousPct=None, hasComparison=True, isIncreaseBad=False, key='Reported ROAS', kind=<WebAnalyticsItemKind.UNIT: 'unit'>, previous=None, value=0.0),
      ]),
      list([
        MarketingAnalyticsItem(changeFromPreviousPct=None, hasComparison=True, isIncreaseBad=False, key='ID', kind=<WebAnalyticsItemKind.UNIT: 'unit'>, previous='TestCorp-Search-AMER-Analytics-Tools', value='TestCorp-Search-AMER-Analytics-Tools'),
        MarketingAnalyticsItem(changeFromPreviousPct=None, hasComparison=True, isIncreaseBad=False, key='Campaign', kind=<WebAnalyticsItemKind.UNIT: 'unit'>, previous='TestCorp-Search-AMER-Analytics-Tools', value='TestCorp-Search-AMER-Analytics-Tools'),
        MarketingAnalyticsItem(changeFromPreviousPct=None, hasComparison=True, isIncreaseBad=False, key='Source', kind=<WebAnalyticsItemKind.UNIT: 'unit'>, previous='Facebook Ads', value='Facebook Ads'),
        MarketingAnalyticsItem(changeFromPreviousPct=34.0, hasComparison=True, isIncreaseBad=True, key='Cost', kind=<WebAnalyticsItemKind.CURRENCY: 'currency'>, previous=2.2, value=2.94),
        MarketingAnalyticsItem(changeFromPreviousPct=0.0, hasComparison=True, isIncreaseBad=False, key='Clicks', kind=<WebAnalyticsItemKind.UNIT: 'unit'>, previous=2.0, value=2.0),
        MarketingAnalyticsItem(changeFromPreviousPct=95.0, hasComparison=True, isIncreaseBad=False, key='Impressions', kind=<WebAnalyticsItemKind.UNIT: 'unit'>, previous=106.0, value=207.0),
        MarketingAnalyticsItem(changeFromPreviousPct=34.0, hasComparison=True, isIncreaseBad=True, key='CPC', kind=<WebAnalyticsItemKind.CURRENCY: 'currency'>, previous=1.1, value=1.47),
        MarketingAnalyticsItem(changeFromPreviousPct=-49.0, hasComparison=True, isIncreaseBad=False, key='CTR', kind=<WebAnalyticsItemKind.PERCENTAGE: 'percentage'>, previous=1.89, value=0.97),
        MarketingAnalyticsItem(changeFromPreviousPct=-100.0, hasComparison=True, isIncreaseBad=False, key='Reported Conversion', kind=<WebAnalyticsItemKind.UNIT: 'unit'>, previous=10.0, value=0.0),
        MarketingAnalyticsItem(changeFromPreviousPct=0.0, hasComparison=True, isIncreaseBad=False, key='Reported Conversion Value', kind=<WebAnalyticsItemKind.CURRENCY: 'currency'>, previous=0.0, value=0.0),
        MarketingAnalyticsItem(changeFromPreviousPct=0.0, hasComparison=True, isIncreaseBad=False, key='Reported ROAS', kind=<WebAnalyticsItemKind.UNIT: 'unit'>, previous=0.0, value=0.0),
      ]),
      list([
        MarketingAnalyticsItem(changeFromPreviousPct=None, hasComparison=True, isIncreaseBad=False, key='ID', kind=<WebAnalyticsItemKind.UNIT: 'unit'>, previous='', value='TechFlow-Prospecting-EMEA-Traffic-Technical-Static-Analytics-Aug-2024'),
        MarketingAnalyticsItem(changeFromPreviousPct=None, hasComparison=True, isIncreaseBad=False, key='Campaign', kind=<WebAnalyticsItemKind.UNIT: 'unit'>, previous='', value='TechFlow-Prospecting-EMEA-Traffic-Technical-Static-Analytics-Aug-2024'),
        MarketingAnalyticsItem(changeFromPreviousPct=None, hasComparison=True, isIncreaseBad=False, key='Source', kind=<WebAnalyticsItemKind.UNIT: 'unit'>, previous='', value='LinkedIn Ads'),
        MarketingAnalyticsItem(changeFromPreviousPct=999999.0, hasComparison=True, isIncreaseBad=True, key='Cost', kind=<WebAnalyticsItemKind.CURRENCY: 'currency'>, previous=0.0, value=1.28),
        MarketingAnalyticsItem(changeFromPreviousPct=999999.0, hasComparison=True, isIncreaseBad=False, key='Clicks', kind=<WebAnalyticsItemKind.UNIT: 'unit'>, previous=0.0, value=2.0),
        MarketingAnalyticsItem(changeFromPreviousPct=999999.0, hasComparison=True, isIncreaseBad=False, key='Impressions', kind=<WebAnalyticsItemKind.UNIT: 'unit'>, previous=0.0, value=238.0),
        MarketingAnalyticsItem(changeFromPreviousPct=None, hasComparison=True, isIncreaseBad=True, key='CPC', kind=<WebAnalyticsItemKind.CURRENCY: 'currency'>, previous=None, value=0.64),
        MarketingAnalyticsItem(changeFromPreviousPct=None, hasComparison=True, isIncreaseBad=False, key='CTR', kind=<WebAnalyticsItemKind.PERCENTAGE: 'percentage'>, previous=None, value=0.84),
        MarketingAnalyticsItem(changeFromPreviousPct=0.0, hasComparison=True, isIncreaseBad=False, key='Reported Conversion', kind=<WebAnalyticsItemKind.UNIT: 'unit'>, previous=0.0, value=0.0),
        MarketingAnalyticsItem(changeFromPreviousPct=0.0, hasComparison=True, isIncreaseBad=False, key='Reported Conversion Value', kind=<WebAnalyticsItemKind.CURRENCY: 'currency'>, previous=0.0, value=0.0),
        MarketingAnalyticsItem(changeFromPreviousPct=None, hasComparison=True, isIncreaseBad=False, key='Reported ROAS', kind=<WebAnalyticsItemKind.UNIT: 'unit'>, previous=None, value=0.0),
      ]),
      list([
        MarketingAnalyticsItem(changeFromPreviousPct=None, hasComparison=True, isIncreaseBad=False, key='ID', kind=<WebAnalyticsItemKind.UNIT: 'unit'>, previous='', value='Test-Product-Analytics-EMEA'),
        MarketingAnalyticsItem(changeFromPreviousPct=None, hasComparison=True, isIncreaseBad=False, key='Campaign', kind=<WebAnalyticsItemKind.UNIT: 'unit'>, previous='', value='Test-Product-Analytics-EMEA'),
        MarketingAnalyticsItem(changeFromPreviousPct=None, hasComparison=True, isIncreaseBad=False, key='Source', kind=<WebAnalyticsItemKind.UNIT: 'unit'>, previous='', value='Facebook Ads'),
        MarketingAnalyticsItem(changeFromPreviousPct=999999.0, hasComparison=True, isIncreaseBad=True, key='Cost', kind=<WebAnalyticsItemKind.CURRENCY: 'currency'>, previous=0.0, value=0.58),
        MarketingAnalyticsItem(changeFromPreviousPct=999999.0, hasComparison=True, isIncreaseBad=False, key='Clicks', kind=<WebAnalyticsItemKind.UNIT: 'unit'>, previous=0.0, value=1.0),
        MarketingAnalyticsItem(changeFromPreviousPct=999999.0, hasComparison=True, isIncreaseBad=False, key='Impressions', kind=<WebAnalyticsItemKind.UNIT: 'unit'>, previous=0.0, value=298.0),
        MarketingAnalyticsItem(changeFromPreviousPct=None, hasComparison=True, isIncreaseBad=True, key='CPC', kind=<WebAnalyticsItemKind.CURRENCY: 'currency'>, previous=None, value=0.58),
        MarketingAnalyticsItem(changeFromPreviousPct=None, hasComparison=True, isIncreaseBad=False, key='CTR', kind=<WebAnalyticsItemKind.PERCENTAGE: 'percentage'>, previous=None, value=0.34),
        MarketingAnalyticsItem(changeFromPreviousPct=999999.0, hasComparison=True, isIncreaseBad=False, key='Reported Conversion', kind=<WebAnalyticsItemKind.UNIT: 'unit'>, previous=0.0, value=10.0),
        MarketingAnalyticsItem(changeFromPreviousPct=0.0, hasComparison=True, isIncreaseBad=False, key='Reported Conversion Value', kind=<WebAnalyticsItemKind.CURRENCY: 'currency'>, previous=0.0, value=0.0),
        MarketingAnalyticsItem(changeFromPreviousPct=None, hasComparison=True, isIncreaseBad=False, key='Reported ROAS', kind=<WebAnalyticsItemKind.UNIT: 'unit'>, previous=None, value=0.0),
      ]),
      list([
        MarketingAnalyticsItem(changeFromPreviousPct=None, hasComparison=True, isIncreaseBad=False, key='ID', kind=<WebAnalyticsItemKind.UNIT: 'unit'>, previous='', value='TestCorp-Search-EMEA-Mobile-Platform'),
        MarketingAnalyticsItem(changeFromPreviousPct=None, hasComparison=True, isIncreaseBad=False, key='Campaign', kind=<WebAnalyticsItemKind.UNIT: 'unit'>, previous='', value='TestCorp-Search-EMEA-Mobile-Platform'),
        MarketingAnalyticsItem(changeFromPreviousPct=None, hasComparison=True, isIncreaseBad=False, key='Source', kind=<WebAnalyticsItemKind.UNIT: 'unit'>, previous='', value='TikTok Ads'),
        MarketingAnalyticsItem(changeFromPreviousPct=0.0, hasComparison=True, isIncreaseBad=True, key='Cost', kind=<WebAnalyticsItemKind.CURRENCY: 'currency'>, previous=0.0, value=0.0),
        MarketingAnalyticsItem(changeFromPreviousPct=0.0, hasComparison=True, isIncreaseBad=False, key='Clicks', kind=<WebAnalyticsItemKind.UNIT: 'unit'>, previous=0.0, value=0.0),
        MarketingAnalyticsItem(changeFromPreviousPct=999999.0, hasComparison=True, isIncreaseBad=False, key='Impressions', kind=<WebAnalyticsItemKind.UNIT: 'unit'>, previous=0.0, value=13.0),
        MarketingAnalyticsItem(changeFromPreviousPct=None, hasComparison=True, isIncreaseBad=True, key='CPC', kind=<WebAnalyticsItemKind.CURRENCY: 'currency'>, previous=None, value=None),
        MarketingAnalyticsItem(changeFromPreviousPct=None, hasComparison=True, isIncreaseBad=False, key='CTR', kind=<WebAnalyticsItemKind.PERCENTAGE: 'percentage'>, previous=None, value=0.0),
        MarketingAnalyticsItem(changeFromPreviousPct=0.0, hasComparison=True, isIncreaseBad=False, key='Reported Conversion', kind=<WebAnalyticsItemKind.UNIT: 'unit'>, previous=0.0, value=0.0),
        MarketingAnalyticsItem(changeFromPreviousPct=0.0, hasComparison=True, isIncreaseBad=False, key='Reported Conversion Value', kind=<WebAnalyticsItemKind.CURRENCY: 'currency'>, previous=0.0, value=0.0),
        MarketingAnalyticsItem(changeFromPreviousPct=None, hasComparison=True, isIncreaseBad=False, key='Reported ROAS', kind=<WebAnalyticsItemKind.UNIT: 'unit'>, previous=None, value=None),
      ]),
      list([
        MarketingAnalyticsItem(changeFromPreviousPct=None, hasComparison=True, isIncreaseBad=False, key='ID', kind=<WebAnalyticsItemKind.UNIT: 'unit'>, previous='', value='Test-Product-Analytics-AMER'),
        MarketingAnalyticsItem(changeFromPreviousPct=None, hasComparison=True, isIncreaseBad=False, key='Campaign', kind=<WebAnalyticsItemKind.UNIT: 'unit'>, previous='', value='Test-Product-Analytics-AMER'),
        MarketingAnalyticsItem(changeFromPreviousPct=None, hasComparison=True, isIncreaseBad=False, key='Source', kind=<WebAnalyticsItemKind.UNIT: 'unit'>, previous='', value='Facebook Ads'),
        MarketingAnalyticsItem(changeFromPreviousPct=0.0, hasComparison=True, isIncreaseBad=True, key='Cost', kind=<WebAnalyticsItemKind.CURRENCY: 'currency'>, previous=0.0, value=0.0),
        MarketingAnalyticsItem(changeFromPreviousPct=0.0, hasComparison=True, isIncreaseBad=False, key='Clicks', kind=<WebAnalyticsItemKind.UNIT: 'unit'>, previous=0.0, value=0.0),
        MarketingAnalyticsItem(changeFromPreviousPct=999999.0, hasComparison=True, isIncreaseBad=False, key='Impressions', kind=<WebAnalyticsItemKind.UNIT: 'unit'>, previous=0.0, value=2.0),
        MarketingAnalyticsItem(changeFromPreviousPct=None, hasComparison=True, isIncreaseBad=True, key='CPC', kind=<WebAnalyticsItemKind.CURRENCY: 'currency'>, previous=None, value=None),
        MarketingAnalyticsItem(changeFromPreviousPct=None, hasComparison=True, isIncreaseBad=False, key='CTR', kind=<WebAnalyticsItemKind.PERCENTAGE: 'percentage'>, previous=None, value=0.0),
        MarketingAnalyticsItem(changeFromPreviousPct=0.0, hasComparison=True, isIncreaseBad=False, key='Reported Conversion', kind=<WebAnalyticsItemKind.UNIT: 'unit'>, previous=0.0, value=0.0),
        MarketingAnalyticsItem(changeFromPreviousPct=0.0, hasComparison=True, isIncreaseBad=False, key='Reported Conversion Value', kind=<WebAnalyticsItemKind.CURRENCY: 'currency'>, previous=0.0, value=0.0),
        MarketingAnalyticsItem(changeFromPreviousPct=None, hasComparison=True, isIncreaseBad=False, key='Reported ROAS', kind=<WebAnalyticsItemKind.UNIT: 'unit'>, previous=None, value=None),
      ]),
      list([
        MarketingAnalyticsItem(changeFromPreviousPct=None, hasComparison=True, isIncreaseBad=False, key='ID', kind=<WebAnalyticsItemKind.UNIT: 'unit'>, previous='', value='TechFlow-Prospecting-GroupB-Traffic-Leadership-Static-Dec-2024'),
        MarketingAnalyticsItem(changeFromPreviousPct=None, hasComparison=True, isIncreaseBad=False, key='Campaign', kind=<WebAnalyticsItemKind.UNIT: 'unit'>, previous='', value='TechFlow-Prospecting-GroupB-Traffic-Leadership-Static-Dec-2024'),
        MarketingAnalyticsItem(changeFromPreviousPct=None, hasComparison=True, isIncreaseBad=False, key='Source', kind=<WebAnalyticsItemKind.UNIT: 'unit'>, previous='', value='LinkedIn Ads'),
        MarketingAnalyticsItem(changeFromPreviousPct=0.0, hasComparison=True, isIncreaseBad=True, key='Cost', kind=<WebAnalyticsItemKind.CURRENCY: 'currency'>, previous=0.0, value=0.0),
        MarketingAnalyticsItem(changeFromPreviousPct=0.0, hasComparison=True, isIncreaseBad=False, key='Clicks', kind=<WebAnalyticsItemKind.UNIT: 'unit'>, previous=0.0, value=0.0),
        MarketingAnalyticsItem(changeFromPreviousPct=999999.0, hasComparison=True, isIncreaseBad=False, key='Impressions', kind=<WebAnalyticsItemKind.UNIT: 'unit'>, previous=0.0, value=257.0),
        MarketingAnalyticsItem(changeFromPreviousPct=None, hasComparison=True, isIncreaseBad=True, key='CPC', kind=<WebAnalyticsItemKind.CURRENCY: 'currency'>, previous=None, value=None),
        MarketingAnalyticsItem(changeFromPreviousPct=None, hasComparison=True, isIncreaseBad=False, key='CTR', kind=<WebAnalyticsItemKind.PERCENTAGE: 'percentage'>, previous=None, value=0.0),
        MarketingAnalyticsItem(changeFromPreviousPct=0.0, hasComparison=True, isIncreaseBad=False, key='Reported Conversion', kind=<WebAnalyticsItemKind.UNIT: 'unit'>, previous=0.0, value=0.0),
        MarketingAnalyticsItem(changeFromPreviousPct=0.0, hasComparison=True, isIncreaseBad=False, key='Reported Conversion Value', kind=<WebAnalyticsItemKind.CURRENCY: 'currency'>, previous=0.0, value=0.0),
        MarketingAnalyticsItem(changeFromPreviousPct=None, hasComparison=True, isIncreaseBad=False, key='Reported ROAS', kind=<WebAnalyticsItemKind.UNIT: 'unit'>, previous=None, value=None),
      ]),
      list([
        MarketingAnalyticsItem(changeFromPreviousPct=None, hasComparison=True, isIncreaseBad=False, key='ID', kind=<WebAnalyticsItemKind.UNIT: 'unit'>, previous='Test-Experimentation-EMEA', value='Test-Experimentation-EMEA'),
        MarketingAnalyticsItem(changeFromPreviousPct=None, hasComparison=True, isIncreaseBad=False, key='Campaign', kind=<WebAnalyticsItemKind.UNIT: 'unit'>, previous='Test-Experimentation-EMEA', value='Test-Experimentation-EMEA'),
        MarketingAnalyticsItem(changeFromPreviousPct=None, hasComparison=True, isIncreaseBad=False, key='Source', kind=<WebAnalyticsItemKind.UNIT: 'unit'>, previous='TikTok Ads', value='TikTok Ads'),
        MarketingAnalyticsItem(changeFromPreviousPct=0.0, hasComparison=True, isIncreaseBad=True, key='Cost', kind=<WebAnalyticsItemKind.CURRENCY: 'currency'>, previous=0.0, value=0.0),
        MarketingAnalyticsItem(changeFromPreviousPct=0.0, hasComparison=True, isIncreaseBad=False, key='Clicks', kind=<WebAnalyticsItemKind.UNIT: 'unit'>, previous=0.0, value=0.0),
        MarketingAnalyticsItem(changeFromPreviousPct=-67.0, hasComparison=True, isIncreaseBad=False, key='Impressions', kind=<WebAnalyticsItemKind.UNIT: 'unit'>, previous=21.0, value=7.0),
        MarketingAnalyticsItem(changeFromPreviousPct=None, hasComparison=True, isIncreaseBad=True, key='CPC', kind=<WebAnalyticsItemKind.CURRENCY: 'currency'>, previous=None, value=None),
        MarketingAnalyticsItem(changeFromPreviousPct=0.0, hasComparison=True, isIncreaseBad=False, key='CTR', kind=<WebAnalyticsItemKind.PERCENTAGE: 'percentage'>, previous=0.0, value=0.0),
        MarketingAnalyticsItem(changeFromPreviousPct=0.0, hasComparison=True, isIncreaseBad=False, key='Reported Conversion', kind=<WebAnalyticsItemKind.UNIT: 'unit'>, previous=0.0, value=0.0),
        MarketingAnalyticsItem(changeFromPreviousPct=0.0, hasComparison=True, isIncreaseBad=False, key='Reported Conversion Value', kind=<WebAnalyticsItemKind.CURRENCY: 'currency'>, previous=0.0, value=0.0),
        MarketingAnalyticsItem(changeFromPreviousPct=None, hasComparison=True, isIncreaseBad=False, key='Reported ROAS', kind=<WebAnalyticsItemKind.UNIT: 'unit'>, previous=None, value=None),
      ]),
      list([
        MarketingAnalyticsItem(changeFromPreviousPct=None, hasComparison=True, isIncreaseBad=False, key='ID', kind=<WebAnalyticsItemKind.UNIT: 'unit'>, previous='', value='Test-Session-Recording-AMER'),
        MarketingAnalyticsItem(changeFromPreviousPct=None, hasComparison=True, isIncreaseBad=False, key='Campaign', kind=<WebAnalyticsItemKind.UNIT: 'unit'>, previous='', value='Test-Session-Recording-AMER'),
        MarketingAnalyticsItem(changeFromPreviousPct=None, hasComparison=True, isIncreaseBad=False, key='Source', kind=<WebAnalyticsItemKind.UNIT: 'unit'>, previous='', value='TikTok Ads'),
        MarketingAnalyticsItem(changeFromPreviousPct=0.0, hasComparison=True, isIncreaseBad=True, key='Cost', kind=<WebAnalyticsItemKind.CURRENCY: 'currency'>, previous=0.0, value=0.0),
        MarketingAnalyticsItem(changeFromPreviousPct=0.0, hasComparison=True, isIncreaseBad=False, key='Clicks', kind=<WebAnalyticsItemKind.UNIT: 'unit'>, previous=0.0, value=0.0),
        MarketingAnalyticsItem(changeFromPreviousPct=999999.0, hasComparison=True, isIncreaseBad=False, key='Impressions', kind=<WebAnalyticsItemKind.UNIT: 'unit'>, previous=0.0, value=5.0),
        MarketingAnalyticsItem(changeFromPreviousPct=None, hasComparison=True, isIncreaseBad=True, key='CPC', kind=<WebAnalyticsItemKind.CURRENCY: 'currency'>, previous=None, value=None),
        MarketingAnalyticsItem(changeFromPreviousPct=None, hasComparison=True, isIncreaseBad=False, key='CTR', kind=<WebAnalyticsItemKind.PERCENTAGE: 'percentage'>, previous=None, value=0.0),
        MarketingAnalyticsItem(changeFromPreviousPct=0.0, hasComparison=True, isIncreaseBad=False, key='Reported Conversion', kind=<WebAnalyticsItemKind.UNIT: 'unit'>, previous=0.0, value=0.0),
        MarketingAnalyticsItem(changeFromPreviousPct=0.0, hasComparison=True, isIncreaseBad=False, key='Reported Conversion Value', kind=<WebAnalyticsItemKind.CURRENCY: 'currency'>, previous=0.0, value=0.0),
        MarketingAnalyticsItem(changeFromPreviousPct=None, hasComparison=True, isIncreaseBad=False, key='Reported ROAS', kind=<WebAnalyticsItemKind.UNIT: 'unit'>, previous=None, value=None),
      ]),
    ]),
  })
# ---<|MERGE_RESOLUTION|>--- conflicted
+++ resolved
@@ -21,10 +21,7 @@
           campaign,
           id,
           source,
-<<<<<<< HEAD
-=======
           any(match_key) AS match_key,
->>>>>>> e0fc7f7a
           sum(ifNull(toFloat(cost), 0)) AS total_cost,
           sum(ifNull(toFloat(clicks), 0)) AS total_clicks,
           sum(ifNull(toFloat(impressions), 0)) AS total_impressions,
@@ -100,10 +97,7 @@
               campaign,
               id,
               source,
-<<<<<<< HEAD
-=======
               any(match_key) AS match_key,
->>>>>>> e0fc7f7a
               sum(ifNull(toFloat(cost), 0)) AS total_cost,
               sum(ifNull(toFloat(clicks), 0)) AS total_clicks,
               sum(ifNull(toFloat(impressions), 0)) AS total_impressions,
@@ -226,10 +220,7 @@
               campaign,
               id,
               source,
-<<<<<<< HEAD
-=======
               any(match_key) AS match_key,
->>>>>>> e0fc7f7a
               sum(ifNull(toFloat(cost), 0)) AS total_cost,
               sum(ifNull(toFloat(clicks), 0)) AS total_clicks,
               sum(ifNull(toFloat(impressions), 0)) AS total_impressions,
@@ -647,10 +638,7 @@
                   campaign,
                   id,
                   source,
-<<<<<<< HEAD
-=======
                   any(match_key) AS match_key,
->>>>>>> e0fc7f7a
                   sum(ifNull(toFloat(cost), 0)) AS total_cost,
                   sum(ifNull(toFloat(clicks), 0)) AS total_clicks,
                   sum(ifNull(toFloat(impressions), 0)) AS total_impressions,
@@ -736,10 +724,7 @@
                   campaign,
                   id,
                   source,
-<<<<<<< HEAD
-=======
                   any(match_key) AS match_key,
->>>>>>> e0fc7f7a
                   sum(ifNull(toFloat(cost), 0)) AS total_cost,
                   sum(ifNull(toFloat(clicks), 0)) AS total_clicks,
                   sum(ifNull(toFloat(impressions), 0)) AS total_impressions,
