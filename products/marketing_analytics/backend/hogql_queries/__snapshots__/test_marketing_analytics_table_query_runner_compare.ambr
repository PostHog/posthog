--- conflicted
+++ resolved
@@ -30,6 +30,7 @@
   FROM
           (
   SELECT
+              toString(campaign1) AS match_key,
               toString(campaign1) AS campaign,
               toString(campaign1) AS id,
               toString(source1) AS source,
@@ -37,11 +38,7 @@
               toFloat(coalesce(clicks1, 0)) AS clicks,
               toFloat(convertCurrency('USD', 'USD', toFloat(coalesce(spend1, 0)))) AS cost,
               toFloat(coalesce(conversions1, 0)) AS reported_conversion,
-<<<<<<< HEAD
               toFloat(coalesce(0, 0)) AS reported_conversion_value
-=======
-              toString(campaign1) AS match_key
->>>>>>> 6f2a9247
           
   FROM
               `bigquery.posthog_test.posthog_test_facebook_ads_table` AS posthog_test_facebook_ads_table
@@ -107,6 +104,7 @@
   FROM
               (
   SELECT
+                  toString(campaign1) AS match_key,
                   toString(campaign1) AS campaign,
                   toString(campaign1) AS id,
                   toString(source1) AS source,
@@ -114,11 +112,7 @@
                   toFloat(coalesce(clicks1, 0)) AS clicks,
                   toFloat(convertCurrency('USD', 'USD', toFloat(coalesce(spend1, 0)))) AS cost,
                   toFloat(coalesce(conversions1, 0)) AS reported_conversion,
-<<<<<<< HEAD
                   toFloat(coalesce(0, 0)) AS reported_conversion_value
-=======
-                  toString(campaign1) AS match_key
->>>>>>> 6f2a9247
               
   FROM
                   `bigquery.posthog_test.posthog_test_facebook_ads_table` AS posthog_test_facebook_ads_table
@@ -232,6 +226,7 @@
   FROM
               (
   SELECT
+                  toString(campaign1) AS match_key,
                   toString(campaign1) AS campaign,
                   toString(campaign1) AS id,
                   toString(source1) AS source,
@@ -239,11 +234,7 @@
                   toFloat(coalesce(clicks1, 0)) AS clicks,
                   toFloat(convertCurrency('USD', 'USD', toFloat(coalesce(spend1, 0)))) AS cost,
                   toFloat(coalesce(conversions1, 0)) AS reported_conversion,
-<<<<<<< HEAD
                   toFloat(coalesce(0, 0)) AS reported_conversion_value
-=======
-                  toString(campaign1) AS match_key
->>>>>>> 6f2a9247
               
   FROM
                   `bigquery.posthog_test.posthog_test_facebook_ads_table` AS posthog_test_facebook_ads_table
@@ -346,6 +337,7 @@
       tuple(current_period.CPC, previous_period.CPC) AS CPC,
       tuple(current_period.CTR, previous_period.CTR) AS CTR,
       tuple(current_period.`Reported Conversion`, previous_period.`Reported Conversion`) AS `Reported Conversion`,
+      tuple(current_period.`Reported Conversion Value`, previous_period.`Reported Conversion Value`) AS `Reported Conversion Value`,
       tuple(current_period.`Sign Up Conversions`, previous_period.`Sign Up Conversions`) AS `Sign Up Conversions`,
       tuple(current_period.`Cost per Sign Up Conversions`, previous_period.`Cost per Sign Up Conversions`) AS `Cost per Sign Up Conversions`
   
@@ -361,6 +353,7 @@
           round(divide(campaign_costs.total_cost, nullif(campaign_costs.total_clicks, 0)), 2) AS CPC,
           round(multiply(divide(campaign_costs.total_clicks, nullif(campaign_costs.total_impressions, 0)), 100), 2) AS CTR,
           round(campaign_costs.total_reported_conversions, 2) AS `Reported Conversion`,
+          round(campaign_costs.total_reported_conversion_value, 2) AS `Reported Conversion Value`,
           ucg.conversion_0 AS `Sign Up Conversions`,
           round(divide(campaign_costs.total_cost, nullif(ucg.conversion_0, 0)), 2) AS `Cost per Sign Up Conversions`
       
@@ -374,11 +367,13 @@
               sum(cost) AS total_cost,
               sum(clicks) AS total_clicks,
               sum(impressions) AS total_impressions,
-              sum(reported_conversion) AS total_reported_conversions
+              sum(reported_conversion) AS total_reported_conversions,
+              sum(reported_conversion_value) AS total_reported_conversion_value
           
   FROM
               (
   SELECT
+                  toString(campaign1) AS match_key,
                   toString(campaign1) AS campaign,
                   toString(campaign1) AS id,
                   toString(source1) AS source,
@@ -386,7 +381,7 @@
                   toFloat(coalesce(clicks1, 0)) AS clicks,
                   toFloat(convertCurrency('USD', 'USD', toFloat(coalesce(spend1, 0)))) AS cost,
                   toFloat(coalesce(conversions1, 0)) AS reported_conversion,
-                  toString(campaign1) AS match_key
+                  toFloat(coalesce(0, 0)) AS reported_conversion_value
               
   FROM
                   `bigquery.posthog_test.posthog_test_facebook_ads_table` AS posthog_test_facebook_ads_table
@@ -480,6 +475,7 @@
           round(divide(campaign_costs.total_cost, nullif(campaign_costs.total_clicks, 0)), 2) AS CPC,
           round(multiply(divide(campaign_costs.total_clicks, nullif(campaign_costs.total_impressions, 0)), 100), 2) AS CTR,
           round(campaign_costs.total_reported_conversions, 2) AS `Reported Conversion`,
+          round(campaign_costs.total_reported_conversion_value, 2) AS `Reported Conversion Value`,
           ucg.conversion_0 AS `Sign Up Conversions`,
           round(divide(campaign_costs.total_cost, nullif(ucg.conversion_0, 0)), 2) AS `Cost per Sign Up Conversions`
       
@@ -493,11 +489,13 @@
               sum(cost) AS total_cost,
               sum(clicks) AS total_clicks,
               sum(impressions) AS total_impressions,
-              sum(reported_conversion) AS total_reported_conversions
+              sum(reported_conversion) AS total_reported_conversions,
+              sum(reported_conversion_value) AS total_reported_conversion_value
           
   FROM
               (
   SELECT
+                  toString(campaign1) AS match_key,
                   toString(campaign1) AS campaign,
                   toString(campaign1) AS id,
                   toString(source1) AS source,
@@ -505,7 +503,7 @@
                   toFloat(coalesce(clicks1, 0)) AS clicks,
                   toFloat(convertCurrency('USD', 'USD', toFloat(coalesce(spend1, 0)))) AS cost,
                   toFloat(coalesce(conversions1, 0)) AS reported_conversion,
-                  toString(campaign1) AS match_key
+                  toFloat(coalesce(0, 0)) AS reported_conversion_value
               
   FROM
                   `bigquery.posthog_test.posthog_test_facebook_ads_table` AS posthog_test_facebook_ads_table
@@ -641,6 +639,7 @@
       FROM
                   (
       SELECT
+                      toString(campaign1) AS match_key,
                       toString(campaign1) AS campaign,
                       toString(campaign1) AS id,
                       toString(source1) AS source,
@@ -648,11 +647,7 @@
                       toFloat(coalesce(clicks1, 0)) AS clicks,
                       toFloat(convertCurrency('USD', 'USD', toFloat(coalesce(spend1, 0)))) AS cost,
                       toFloat(coalesce(conversions1, 0)) AS reported_conversion,
-<<<<<<< HEAD
                       toFloat(coalesce(0, 0)) AS reported_conversion_value
-=======
-                      toString(campaign1) AS match_key
->>>>>>> 6f2a9247
                   
       FROM
                       `bigquery.posthog_test.posthog_test_facebook_ads_table` AS posthog_test_facebook_ads_table
@@ -662,6 +657,7 @@
                   UNION ALL
                   
       SELECT
+                      toString(campaign2) AS match_key,
                       toString(campaign2) AS campaign,
                       toString(campaign2) AS id,
                       toString(source2) AS source,
@@ -669,11 +665,7 @@
                       toFloat(coalesce(clicks2, 0)) AS clicks,
                       toFloat(convertCurrency('USD', 'USD', toFloat(coalesce(spend2, 0)))) AS cost,
                       toFloat(coalesce(0, 0)) AS reported_conversion,
-<<<<<<< HEAD
                       toFloat(coalesce(0, 0)) AS reported_conversion_value
-=======
-                      toString(campaign2) AS match_key
->>>>>>> 6f2a9247
                   
       FROM
                       `bigquery.posthog_test.posthog_test_tiktok_ads_table` AS posthog_test_tiktok_ads_table
@@ -683,6 +675,7 @@
                   UNION ALL
                   
       SELECT
+                      toString(campaign3) AS match_key,
                       toString(campaign3) AS campaign,
                       toString(campaign3) AS id,
                       toString(source3) AS source,
@@ -690,11 +683,7 @@
                       toFloat(coalesce(clicks3, 0)) AS clicks,
                       toFloat(convertCurrency('USD', 'USD', toFloat(coalesce(spend3, 0)))) AS cost,
                       toFloat(coalesce(0, 0)) AS reported_conversion,
-<<<<<<< HEAD
                       toFloat(coalesce(0, 0)) AS reported_conversion_value
-=======
-                      toString(campaign3) AS match_key
->>>>>>> 6f2a9247
                   
       FROM
                       `bigquery.posthog_test.posthog_test_linkedin_ads_table` AS posthog_test_linkedin_ads_table
@@ -735,6 +724,7 @@
       FROM
                   (
       SELECT
+                      toString(campaign1) AS match_key,
                       toString(campaign1) AS campaign,
                       toString(campaign1) AS id,
                       toString(source1) AS source,
@@ -742,11 +732,7 @@
                       toFloat(coalesce(clicks1, 0)) AS clicks,
                       toFloat(convertCurrency('USD', 'USD', toFloat(coalesce(spend1, 0)))) AS cost,
                       toFloat(coalesce(conversions1, 0)) AS reported_conversion,
-<<<<<<< HEAD
                       toFloat(coalesce(0, 0)) AS reported_conversion_value
-=======
-                      toString(campaign1) AS match_key
->>>>>>> 6f2a9247
                   
       FROM
                       `bigquery.posthog_test.posthog_test_facebook_ads_table` AS posthog_test_facebook_ads_table
@@ -756,6 +742,7 @@
                   UNION ALL
                   
       SELECT
+                      toString(campaign2) AS match_key,
                       toString(campaign2) AS campaign,
                       toString(campaign2) AS id,
                       toString(source2) AS source,
@@ -763,11 +750,7 @@
                       toFloat(coalesce(clicks2, 0)) AS clicks,
                       toFloat(convertCurrency('USD', 'USD', toFloat(coalesce(spend2, 0)))) AS cost,
                       toFloat(coalesce(0, 0)) AS reported_conversion,
-<<<<<<< HEAD
                       toFloat(coalesce(0, 0)) AS reported_conversion_value
-=======
-                      toString(campaign2) AS match_key
->>>>>>> 6f2a9247
                   
       FROM
                       `bigquery.posthog_test.posthog_test_tiktok_ads_table` AS posthog_test_tiktok_ads_table
@@ -777,6 +760,7 @@
                   UNION ALL
                   
       SELECT
+                      toString(campaign3) AS match_key,
                       toString(campaign3) AS campaign,
                       toString(campaign3) AS id,
                       toString(source3) AS source,
@@ -784,11 +768,7 @@
                       toFloat(coalesce(clicks3, 0)) AS clicks,
                       toFloat(convertCurrency('USD', 'USD', toFloat(coalesce(spend3, 0)))) AS cost,
                       toFloat(coalesce(0, 0)) AS reported_conversion,
-<<<<<<< HEAD
                       toFloat(coalesce(0, 0)) AS reported_conversion_value
-=======
-                      toString(campaign3) AS match_key
->>>>>>> 6f2a9247
                   
       FROM
                       `bigquery.posthog_test.posthog_test_linkedin_ads_table` AS posthog_test_linkedin_ads_table
