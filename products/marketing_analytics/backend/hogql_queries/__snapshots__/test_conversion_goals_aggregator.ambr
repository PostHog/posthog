# serializer version: 1
# name: TestConversionGoalsAggregator.test_campaign_name_mapping_integration_with_events
  '''
  
  SELECT
      multiIf(and(in(lower(conv.source), ['google', 'adwords', 'youtube', 'display', 'gmail', 'google_maps', 'google_play', 'google_discover', 'admob', 'waze']), in(lower(conv.campaign), ['spring_sale_2024', 'spring-sale-2024'])), 'Spring Sale 2024', and(in(lower(conv.source), ['google', 'adwords', 'youtube', 'display', 'gmail', 'google_maps', 'google_play', 'google_discover', 'admob', 'waze']), in(lower(conv.campaign), ['holiday_campaign', 'holiday_promo'])), 'Holiday Promo', conv.campaign) AS campaign,
      conv.id AS id,
      conv.source AS source,
<<<<<<< HEAD
=======
      multiIf(and(in(lower(conv.source), ['google', 'adwords', 'youtube', 'display', 'gmail', 'google_maps', 'google_play', 'google_discover', 'admob', 'waze']), in(lower(conv.campaign), ['spring_sale_2024', 'spring-sale-2024'])), 'Spring Sale 2024', and(in(lower(conv.source), ['google', 'adwords', 'youtube', 'display', 'gmail', 'google_maps', 'google_play', 'google_discover', 'admob', 'waze']), in(lower(conv.campaign), ['holiday_campaign', 'holiday_promo'])), 'Holiday Promo', conv.campaign) AS match_key,
>>>>>>> f8e75019
      sum(conv.conversion_0) AS conversion_0
  
  FROM
      (
  SELECT
          if(notEmpty(campaign_name), campaign_name, 'organic') AS campaign,
          if(notEmpty(campaign_id), campaign_id, '-') AS id,
          if(in(lower(if(notEmpty(source_name), source_name, 'organic')), ['microsoft']), 'bing', if(in(lower(if(notEmpty(source_name), source_name, 'organic')), ['facebook', 'instagram', 'messenger', 'fb', 'whatsapp', 'audience_network', 'facebook_marketplace', 'threads']), 'meta', if(in(lower(if(notEmpty(source_name), source_name, 'organic')), ['li']), 'linkedin', if(in(lower(if(notEmpty(source_name), source_name, 'organic')), ['adwords', 'youtube', 'display', 'gmail', 'google_maps', 'google_play', 'google_discover', 'admob', 'waze']), 'google', if(notEmpty(source_name), source_name, 'organic'))))) AS source,
          count() AS conversion_0
      
  FROM
          (
  SELECT
              person_id,
              if(notEmpty(conversion_campaign), conversion_campaign, if(notEmpty(fallback_campaign), fallback_campaign, '')) AS campaign_name,
              '-' AS campaign_id,
              if(notEmpty(conversion_source), conversion_source, if(notEmpty(fallback_source), fallback_source, '')) AS source_name,
              1 AS conversion_value
          
  FROM
              (
  SELECT
                  person_id,
                  conversion_timestamps[i] AS conversion_time,
                  conversion_math_values[i] AS conversion_math_value,
                  conversion_campaigns[i] AS conversion_campaign,
                  conversion_sources[i] AS conversion_source,
                  arrayMax(arrayFilter(x -> and(lessOrEquals(x, conversion_timestamps[i]), greaterOrEquals(x, minus(conversion_timestamps[i], 7776000))), utm_timestamps)) AS last_utm_timestamp,
                  if(isNotNull(last_utm_timestamp), utm_campaigns[indexOf(utm_timestamps, last_utm_timestamp)], '') AS fallback_campaign,
                  if(isNotNull(last_utm_timestamp), utm_sources[indexOf(utm_timestamps, last_utm_timestamp)], '') AS fallback_source
              
  FROM
                  (
  SELECT
                      events.person_id,
                      arrayFilter(x -> greater(x, 0), groupArray(if(equals(events.event, 'purchase'), toUnixTimestamp(events.timestamp), 0))) AS conversion_timestamps,
                      arrayFilter(x -> greater(x, 0), groupArray(if(equals(events.event, 'purchase'), toFloat(1), 0))) AS conversion_math_values,
                      arrayFilter(x -> notEmpty(toString(x)), groupArray(if(equals(events.event, 'purchase'), toString(ifNull(events.properties.utm_campaign, '')), ''))) AS conversion_campaigns,
                      arrayFilter(x -> notEmpty(toString(x)), groupArray(if(equals(events.event, 'purchase'), toString(ifNull(events.properties.utm_source, '')), ''))) AS conversion_sources,
                      arrayFilter(x -> greater(x, 0), groupArray(if(and(equals(events.event, '$pageview'), notEmpty(toString(ifNull(events.properties.utm_campaign, ''))), notEmpty(toString(ifNull(events.properties.utm_source, '')))), toUnixTimestamp(events.timestamp), 0))) AS utm_timestamps,
                      arrayFilter(x -> notEmpty(x), groupArray(if(and(equals(events.event, '$pageview'), notEmpty(toString(ifNull(events.properties.utm_campaign, ''))), notEmpty(toString(ifNull(events.properties.utm_source, '')))), toString(ifNull(events.properties.utm_campaign, '')), ''))) AS utm_campaigns,
                      arrayFilter(x -> notEmpty(x), groupArray(if(and(equals(events.event, '$pageview'), notEmpty(toString(ifNull(events.properties.utm_campaign, ''))), notEmpty(toString(ifNull(events.properties.utm_source, '')))), toString(ifNull(events.properties.utm_source, '')), ''))) AS utm_sources
                  
  FROM
                      events
                  
  WHERE
                      or(and(equals(events.event, 'purchase'), greaterOrEquals(events.timestamp, toDateTime('2023-01-01')), less(events.timestamp, toDateTime('2023-02-01'))), and(equals(events.event, '$pageview'), notEmpty(toString(ifNull(events.properties.utm_campaign, ''))), notEmpty(toString(ifNull(events.properties.utm_source, ''))), greaterOrEquals(events.timestamp, minus(toDateTime('2023-01-01'), toIntervalSecond(7776000)))))
                  
  GROUP BY
                      events.person_id
                  
  HAVING
                      greater(length(conversion_timestamps), 0))
              ARRAY JOIN arrayEnumerate(conversion_timestamps) AS i)) AS attributed_conversions
      
  GROUP BY
          campaign,
          id,
          source) AS conv
  
  GROUP BY
      multiIf(and(in(lower(conv.source), ['google', 'adwords', 'youtube', 'display', 'gmail', 'google_maps', 'google_play', 'google_discover', 'admob', 'waze']), in(lower(conv.campaign), ['spring_sale_2024', 'spring-sale-2024'])), 'Spring Sale 2024', and(in(lower(conv.source), ['google', 'adwords', 'youtube', 'display', 'gmail', 'google_maps', 'google_play', 'google_discover', 'admob', 'waze']), in(lower(conv.campaign), ['holiday_campaign', 'holiday_promo'])), 'Holiday Promo', conv.campaign),
      conv.id,
      conv.source
  
  LIMIT 100
  '''
# ---
# name: TestConversionGoalsAggregator.test_campaign_name_mapping_no_mappings
  '''
  
  SELECT
      conv.campaign AS campaign,
      conv.id AS id,
      conv.source AS source,
<<<<<<< HEAD
=======
      conv.campaign AS match_key,
>>>>>>> f8e75019
      sum(conv.conversion_0) AS conversion_0
  
  FROM
      (
  SELECT
          if(notEmpty(campaign_name), campaign_name, 'organic') AS campaign,
          if(notEmpty(campaign_id), campaign_id, '-') AS id,
          if(in(lower(if(notEmpty(source_name), source_name, 'organic')), ['microsoft']), 'bing', if(in(lower(if(notEmpty(source_name), source_name, 'organic')), ['facebook', 'instagram', 'messenger', 'fb', 'whatsapp', 'audience_network', 'facebook_marketplace', 'threads']), 'meta', if(in(lower(if(notEmpty(source_name), source_name, 'organic')), ['li']), 'linkedin', if(in(lower(if(notEmpty(source_name), source_name, 'organic')), ['adwords', 'youtube', 'display', 'gmail', 'google_maps', 'google_play', 'google_discover', 'admob', 'waze']), 'google', if(notEmpty(source_name), source_name, 'organic'))))) AS source,
          count() AS conversion_0
      
  FROM
          (
  SELECT
              person_id,
              if(notEmpty(conversion_campaign), conversion_campaign, if(notEmpty(fallback_campaign), fallback_campaign, '')) AS campaign_name,
              '-' AS campaign_id,
              if(notEmpty(conversion_source), conversion_source, if(notEmpty(fallback_source), fallback_source, '')) AS source_name,
              1 AS conversion_value
          
  FROM
              (
  SELECT
                  person_id,
                  conversion_timestamps[i] AS conversion_time,
                  conversion_math_values[i] AS conversion_math_value,
                  conversion_campaigns[i] AS conversion_campaign,
                  conversion_sources[i] AS conversion_source,
                  arrayMax(arrayFilter(x -> and(lessOrEquals(x, conversion_timestamps[i]), greaterOrEquals(x, minus(conversion_timestamps[i], 7776000))), utm_timestamps)) AS last_utm_timestamp,
                  if(isNotNull(last_utm_timestamp), utm_campaigns[indexOf(utm_timestamps, last_utm_timestamp)], '') AS fallback_campaign,
                  if(isNotNull(last_utm_timestamp), utm_sources[indexOf(utm_timestamps, last_utm_timestamp)], '') AS fallback_source
              
  FROM
                  (
  SELECT
                      events.person_id,
                      arrayFilter(x -> greater(x, 0), groupArray(if(equals(events.event, 'purchase'), toUnixTimestamp(events.timestamp), 0))) AS conversion_timestamps,
                      arrayFilter(x -> greater(x, 0), groupArray(if(equals(events.event, 'purchase'), toFloat(1), 0))) AS conversion_math_values,
                      arrayFilter(x -> notEmpty(toString(x)), groupArray(if(equals(events.event, 'purchase'), toString(ifNull(events.properties.utm_campaign, '')), ''))) AS conversion_campaigns,
                      arrayFilter(x -> notEmpty(toString(x)), groupArray(if(equals(events.event, 'purchase'), toString(ifNull(events.properties.utm_source, '')), ''))) AS conversion_sources,
                      arrayFilter(x -> greater(x, 0), groupArray(if(and(equals(events.event, '$pageview'), notEmpty(toString(ifNull(events.properties.utm_campaign, ''))), notEmpty(toString(ifNull(events.properties.utm_source, '')))), toUnixTimestamp(events.timestamp), 0))) AS utm_timestamps,
                      arrayFilter(x -> notEmpty(x), groupArray(if(and(equals(events.event, '$pageview'), notEmpty(toString(ifNull(events.properties.utm_campaign, ''))), notEmpty(toString(ifNull(events.properties.utm_source, '')))), toString(ifNull(events.properties.utm_campaign, '')), ''))) AS utm_campaigns,
                      arrayFilter(x -> notEmpty(x), groupArray(if(and(equals(events.event, '$pageview'), notEmpty(toString(ifNull(events.properties.utm_campaign, ''))), notEmpty(toString(ifNull(events.properties.utm_source, '')))), toString(ifNull(events.properties.utm_source, '')), ''))) AS utm_sources
                  
  FROM
                      events
                  
  WHERE
                      or(and(equals(events.event, 'purchase'), greaterOrEquals(events.timestamp, toDateTime('2023-01-01')), less(events.timestamp, toDateTime('2023-02-01'))), and(equals(events.event, '$pageview'), notEmpty(toString(ifNull(events.properties.utm_campaign, ''))), notEmpty(toString(ifNull(events.properties.utm_source, ''))), greaterOrEquals(events.timestamp, minus(toDateTime('2023-01-01'), toIntervalSecond(7776000)))))
                  
  GROUP BY
                      events.person_id
                  
  HAVING
                      greater(length(conversion_timestamps), 0))
              ARRAY JOIN arrayEnumerate(conversion_timestamps) AS i)) AS attributed_conversions
      
  GROUP BY
          campaign,
          id,
          source) AS conv
  
  GROUP BY
      conv.campaign,
      conv.id,
      conv.source
  
  LIMIT 100
  '''
# ---
# name: TestConversionGoalsAggregator.test_campaign_name_mapping_single_source_sql
  '''
  
  SELECT
      multiIf(and(in(lower(conv.source), ['google', 'adwords', 'youtube', 'display', 'gmail', 'google_maps', 'google_play', 'google_discover', 'admob', 'waze']), in(lower(conv.campaign), ['messy_campaign_1', 'messy_campaign_2', 'messy_campaign_3'])), 'Clean Campaign Name', conv.campaign) AS campaign,
      conv.id AS id,
      conv.source AS source,
<<<<<<< HEAD
=======
      multiIf(and(in(lower(conv.source), ['google', 'adwords', 'youtube', 'display', 'gmail', 'google_maps', 'google_play', 'google_discover', 'admob', 'waze']), in(lower(conv.campaign), ['messy_campaign_1', 'messy_campaign_2', 'messy_campaign_3'])), 'Clean Campaign Name', conv.campaign) AS match_key,
>>>>>>> f8e75019
      sum(conv.conversion_0) AS conversion_0
  
  FROM
      (
  SELECT
          if(notEmpty(campaign_name), campaign_name, 'organic') AS campaign,
          if(notEmpty(campaign_id), campaign_id, '-') AS id,
          if(in(lower(if(notEmpty(source_name), source_name, 'organic')), ['microsoft']), 'bing', if(in(lower(if(notEmpty(source_name), source_name, 'organic')), ['facebook', 'instagram', 'messenger', 'fb', 'whatsapp', 'audience_network', 'facebook_marketplace', 'threads']), 'meta', if(in(lower(if(notEmpty(source_name), source_name, 'organic')), ['li']), 'linkedin', if(in(lower(if(notEmpty(source_name), source_name, 'organic')), ['adwords', 'youtube', 'display', 'gmail', 'google_maps', 'google_play', 'google_discover', 'admob', 'waze']), 'google', if(notEmpty(source_name), source_name, 'organic'))))) AS source,
          count() AS conversion_0
      
  FROM
          (
  SELECT
              person_id,
              if(notEmpty(conversion_campaign), conversion_campaign, if(notEmpty(fallback_campaign), fallback_campaign, '')) AS campaign_name,
              '-' AS campaign_id,
              if(notEmpty(conversion_source), conversion_source, if(notEmpty(fallback_source), fallback_source, '')) AS source_name,
              1 AS conversion_value
          
  FROM
              (
  SELECT
                  person_id,
                  conversion_timestamps[i] AS conversion_time,
                  conversion_math_values[i] AS conversion_math_value,
                  conversion_campaigns[i] AS conversion_campaign,
                  conversion_sources[i] AS conversion_source,
                  arrayMax(arrayFilter(x -> and(lessOrEquals(x, conversion_timestamps[i]), greaterOrEquals(x, minus(conversion_timestamps[i], 7776000))), utm_timestamps)) AS last_utm_timestamp,
                  if(isNotNull(last_utm_timestamp), utm_campaigns[indexOf(utm_timestamps, last_utm_timestamp)], '') AS fallback_campaign,
                  if(isNotNull(last_utm_timestamp), utm_sources[indexOf(utm_timestamps, last_utm_timestamp)], '') AS fallback_source
              
  FROM
                  (
  SELECT
                      events.person_id,
                      arrayFilter(x -> greater(x, 0), groupArray(if(equals(events.event, 'conversion'), toUnixTimestamp(events.timestamp), 0))) AS conversion_timestamps,
                      arrayFilter(x -> greater(x, 0), groupArray(if(equals(events.event, 'conversion'), toFloat(1), 0))) AS conversion_math_values,
                      arrayFilter(x -> notEmpty(toString(x)), groupArray(if(equals(events.event, 'conversion'), toString(ifNull(events.properties.utm_campaign, '')), ''))) AS conversion_campaigns,
                      arrayFilter(x -> notEmpty(toString(x)), groupArray(if(equals(events.event, 'conversion'), toString(ifNull(events.properties.utm_source, '')), ''))) AS conversion_sources,
                      arrayFilter(x -> greater(x, 0), groupArray(if(and(equals(events.event, '$pageview'), notEmpty(toString(ifNull(events.properties.utm_campaign, ''))), notEmpty(toString(ifNull(events.properties.utm_source, '')))), toUnixTimestamp(events.timestamp), 0))) AS utm_timestamps,
                      arrayFilter(x -> notEmpty(x), groupArray(if(and(equals(events.event, '$pageview'), notEmpty(toString(ifNull(events.properties.utm_campaign, ''))), notEmpty(toString(ifNull(events.properties.utm_source, '')))), toString(ifNull(events.properties.utm_campaign, '')), ''))) AS utm_campaigns,
                      arrayFilter(x -> notEmpty(x), groupArray(if(and(equals(events.event, '$pageview'), notEmpty(toString(ifNull(events.properties.utm_campaign, ''))), notEmpty(toString(ifNull(events.properties.utm_source, '')))), toString(ifNull(events.properties.utm_source, '')), ''))) AS utm_sources
                  
  FROM
                      events
                  
  WHERE
                      or(and(equals(events.event, 'conversion'), greaterOrEquals(events.timestamp, toDateTime('2023-01-01')), less(events.timestamp, toDateTime('2023-02-01'))), and(equals(events.event, '$pageview'), notEmpty(toString(ifNull(events.properties.utm_campaign, ''))), notEmpty(toString(ifNull(events.properties.utm_source, ''))), greaterOrEquals(events.timestamp, minus(toDateTime('2023-01-01'), toIntervalSecond(7776000)))))
                  
  GROUP BY
                      events.person_id
                  
  HAVING
                      greater(length(conversion_timestamps), 0))
              ARRAY JOIN arrayEnumerate(conversion_timestamps) AS i)) AS attributed_conversions
      
  GROUP BY
          campaign,
          id,
          source) AS conv
  
  GROUP BY
      multiIf(and(in(lower(conv.source), ['google', 'adwords', 'youtube', 'display', 'gmail', 'google_maps', 'google_play', 'google_discover', 'admob', 'waze']), in(lower(conv.campaign), ['messy_campaign_1', 'messy_campaign_2', 'messy_campaign_3'])), 'Clean Campaign Name', conv.campaign),
      conv.id,
      conv.source
  
  LIMIT 100
  '''
# ---
# name: TestConversionGoalsAggregator.test_campaign_name_mapping_sql_generation
  '''
  
  SELECT
      multiIf(and(in(lower(conv.source), ['google', 'adwords', 'youtube', 'display', 'gmail', 'google_maps', 'google_play', 'google_discover', 'admob', 'waze']), in(lower(conv.campaign), ['spring_sale_2024', 'spring-sale-2024', 'spring_sale'])), 'Spring Sale 2024', and(in(lower(conv.source), ['google', 'adwords', 'youtube', 'display', 'gmail', 'google_maps', 'google_play', 'google_discover', 'admob', 'waze']), in(lower(conv.campaign), ['bf_2024', 'blackfriday', 'bf-promo'])), 'Black Friday', and(in(lower(conv.source), ['meta', 'facebook', 'instagram', 'messenger', 'fb', 'whatsapp', 'audience_network', 'facebook_marketplace', 'threads']), in(lower(conv.campaign), ['spring_sale_fb', 'springsalefb'])), 'Spring Sale 2024', and(in(lower(conv.source), ['meta', 'facebook', 'instagram', 'messenger', 'fb', 'whatsapp', 'audience_network', 'facebook_marketplace', 'threads']), in(lower(conv.campaign), ['summer_2024', 'summer_promo'])), 'Summer Campaign', conv.campaign) AS campaign,
      conv.id AS id,
      conv.source AS source,
<<<<<<< HEAD
=======
      multiIf(and(in(lower(conv.source), ['google', 'adwords', 'youtube', 'display', 'gmail', 'google_maps', 'google_play', 'google_discover', 'admob', 'waze']), in(lower(conv.campaign), ['spring_sale_2024', 'spring-sale-2024', 'spring_sale'])), 'Spring Sale 2024', and(in(lower(conv.source), ['google', 'adwords', 'youtube', 'display', 'gmail', 'google_maps', 'google_play', 'google_discover', 'admob', 'waze']), in(lower(conv.campaign), ['bf_2024', 'blackfriday', 'bf-promo'])), 'Black Friday', and(in(lower(conv.source), ['meta', 'facebook', 'instagram', 'messenger', 'fb', 'whatsapp', 'audience_network', 'facebook_marketplace', 'threads']), in(lower(conv.campaign), ['spring_sale_fb', 'springsalefb'])), 'Spring Sale 2024', and(in(lower(conv.source), ['meta', 'facebook', 'instagram', 'messenger', 'fb', 'whatsapp', 'audience_network', 'facebook_marketplace', 'threads']), in(lower(conv.campaign), ['summer_2024', 'summer_promo'])), 'Summer Campaign', conv.campaign) AS match_key,
>>>>>>> f8e75019
      sum(conv.conversion_0) AS conversion_0
  
  FROM
      (
  SELECT
          if(notEmpty(campaign_name), campaign_name, 'organic') AS campaign,
          if(notEmpty(campaign_id), campaign_id, '-') AS id,
          if(in(lower(if(notEmpty(source_name), source_name, 'organic')), ['microsoft']), 'bing', if(in(lower(if(notEmpty(source_name), source_name, 'organic')), ['facebook', 'instagram', 'messenger', 'fb', 'whatsapp', 'audience_network', 'facebook_marketplace', 'threads']), 'meta', if(in(lower(if(notEmpty(source_name), source_name, 'organic')), ['li']), 'linkedin', if(in(lower(if(notEmpty(source_name), source_name, 'organic')), ['adwords', 'youtube', 'display', 'gmail', 'google_maps', 'google_play', 'google_discover', 'admob', 'waze']), 'google', if(notEmpty(source_name), source_name, 'organic'))))) AS source,
          count() AS conversion_0
      
  FROM
          (
  SELECT
              person_id,
              if(notEmpty(conversion_campaign), conversion_campaign, if(notEmpty(fallback_campaign), fallback_campaign, '')) AS campaign_name,
              '-' AS campaign_id,
              if(notEmpty(conversion_source), conversion_source, if(notEmpty(fallback_source), fallback_source, '')) AS source_name,
              1 AS conversion_value
          
  FROM
              (
  SELECT
                  person_id,
                  conversion_timestamps[i] AS conversion_time,
                  conversion_math_values[i] AS conversion_math_value,
                  conversion_campaigns[i] AS conversion_campaign,
                  conversion_sources[i] AS conversion_source,
                  arrayMax(arrayFilter(x -> and(lessOrEquals(x, conversion_timestamps[i]), greaterOrEquals(x, minus(conversion_timestamps[i], 7776000))), utm_timestamps)) AS last_utm_timestamp,
                  if(isNotNull(last_utm_timestamp), utm_campaigns[indexOf(utm_timestamps, last_utm_timestamp)], '') AS fallback_campaign,
                  if(isNotNull(last_utm_timestamp), utm_sources[indexOf(utm_timestamps, last_utm_timestamp)], '') AS fallback_source
              
  FROM
                  (
  SELECT
                      events.person_id,
                      arrayFilter(x -> greater(x, 0), groupArray(if(equals(events.event, 'purchase'), toUnixTimestamp(events.timestamp), 0))) AS conversion_timestamps,
                      arrayFilter(x -> greater(x, 0), groupArray(if(equals(events.event, 'purchase'), toFloat(1), 0))) AS conversion_math_values,
                      arrayFilter(x -> notEmpty(toString(x)), groupArray(if(equals(events.event, 'purchase'), toString(ifNull(events.properties.utm_campaign, '')), ''))) AS conversion_campaigns,
                      arrayFilter(x -> notEmpty(toString(x)), groupArray(if(equals(events.event, 'purchase'), toString(ifNull(events.properties.utm_source, '')), ''))) AS conversion_sources,
                      arrayFilter(x -> greater(x, 0), groupArray(if(and(equals(events.event, '$pageview'), notEmpty(toString(ifNull(events.properties.utm_campaign, ''))), notEmpty(toString(ifNull(events.properties.utm_source, '')))), toUnixTimestamp(events.timestamp), 0))) AS utm_timestamps,
                      arrayFilter(x -> notEmpty(x), groupArray(if(and(equals(events.event, '$pageview'), notEmpty(toString(ifNull(events.properties.utm_campaign, ''))), notEmpty(toString(ifNull(events.properties.utm_source, '')))), toString(ifNull(events.properties.utm_campaign, '')), ''))) AS utm_campaigns,
                      arrayFilter(x -> notEmpty(x), groupArray(if(and(equals(events.event, '$pageview'), notEmpty(toString(ifNull(events.properties.utm_campaign, ''))), notEmpty(toString(ifNull(events.properties.utm_source, '')))), toString(ifNull(events.properties.utm_source, '')), ''))) AS utm_sources
                  
  FROM
                      events
                  
  WHERE
                      or(and(equals(events.event, 'purchase'), greaterOrEquals(events.timestamp, toDateTime('2023-01-01')), less(events.timestamp, toDateTime('2023-02-01'))), and(equals(events.event, '$pageview'), notEmpty(toString(ifNull(events.properties.utm_campaign, ''))), notEmpty(toString(ifNull(events.properties.utm_source, ''))), greaterOrEquals(events.timestamp, minus(toDateTime('2023-01-01'), toIntervalSecond(7776000)))))
                  
  GROUP BY
                      events.person_id
                  
  HAVING
                      greater(length(conversion_timestamps), 0))
              ARRAY JOIN arrayEnumerate(conversion_timestamps) AS i)) AS attributed_conversions
      
  GROUP BY
          campaign,
          id,
          source) AS conv
  
  GROUP BY
      multiIf(and(in(lower(conv.source), ['google', 'adwords', 'youtube', 'display', 'gmail', 'google_maps', 'google_play', 'google_discover', 'admob', 'waze']), in(lower(conv.campaign), ['spring_sale_2024', 'spring-sale-2024', 'spring_sale'])), 'Spring Sale 2024', and(in(lower(conv.source), ['google', 'adwords', 'youtube', 'display', 'gmail', 'google_maps', 'google_play', 'google_discover', 'admob', 'waze']), in(lower(conv.campaign), ['bf_2024', 'blackfriday', 'bf-promo'])), 'Black Friday', and(in(lower(conv.source), ['meta', 'facebook', 'instagram', 'messenger', 'fb', 'whatsapp', 'audience_network', 'facebook_marketplace', 'threads']), in(lower(conv.campaign), ['spring_sale_fb', 'springsalefb'])), 'Spring Sale 2024', and(in(lower(conv.source), ['meta', 'facebook', 'instagram', 'messenger', 'fb', 'whatsapp', 'audience_network', 'facebook_marketplace', 'threads']), in(lower(conv.campaign), ['summer_2024', 'summer_promo'])), 'Summer Campaign', conv.campaign),
      conv.id,
      conv.source
  
  LIMIT 100
  '''
# ---
# name: TestConversionGoalsAggregator.test_multiple_goals_sql_snapshot
  '''
  
  SELECT
      conv.campaign AS campaign,
      conv.id AS id,
      conv.source AS source,
<<<<<<< HEAD
=======
      conv.campaign AS match_key,
>>>>>>> f8e75019
      sum(conv.conversion_0) AS conversion_0,
      sum(conv.conversion_1) AS conversion_1,
      sum(conv.conversion_2) AS conversion_2
  
  FROM
      (
  SELECT
          if(notEmpty(campaign_name), campaign_name, 'organic') AS campaign,
          if(notEmpty(campaign_id), campaign_id, '-') AS id,
          if(in(lower(if(notEmpty(source_name), source_name, 'organic')), ['microsoft']), 'bing', if(in(lower(if(notEmpty(source_name), source_name, 'organic')), ['facebook', 'instagram', 'messenger', 'fb', 'whatsapp', 'audience_network', 'facebook_marketplace', 'threads']), 'meta', if(in(lower(if(notEmpty(source_name), source_name, 'organic')), ['li']), 'linkedin', if(in(lower(if(notEmpty(source_name), source_name, 'organic')), ['adwords', 'youtube', 'display', 'gmail', 'google_maps', 'google_play', 'google_discover', 'admob', 'waze']), 'google', if(notEmpty(source_name), source_name, 'organic'))))) AS source,
          count() AS conversion_0,
          0 AS conversion_1,
          0 AS conversion_2
      
  FROM
          (
  SELECT
              person_id,
              if(notEmpty(conversion_campaign), conversion_campaign, if(notEmpty(fallback_campaign), fallback_campaign, '')) AS campaign_name,
              '-' AS campaign_id,
              if(notEmpty(conversion_source), conversion_source, if(notEmpty(fallback_source), fallback_source, '')) AS source_name,
              1 AS conversion_value
          
  FROM
              (
  SELECT
                  person_id,
                  conversion_timestamps[i] AS conversion_time,
                  conversion_math_values[i] AS conversion_math_value,
                  conversion_campaigns[i] AS conversion_campaign,
                  conversion_sources[i] AS conversion_source,
                  arrayMax(arrayFilter(x -> and(lessOrEquals(x, conversion_timestamps[i]), greaterOrEquals(x, minus(conversion_timestamps[i], 7776000))), utm_timestamps)) AS last_utm_timestamp,
                  if(isNotNull(last_utm_timestamp), utm_campaigns[indexOf(utm_timestamps, last_utm_timestamp)], '') AS fallback_campaign,
                  if(isNotNull(last_utm_timestamp), utm_sources[indexOf(utm_timestamps, last_utm_timestamp)], '') AS fallback_source
              
  FROM
                  (
  SELECT
                      events.person_id,
                      arrayFilter(x -> greater(x, 0), groupArray(if(equals(events.event, 'purchase'), toUnixTimestamp(events.timestamp), 0))) AS conversion_timestamps,
                      arrayFilter(x -> greater(x, 0), groupArray(if(equals(events.event, 'purchase'), toFloat(1), 0))) AS conversion_math_values,
                      arrayFilter(x -> notEmpty(toString(x)), groupArray(if(equals(events.event, 'purchase'), toString(ifNull(events.properties.utm_campaign, '')), ''))) AS conversion_campaigns,
                      arrayFilter(x -> notEmpty(toString(x)), groupArray(if(equals(events.event, 'purchase'), toString(ifNull(events.properties.utm_source, '')), ''))) AS conversion_sources,
                      arrayFilter(x -> greater(x, 0), groupArray(if(and(equals(events.event, '$pageview'), notEmpty(toString(ifNull(events.properties.utm_campaign, ''))), notEmpty(toString(ifNull(events.properties.utm_source, '')))), toUnixTimestamp(events.timestamp), 0))) AS utm_timestamps,
                      arrayFilter(x -> notEmpty(x), groupArray(if(and(equals(events.event, '$pageview'), notEmpty(toString(ifNull(events.properties.utm_campaign, ''))), notEmpty(toString(ifNull(events.properties.utm_source, '')))), toString(ifNull(events.properties.utm_campaign, '')), ''))) AS utm_campaigns,
                      arrayFilter(x -> notEmpty(x), groupArray(if(and(equals(events.event, '$pageview'), notEmpty(toString(ifNull(events.properties.utm_campaign, ''))), notEmpty(toString(ifNull(events.properties.utm_source, '')))), toString(ifNull(events.properties.utm_source, '')), ''))) AS utm_sources
                  
  FROM
                      events
                  
  WHERE
                      or(and(equals(events.event, 'purchase'), greaterOrEquals(events.timestamp, toDateTime('2023-01-01')), less(events.timestamp, toDateTime('2023-02-01'))), and(equals(events.event, '$pageview'), notEmpty(toString(ifNull(events.properties.utm_campaign, ''))), notEmpty(toString(ifNull(events.properties.utm_source, ''))), greaterOrEquals(events.timestamp, minus(toDateTime('2023-01-01'), toIntervalSecond(7776000)))))
                  
  GROUP BY
                      events.person_id
                  
  HAVING
                      greater(length(conversion_timestamps), 0))
              ARRAY JOIN arrayEnumerate(conversion_timestamps) AS i)) AS attributed_conversions
      
  GROUP BY
          campaign,
          id,
          source
      UNION ALL
      
  SELECT
          if(notEmpty(campaign_name), campaign_name, 'organic') AS campaign,
          if(notEmpty(campaign_id), campaign_id, '-') AS id,
          if(in(lower(if(notEmpty(source_name), source_name, 'organic')), ['microsoft']), 'bing', if(in(lower(if(notEmpty(source_name), source_name, 'organic')), ['facebook', 'instagram', 'messenger', 'fb', 'whatsapp', 'audience_network', 'facebook_marketplace', 'threads']), 'meta', if(in(lower(if(notEmpty(source_name), source_name, 'organic')), ['li']), 'linkedin', if(in(lower(if(notEmpty(source_name), source_name, 'organic')), ['adwords', 'youtube', 'display', 'gmail', 'google_maps', 'google_play', 'google_discover', 'admob', 'waze']), 'google', if(notEmpty(source_name), source_name, 'organic'))))) AS source,
          0 AS conversion_0,
          count() AS conversion_1,
          0 AS conversion_2
      
  FROM
          (
  SELECT
              person_id,
              if(notEmpty(conversion_campaign), conversion_campaign, if(notEmpty(fallback_campaign), fallback_campaign, '')) AS campaign_name,
              '-' AS campaign_id,
              if(notEmpty(conversion_source), conversion_source, if(notEmpty(fallback_source), fallback_source, '')) AS source_name,
              1 AS conversion_value
          
  FROM
              (
  SELECT
                  person_id,
                  conversion_timestamps[i] AS conversion_time,
                  conversion_math_values[i] AS conversion_math_value,
                  conversion_campaigns[i] AS conversion_campaign,
                  conversion_sources[i] AS conversion_source,
                  arrayMax(arrayFilter(x -> and(lessOrEquals(x, conversion_timestamps[i]), greaterOrEquals(x, minus(conversion_timestamps[i], 7776000))), utm_timestamps)) AS last_utm_timestamp,
                  if(isNotNull(last_utm_timestamp), utm_campaigns[indexOf(utm_timestamps, last_utm_timestamp)], '') AS fallback_campaign,
                  if(isNotNull(last_utm_timestamp), utm_sources[indexOf(utm_timestamps, last_utm_timestamp)], '') AS fallback_source
              
  FROM
                  (
  SELECT
                      events.person_id,
                      arrayFilter(x -> greater(x, 0), groupArray(if(equals(events.event, 'sign_up'), toUnixTimestamp(events.timestamp), 0))) AS conversion_timestamps,
                      arrayFilter(x -> greater(x, 0), groupArray(if(equals(events.event, 'sign_up'), toFloat(1), 0))) AS conversion_math_values,
                      arrayFilter(x -> notEmpty(toString(x)), groupArray(if(equals(events.event, 'sign_up'), toString(ifNull(events.properties.utm_campaign, '')), ''))) AS conversion_campaigns,
                      arrayFilter(x -> notEmpty(toString(x)), groupArray(if(equals(events.event, 'sign_up'), toString(ifNull(events.properties.utm_source, '')), ''))) AS conversion_sources,
                      arrayFilter(x -> greater(x, 0), groupArray(if(and(equals(events.event, '$pageview'), notEmpty(toString(ifNull(events.properties.utm_campaign, ''))), notEmpty(toString(ifNull(events.properties.utm_source, '')))), toUnixTimestamp(events.timestamp), 0))) AS utm_timestamps,
                      arrayFilter(x -> notEmpty(x), groupArray(if(and(equals(events.event, '$pageview'), notEmpty(toString(ifNull(events.properties.utm_campaign, ''))), notEmpty(toString(ifNull(events.properties.utm_source, '')))), toString(ifNull(events.properties.utm_campaign, '')), ''))) AS utm_campaigns,
                      arrayFilter(x -> notEmpty(x), groupArray(if(and(equals(events.event, '$pageview'), notEmpty(toString(ifNull(events.properties.utm_campaign, ''))), notEmpty(toString(ifNull(events.properties.utm_source, '')))), toString(ifNull(events.properties.utm_source, '')), ''))) AS utm_sources
                  
  FROM
                      events
                  
  WHERE
                      or(and(equals(events.event, 'sign_up'), greaterOrEquals(events.timestamp, toDateTime('2023-01-01')), less(events.timestamp, toDateTime('2023-02-01'))), and(equals(events.event, '$pageview'), notEmpty(toString(ifNull(events.properties.utm_campaign, ''))), notEmpty(toString(ifNull(events.properties.utm_source, ''))), greaterOrEquals(events.timestamp, minus(toDateTime('2023-01-01'), toIntervalSecond(7776000)))))
                  
  GROUP BY
                      events.person_id
                  
  HAVING
                      greater(length(conversion_timestamps), 0))
              ARRAY JOIN arrayEnumerate(conversion_timestamps) AS i)) AS attributed_conversions
      
  GROUP BY
          campaign,
          id,
          source
      UNION ALL
      
  SELECT
          if(notEmpty(campaign_name), campaign_name, 'organic') AS campaign,
          if(notEmpty(campaign_id), campaign_id, '-') AS id,
          if(in(lower(if(notEmpty(source_name), source_name, 'organic')), ['microsoft']), 'bing', if(in(lower(if(notEmpty(source_name), source_name, 'organic')), ['facebook', 'instagram', 'messenger', 'fb', 'whatsapp', 'audience_network', 'facebook_marketplace', 'threads']), 'meta', if(in(lower(if(notEmpty(source_name), source_name, 'organic')), ['li']), 'linkedin', if(in(lower(if(notEmpty(source_name), source_name, 'organic')), ['adwords', 'youtube', 'display', 'gmail', 'google_maps', 'google_play', 'google_discover', 'admob', 'waze']), 'google', if(notEmpty(source_name), source_name, 'organic'))))) AS source,
          0 AS conversion_0,
          0 AS conversion_1,
          count() AS conversion_2
      
  FROM
          (
  SELECT
              person_id,
              if(notEmpty(conversion_campaign), conversion_campaign, if(notEmpty(fallback_campaign), fallback_campaign, '')) AS campaign_name,
              '-' AS campaign_id,
              if(notEmpty(conversion_source), conversion_source, if(notEmpty(fallback_source), fallback_source, '')) AS source_name,
              1 AS conversion_value
          
  FROM
              (
  SELECT
                  person_id,
                  conversion_timestamps[i] AS conversion_time,
                  conversion_math_values[i] AS conversion_math_value,
                  conversion_campaigns[i] AS conversion_campaign,
                  conversion_sources[i] AS conversion_source,
                  arrayMax(arrayFilter(x -> and(lessOrEquals(x, conversion_timestamps[i]), greaterOrEquals(x, minus(conversion_timestamps[i], 7776000))), utm_timestamps)) AS last_utm_timestamp,
                  if(isNotNull(last_utm_timestamp), utm_campaigns[indexOf(utm_timestamps, last_utm_timestamp)], '') AS fallback_campaign,
                  if(isNotNull(last_utm_timestamp), utm_sources[indexOf(utm_timestamps, last_utm_timestamp)], '') AS fallback_source
              
  FROM
                  (
  SELECT
                      events.person_id,
                      arrayFilter(x -> greater(x, 0), groupArray(if(equals(events.event, 'login'), toUnixTimestamp(events.timestamp), 0))) AS conversion_timestamps,
                      arrayFilter(x -> greater(x, 0), groupArray(if(equals(events.event, 'login'), toFloat(1), 0))) AS conversion_math_values,
                      arrayFilter(x -> notEmpty(toString(x)), groupArray(if(equals(events.event, 'login'), toString(ifNull(events.properties.utm_campaign, '')), ''))) AS conversion_campaigns,
                      arrayFilter(x -> notEmpty(toString(x)), groupArray(if(equals(events.event, 'login'), toString(ifNull(events.properties.utm_source, '')), ''))) AS conversion_sources,
                      arrayFilter(x -> greater(x, 0), groupArray(if(and(equals(events.event, '$pageview'), notEmpty(toString(ifNull(events.properties.utm_campaign, ''))), notEmpty(toString(ifNull(events.properties.utm_source, '')))), toUnixTimestamp(events.timestamp), 0))) AS utm_timestamps,
                      arrayFilter(x -> notEmpty(x), groupArray(if(and(equals(events.event, '$pageview'), notEmpty(toString(ifNull(events.properties.utm_campaign, ''))), notEmpty(toString(ifNull(events.properties.utm_source, '')))), toString(ifNull(events.properties.utm_campaign, '')), ''))) AS utm_campaigns,
                      arrayFilter(x -> notEmpty(x), groupArray(if(and(equals(events.event, '$pageview'), notEmpty(toString(ifNull(events.properties.utm_campaign, ''))), notEmpty(toString(ifNull(events.properties.utm_source, '')))), toString(ifNull(events.properties.utm_source, '')), ''))) AS utm_sources
                  
  FROM
                      events
                  
  WHERE
                      or(and(equals(events.event, 'login'), greaterOrEquals(events.timestamp, toDateTime('2023-01-01')), less(events.timestamp, toDateTime('2023-02-01'))), and(equals(events.event, '$pageview'), notEmpty(toString(ifNull(events.properties.utm_campaign, ''))), notEmpty(toString(ifNull(events.properties.utm_source, ''))), greaterOrEquals(events.timestamp, minus(toDateTime('2023-01-01'), toIntervalSecond(7776000)))))
                  
  GROUP BY
                      events.person_id
                  
  HAVING
                      greater(length(conversion_timestamps), 0))
              ARRAY JOIN arrayEnumerate(conversion_timestamps) AS i)) AS attributed_conversions
      
  GROUP BY
          campaign,
          id,
          source) AS conv
  
  GROUP BY
      conv.campaign,
      conv.id,
      conv.source
  
  LIMIT 100
  '''
# ---
# name: TestConversionGoalsAggregator.test_unified_cte_sql_snapshot
  '''
  
  SELECT
      conv.campaign AS campaign,
      conv.id AS id,
      conv.source AS source,
<<<<<<< HEAD
=======
      conv.campaign AS match_key,
>>>>>>> f8e75019
      sum(conv.conversion_0) AS conversion_0,
      sum(conv.conversion_1) AS conversion_1
  
  FROM
      (
  SELECT
          if(notEmpty(campaign_name), campaign_name, 'organic') AS campaign,
          if(notEmpty(campaign_id), campaign_id, '-') AS id,
          if(in(lower(if(notEmpty(source_name), source_name, 'organic')), ['microsoft']), 'bing', if(in(lower(if(notEmpty(source_name), source_name, 'organic')), ['facebook', 'instagram', 'messenger', 'fb', 'whatsapp', 'audience_network', 'facebook_marketplace', 'threads']), 'meta', if(in(lower(if(notEmpty(source_name), source_name, 'organic')), ['li']), 'linkedin', if(in(lower(if(notEmpty(source_name), source_name, 'organic')), ['adwords', 'youtube', 'display', 'gmail', 'google_maps', 'google_play', 'google_discover', 'admob', 'waze']), 'google', if(notEmpty(source_name), source_name, 'organic'))))) AS source,
          count() AS conversion_0,
          0 AS conversion_1
      
  FROM
          (
  SELECT
              person_id,
              if(notEmpty(conversion_campaign), conversion_campaign, if(notEmpty(fallback_campaign), fallback_campaign, '')) AS campaign_name,
              '-' AS campaign_id,
              if(notEmpty(conversion_source), conversion_source, if(notEmpty(fallback_source), fallback_source, '')) AS source_name,
              1 AS conversion_value
          
  FROM
              (
  SELECT
                  person_id,
                  conversion_timestamps[i] AS conversion_time,
                  conversion_math_values[i] AS conversion_math_value,
                  conversion_campaigns[i] AS conversion_campaign,
                  conversion_sources[i] AS conversion_source,
                  arrayMax(arrayFilter(x -> and(lessOrEquals(x, conversion_timestamps[i]), greaterOrEquals(x, minus(conversion_timestamps[i], 7776000))), utm_timestamps)) AS last_utm_timestamp,
                  if(isNotNull(last_utm_timestamp), utm_campaigns[indexOf(utm_timestamps, last_utm_timestamp)], '') AS fallback_campaign,
                  if(isNotNull(last_utm_timestamp), utm_sources[indexOf(utm_timestamps, last_utm_timestamp)], '') AS fallback_source
              
  FROM
                  (
  SELECT
                      events.person_id,
                      arrayFilter(x -> greater(x, 0), groupArray(if(equals(events.event, 'sign_up'), toUnixTimestamp(events.timestamp), 0))) AS conversion_timestamps,
                      arrayFilter(x -> greater(x, 0), groupArray(if(equals(events.event, 'sign_up'), toFloat(1), 0))) AS conversion_math_values,
                      arrayFilter(x -> notEmpty(toString(x)), groupArray(if(equals(events.event, 'sign_up'), toString(ifNull(events.properties.utm_campaign, '')), ''))) AS conversion_campaigns,
                      arrayFilter(x -> notEmpty(toString(x)), groupArray(if(equals(events.event, 'sign_up'), toString(ifNull(events.properties.utm_source, '')), ''))) AS conversion_sources,
                      arrayFilter(x -> greater(x, 0), groupArray(if(and(equals(events.event, '$pageview'), notEmpty(toString(ifNull(events.properties.utm_campaign, ''))), notEmpty(toString(ifNull(events.properties.utm_source, '')))), toUnixTimestamp(events.timestamp), 0))) AS utm_timestamps,
                      arrayFilter(x -> notEmpty(x), groupArray(if(and(equals(events.event, '$pageview'), notEmpty(toString(ifNull(events.properties.utm_campaign, ''))), notEmpty(toString(ifNull(events.properties.utm_source, '')))), toString(ifNull(events.properties.utm_campaign, '')), ''))) AS utm_campaigns,
                      arrayFilter(x -> notEmpty(x), groupArray(if(and(equals(events.event, '$pageview'), notEmpty(toString(ifNull(events.properties.utm_campaign, ''))), notEmpty(toString(ifNull(events.properties.utm_source, '')))), toString(ifNull(events.properties.utm_source, '')), ''))) AS utm_sources
                  
  FROM
                      events
                  
  WHERE
                      or(and(equals(events.event, 'sign_up'), greaterOrEquals(events.timestamp, toDateTime('2023-01-01')), less(events.timestamp, toDateTime('2023-02-01'))), and(equals(events.event, '$pageview'), notEmpty(toString(ifNull(events.properties.utm_campaign, ''))), notEmpty(toString(ifNull(events.properties.utm_source, ''))), greaterOrEquals(events.timestamp, minus(toDateTime('2023-01-01'), toIntervalSecond(7776000)))))
                  
  GROUP BY
                      events.person_id
                  
  HAVING
                      greater(length(conversion_timestamps), 0))
              ARRAY JOIN arrayEnumerate(conversion_timestamps) AS i)) AS attributed_conversions
      
  GROUP BY
          campaign,
          id,
          source
      UNION ALL
      
  SELECT
          if(notEmpty(campaign_name), campaign_name, 'organic') AS campaign,
          if(notEmpty(campaign_id), campaign_id, '-') AS id,
          if(in(lower(if(notEmpty(source_name), source_name, 'organic')), ['microsoft']), 'bing', if(in(lower(if(notEmpty(source_name), source_name, 'organic')), ['facebook', 'instagram', 'messenger', 'fb', 'whatsapp', 'audience_network', 'facebook_marketplace', 'threads']), 'meta', if(in(lower(if(notEmpty(source_name), source_name, 'organic')), ['li']), 'linkedin', if(in(lower(if(notEmpty(source_name), source_name, 'organic')), ['adwords', 'youtube', 'display', 'gmail', 'google_maps', 'google_play', 'google_discover', 'admob', 'waze']), 'google', if(notEmpty(source_name), source_name, 'organic'))))) AS source,
          0 AS conversion_0,
          count() AS conversion_1
      
  FROM
          (
  SELECT
              person_id,
              if(notEmpty(conversion_campaign), conversion_campaign, if(notEmpty(fallback_campaign), fallback_campaign, '')) AS campaign_name,
              '-' AS campaign_id,
              if(notEmpty(conversion_source), conversion_source, if(notEmpty(fallback_source), fallback_source, '')) AS source_name,
              1 AS conversion_value
          
  FROM
              (
  SELECT
                  person_id,
                  conversion_timestamps[i] AS conversion_time,
                  conversion_math_values[i] AS conversion_math_value,
                  conversion_campaigns[i] AS conversion_campaign,
                  conversion_sources[i] AS conversion_source,
                  arrayMax(arrayFilter(x -> and(lessOrEquals(x, conversion_timestamps[i]), greaterOrEquals(x, minus(conversion_timestamps[i], 7776000))), utm_timestamps)) AS last_utm_timestamp,
                  if(isNotNull(last_utm_timestamp), utm_campaigns[indexOf(utm_timestamps, last_utm_timestamp)], '') AS fallback_campaign,
                  if(isNotNull(last_utm_timestamp), utm_sources[indexOf(utm_timestamps, last_utm_timestamp)], '') AS fallback_source
              
  FROM
                  (
  SELECT
                      events.person_id,
                      arrayFilter(x -> greater(x, 0), groupArray(if(equals(events.event, 'purchase'), toUnixTimestamp(events.timestamp), 0))) AS conversion_timestamps,
                      arrayFilter(x -> greater(x, 0), groupArray(if(equals(events.event, 'purchase'), toFloat(1), 0))) AS conversion_math_values,
                      arrayFilter(x -> notEmpty(toString(x)), groupArray(if(equals(events.event, 'purchase'), toString(ifNull(events.properties.utm_campaign, '')), ''))) AS conversion_campaigns,
                      arrayFilter(x -> notEmpty(toString(x)), groupArray(if(equals(events.event, 'purchase'), toString(ifNull(events.properties.utm_source, '')), ''))) AS conversion_sources,
                      arrayFilter(x -> greater(x, 0), groupArray(if(and(equals(events.event, '$pageview'), notEmpty(toString(ifNull(events.properties.utm_campaign, ''))), notEmpty(toString(ifNull(events.properties.utm_source, '')))), toUnixTimestamp(events.timestamp), 0))) AS utm_timestamps,
                      arrayFilter(x -> notEmpty(x), groupArray(if(and(equals(events.event, '$pageview'), notEmpty(toString(ifNull(events.properties.utm_campaign, ''))), notEmpty(toString(ifNull(events.properties.utm_source, '')))), toString(ifNull(events.properties.utm_campaign, '')), ''))) AS utm_campaigns,
                      arrayFilter(x -> notEmpty(x), groupArray(if(and(equals(events.event, '$pageview'), notEmpty(toString(ifNull(events.properties.utm_campaign, ''))), notEmpty(toString(ifNull(events.properties.utm_source, '')))), toString(ifNull(events.properties.utm_source, '')), ''))) AS utm_sources
                  
  FROM
                      events
                  
  WHERE
                      or(and(equals(events.event, 'purchase'), greaterOrEquals(events.timestamp, toDateTime('2023-01-01')), less(events.timestamp, toDateTime('2023-02-01'))), and(equals(events.event, '$pageview'), notEmpty(toString(ifNull(events.properties.utm_campaign, ''))), notEmpty(toString(ifNull(events.properties.utm_source, ''))), greaterOrEquals(events.timestamp, minus(toDateTime('2023-01-01'), toIntervalSecond(7776000)))))
                  
  GROUP BY
                      events.person_id
                  
  HAVING
                      greater(length(conversion_timestamps), 0))
              ARRAY JOIN arrayEnumerate(conversion_timestamps) AS i)) AS attributed_conversions
      
  GROUP BY
          campaign,
          id,
          source) AS conv
  
  GROUP BY
      conv.campaign,
      conv.id,
      conv.source
  
  LIMIT 100
  '''
# ---<|MERGE_RESOLUTION|>--- conflicted
+++ resolved
@@ -6,10 +6,7 @@
       multiIf(and(in(lower(conv.source), ['google', 'adwords', 'youtube', 'display', 'gmail', 'google_maps', 'google_play', 'google_discover', 'admob', 'waze']), in(lower(conv.campaign), ['spring_sale_2024', 'spring-sale-2024'])), 'Spring Sale 2024', and(in(lower(conv.source), ['google', 'adwords', 'youtube', 'display', 'gmail', 'google_maps', 'google_play', 'google_discover', 'admob', 'waze']), in(lower(conv.campaign), ['holiday_campaign', 'holiday_promo'])), 'Holiday Promo', conv.campaign) AS campaign,
       conv.id AS id,
       conv.source AS source,
-<<<<<<< HEAD
-=======
       multiIf(and(in(lower(conv.source), ['google', 'adwords', 'youtube', 'display', 'gmail', 'google_maps', 'google_play', 'google_discover', 'admob', 'waze']), in(lower(conv.campaign), ['spring_sale_2024', 'spring-sale-2024'])), 'Spring Sale 2024', and(in(lower(conv.source), ['google', 'adwords', 'youtube', 'display', 'gmail', 'google_maps', 'google_play', 'google_discover', 'admob', 'waze']), in(lower(conv.campaign), ['holiday_campaign', 'holiday_promo'])), 'Holiday Promo', conv.campaign) AS match_key,
->>>>>>> f8e75019
       sum(conv.conversion_0) AS conversion_0
   
   FROM
@@ -86,10 +83,7 @@
       conv.campaign AS campaign,
       conv.id AS id,
       conv.source AS source,
-<<<<<<< HEAD
-=======
       conv.campaign AS match_key,
->>>>>>> f8e75019
       sum(conv.conversion_0) AS conversion_0
   
   FROM
@@ -166,10 +160,7 @@
       multiIf(and(in(lower(conv.source), ['google', 'adwords', 'youtube', 'display', 'gmail', 'google_maps', 'google_play', 'google_discover', 'admob', 'waze']), in(lower(conv.campaign), ['messy_campaign_1', 'messy_campaign_2', 'messy_campaign_3'])), 'Clean Campaign Name', conv.campaign) AS campaign,
       conv.id AS id,
       conv.source AS source,
-<<<<<<< HEAD
-=======
       multiIf(and(in(lower(conv.source), ['google', 'adwords', 'youtube', 'display', 'gmail', 'google_maps', 'google_play', 'google_discover', 'admob', 'waze']), in(lower(conv.campaign), ['messy_campaign_1', 'messy_campaign_2', 'messy_campaign_3'])), 'Clean Campaign Name', conv.campaign) AS match_key,
->>>>>>> f8e75019
       sum(conv.conversion_0) AS conversion_0
   
   FROM
@@ -246,10 +237,7 @@
       multiIf(and(in(lower(conv.source), ['google', 'adwords', 'youtube', 'display', 'gmail', 'google_maps', 'google_play', 'google_discover', 'admob', 'waze']), in(lower(conv.campaign), ['spring_sale_2024', 'spring-sale-2024', 'spring_sale'])), 'Spring Sale 2024', and(in(lower(conv.source), ['google', 'adwords', 'youtube', 'display', 'gmail', 'google_maps', 'google_play', 'google_discover', 'admob', 'waze']), in(lower(conv.campaign), ['bf_2024', 'blackfriday', 'bf-promo'])), 'Black Friday', and(in(lower(conv.source), ['meta', 'facebook', 'instagram', 'messenger', 'fb', 'whatsapp', 'audience_network', 'facebook_marketplace', 'threads']), in(lower(conv.campaign), ['spring_sale_fb', 'springsalefb'])), 'Spring Sale 2024', and(in(lower(conv.source), ['meta', 'facebook', 'instagram', 'messenger', 'fb', 'whatsapp', 'audience_network', 'facebook_marketplace', 'threads']), in(lower(conv.campaign), ['summer_2024', 'summer_promo'])), 'Summer Campaign', conv.campaign) AS campaign,
       conv.id AS id,
       conv.source AS source,
-<<<<<<< HEAD
-=======
       multiIf(and(in(lower(conv.source), ['google', 'adwords', 'youtube', 'display', 'gmail', 'google_maps', 'google_play', 'google_discover', 'admob', 'waze']), in(lower(conv.campaign), ['spring_sale_2024', 'spring-sale-2024', 'spring_sale'])), 'Spring Sale 2024', and(in(lower(conv.source), ['google', 'adwords', 'youtube', 'display', 'gmail', 'google_maps', 'google_play', 'google_discover', 'admob', 'waze']), in(lower(conv.campaign), ['bf_2024', 'blackfriday', 'bf-promo'])), 'Black Friday', and(in(lower(conv.source), ['meta', 'facebook', 'instagram', 'messenger', 'fb', 'whatsapp', 'audience_network', 'facebook_marketplace', 'threads']), in(lower(conv.campaign), ['spring_sale_fb', 'springsalefb'])), 'Spring Sale 2024', and(in(lower(conv.source), ['meta', 'facebook', 'instagram', 'messenger', 'fb', 'whatsapp', 'audience_network', 'facebook_marketplace', 'threads']), in(lower(conv.campaign), ['summer_2024', 'summer_promo'])), 'Summer Campaign', conv.campaign) AS match_key,
->>>>>>> f8e75019
       sum(conv.conversion_0) AS conversion_0
   
   FROM
@@ -326,10 +314,7 @@
       conv.campaign AS campaign,
       conv.id AS id,
       conv.source AS source,
-<<<<<<< HEAD
-=======
       conv.campaign AS match_key,
->>>>>>> f8e75019
       sum(conv.conversion_0) AS conversion_0,
       sum(conv.conversion_1) AS conversion_1,
       sum(conv.conversion_2) AS conversion_2
@@ -530,10 +515,7 @@
       conv.campaign AS campaign,
       conv.id AS id,
       conv.source AS source,
-<<<<<<< HEAD
-=======
       conv.campaign AS match_key,
->>>>>>> f8e75019
       sum(conv.conversion_0) AS conversion_0,
       sum(conv.conversion_1) AS conversion_1
   
