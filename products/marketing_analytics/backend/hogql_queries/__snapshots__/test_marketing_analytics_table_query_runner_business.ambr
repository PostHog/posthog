--- conflicted
+++ resolved
@@ -1,74 +1,5 @@
 # serializer version: 1
 # name: TestMarketingAnalyticsTableQueryRunnerBusiness.test_comprehensive_marketing_analytics_basic
-  '''
-  
-  SELECT
-      campaign_costs.id AS ID,
-      campaign_costs.campaign AS Campaign,
-      campaign_costs.source AS Source,
-      round(campaign_costs.total_cost, 2) AS Cost,
-      round(campaign_costs.total_clicks, 0) AS Clicks,
-      round(campaign_costs.total_impressions, 0) AS Impressions,
-      round(divide(campaign_costs.total_cost, nullif(campaign_costs.total_clicks, 0)), 2) AS CPC,
-      round(multiply(divide(campaign_costs.total_clicks, nullif(campaign_costs.total_impressions, 0)), 100), 2) AS CTR,
-      round(campaign_costs.total_reported_conversions, 2) AS `Reported Conversion`,
-<<<<<<< HEAD
-      round(campaign_costs.total_reported_conversion_value, 2) AS `Reported Conversion Value`,
-      round(divide(campaign_costs.total_reported_conversion_value, nullif(campaign_costs.total_cost, 0)), 2) AS `Reported ROAS`
-=======
-      round(campaign_costs.total_reported_conversion_value, 2) AS `Reported Conversion Value`
->>>>>>> 936f88d6
-  
-  FROM
-      (
-  SELECT
-          campaign,
-          id,
-          source,
-<<<<<<< HEAD
-          sum(ifNull(toFloat(cost), 0)) AS total_cost,
-          sum(ifNull(toFloat(clicks), 0)) AS total_clicks,
-          sum(ifNull(toFloat(impressions), 0)) AS total_impressions,
-          sum(ifNull(toFloat(reported_conversion), 0)) AS total_reported_conversions,
-          sum(ifNull(toFloat(reported_conversion_value), 0)) AS total_reported_conversion_value
-=======
-          any(match_key) AS match_key,
-          sum(cost) AS total_cost,
-          sum(clicks) AS total_clicks,
-          sum(impressions) AS total_impressions,
-          sum(reported_conversion) AS total_reported_conversions,
-          sum(reported_conversion_value) AS total_reported_conversion_value
->>>>>>> 936f88d6
-      
-  FROM
-          (
-  SELECT
-              toString(campaign1) AS match_key,
-              toString(campaign1) AS campaign,
-              toString(campaign1) AS id,
-              toString(source1) AS source,
-              toFloat(coalesce(impressions1, 0)) AS impressions,
-              toFloat(coalesce(clicks1, 0)) AS clicks,
-              toFloat(convertCurrency('USD', 'USD', toFloat(coalesce(spend1, 0)))) AS cost,
-              toFloat(coalesce(conversions1, 0)) AS reported_conversion,
-              toFloat(coalesce(0, 0)) AS reported_conversion_value
-          
-  FROM
-              `bigquery.posthog_test.posthog_test_facebook_ads_table` AS posthog_test_facebook_ads_table
-          
-  WHERE
-              and(greaterOrEquals(toDateTime(date1), toDateTime('2024-11-01 00:00:00')), lessOrEquals(toDateTime(date1), toDateTime('2024-11-30 23:59:59'))))
-      
-  GROUP BY
-          campaign,
-          id,
-          source) AS campaign_costs
-  
-  LIMIT 101
-  OFFSET 0
-  '''
-# ---
-# name: TestMarketingAnalyticsTableQueryRunnerBusiness.test_conversion_goal_basic_setup
   '''
   
   SELECT
@@ -82,12 +13,7 @@
       round(multiply(divide(campaign_costs.total_clicks, nullif(campaign_costs.total_impressions, 0)), 100), 2) AS CTR,
       round(campaign_costs.total_reported_conversions, 2) AS `Reported Conversion`,
       round(campaign_costs.total_reported_conversion_value, 2) AS `Reported Conversion Value`,
-<<<<<<< HEAD
-      round(divide(campaign_costs.total_reported_conversion_value, nullif(campaign_costs.total_cost, 0)), 2) AS `Reported ROAS`,
-=======
->>>>>>> 936f88d6
-      ucg.conversion_0 AS `Sign Up Conversions`,
-      round(divide(campaign_costs.total_cost, nullif(ucg.conversion_0, 0)), 2) AS `Cost per Sign Up Conversions`
+      round(divide(campaign_costs.total_reported_conversion_value, nullif(campaign_costs.total_cost, 0)), 2) AS `Reported ROAS`
   
   FROM
       (
@@ -95,20 +21,71 @@
           campaign,
           id,
           source,
-<<<<<<< HEAD
+          any(match_key) AS match_key,
           sum(ifNull(toFloat(cost), 0)) AS total_cost,
           sum(ifNull(toFloat(clicks), 0)) AS total_clicks,
           sum(ifNull(toFloat(impressions), 0)) AS total_impressions,
           sum(ifNull(toFloat(reported_conversion), 0)) AS total_reported_conversions,
           sum(ifNull(toFloat(reported_conversion_value), 0)) AS total_reported_conversion_value
-=======
+      
+  FROM
+          (
+  SELECT
+              toString(campaign1) AS match_key,
+              toString(campaign1) AS campaign,
+              toString(campaign1) AS id,
+              toString(source1) AS source,
+              toFloat(coalesce(impressions1, 0)) AS impressions,
+              toFloat(coalesce(clicks1, 0)) AS clicks,
+              toFloat(convertCurrency('USD', 'USD', toFloat(coalesce(spend1, 0)))) AS cost,
+              toFloat(coalesce(conversions1, 0)) AS reported_conversion,
+              toFloat(coalesce(0, 0)) AS reported_conversion_value
+          
+  FROM
+              `bigquery.posthog_test.posthog_test_facebook_ads_table` AS posthog_test_facebook_ads_table
+          
+  WHERE
+              and(greaterOrEquals(toDateTime(date1), toDateTime('2024-11-01 00:00:00')), lessOrEquals(toDateTime(date1), toDateTime('2024-11-30 23:59:59'))))
+      
+  GROUP BY
+          campaign,
+          id,
+          source) AS campaign_costs
+  
+  LIMIT 101
+  OFFSET 0
+  '''
+# ---
+# name: TestMarketingAnalyticsTableQueryRunnerBusiness.test_conversion_goal_basic_setup
+  '''
+  
+  SELECT
+      campaign_costs.id AS ID,
+      campaign_costs.campaign AS Campaign,
+      campaign_costs.source AS Source,
+      round(campaign_costs.total_cost, 2) AS Cost,
+      round(campaign_costs.total_clicks, 0) AS Clicks,
+      round(campaign_costs.total_impressions, 0) AS Impressions,
+      round(divide(campaign_costs.total_cost, nullif(campaign_costs.total_clicks, 0)), 2) AS CPC,
+      round(multiply(divide(campaign_costs.total_clicks, nullif(campaign_costs.total_impressions, 0)), 100), 2) AS CTR,
+      round(campaign_costs.total_reported_conversions, 2) AS `Reported Conversion`,
+      round(campaign_costs.total_reported_conversion_value, 2) AS `Reported Conversion Value`,
+      round(divide(campaign_costs.total_reported_conversion_value, nullif(campaign_costs.total_cost, 0)), 2) AS `Reported ROAS`,
+      ucg.conversion_0 AS `Sign Up Conversions`,
+      round(divide(campaign_costs.total_cost, nullif(ucg.conversion_0, 0)), 2) AS `Cost per Sign Up Conversions`
+  
+  FROM
+      (
+  SELECT
+          campaign,
+          id,
+          source,
           any(match_key) AS match_key,
-          sum(cost) AS total_cost,
-          sum(clicks) AS total_clicks,
-          sum(impressions) AS total_impressions,
-          sum(reported_conversion) AS total_reported_conversions,
-          sum(reported_conversion_value) AS total_reported_conversion_value
->>>>>>> 936f88d6
+          sum(ifNull(toFloat(cost), 0)) AS total_cost,
+          sum(ifNull(toFloat(clicks), 0)) AS total_clicks,
+          sum(ifNull(toFloat(impressions), 0)) AS total_impressions,
+          sum(ifNull(toFloat(reported_conversion), 0)) AS total_reported_conversions,
+          sum(ifNull(toFloat(reported_conversion_value), 0)) AS total_reported_conversion_value
       
   FROM
           (
@@ -224,12 +201,8 @@
       round(divide(campaign_costs.total_cost, nullif(campaign_costs.total_clicks, 0)), 2) AS CPC,
       round(multiply(divide(campaign_costs.total_clicks, nullif(campaign_costs.total_impressions, 0)), 100), 2) AS CTR,
       round(campaign_costs.total_reported_conversions, 2) AS `Reported Conversion`,
-<<<<<<< HEAD
       round(campaign_costs.total_reported_conversion_value, 2) AS `Reported Conversion Value`,
       round(divide(campaign_costs.total_reported_conversion_value, nullif(campaign_costs.total_cost, 0)), 2) AS `Reported ROAS`
-=======
-      round(campaign_costs.total_reported_conversion_value, 2) AS `Reported Conversion Value`
->>>>>>> 936f88d6
   
   FROM
       (
@@ -237,20 +210,12 @@
           campaign,
           id,
           source,
-<<<<<<< HEAD
+          any(match_key) AS match_key,
           sum(ifNull(toFloat(cost), 0)) AS total_cost,
           sum(ifNull(toFloat(clicks), 0)) AS total_clicks,
           sum(ifNull(toFloat(impressions), 0)) AS total_impressions,
           sum(ifNull(toFloat(reported_conversion), 0)) AS total_reported_conversions,
           sum(ifNull(toFloat(reported_conversion_value), 0)) AS total_reported_conversion_value
-=======
-          any(match_key) AS match_key,
-          sum(cost) AS total_cost,
-          sum(clicks) AS total_clicks,
-          sum(impressions) AS total_impressions,
-          sum(reported_conversion) AS total_reported_conversions,
-          sum(reported_conversion_value) AS total_reported_conversion_value
->>>>>>> 936f88d6
       
   FROM
           (
@@ -295,12 +260,8 @@
       round(divide(campaign_costs.total_cost, nullif(campaign_costs.total_clicks, 0)), 2) AS CPC,
       round(multiply(divide(campaign_costs.total_clicks, nullif(campaign_costs.total_impressions, 0)), 100), 2) AS CTR,
       round(campaign_costs.total_reported_conversions, 2) AS `Reported Conversion`,
-<<<<<<< HEAD
       round(campaign_costs.total_reported_conversion_value, 2) AS `Reported Conversion Value`,
       round(divide(campaign_costs.total_reported_conversion_value, nullif(campaign_costs.total_cost, 0)), 2) AS `Reported ROAS`
-=======
-      round(campaign_costs.total_reported_conversion_value, 2) AS `Reported Conversion Value`
->>>>>>> 936f88d6
   
   FROM
       (
@@ -308,20 +269,12 @@
           campaign,
           id,
           source,
-<<<<<<< HEAD
+          any(match_key) AS match_key,
           sum(ifNull(toFloat(cost), 0)) AS total_cost,
           sum(ifNull(toFloat(clicks), 0)) AS total_clicks,
           sum(ifNull(toFloat(impressions), 0)) AS total_impressions,
           sum(ifNull(toFloat(reported_conversion), 0)) AS total_reported_conversions,
           sum(ifNull(toFloat(reported_conversion_value), 0)) AS total_reported_conversion_value
-=======
-          any(match_key) AS match_key,
-          sum(cost) AS total_cost,
-          sum(clicks) AS total_clicks,
-          sum(impressions) AS total_impressions,
-          sum(reported_conversion) AS total_reported_conversions,
-          sum(reported_conversion_value) AS total_reported_conversion_value
->>>>>>> 936f88d6
       
   FROM
           (
@@ -367,12 +320,8 @@
           round(divide(campaign_costs.total_cost, nullif(campaign_costs.total_clicks, 0)), 2) AS CPC,
           round(multiply(divide(campaign_costs.total_clicks, nullif(campaign_costs.total_impressions, 0)), 100), 2) AS CTR,
           round(campaign_costs.total_reported_conversions, 2) AS `Reported Conversion`,
-<<<<<<< HEAD
           round(campaign_costs.total_reported_conversion_value, 2) AS `Reported Conversion Value`,
           round(divide(campaign_costs.total_reported_conversion_value, nullif(campaign_costs.total_cost, 0)), 2) AS `Reported ROAS`
-=======
-          round(campaign_costs.total_reported_conversion_value, 2) AS `Reported Conversion Value`
->>>>>>> 936f88d6
       
       FROM
           (
@@ -380,20 +329,12 @@
               campaign,
               id,
               source,
-<<<<<<< HEAD
+              any(match_key) AS match_key,
               sum(ifNull(toFloat(cost), 0)) AS total_cost,
               sum(ifNull(toFloat(clicks), 0)) AS total_clicks,
               sum(ifNull(toFloat(impressions), 0)) AS total_impressions,
               sum(ifNull(toFloat(reported_conversion), 0)) AS total_reported_conversions,
               sum(ifNull(toFloat(reported_conversion_value), 0)) AS total_reported_conversion_value
-=======
-              any(match_key) AS match_key,
-              sum(cost) AS total_cost,
-              sum(clicks) AS total_clicks,
-              sum(impressions) AS total_impressions,
-              sum(reported_conversion) AS total_reported_conversions,
-              sum(reported_conversion_value) AS total_reported_conversion_value
->>>>>>> 936f88d6
           
       FROM
               (
@@ -471,12 +412,8 @@
         MarketingAnalyticsItem(changeFromPreviousPct=None, hasComparison=False, isIncreaseBad=True, key='CPC', kind=<WebAnalyticsItemKind.CURRENCY: 'currency'>, previous=None, value=7.04),
         MarketingAnalyticsItem(changeFromPreviousPct=None, hasComparison=False, isIncreaseBad=False, key='CTR', kind=<WebAnalyticsItemKind.PERCENTAGE: 'percentage'>, previous=None, value=0.19),
         MarketingAnalyticsItem(changeFromPreviousPct=None, hasComparison=False, isIncreaseBad=False, key='Reported Conversion', kind=<WebAnalyticsItemKind.UNIT: 'unit'>, previous=None, value=0.0),
-<<<<<<< HEAD
-        MarketingAnalyticsItem(changeFromPreviousPct=None, hasComparison=False, isIncreaseBad=False, key='Reported Conversion Value', kind=<WebAnalyticsItemKind.CURRENCY: 'currency'>, previous=None, value=0.0),
-        MarketingAnalyticsItem(changeFromPreviousPct=None, hasComparison=False, isIncreaseBad=False, key='Reported ROAS', kind=<WebAnalyticsItemKind.UNIT: 'unit'>, previous=None, value=0.0),
-=======
-        MarketingAnalyticsItem(changeFromPreviousPct=None, hasComparison=False, isIncreaseBad=False, key='Reported Conversion Value', kind=<WebAnalyticsItemKind.UNIT: 'unit'>, previous=None, value=0.0),
->>>>>>> 936f88d6
+        MarketingAnalyticsItem(changeFromPreviousPct=None, hasComparison=False, isIncreaseBad=False, key='Reported Conversion Value', kind=<WebAnalyticsItemKind.CURRENCY: 'currency'>, previous=None, value=0.0),
+        MarketingAnalyticsItem(changeFromPreviousPct=None, hasComparison=False, isIncreaseBad=False, key='Reported ROAS', kind=<WebAnalyticsItemKind.UNIT: 'unit'>, previous=None, value=0.0),
       ]),
       list([
         MarketingAnalyticsItem(changeFromPreviousPct=None, hasComparison=False, isIncreaseBad=False, key='ID', kind=<WebAnalyticsItemKind.UNIT: 'unit'>, previous=None, value='Test-Brand-Campaign-EMEA'),
@@ -488,12 +425,8 @@
         MarketingAnalyticsItem(changeFromPreviousPct=None, hasComparison=False, isIncreaseBad=True, key='CPC', kind=<WebAnalyticsItemKind.CURRENCY: 'currency'>, previous=None, value=0.4),
         MarketingAnalyticsItem(changeFromPreviousPct=None, hasComparison=False, isIncreaseBad=False, key='CTR', kind=<WebAnalyticsItemKind.PERCENTAGE: 'percentage'>, previous=None, value=36.42),
         MarketingAnalyticsItem(changeFromPreviousPct=None, hasComparison=False, isIncreaseBad=False, key='Reported Conversion', kind=<WebAnalyticsItemKind.UNIT: 'unit'>, previous=None, value=0.0),
-<<<<<<< HEAD
-        MarketingAnalyticsItem(changeFromPreviousPct=None, hasComparison=False, isIncreaseBad=False, key='Reported Conversion Value', kind=<WebAnalyticsItemKind.CURRENCY: 'currency'>, previous=None, value=0.0),
-        MarketingAnalyticsItem(changeFromPreviousPct=None, hasComparison=False, isIncreaseBad=False, key='Reported ROAS', kind=<WebAnalyticsItemKind.UNIT: 'unit'>, previous=None, value=0.0),
-=======
-        MarketingAnalyticsItem(changeFromPreviousPct=None, hasComparison=False, isIncreaseBad=False, key='Reported Conversion Value', kind=<WebAnalyticsItemKind.UNIT: 'unit'>, previous=None, value=0.0),
->>>>>>> 936f88d6
+        MarketingAnalyticsItem(changeFromPreviousPct=None, hasComparison=False, isIncreaseBad=False, key='Reported Conversion Value', kind=<WebAnalyticsItemKind.CURRENCY: 'currency'>, previous=None, value=0.0),
+        MarketingAnalyticsItem(changeFromPreviousPct=None, hasComparison=False, isIncreaseBad=False, key='Reported ROAS', kind=<WebAnalyticsItemKind.UNIT: 'unit'>, previous=None, value=0.0),
       ]),
       list([
         MarketingAnalyticsItem(changeFromPreviousPct=None, hasComparison=False, isIncreaseBad=False, key='ID', kind=<WebAnalyticsItemKind.UNIT: 'unit'>, previous=None, value='Test-Competitors-AMER'),
@@ -505,12 +438,8 @@
         MarketingAnalyticsItem(changeFromPreviousPct=None, hasComparison=False, isIncreaseBad=True, key='CPC', kind=<WebAnalyticsItemKind.CURRENCY: 'currency'>, previous=None, value=38.92),
         MarketingAnalyticsItem(changeFromPreviousPct=None, hasComparison=False, isIncreaseBad=False, key='CTR', kind=<WebAnalyticsItemKind.PERCENTAGE: 'percentage'>, previous=None, value=2.08),
         MarketingAnalyticsItem(changeFromPreviousPct=None, hasComparison=False, isIncreaseBad=False, key='Reported Conversion', kind=<WebAnalyticsItemKind.UNIT: 'unit'>, previous=None, value=0.0),
-<<<<<<< HEAD
-        MarketingAnalyticsItem(changeFromPreviousPct=None, hasComparison=False, isIncreaseBad=False, key='Reported Conversion Value', kind=<WebAnalyticsItemKind.CURRENCY: 'currency'>, previous=None, value=0.0),
-        MarketingAnalyticsItem(changeFromPreviousPct=None, hasComparison=False, isIncreaseBad=False, key='Reported ROAS', kind=<WebAnalyticsItemKind.UNIT: 'unit'>, previous=None, value=0.0),
-=======
-        MarketingAnalyticsItem(changeFromPreviousPct=None, hasComparison=False, isIncreaseBad=False, key='Reported Conversion Value', kind=<WebAnalyticsItemKind.UNIT: 'unit'>, previous=None, value=0.0),
->>>>>>> 936f88d6
+        MarketingAnalyticsItem(changeFromPreviousPct=None, hasComparison=False, isIncreaseBad=False, key='Reported Conversion Value', kind=<WebAnalyticsItemKind.CURRENCY: 'currency'>, previous=None, value=0.0),
+        MarketingAnalyticsItem(changeFromPreviousPct=None, hasComparison=False, isIncreaseBad=False, key='Reported ROAS', kind=<WebAnalyticsItemKind.UNIT: 'unit'>, previous=None, value=0.0),
       ]),
       list([
         MarketingAnalyticsItem(changeFromPreviousPct=None, hasComparison=False, isIncreaseBad=False, key='ID', kind=<WebAnalyticsItemKind.UNIT: 'unit'>, previous=None, value='TechFlow-Prospecting-AMER-Traffic-ProductDev-Static-Analytics-Aug-2024'),
@@ -522,12 +451,8 @@
         MarketingAnalyticsItem(changeFromPreviousPct=None, hasComparison=False, isIncreaseBad=True, key='CPC', kind=<WebAnalyticsItemKind.CURRENCY: 'currency'>, previous=None, value=5.78),
         MarketingAnalyticsItem(changeFromPreviousPct=None, hasComparison=False, isIncreaseBad=False, key='CTR', kind=<WebAnalyticsItemKind.PERCENTAGE: 'percentage'>, previous=None, value=0.34),
         MarketingAnalyticsItem(changeFromPreviousPct=None, hasComparison=False, isIncreaseBad=False, key='Reported Conversion', kind=<WebAnalyticsItemKind.UNIT: 'unit'>, previous=None, value=0.0),
-<<<<<<< HEAD
-        MarketingAnalyticsItem(changeFromPreviousPct=None, hasComparison=False, isIncreaseBad=False, key='Reported Conversion Value', kind=<WebAnalyticsItemKind.CURRENCY: 'currency'>, previous=None, value=0.0),
-        MarketingAnalyticsItem(changeFromPreviousPct=None, hasComparison=False, isIncreaseBad=False, key='Reported ROAS', kind=<WebAnalyticsItemKind.UNIT: 'unit'>, previous=None, value=0.0),
-=======
-        MarketingAnalyticsItem(changeFromPreviousPct=None, hasComparison=False, isIncreaseBad=False, key='Reported Conversion Value', kind=<WebAnalyticsItemKind.UNIT: 'unit'>, previous=None, value=0.0),
->>>>>>> 936f88d6
+        MarketingAnalyticsItem(changeFromPreviousPct=None, hasComparison=False, isIncreaseBad=False, key='Reported Conversion Value', kind=<WebAnalyticsItemKind.CURRENCY: 'currency'>, previous=None, value=0.0),
+        MarketingAnalyticsItem(changeFromPreviousPct=None, hasComparison=False, isIncreaseBad=False, key='Reported ROAS', kind=<WebAnalyticsItemKind.UNIT: 'unit'>, previous=None, value=0.0),
       ]),
       list([
         MarketingAnalyticsItem(changeFromPreviousPct=None, hasComparison=False, isIncreaseBad=False, key='ID', kind=<WebAnalyticsItemKind.UNIT: 'unit'>, previous=None, value='Test-AB-Testing-AMER'),
@@ -539,12 +464,8 @@
         MarketingAnalyticsItem(changeFromPreviousPct=None, hasComparison=False, isIncreaseBad=True, key='CPC', kind=<WebAnalyticsItemKind.CURRENCY: 'currency'>, previous=None, value=3.74),
         MarketingAnalyticsItem(changeFromPreviousPct=None, hasComparison=False, isIncreaseBad=False, key='CTR', kind=<WebAnalyticsItemKind.PERCENTAGE: 'percentage'>, previous=None, value=3.85),
         MarketingAnalyticsItem(changeFromPreviousPct=None, hasComparison=False, isIncreaseBad=False, key='Reported Conversion', kind=<WebAnalyticsItemKind.UNIT: 'unit'>, previous=None, value=0.0),
-<<<<<<< HEAD
-        MarketingAnalyticsItem(changeFromPreviousPct=None, hasComparison=False, isIncreaseBad=False, key='Reported Conversion Value', kind=<WebAnalyticsItemKind.CURRENCY: 'currency'>, previous=None, value=0.0),
-        MarketingAnalyticsItem(changeFromPreviousPct=None, hasComparison=False, isIncreaseBad=False, key='Reported ROAS', kind=<WebAnalyticsItemKind.UNIT: 'unit'>, previous=None, value=0.0),
-=======
-        MarketingAnalyticsItem(changeFromPreviousPct=None, hasComparison=False, isIncreaseBad=False, key='Reported Conversion Value', kind=<WebAnalyticsItemKind.UNIT: 'unit'>, previous=None, value=0.0),
->>>>>>> 936f88d6
+        MarketingAnalyticsItem(changeFromPreviousPct=None, hasComparison=False, isIncreaseBad=False, key='Reported Conversion Value', kind=<WebAnalyticsItemKind.CURRENCY: 'currency'>, previous=None, value=0.0),
+        MarketingAnalyticsItem(changeFromPreviousPct=None, hasComparison=False, isIncreaseBad=False, key='Reported ROAS', kind=<WebAnalyticsItemKind.UNIT: 'unit'>, previous=None, value=0.0),
       ]),
       list([
         MarketingAnalyticsItem(changeFromPreviousPct=None, hasComparison=False, isIncreaseBad=False, key='ID', kind=<WebAnalyticsItemKind.UNIT: 'unit'>, previous=None, value='TechFlow-Prospecting-AMER-Traffic-ProductDev-Static-Comparison-Oct-2024'),
@@ -556,12 +477,8 @@
         MarketingAnalyticsItem(changeFromPreviousPct=None, hasComparison=False, isIncreaseBad=True, key='CPC', kind=<WebAnalyticsItemKind.CURRENCY: 'currency'>, previous=None, value=4.5),
         MarketingAnalyticsItem(changeFromPreviousPct=None, hasComparison=False, isIncreaseBad=False, key='CTR', kind=<WebAnalyticsItemKind.PERCENTAGE: 'percentage'>, previous=None, value=0.71),
         MarketingAnalyticsItem(changeFromPreviousPct=None, hasComparison=False, isIncreaseBad=False, key='Reported Conversion', kind=<WebAnalyticsItemKind.UNIT: 'unit'>, previous=None, value=0.0),
-<<<<<<< HEAD
-        MarketingAnalyticsItem(changeFromPreviousPct=None, hasComparison=False, isIncreaseBad=False, key='Reported Conversion Value', kind=<WebAnalyticsItemKind.CURRENCY: 'currency'>, previous=None, value=0.0),
-        MarketingAnalyticsItem(changeFromPreviousPct=None, hasComparison=False, isIncreaseBad=False, key='Reported ROAS', kind=<WebAnalyticsItemKind.UNIT: 'unit'>, previous=None, value=0.0),
-=======
-        MarketingAnalyticsItem(changeFromPreviousPct=None, hasComparison=False, isIncreaseBad=False, key='Reported Conversion Value', kind=<WebAnalyticsItemKind.UNIT: 'unit'>, previous=None, value=0.0),
->>>>>>> 936f88d6
+        MarketingAnalyticsItem(changeFromPreviousPct=None, hasComparison=False, isIncreaseBad=False, key='Reported Conversion Value', kind=<WebAnalyticsItemKind.CURRENCY: 'currency'>, previous=None, value=0.0),
+        MarketingAnalyticsItem(changeFromPreviousPct=None, hasComparison=False, isIncreaseBad=False, key='Reported ROAS', kind=<WebAnalyticsItemKind.UNIT: 'unit'>, previous=None, value=0.0),
       ]),
       list([
         MarketingAnalyticsItem(changeFromPreviousPct=None, hasComparison=False, isIncreaseBad=False, key='ID', kind=<WebAnalyticsItemKind.UNIT: 'unit'>, previous=None, value='TechFlow-Prospecting-AMER-Traffic-Leadership-Static-Analytics-Aug-2024'),
@@ -573,12 +490,8 @@
         MarketingAnalyticsItem(changeFromPreviousPct=None, hasComparison=False, isIncreaseBad=True, key='CPC', kind=<WebAnalyticsItemKind.CURRENCY: 'currency'>, previous=None, value=5.12),
         MarketingAnalyticsItem(changeFromPreviousPct=None, hasComparison=False, isIncreaseBad=False, key='CTR', kind=<WebAnalyticsItemKind.PERCENTAGE: 'percentage'>, previous=None, value=0.32),
         MarketingAnalyticsItem(changeFromPreviousPct=None, hasComparison=False, isIncreaseBad=False, key='Reported Conversion', kind=<WebAnalyticsItemKind.UNIT: 'unit'>, previous=None, value=0.0),
-<<<<<<< HEAD
-        MarketingAnalyticsItem(changeFromPreviousPct=None, hasComparison=False, isIncreaseBad=False, key='Reported Conversion Value', kind=<WebAnalyticsItemKind.CURRENCY: 'currency'>, previous=None, value=0.0),
-        MarketingAnalyticsItem(changeFromPreviousPct=None, hasComparison=False, isIncreaseBad=False, key='Reported ROAS', kind=<WebAnalyticsItemKind.UNIT: 'unit'>, previous=None, value=0.0),
-=======
-        MarketingAnalyticsItem(changeFromPreviousPct=None, hasComparison=False, isIncreaseBad=False, key='Reported Conversion Value', kind=<WebAnalyticsItemKind.UNIT: 'unit'>, previous=None, value=0.0),
->>>>>>> 936f88d6
+        MarketingAnalyticsItem(changeFromPreviousPct=None, hasComparison=False, isIncreaseBad=False, key='Reported Conversion Value', kind=<WebAnalyticsItemKind.CURRENCY: 'currency'>, previous=None, value=0.0),
+        MarketingAnalyticsItem(changeFromPreviousPct=None, hasComparison=False, isIncreaseBad=False, key='Reported ROAS', kind=<WebAnalyticsItemKind.UNIT: 'unit'>, previous=None, value=0.0),
       ]),
       list([
         MarketingAnalyticsItem(changeFromPreviousPct=None, hasComparison=False, isIncreaseBad=False, key='ID', kind=<WebAnalyticsItemKind.UNIT: 'unit'>, previous=None, value='TestCorp-Search-EMEA-Analytics-Tools'),
@@ -590,12 +503,8 @@
         MarketingAnalyticsItem(changeFromPreviousPct=None, hasComparison=False, isIncreaseBad=True, key='CPC', kind=<WebAnalyticsItemKind.CURRENCY: 'currency'>, previous=None, value=1.9),
         MarketingAnalyticsItem(changeFromPreviousPct=None, hasComparison=False, isIncreaseBad=False, key='CTR', kind=<WebAnalyticsItemKind.PERCENTAGE: 'percentage'>, previous=None, value=1.51),
         MarketingAnalyticsItem(changeFromPreviousPct=None, hasComparison=False, isIncreaseBad=False, key='Reported Conversion', kind=<WebAnalyticsItemKind.UNIT: 'unit'>, previous=None, value=0.0),
-<<<<<<< HEAD
-        MarketingAnalyticsItem(changeFromPreviousPct=None, hasComparison=False, isIncreaseBad=False, key='Reported Conversion Value', kind=<WebAnalyticsItemKind.CURRENCY: 'currency'>, previous=None, value=0.0),
-        MarketingAnalyticsItem(changeFromPreviousPct=None, hasComparison=False, isIncreaseBad=False, key='Reported ROAS', kind=<WebAnalyticsItemKind.UNIT: 'unit'>, previous=None, value=0.0),
-=======
-        MarketingAnalyticsItem(changeFromPreviousPct=None, hasComparison=False, isIncreaseBad=False, key='Reported Conversion Value', kind=<WebAnalyticsItemKind.UNIT: 'unit'>, previous=None, value=0.0),
->>>>>>> 936f88d6
+        MarketingAnalyticsItem(changeFromPreviousPct=None, hasComparison=False, isIncreaseBad=False, key='Reported Conversion Value', kind=<WebAnalyticsItemKind.CURRENCY: 'currency'>, previous=None, value=0.0),
+        MarketingAnalyticsItem(changeFromPreviousPct=None, hasComparison=False, isIncreaseBad=False, key='Reported ROAS', kind=<WebAnalyticsItemKind.UNIT: 'unit'>, previous=None, value=0.0),
       ]),
       list([
         MarketingAnalyticsItem(changeFromPreviousPct=None, hasComparison=False, isIncreaseBad=False, key='ID', kind=<WebAnalyticsItemKind.UNIT: 'unit'>, previous=None, value='TechFlow-Prospecting-AMER-Traffic-Executive-Static-Analytics-Aug-2024'),
@@ -607,12 +516,8 @@
         MarketingAnalyticsItem(changeFromPreviousPct=None, hasComparison=False, isIncreaseBad=True, key='CPC', kind=<WebAnalyticsItemKind.CURRENCY: 'currency'>, previous=None, value=4.42),
         MarketingAnalyticsItem(changeFromPreviousPct=None, hasComparison=False, isIncreaseBad=False, key='CTR', kind=<WebAnalyticsItemKind.PERCENTAGE: 'percentage'>, previous=None, value=0.19),
         MarketingAnalyticsItem(changeFromPreviousPct=None, hasComparison=False, isIncreaseBad=False, key='Reported Conversion', kind=<WebAnalyticsItemKind.UNIT: 'unit'>, previous=None, value=0.0),
-<<<<<<< HEAD
-        MarketingAnalyticsItem(changeFromPreviousPct=None, hasComparison=False, isIncreaseBad=False, key='Reported Conversion Value', kind=<WebAnalyticsItemKind.CURRENCY: 'currency'>, previous=None, value=0.0),
-        MarketingAnalyticsItem(changeFromPreviousPct=None, hasComparison=False, isIncreaseBad=False, key='Reported ROAS', kind=<WebAnalyticsItemKind.UNIT: 'unit'>, previous=None, value=0.0),
-=======
-        MarketingAnalyticsItem(changeFromPreviousPct=None, hasComparison=False, isIncreaseBad=False, key='Reported Conversion Value', kind=<WebAnalyticsItemKind.UNIT: 'unit'>, previous=None, value=0.0),
->>>>>>> 936f88d6
+        MarketingAnalyticsItem(changeFromPreviousPct=None, hasComparison=False, isIncreaseBad=False, key='Reported Conversion Value', kind=<WebAnalyticsItemKind.CURRENCY: 'currency'>, previous=None, value=0.0),
+        MarketingAnalyticsItem(changeFromPreviousPct=None, hasComparison=False, isIncreaseBad=False, key='Reported ROAS', kind=<WebAnalyticsItemKind.UNIT: 'unit'>, previous=None, value=0.0),
       ]),
       list([
         MarketingAnalyticsItem(changeFromPreviousPct=None, hasComparison=False, isIncreaseBad=False, key='ID', kind=<WebAnalyticsItemKind.UNIT: 'unit'>, previous=None, value='TechFlow-Prospecting-EMEA-Traffic-Leadership-Static-Analytics-Aug-2024'),
@@ -624,12 +529,8 @@
         MarketingAnalyticsItem(changeFromPreviousPct=None, hasComparison=False, isIncreaseBad=True, key='CPC', kind=<WebAnalyticsItemKind.CURRENCY: 'currency'>, previous=None, value=1.89),
         MarketingAnalyticsItem(changeFromPreviousPct=None, hasComparison=False, isIncreaseBad=False, key='CTR', kind=<WebAnalyticsItemKind.PERCENTAGE: 'percentage'>, previous=None, value=0.33),
         MarketingAnalyticsItem(changeFromPreviousPct=None, hasComparison=False, isIncreaseBad=False, key='Reported Conversion', kind=<WebAnalyticsItemKind.UNIT: 'unit'>, previous=None, value=0.0),
-<<<<<<< HEAD
-        MarketingAnalyticsItem(changeFromPreviousPct=None, hasComparison=False, isIncreaseBad=False, key='Reported Conversion Value', kind=<WebAnalyticsItemKind.CURRENCY: 'currency'>, previous=None, value=0.0),
-        MarketingAnalyticsItem(changeFromPreviousPct=None, hasComparison=False, isIncreaseBad=False, key='Reported ROAS', kind=<WebAnalyticsItemKind.UNIT: 'unit'>, previous=None, value=0.0),
-=======
-        MarketingAnalyticsItem(changeFromPreviousPct=None, hasComparison=False, isIncreaseBad=False, key='Reported Conversion Value', kind=<WebAnalyticsItemKind.UNIT: 'unit'>, previous=None, value=0.0),
->>>>>>> 936f88d6
+        MarketingAnalyticsItem(changeFromPreviousPct=None, hasComparison=False, isIncreaseBad=False, key='Reported Conversion Value', kind=<WebAnalyticsItemKind.CURRENCY: 'currency'>, previous=None, value=0.0),
+        MarketingAnalyticsItem(changeFromPreviousPct=None, hasComparison=False, isIncreaseBad=False, key='Reported ROAS', kind=<WebAnalyticsItemKind.UNIT: 'unit'>, previous=None, value=0.0),
       ]),
       list([
         MarketingAnalyticsItem(changeFromPreviousPct=None, hasComparison=False, isIncreaseBad=False, key='ID', kind=<WebAnalyticsItemKind.UNIT: 'unit'>, previous=None, value='Test-Experimentation-AMER'),
@@ -641,12 +542,8 @@
         MarketingAnalyticsItem(changeFromPreviousPct=None, hasComparison=False, isIncreaseBad=True, key='CPC', kind=<WebAnalyticsItemKind.CURRENCY: 'currency'>, previous=None, value=7.43),
         MarketingAnalyticsItem(changeFromPreviousPct=None, hasComparison=False, isIncreaseBad=False, key='CTR', kind=<WebAnalyticsItemKind.PERCENTAGE: 'percentage'>, previous=None, value=9.09),
         MarketingAnalyticsItem(changeFromPreviousPct=None, hasComparison=False, isIncreaseBad=False, key='Reported Conversion', kind=<WebAnalyticsItemKind.UNIT: 'unit'>, previous=None, value=0.0),
-<<<<<<< HEAD
-        MarketingAnalyticsItem(changeFromPreviousPct=None, hasComparison=False, isIncreaseBad=False, key='Reported Conversion Value', kind=<WebAnalyticsItemKind.CURRENCY: 'currency'>, previous=None, value=0.0),
-        MarketingAnalyticsItem(changeFromPreviousPct=None, hasComparison=False, isIncreaseBad=False, key='Reported ROAS', kind=<WebAnalyticsItemKind.UNIT: 'unit'>, previous=None, value=0.0),
-=======
-        MarketingAnalyticsItem(changeFromPreviousPct=None, hasComparison=False, isIncreaseBad=False, key='Reported Conversion Value', kind=<WebAnalyticsItemKind.UNIT: 'unit'>, previous=None, value=0.0),
->>>>>>> 936f88d6
+        MarketingAnalyticsItem(changeFromPreviousPct=None, hasComparison=False, isIncreaseBad=False, key='Reported Conversion Value', kind=<WebAnalyticsItemKind.CURRENCY: 'currency'>, previous=None, value=0.0),
+        MarketingAnalyticsItem(changeFromPreviousPct=None, hasComparison=False, isIncreaseBad=False, key='Reported ROAS', kind=<WebAnalyticsItemKind.UNIT: 'unit'>, previous=None, value=0.0),
       ]),
       list([
         MarketingAnalyticsItem(changeFromPreviousPct=None, hasComparison=False, isIncreaseBad=False, key='ID', kind=<WebAnalyticsItemKind.UNIT: 'unit'>, previous=None, value='TestCorp-Search-AMER-Analytics-Tools'),
@@ -658,12 +555,8 @@
         MarketingAnalyticsItem(changeFromPreviousPct=None, hasComparison=False, isIncreaseBad=True, key='CPC', kind=<WebAnalyticsItemKind.CURRENCY: 'currency'>, previous=None, value=1.28),
         MarketingAnalyticsItem(changeFromPreviousPct=None, hasComparison=False, isIncreaseBad=False, key='CTR', kind=<WebAnalyticsItemKind.PERCENTAGE: 'percentage'>, previous=None, value=1.28),
         MarketingAnalyticsItem(changeFromPreviousPct=None, hasComparison=False, isIncreaseBad=False, key='Reported Conversion', kind=<WebAnalyticsItemKind.UNIT: 'unit'>, previous=None, value=10.0),
-<<<<<<< HEAD
-        MarketingAnalyticsItem(changeFromPreviousPct=None, hasComparison=False, isIncreaseBad=False, key='Reported Conversion Value', kind=<WebAnalyticsItemKind.CURRENCY: 'currency'>, previous=None, value=0.0),
-        MarketingAnalyticsItem(changeFromPreviousPct=None, hasComparison=False, isIncreaseBad=False, key='Reported ROAS', kind=<WebAnalyticsItemKind.UNIT: 'unit'>, previous=None, value=0.0),
-=======
-        MarketingAnalyticsItem(changeFromPreviousPct=None, hasComparison=False, isIncreaseBad=False, key='Reported Conversion Value', kind=<WebAnalyticsItemKind.UNIT: 'unit'>, previous=None, value=0.0),
->>>>>>> 936f88d6
+        MarketingAnalyticsItem(changeFromPreviousPct=None, hasComparison=False, isIncreaseBad=False, key='Reported Conversion Value', kind=<WebAnalyticsItemKind.CURRENCY: 'currency'>, previous=None, value=0.0),
+        MarketingAnalyticsItem(changeFromPreviousPct=None, hasComparison=False, isIncreaseBad=False, key='Reported ROAS', kind=<WebAnalyticsItemKind.UNIT: 'unit'>, previous=None, value=0.0),
       ]),
       list([
         MarketingAnalyticsItem(changeFromPreviousPct=None, hasComparison=False, isIncreaseBad=False, key='ID', kind=<WebAnalyticsItemKind.UNIT: 'unit'>, previous=None, value='TechFlow-Prospecting-GroupB-Traffic-Engineering-Static-Dec-2024'),
@@ -675,12 +568,8 @@
         MarketingAnalyticsItem(changeFromPreviousPct=None, hasComparison=False, isIncreaseBad=True, key='CPC', kind=<WebAnalyticsItemKind.CURRENCY: 'currency'>, previous=None, value=4.13),
         MarketingAnalyticsItem(changeFromPreviousPct=None, hasComparison=False, isIncreaseBad=False, key='CTR', kind=<WebAnalyticsItemKind.PERCENTAGE: 'percentage'>, previous=None, value=0.32),
         MarketingAnalyticsItem(changeFromPreviousPct=None, hasComparison=False, isIncreaseBad=False, key='Reported Conversion', kind=<WebAnalyticsItemKind.UNIT: 'unit'>, previous=None, value=0.0),
-<<<<<<< HEAD
-        MarketingAnalyticsItem(changeFromPreviousPct=None, hasComparison=False, isIncreaseBad=False, key='Reported Conversion Value', kind=<WebAnalyticsItemKind.CURRENCY: 'currency'>, previous=None, value=0.0),
-        MarketingAnalyticsItem(changeFromPreviousPct=None, hasComparison=False, isIncreaseBad=False, key='Reported ROAS', kind=<WebAnalyticsItemKind.UNIT: 'unit'>, previous=None, value=0.0),
-=======
-        MarketingAnalyticsItem(changeFromPreviousPct=None, hasComparison=False, isIncreaseBad=False, key='Reported Conversion Value', kind=<WebAnalyticsItemKind.UNIT: 'unit'>, previous=None, value=0.0),
->>>>>>> 936f88d6
+        MarketingAnalyticsItem(changeFromPreviousPct=None, hasComparison=False, isIncreaseBad=False, key='Reported Conversion Value', kind=<WebAnalyticsItemKind.CURRENCY: 'currency'>, previous=None, value=0.0),
+        MarketingAnalyticsItem(changeFromPreviousPct=None, hasComparison=False, isIncreaseBad=False, key='Reported ROAS', kind=<WebAnalyticsItemKind.UNIT: 'unit'>, previous=None, value=0.0),
       ]),
       list([
         MarketingAnalyticsItem(changeFromPreviousPct=None, hasComparison=False, isIncreaseBad=False, key='ID', kind=<WebAnalyticsItemKind.UNIT: 'unit'>, previous=None, value='test_brand_campaign'),
@@ -692,12 +581,8 @@
         MarketingAnalyticsItem(changeFromPreviousPct=None, hasComparison=False, isIncreaseBad=True, key='CPC', kind=<WebAnalyticsItemKind.CURRENCY: 'currency'>, previous=None, value=1.72),
         MarketingAnalyticsItem(changeFromPreviousPct=None, hasComparison=False, isIncreaseBad=False, key='CTR', kind=<WebAnalyticsItemKind.PERCENTAGE: 'percentage'>, previous=None, value=0.27),
         MarketingAnalyticsItem(changeFromPreviousPct=None, hasComparison=False, isIncreaseBad=False, key='Reported Conversion', kind=<WebAnalyticsItemKind.UNIT: 'unit'>, previous=None, value=0.0),
-<<<<<<< HEAD
-        MarketingAnalyticsItem(changeFromPreviousPct=None, hasComparison=False, isIncreaseBad=False, key='Reported Conversion Value', kind=<WebAnalyticsItemKind.CURRENCY: 'currency'>, previous=None, value=0.0),
-        MarketingAnalyticsItem(changeFromPreviousPct=None, hasComparison=False, isIncreaseBad=False, key='Reported ROAS', kind=<WebAnalyticsItemKind.UNIT: 'unit'>, previous=None, value=0.0),
-=======
-        MarketingAnalyticsItem(changeFromPreviousPct=None, hasComparison=False, isIncreaseBad=False, key='Reported Conversion Value', kind=<WebAnalyticsItemKind.UNIT: 'unit'>, previous=None, value=0.0),
->>>>>>> 936f88d6
+        MarketingAnalyticsItem(changeFromPreviousPct=None, hasComparison=False, isIncreaseBad=False, key='Reported Conversion Value', kind=<WebAnalyticsItemKind.CURRENCY: 'currency'>, previous=None, value=0.0),
+        MarketingAnalyticsItem(changeFromPreviousPct=None, hasComparison=False, isIncreaseBad=False, key='Reported ROAS', kind=<WebAnalyticsItemKind.UNIT: 'unit'>, previous=None, value=0.0),
       ]),
       list([
         MarketingAnalyticsItem(changeFromPreviousPct=None, hasComparison=False, isIncreaseBad=False, key='ID', kind=<WebAnalyticsItemKind.UNIT: 'unit'>, previous=None, value='TechFlow-Prospecting-EMEA-Traffic-Technical-Static-Analytics-Aug-2024'),
@@ -709,12 +594,8 @@
         MarketingAnalyticsItem(changeFromPreviousPct=None, hasComparison=False, isIncreaseBad=True, key='CPC', kind=<WebAnalyticsItemKind.CURRENCY: 'currency'>, previous=None, value=0.64),
         MarketingAnalyticsItem(changeFromPreviousPct=None, hasComparison=False, isIncreaseBad=False, key='CTR', kind=<WebAnalyticsItemKind.PERCENTAGE: 'percentage'>, previous=None, value=0.84),
         MarketingAnalyticsItem(changeFromPreviousPct=None, hasComparison=False, isIncreaseBad=False, key='Reported Conversion', kind=<WebAnalyticsItemKind.UNIT: 'unit'>, previous=None, value=0.0),
-<<<<<<< HEAD
-        MarketingAnalyticsItem(changeFromPreviousPct=None, hasComparison=False, isIncreaseBad=False, key='Reported Conversion Value', kind=<WebAnalyticsItemKind.CURRENCY: 'currency'>, previous=None, value=0.0),
-        MarketingAnalyticsItem(changeFromPreviousPct=None, hasComparison=False, isIncreaseBad=False, key='Reported ROAS', kind=<WebAnalyticsItemKind.UNIT: 'unit'>, previous=None, value=0.0),
-=======
-        MarketingAnalyticsItem(changeFromPreviousPct=None, hasComparison=False, isIncreaseBad=False, key='Reported Conversion Value', kind=<WebAnalyticsItemKind.UNIT: 'unit'>, previous=None, value=0.0),
->>>>>>> 936f88d6
+        MarketingAnalyticsItem(changeFromPreviousPct=None, hasComparison=False, isIncreaseBad=False, key='Reported Conversion Value', kind=<WebAnalyticsItemKind.CURRENCY: 'currency'>, previous=None, value=0.0),
+        MarketingAnalyticsItem(changeFromPreviousPct=None, hasComparison=False, isIncreaseBad=False, key='Reported ROAS', kind=<WebAnalyticsItemKind.UNIT: 'unit'>, previous=None, value=0.0),
       ]),
       list([
         MarketingAnalyticsItem(changeFromPreviousPct=None, hasComparison=False, isIncreaseBad=False, key='ID', kind=<WebAnalyticsItemKind.UNIT: 'unit'>, previous=None, value='Test-Product-Analytics-EMEA'),
@@ -726,12 +607,8 @@
         MarketingAnalyticsItem(changeFromPreviousPct=None, hasComparison=False, isIncreaseBad=True, key='CPC', kind=<WebAnalyticsItemKind.CURRENCY: 'currency'>, previous=None, value=0.58),
         MarketingAnalyticsItem(changeFromPreviousPct=None, hasComparison=False, isIncreaseBad=False, key='CTR', kind=<WebAnalyticsItemKind.PERCENTAGE: 'percentage'>, previous=None, value=0.34),
         MarketingAnalyticsItem(changeFromPreviousPct=None, hasComparison=False, isIncreaseBad=False, key='Reported Conversion', kind=<WebAnalyticsItemKind.UNIT: 'unit'>, previous=None, value=10.0),
-<<<<<<< HEAD
-        MarketingAnalyticsItem(changeFromPreviousPct=None, hasComparison=False, isIncreaseBad=False, key='Reported Conversion Value', kind=<WebAnalyticsItemKind.CURRENCY: 'currency'>, previous=None, value=0.0),
-        MarketingAnalyticsItem(changeFromPreviousPct=None, hasComparison=False, isIncreaseBad=False, key='Reported ROAS', kind=<WebAnalyticsItemKind.UNIT: 'unit'>, previous=None, value=0.0),
-=======
-        MarketingAnalyticsItem(changeFromPreviousPct=None, hasComparison=False, isIncreaseBad=False, key='Reported Conversion Value', kind=<WebAnalyticsItemKind.UNIT: 'unit'>, previous=None, value=0.0),
->>>>>>> 936f88d6
+        MarketingAnalyticsItem(changeFromPreviousPct=None, hasComparison=False, isIncreaseBad=False, key='Reported Conversion Value', kind=<WebAnalyticsItemKind.CURRENCY: 'currency'>, previous=None, value=0.0),
+        MarketingAnalyticsItem(changeFromPreviousPct=None, hasComparison=False, isIncreaseBad=False, key='Reported ROAS', kind=<WebAnalyticsItemKind.UNIT: 'unit'>, previous=None, value=0.0),
       ]),
       list([
         MarketingAnalyticsItem(changeFromPreviousPct=None, hasComparison=False, isIncreaseBad=False, key='ID', kind=<WebAnalyticsItemKind.UNIT: 'unit'>, previous=None, value='TestCorp-Search-EMEA-Mobile-Platform'),
@@ -743,12 +620,8 @@
         MarketingAnalyticsItem(changeFromPreviousPct=None, hasComparison=False, isIncreaseBad=True, key='CPC', kind=<WebAnalyticsItemKind.CURRENCY: 'currency'>, previous=None, value=None),
         MarketingAnalyticsItem(changeFromPreviousPct=None, hasComparison=False, isIncreaseBad=False, key='CTR', kind=<WebAnalyticsItemKind.PERCENTAGE: 'percentage'>, previous=None, value=0.0),
         MarketingAnalyticsItem(changeFromPreviousPct=None, hasComparison=False, isIncreaseBad=False, key='Reported Conversion', kind=<WebAnalyticsItemKind.UNIT: 'unit'>, previous=None, value=0.0),
-<<<<<<< HEAD
         MarketingAnalyticsItem(changeFromPreviousPct=None, hasComparison=False, isIncreaseBad=False, key='Reported Conversion Value', kind=<WebAnalyticsItemKind.CURRENCY: 'currency'>, previous=None, value=0.0),
         MarketingAnalyticsItem(changeFromPreviousPct=None, hasComparison=False, isIncreaseBad=False, key='Reported ROAS', kind=<WebAnalyticsItemKind.UNIT: 'unit'>, previous=None, value=None),
-=======
-        MarketingAnalyticsItem(changeFromPreviousPct=None, hasComparison=False, isIncreaseBad=False, key='Reported Conversion Value', kind=<WebAnalyticsItemKind.UNIT: 'unit'>, previous=None, value=0.0),
->>>>>>> 936f88d6
       ]),
       list([
         MarketingAnalyticsItem(changeFromPreviousPct=None, hasComparison=False, isIncreaseBad=False, key='ID', kind=<WebAnalyticsItemKind.UNIT: 'unit'>, previous=None, value='Test-Product-Analytics-AMER'),
@@ -760,12 +633,8 @@
         MarketingAnalyticsItem(changeFromPreviousPct=None, hasComparison=False, isIncreaseBad=True, key='CPC', kind=<WebAnalyticsItemKind.CURRENCY: 'currency'>, previous=None, value=None),
         MarketingAnalyticsItem(changeFromPreviousPct=None, hasComparison=False, isIncreaseBad=False, key='CTR', kind=<WebAnalyticsItemKind.PERCENTAGE: 'percentage'>, previous=None, value=0.0),
         MarketingAnalyticsItem(changeFromPreviousPct=None, hasComparison=False, isIncreaseBad=False, key='Reported Conversion', kind=<WebAnalyticsItemKind.UNIT: 'unit'>, previous=None, value=0.0),
-<<<<<<< HEAD
         MarketingAnalyticsItem(changeFromPreviousPct=None, hasComparison=False, isIncreaseBad=False, key='Reported Conversion Value', kind=<WebAnalyticsItemKind.CURRENCY: 'currency'>, previous=None, value=0.0),
         MarketingAnalyticsItem(changeFromPreviousPct=None, hasComparison=False, isIncreaseBad=False, key='Reported ROAS', kind=<WebAnalyticsItemKind.UNIT: 'unit'>, previous=None, value=None),
-=======
-        MarketingAnalyticsItem(changeFromPreviousPct=None, hasComparison=False, isIncreaseBad=False, key='Reported Conversion Value', kind=<WebAnalyticsItemKind.UNIT: 'unit'>, previous=None, value=0.0),
->>>>>>> 936f88d6
       ]),
       list([
         MarketingAnalyticsItem(changeFromPreviousPct=None, hasComparison=False, isIncreaseBad=False, key='ID', kind=<WebAnalyticsItemKind.UNIT: 'unit'>, previous=None, value='TechFlow-Prospecting-GroupB-Traffic-Leadership-Static-Dec-2024'),
@@ -777,12 +646,8 @@
         MarketingAnalyticsItem(changeFromPreviousPct=None, hasComparison=False, isIncreaseBad=True, key='CPC', kind=<WebAnalyticsItemKind.CURRENCY: 'currency'>, previous=None, value=None),
         MarketingAnalyticsItem(changeFromPreviousPct=None, hasComparison=False, isIncreaseBad=False, key='CTR', kind=<WebAnalyticsItemKind.PERCENTAGE: 'percentage'>, previous=None, value=0.0),
         MarketingAnalyticsItem(changeFromPreviousPct=None, hasComparison=False, isIncreaseBad=False, key='Reported Conversion', kind=<WebAnalyticsItemKind.UNIT: 'unit'>, previous=None, value=0.0),
-<<<<<<< HEAD
         MarketingAnalyticsItem(changeFromPreviousPct=None, hasComparison=False, isIncreaseBad=False, key='Reported Conversion Value', kind=<WebAnalyticsItemKind.CURRENCY: 'currency'>, previous=None, value=0.0),
         MarketingAnalyticsItem(changeFromPreviousPct=None, hasComparison=False, isIncreaseBad=False, key='Reported ROAS', kind=<WebAnalyticsItemKind.UNIT: 'unit'>, previous=None, value=None),
-=======
-        MarketingAnalyticsItem(changeFromPreviousPct=None, hasComparison=False, isIncreaseBad=False, key='Reported Conversion Value', kind=<WebAnalyticsItemKind.UNIT: 'unit'>, previous=None, value=0.0),
->>>>>>> 936f88d6
       ]),
       list([
         MarketingAnalyticsItem(changeFromPreviousPct=None, hasComparison=False, isIncreaseBad=False, key='ID', kind=<WebAnalyticsItemKind.UNIT: 'unit'>, previous=None, value='Test-Growth-Analytics-AMER'),
@@ -794,12 +659,8 @@
         MarketingAnalyticsItem(changeFromPreviousPct=None, hasComparison=False, isIncreaseBad=True, key='CPC', kind=<WebAnalyticsItemKind.CURRENCY: 'currency'>, previous=None, value=None),
         MarketingAnalyticsItem(changeFromPreviousPct=None, hasComparison=False, isIncreaseBad=False, key='CTR', kind=<WebAnalyticsItemKind.PERCENTAGE: 'percentage'>, previous=None, value=0.0),
         MarketingAnalyticsItem(changeFromPreviousPct=None, hasComparison=False, isIncreaseBad=False, key='Reported Conversion', kind=<WebAnalyticsItemKind.UNIT: 'unit'>, previous=None, value=0.0),
-<<<<<<< HEAD
         MarketingAnalyticsItem(changeFromPreviousPct=None, hasComparison=False, isIncreaseBad=False, key='Reported Conversion Value', kind=<WebAnalyticsItemKind.CURRENCY: 'currency'>, previous=None, value=0.0),
         MarketingAnalyticsItem(changeFromPreviousPct=None, hasComparison=False, isIncreaseBad=False, key='Reported ROAS', kind=<WebAnalyticsItemKind.UNIT: 'unit'>, previous=None, value=None),
-=======
-        MarketingAnalyticsItem(changeFromPreviousPct=None, hasComparison=False, isIncreaseBad=False, key='Reported Conversion Value', kind=<WebAnalyticsItemKind.UNIT: 'unit'>, previous=None, value=0.0),
->>>>>>> 936f88d6
       ]),
       list([
         MarketingAnalyticsItem(changeFromPreviousPct=None, hasComparison=False, isIncreaseBad=False, key='ID', kind=<WebAnalyticsItemKind.UNIT: 'unit'>, previous=None, value='Test-Experimentation-EMEA'),
@@ -811,12 +672,8 @@
         MarketingAnalyticsItem(changeFromPreviousPct=None, hasComparison=False, isIncreaseBad=True, key='CPC', kind=<WebAnalyticsItemKind.CURRENCY: 'currency'>, previous=None, value=None),
         MarketingAnalyticsItem(changeFromPreviousPct=None, hasComparison=False, isIncreaseBad=False, key='CTR', kind=<WebAnalyticsItemKind.PERCENTAGE: 'percentage'>, previous=None, value=0.0),
         MarketingAnalyticsItem(changeFromPreviousPct=None, hasComparison=False, isIncreaseBad=False, key='Reported Conversion', kind=<WebAnalyticsItemKind.UNIT: 'unit'>, previous=None, value=0.0),
-<<<<<<< HEAD
         MarketingAnalyticsItem(changeFromPreviousPct=None, hasComparison=False, isIncreaseBad=False, key='Reported Conversion Value', kind=<WebAnalyticsItemKind.CURRENCY: 'currency'>, previous=None, value=0.0),
         MarketingAnalyticsItem(changeFromPreviousPct=None, hasComparison=False, isIncreaseBad=False, key='Reported ROAS', kind=<WebAnalyticsItemKind.UNIT: 'unit'>, previous=None, value=None),
-=======
-        MarketingAnalyticsItem(changeFromPreviousPct=None, hasComparison=False, isIncreaseBad=False, key='Reported Conversion Value', kind=<WebAnalyticsItemKind.UNIT: 'unit'>, previous=None, value=0.0),
->>>>>>> 936f88d6
       ]),
       list([
         MarketingAnalyticsItem(changeFromPreviousPct=None, hasComparison=False, isIncreaseBad=False, key='ID', kind=<WebAnalyticsItemKind.UNIT: 'unit'>, previous=None, value='Test-Session-Recording-AMER'),
@@ -828,12 +685,8 @@
         MarketingAnalyticsItem(changeFromPreviousPct=None, hasComparison=False, isIncreaseBad=True, key='CPC', kind=<WebAnalyticsItemKind.CURRENCY: 'currency'>, previous=None, value=None),
         MarketingAnalyticsItem(changeFromPreviousPct=None, hasComparison=False, isIncreaseBad=False, key='CTR', kind=<WebAnalyticsItemKind.PERCENTAGE: 'percentage'>, previous=None, value=0.0),
         MarketingAnalyticsItem(changeFromPreviousPct=None, hasComparison=False, isIncreaseBad=False, key='Reported Conversion', kind=<WebAnalyticsItemKind.UNIT: 'unit'>, previous=None, value=0.0),
-<<<<<<< HEAD
         MarketingAnalyticsItem(changeFromPreviousPct=None, hasComparison=False, isIncreaseBad=False, key='Reported Conversion Value', kind=<WebAnalyticsItemKind.CURRENCY: 'currency'>, previous=None, value=0.0),
         MarketingAnalyticsItem(changeFromPreviousPct=None, hasComparison=False, isIncreaseBad=False, key='Reported ROAS', kind=<WebAnalyticsItemKind.UNIT: 'unit'>, previous=None, value=None),
-=======
-        MarketingAnalyticsItem(changeFromPreviousPct=None, hasComparison=False, isIncreaseBad=False, key='Reported Conversion Value', kind=<WebAnalyticsItemKind.UNIT: 'unit'>, previous=None, value=0.0),
->>>>>>> 936f88d6
       ]),
       list([
         MarketingAnalyticsItem(changeFromPreviousPct=None, hasComparison=False, isIncreaseBad=False, key='ID', kind=<WebAnalyticsItemKind.UNIT: 'unit'>, previous=None, value='TestCorp-Search-AMER-Mobile-Platform'),
@@ -845,12 +698,8 @@
         MarketingAnalyticsItem(changeFromPreviousPct=None, hasComparison=False, isIncreaseBad=True, key='CPC', kind=<WebAnalyticsItemKind.CURRENCY: 'currency'>, previous=None, value=None),
         MarketingAnalyticsItem(changeFromPreviousPct=None, hasComparison=False, isIncreaseBad=False, key='CTR', kind=<WebAnalyticsItemKind.PERCENTAGE: 'percentage'>, previous=None, value=0.0),
         MarketingAnalyticsItem(changeFromPreviousPct=None, hasComparison=False, isIncreaseBad=False, key='Reported Conversion', kind=<WebAnalyticsItemKind.UNIT: 'unit'>, previous=None, value=0.0),
-<<<<<<< HEAD
         MarketingAnalyticsItem(changeFromPreviousPct=None, hasComparison=False, isIncreaseBad=False, key='Reported Conversion Value', kind=<WebAnalyticsItemKind.CURRENCY: 'currency'>, previous=None, value=0.0),
         MarketingAnalyticsItem(changeFromPreviousPct=None, hasComparison=False, isIncreaseBad=False, key='Reported ROAS', kind=<WebAnalyticsItemKind.UNIT: 'unit'>, previous=None, value=None),
-=======
-        MarketingAnalyticsItem(changeFromPreviousPct=None, hasComparison=False, isIncreaseBad=False, key='Reported Conversion Value', kind=<WebAnalyticsItemKind.UNIT: 'unit'>, previous=None, value=0.0),
->>>>>>> 936f88d6
       ]),
     ]),
   })
