# serializer version: 1
# name: TestMarketingAnalyticsTableQueryRunnerBusiness.test_comprehensive_marketing_analytics_basic
  '''
  
  SELECT
      campaign_costs.id AS ID,
      campaign_costs.campaign AS Campaign,
      campaign_costs.source AS Source,
      round(campaign_costs.total_cost, 2) AS Cost,
      round(campaign_costs.total_clicks, 0) AS Clicks,
      round(campaign_costs.total_impressions, 0) AS Impressions,
      round(divide(campaign_costs.total_cost, nullif(campaign_costs.total_clicks, 0)), 2) AS CPC,
      round(multiply(divide(campaign_costs.total_clicks, nullif(campaign_costs.total_impressions, 0)), 100), 2) AS CTR,
      round(campaign_costs.total_reported_conversions, 2) AS `Reported Conversion`,
      round(campaign_costs.total_reported_conversion_value, 2) AS `Reported Conversion Value`
  
  FROM
      (
  SELECT
          campaign,
          id,
          source,
          any(match_key) AS match_key,
          sum(cost) AS total_cost,
          sum(clicks) AS total_clicks,
          sum(impressions) AS total_impressions,
          sum(reported_conversion) AS total_reported_conversions,
          sum(reported_conversion_value) AS total_reported_conversion_value
      
  FROM
          (
  SELECT
              toString(campaign1) AS campaign,
              toString(campaign1) AS id,
              toString(source1) AS source,
              toFloat(coalesce(impressions1, 0)) AS impressions,
              toFloat(coalesce(clicks1, 0)) AS clicks,
              toFloat(convertCurrency('USD', 'USD', toFloat(coalesce(spend1, 0)))) AS cost,
              toFloat(coalesce(conversions1, 0)) AS reported_conversion,
<<<<<<< HEAD
              toFloat(coalesce(0, 0)) AS reported_conversion_value
=======
              toString(campaign1) AS match_key
>>>>>>> 6f2a9247
          
  FROM
              `bigquery.posthog_test.posthog_test_facebook_ads_table` AS posthog_test_facebook_ads_table
          
  WHERE
              and(greaterOrEquals(toDateTime(date1), toDateTime('2024-11-01 00:00:00')), lessOrEquals(toDateTime(date1), toDateTime('2024-11-30 23:59:59'))))
      
  GROUP BY
          campaign,
          id,
          source) AS campaign_costs
  
  LIMIT 101
  OFFSET 0
  '''
# ---
# name: TestMarketingAnalyticsTableQueryRunnerBusiness.test_conversion_goal_basic_setup
  '''
  
  SELECT
      campaign_costs.id AS ID,
      campaign_costs.campaign AS Campaign,
      campaign_costs.source AS Source,
      round(campaign_costs.total_cost, 2) AS Cost,
      round(campaign_costs.total_clicks, 0) AS Clicks,
      round(campaign_costs.total_impressions, 0) AS Impressions,
      round(divide(campaign_costs.total_cost, nullif(campaign_costs.total_clicks, 0)), 2) AS CPC,
      round(multiply(divide(campaign_costs.total_clicks, nullif(campaign_costs.total_impressions, 0)), 100), 2) AS CTR,
      round(campaign_costs.total_reported_conversions, 2) AS `Reported Conversion`,
      round(campaign_costs.total_reported_conversion_value, 2) AS `Reported Conversion Value`,
      ucg.conversion_0 AS `Sign Up Conversions`,
      round(divide(campaign_costs.total_cost, nullif(ucg.conversion_0, 0)), 2) AS `Cost per Sign Up Conversions`
  
  FROM
      (
  SELECT
          campaign,
          id,
          source,
          any(match_key) AS match_key,
          sum(cost) AS total_cost,
          sum(clicks) AS total_clicks,
          sum(impressions) AS total_impressions,
          sum(reported_conversion) AS total_reported_conversions,
          sum(reported_conversion_value) AS total_reported_conversion_value
      
  FROM
          (
  SELECT
              toString(campaign1) AS campaign,
              toString(campaign1) AS id,
              toString(source1) AS source,
              toFloat(coalesce(impressions1, 0)) AS impressions,
              toFloat(coalesce(clicks1, 0)) AS clicks,
              toFloat(convertCurrency('USD', 'USD', toFloat(coalesce(spend1, 0)))) AS cost,
              toFloat(coalesce(conversions1, 0)) AS reported_conversion,
<<<<<<< HEAD
              toFloat(coalesce(0, 0)) AS reported_conversion_value
=======
              toString(campaign1) AS match_key
>>>>>>> 6f2a9247
          
  FROM
              `bigquery.posthog_test.posthog_test_facebook_ads_table` AS posthog_test_facebook_ads_table
          
  WHERE
              and(greaterOrEquals(toDateTime(date1), toDateTime('2024-01-01 00:00:00')), lessOrEquals(toDateTime(date1), toDateTime('2024-12-31 23:59:59'))))
      
  GROUP BY
          campaign,
          id,
          source) AS campaign_costs
      LEFT JOIN (
  SELECT
          conv.campaign AS campaign,
          conv.id AS id,
          conv.source AS source,
          conv.campaign AS match_key,
          sum(conv.conversion_0) AS conversion_0
      
  FROM
          (
  SELECT
              if(notEmpty(campaign_name), campaign_name, 'organic') AS campaign,
              if(notEmpty(campaign_id), campaign_id, '-') AS id,
              if(in(lower(if(notEmpty(source_name), source_name, 'organic')), ['microsoft']), 'bing', if(in(lower(if(notEmpty(source_name), source_name, 'organic')), ['facebook', 'instagram', 'messenger', 'fb', 'whatsapp', 'audience_network', 'facebook_marketplace', 'threads']), 'meta', if(in(lower(if(notEmpty(source_name), source_name, 'organic')), ['li']), 'linkedin', if(in(lower(if(notEmpty(source_name), source_name, 'organic')), ['adwords', 'youtube', 'display', 'gmail', 'google_maps', 'google_play', 'google_discover', 'admob', 'waze']), 'google', if(notEmpty(source_name), source_name, 'organic'))))) AS source,
              count() AS conversion_0
          
  FROM
              (
  SELECT
                  person_id,
                  if(notEmpty(conversion_campaign), conversion_campaign, if(notEmpty(fallback_campaign), fallback_campaign, '')) AS campaign_name,
                  '-' AS campaign_id,
                  if(notEmpty(conversion_source), conversion_source, if(notEmpty(fallback_source), fallback_source, '')) AS source_name,
                  1 AS conversion_value
              
  FROM
                  (
  SELECT
                      person_id,
                      conversion_timestamps[i] AS conversion_time,
                      conversion_math_values[i] AS conversion_math_value,
                      conversion_campaigns[i] AS conversion_campaign,
                      conversion_sources[i] AS conversion_source,
                      arrayMax(arrayFilter(x -> and(lessOrEquals(x, conversion_timestamps[i]), greaterOrEquals(x, minus(conversion_timestamps[i], 7776000))), utm_timestamps)) AS last_utm_timestamp,
                      if(isNotNull(last_utm_timestamp), utm_campaigns[indexOf(utm_timestamps, last_utm_timestamp)], '') AS fallback_campaign,
                      if(isNotNull(last_utm_timestamp), utm_sources[indexOf(utm_timestamps, last_utm_timestamp)], '') AS fallback_source
                  
  FROM
                      (
  SELECT
                          events.person_id,
                          arrayFilter(x -> greater(x, 0), groupArray(if(equals(event, 'test_event'), toUnixTimestamp(events.timestamp), 0))) AS conversion_timestamps,
                          arrayFilter(x -> greater(x, 0), groupArray(if(equals(event, 'test_event'), toFloat(1), 0))) AS conversion_math_values,
                          arrayFilter(x -> notEmpty(toString(x)), groupArray(if(equals(event, 'test_event'), toString(ifNull(events.properties.utm_campaign, '')), ''))) AS conversion_campaigns,
                          arrayFilter(x -> notEmpty(toString(x)), groupArray(if(equals(event, 'test_event'), toString(ifNull(events.properties.utm_source, '')), ''))) AS conversion_sources,
                          arrayFilter(x -> greater(x, 0), groupArray(if(and(equals(events.event, '$pageview'), notEmpty(toString(ifNull(events.properties.utm_campaign, ''))), notEmpty(toString(ifNull(events.properties.utm_source, '')))), toUnixTimestamp(events.timestamp), 0))) AS utm_timestamps,
                          arrayFilter(x -> notEmpty(x), groupArray(if(and(equals(events.event, '$pageview'), notEmpty(toString(ifNull(events.properties.utm_campaign, ''))), notEmpty(toString(ifNull(events.properties.utm_source, '')))), toString(ifNull(events.properties.utm_campaign, '')), ''))) AS utm_campaigns,
                          arrayFilter(x -> notEmpty(x), groupArray(if(and(equals(events.event, '$pageview'), notEmpty(toString(ifNull(events.properties.utm_campaign, ''))), notEmpty(toString(ifNull(events.properties.utm_source, '')))), toString(ifNull(events.properties.utm_source, '')), ''))) AS utm_sources
                      
  FROM
                          events
                      
  WHERE
                          or(and(equals(event, 'test_event'), greaterOrEquals(events.timestamp, toDateTime('2024-01-01 00:00:00')), lessOrEquals(events.timestamp, toDateTime('2024-12-31 23:59:59'))), and(equals(events.event, '$pageview'), notEmpty(toString(ifNull(events.properties.utm_campaign, ''))), notEmpty(toString(ifNull(events.properties.utm_source, ''))), greaterOrEquals(events.timestamp, minus(toDateTime('2024-01-01 00:00:00'), toIntervalSecond(7776000))), lessOrEquals(events.timestamp, toDateTime('2024-12-31 23:59:59'))))
                      
  GROUP BY
                          events.person_id
                      
  HAVING
                          greater(length(conversion_timestamps), 0))
                  ARRAY JOIN arrayEnumerate(conversion_timestamps) AS i)) AS attributed_conversions
          
  GROUP BY
              campaign,
              id,
              source) AS conv
      
  GROUP BY
          conv.campaign,
          conv.id,
          conv.source) AS ucg ON and(equals(campaign_costs.match_key, ucg.match_key), equals(campaign_costs.source, ucg.source))
  ORDER BY
      Cost DESC
  
  LIMIT 101
  OFFSET 0
  '''
# ---
# name: TestMarketingAnalyticsTableQueryRunnerBusiness.test_facebook_ads_single_source_execution
  '''
  
  SELECT
      campaign_costs.id AS ID,
      campaign_costs.campaign AS Campaign,
      campaign_costs.source AS Source,
      round(campaign_costs.total_cost, 2) AS Cost,
      round(campaign_costs.total_clicks, 0) AS Clicks,
      round(campaign_costs.total_impressions, 0) AS Impressions,
      round(divide(campaign_costs.total_cost, nullif(campaign_costs.total_clicks, 0)), 2) AS CPC,
      round(multiply(divide(campaign_costs.total_clicks, nullif(campaign_costs.total_impressions, 0)), 100), 2) AS CTR,
      round(campaign_costs.total_reported_conversions, 2) AS `Reported Conversion`,
      round(campaign_costs.total_reported_conversion_value, 2) AS `Reported Conversion Value`
  
  FROM
      (
  SELECT
          campaign,
          id,
          source,
          any(match_key) AS match_key,
          sum(cost) AS total_cost,
          sum(clicks) AS total_clicks,
          sum(impressions) AS total_impressions,
          sum(reported_conversion) AS total_reported_conversions,
          sum(reported_conversion_value) AS total_reported_conversion_value
      
  FROM
          (
  SELECT
              toString(campaign1) AS campaign,
              toString(campaign1) AS id,
              toString(source1) AS source,
              toFloat(coalesce(impressions1, 0)) AS impressions,
              toFloat(coalesce(clicks1, 0)) AS clicks,
              toFloat(convertCurrency('USD', 'USD', toFloat(coalesce(spend1, 0)))) AS cost,
              toFloat(coalesce(conversions1, 0)) AS reported_conversion,
<<<<<<< HEAD
              toFloat(coalesce(0, 0)) AS reported_conversion_value
=======
              toString(campaign1) AS match_key
>>>>>>> 6f2a9247
          
  FROM
              `bigquery.posthog_test.posthog_test_facebook_ads_table` AS posthog_test_facebook_ads_table
          
  WHERE
              and(greaterOrEquals(toDateTime(date1), toDateTime('2024-01-01 00:00:00')), lessOrEquals(toDateTime(date1), toDateTime('2024-12-31 23:59:59'))))
      
  GROUP BY
          campaign,
          id,
          source) AS campaign_costs
  ORDER BY
      Cost DESC
  
  LIMIT 101
  OFFSET 0
  '''
# ---
# name: TestMarketingAnalyticsTableQueryRunnerBusiness.test_facebook_only_multi_source_execution
  '''
  
  SELECT
      campaign_costs.id AS ID,
      campaign_costs.campaign AS Campaign,
      campaign_costs.source AS Source,
      round(campaign_costs.total_cost, 2) AS Cost,
      round(campaign_costs.total_clicks, 0) AS Clicks,
      round(campaign_costs.total_impressions, 0) AS Impressions,
      round(divide(campaign_costs.total_cost, nullif(campaign_costs.total_clicks, 0)), 2) AS CPC,
      round(multiply(divide(campaign_costs.total_clicks, nullif(campaign_costs.total_impressions, 0)), 100), 2) AS CTR,
      round(campaign_costs.total_reported_conversions, 2) AS `Reported Conversion`,
      round(campaign_costs.total_reported_conversion_value, 2) AS `Reported Conversion Value`
  
  FROM
      (
  SELECT
          campaign,
          id,
          source,
          any(match_key) AS match_key,
          sum(cost) AS total_cost,
          sum(clicks) AS total_clicks,
          sum(impressions) AS total_impressions,
          sum(reported_conversion) AS total_reported_conversions,
          sum(reported_conversion_value) AS total_reported_conversion_value
      
  FROM
          (
  SELECT
              toString(campaign1) AS campaign,
              toString(campaign1) AS id,
              toString(source1) AS source,
              toFloat(coalesce(impressions1, 0)) AS impressions,
              toFloat(coalesce(clicks1, 0)) AS clicks,
              toFloat(convertCurrency('USD', 'USD', toFloat(coalesce(spend1, 0)))) AS cost,
              toFloat(coalesce(conversions1, 0)) AS reported_conversion,
<<<<<<< HEAD
              toFloat(coalesce(0, 0)) AS reported_conversion_value
=======
              toString(campaign1) AS match_key
>>>>>>> 6f2a9247
          
  FROM
              `bigquery.posthog_test.posthog_test_facebook_ads_table` AS posthog_test_facebook_ads_table
          
  WHERE
              and(greaterOrEquals(toDateTime(date1), toDateTime('2024-01-01 00:00:00')), lessOrEquals(toDateTime(date1), toDateTime('2024-12-31 23:59:59'))))
      
  GROUP BY
          campaign,
          id,
          source) AS campaign_costs
  ORDER BY
      Cost DESC
  
  LIMIT 101
  OFFSET 0
  '''
# ---
# name: TestMarketingAnalyticsTableQueryRunnerBusiness.test_multi_source_business_metrics_validation
  dict({
    'query': '''
      
      SELECT
          campaign_costs.id AS ID,
          campaign_costs.campaign AS Campaign,
          campaign_costs.source AS Source,
          round(campaign_costs.total_cost, 2) AS Cost,
          round(campaign_costs.total_clicks, 0) AS Clicks,
          round(campaign_costs.total_impressions, 0) AS Impressions,
          round(divide(campaign_costs.total_cost, nullif(campaign_costs.total_clicks, 0)), 2) AS CPC,
          round(multiply(divide(campaign_costs.total_clicks, nullif(campaign_costs.total_impressions, 0)), 100), 2) AS CTR,
          round(campaign_costs.total_reported_conversions, 2) AS `Reported Conversion`,
          round(campaign_costs.total_reported_conversion_value, 2) AS `Reported Conversion Value`
      
      FROM
          (
      SELECT
              campaign,
              id,
              source,
              any(match_key) AS match_key,
              sum(cost) AS total_cost,
              sum(clicks) AS total_clicks,
              sum(impressions) AS total_impressions,
              sum(reported_conversion) AS total_reported_conversions,
              sum(reported_conversion_value) AS total_reported_conversion_value
          
      FROM
              (
      SELECT
                  toString(campaign1) AS campaign,
                  toString(campaign1) AS id,
                  toString(source1) AS source,
                  toFloat(coalesce(impressions1, 0)) AS impressions,
                  toFloat(coalesce(clicks1, 0)) AS clicks,
                  toFloat(convertCurrency('USD', 'USD', toFloat(coalesce(spend1, 0)))) AS cost,
                  toFloat(coalesce(conversions1, 0)) AS reported_conversion,
<<<<<<< HEAD
                  toFloat(coalesce(0, 0)) AS reported_conversion_value
=======
                  toString(campaign1) AS match_key
>>>>>>> 6f2a9247
              
      FROM
                  `bigquery.posthog_test.posthog_test_facebook_ads_table` AS posthog_test_facebook_ads_table
              
      WHERE
                  and(greaterOrEquals(toDateTime(date1), toDateTime('2024-01-01 00:00:00')), lessOrEquals(toDateTime(date1), toDateTime('2024-12-31 23:59:59')))
              UNION ALL
              
      SELECT
                  toString(campaign2) AS campaign,
                  toString(campaign2) AS id,
                  toString(source2) AS source,
                  toFloat(coalesce(impressions2, 0)) AS impressions,
                  toFloat(coalesce(clicks2, 0)) AS clicks,
                  toFloat(convertCurrency('USD', 'USD', toFloat(coalesce(spend2, 0)))) AS cost,
                  toFloat(coalesce(0, 0)) AS reported_conversion,
<<<<<<< HEAD
                  toFloat(coalesce(0, 0)) AS reported_conversion_value
=======
                  toString(campaign2) AS match_key
>>>>>>> 6f2a9247
              
      FROM
                  `bigquery.posthog_test.posthog_test_tiktok_ads_table` AS posthog_test_tiktok_ads_table
              
      WHERE
                  and(greaterOrEquals(toDateTime(date2), toDateTime('2024-01-01 00:00:00')), lessOrEquals(toDateTime(date2), toDateTime('2024-12-31 23:59:59')))
              UNION ALL
              
      SELECT
                  toString(campaign3) AS campaign,
                  toString(campaign3) AS id,
                  toString(source3) AS source,
                  toFloat(coalesce(impressions3, 0)) AS impressions,
                  toFloat(coalesce(clicks3, 0)) AS clicks,
                  toFloat(convertCurrency('USD', 'USD', toFloat(coalesce(spend3, 0)))) AS cost,
                  toFloat(coalesce(0, 0)) AS reported_conversion,
<<<<<<< HEAD
                  toFloat(coalesce(0, 0)) AS reported_conversion_value
=======
                  toString(campaign3) AS match_key
>>>>>>> 6f2a9247
              
      FROM
                  `bigquery.posthog_test.posthog_test_linkedin_ads_table` AS posthog_test_linkedin_ads_table
              
      WHERE
                  and(greaterOrEquals(toDateTime(date3), toDateTime('2024-01-01 00:00:00')), lessOrEquals(toDateTime(date3), toDateTime('2024-12-31 23:59:59'))))
          
      GROUP BY
              campaign,
              id,
              source) AS campaign_costs
      ORDER BY
          Cost DESC
      
      LIMIT 101
      OFFSET 0
    ''',
    'response': list([
      list([
        MarketingAnalyticsItem(changeFromPreviousPct=None, hasComparison=False, isIncreaseBad=False, key='ID', kind=<WebAnalyticsItemKind.UNIT: 'unit'>, previous=None, value='TechFlow-Prospecting-AMER-Traffic-Technical-Static-Analytics-Aug-2024'),
        MarketingAnalyticsItem(changeFromPreviousPct=None, hasComparison=False, isIncreaseBad=False, key='Campaign', kind=<WebAnalyticsItemKind.UNIT: 'unit'>, previous=None, value='TechFlow-Prospecting-AMER-Traffic-Technical-Static-Analytics-Aug-2024'),
        MarketingAnalyticsItem(changeFromPreviousPct=None, hasComparison=False, isIncreaseBad=False, key='Source', kind=<WebAnalyticsItemKind.UNIT: 'unit'>, previous=None, value='LinkedIn Ads'),
        MarketingAnalyticsItem(changeFromPreviousPct=None, hasComparison=False, isIncreaseBad=True, key='Cost', kind=<WebAnalyticsItemKind.CURRENCY: 'currency'>, previous=None, value=56.34),
        MarketingAnalyticsItem(changeFromPreviousPct=None, hasComparison=False, isIncreaseBad=False, key='Clicks', kind=<WebAnalyticsItemKind.UNIT: 'unit'>, previous=None, value=8.0),
        MarketingAnalyticsItem(changeFromPreviousPct=None, hasComparison=False, isIncreaseBad=False, key='Impressions', kind=<WebAnalyticsItemKind.UNIT: 'unit'>, previous=None, value=4230.0),
        MarketingAnalyticsItem(changeFromPreviousPct=None, hasComparison=False, isIncreaseBad=True, key='CPC', kind=<WebAnalyticsItemKind.CURRENCY: 'currency'>, previous=None, value=7.04),
        MarketingAnalyticsItem(changeFromPreviousPct=None, hasComparison=False, isIncreaseBad=False, key='CTR', kind=<WebAnalyticsItemKind.PERCENTAGE: 'percentage'>, previous=None, value=0.19),
        MarketingAnalyticsItem(changeFromPreviousPct=None, hasComparison=False, isIncreaseBad=False, key='Reported Conversion', kind=<WebAnalyticsItemKind.UNIT: 'unit'>, previous=None, value=0.0),
        MarketingAnalyticsItem(changeFromPreviousPct=None, hasComparison=False, isIncreaseBad=False, key='Reported Conversion Value', kind=<WebAnalyticsItemKind.UNIT: 'unit'>, previous=None, value=0.0),
      ]),
      list([
        MarketingAnalyticsItem(changeFromPreviousPct=None, hasComparison=False, isIncreaseBad=False, key='ID', kind=<WebAnalyticsItemKind.UNIT: 'unit'>, previous=None, value='Test-Brand-Campaign-EMEA'),
        MarketingAnalyticsItem(changeFromPreviousPct=None, hasComparison=False, isIncreaseBad=False, key='Campaign', kind=<WebAnalyticsItemKind.UNIT: 'unit'>, previous=None, value='Test-Brand-Campaign-EMEA'),
        MarketingAnalyticsItem(changeFromPreviousPct=None, hasComparison=False, isIncreaseBad=False, key='Source', kind=<WebAnalyticsItemKind.UNIT: 'unit'>, previous=None, value='TikTok Ads'),
        MarketingAnalyticsItem(changeFromPreviousPct=None, hasComparison=False, isIncreaseBad=True, key='Cost', kind=<WebAnalyticsItemKind.CURRENCY: 'currency'>, previous=None, value=47.21),
        MarketingAnalyticsItem(changeFromPreviousPct=None, hasComparison=False, isIncreaseBad=False, key='Clicks', kind=<WebAnalyticsItemKind.UNIT: 'unit'>, previous=None, value=118.0),
        MarketingAnalyticsItem(changeFromPreviousPct=None, hasComparison=False, isIncreaseBad=False, key='Impressions', kind=<WebAnalyticsItemKind.UNIT: 'unit'>, previous=None, value=324.0),
        MarketingAnalyticsItem(changeFromPreviousPct=None, hasComparison=False, isIncreaseBad=True, key='CPC', kind=<WebAnalyticsItemKind.CURRENCY: 'currency'>, previous=None, value=0.4),
        MarketingAnalyticsItem(changeFromPreviousPct=None, hasComparison=False, isIncreaseBad=False, key='CTR', kind=<WebAnalyticsItemKind.PERCENTAGE: 'percentage'>, previous=None, value=36.42),
        MarketingAnalyticsItem(changeFromPreviousPct=None, hasComparison=False, isIncreaseBad=False, key='Reported Conversion', kind=<WebAnalyticsItemKind.UNIT: 'unit'>, previous=None, value=0.0),
        MarketingAnalyticsItem(changeFromPreviousPct=None, hasComparison=False, isIncreaseBad=False, key='Reported Conversion Value', kind=<WebAnalyticsItemKind.UNIT: 'unit'>, previous=None, value=0.0),
      ]),
      list([
        MarketingAnalyticsItem(changeFromPreviousPct=None, hasComparison=False, isIncreaseBad=False, key='ID', kind=<WebAnalyticsItemKind.UNIT: 'unit'>, previous=None, value='Test-Competitors-AMER'),
        MarketingAnalyticsItem(changeFromPreviousPct=None, hasComparison=False, isIncreaseBad=False, key='Campaign', kind=<WebAnalyticsItemKind.UNIT: 'unit'>, previous=None, value='Test-Competitors-AMER'),
        MarketingAnalyticsItem(changeFromPreviousPct=None, hasComparison=False, isIncreaseBad=False, key='Source', kind=<WebAnalyticsItemKind.UNIT: 'unit'>, previous=None, value='TikTok Ads'),
        MarketingAnalyticsItem(changeFromPreviousPct=None, hasComparison=False, isIncreaseBad=True, key='Cost', kind=<WebAnalyticsItemKind.CURRENCY: 'currency'>, previous=None, value=38.92),
        MarketingAnalyticsItem(changeFromPreviousPct=None, hasComparison=False, isIncreaseBad=False, key='Clicks', kind=<WebAnalyticsItemKind.UNIT: 'unit'>, previous=None, value=1.0),
        MarketingAnalyticsItem(changeFromPreviousPct=None, hasComparison=False, isIncreaseBad=False, key='Impressions', kind=<WebAnalyticsItemKind.UNIT: 'unit'>, previous=None, value=48.0),
        MarketingAnalyticsItem(changeFromPreviousPct=None, hasComparison=False, isIncreaseBad=True, key='CPC', kind=<WebAnalyticsItemKind.CURRENCY: 'currency'>, previous=None, value=38.92),
        MarketingAnalyticsItem(changeFromPreviousPct=None, hasComparison=False, isIncreaseBad=False, key='CTR', kind=<WebAnalyticsItemKind.PERCENTAGE: 'percentage'>, previous=None, value=2.08),
        MarketingAnalyticsItem(changeFromPreviousPct=None, hasComparison=False, isIncreaseBad=False, key='Reported Conversion', kind=<WebAnalyticsItemKind.UNIT: 'unit'>, previous=None, value=0.0),
        MarketingAnalyticsItem(changeFromPreviousPct=None, hasComparison=False, isIncreaseBad=False, key='Reported Conversion Value', kind=<WebAnalyticsItemKind.UNIT: 'unit'>, previous=None, value=0.0),
      ]),
      list([
        MarketingAnalyticsItem(changeFromPreviousPct=None, hasComparison=False, isIncreaseBad=False, key='ID', kind=<WebAnalyticsItemKind.UNIT: 'unit'>, previous=None, value='TechFlow-Prospecting-AMER-Traffic-ProductDev-Static-Analytics-Aug-2024'),
        MarketingAnalyticsItem(changeFromPreviousPct=None, hasComparison=False, isIncreaseBad=False, key='Campaign', kind=<WebAnalyticsItemKind.UNIT: 'unit'>, previous=None, value='TechFlow-Prospecting-AMER-Traffic-ProductDev-Static-Analytics-Aug-2024'),
        MarketingAnalyticsItem(changeFromPreviousPct=None, hasComparison=False, isIncreaseBad=False, key='Source', kind=<WebAnalyticsItemKind.UNIT: 'unit'>, previous=None, value='LinkedIn Ads'),
        MarketingAnalyticsItem(changeFromPreviousPct=None, hasComparison=False, isIncreaseBad=True, key='Cost', kind=<WebAnalyticsItemKind.CURRENCY: 'currency'>, previous=None, value=23.12),
        MarketingAnalyticsItem(changeFromPreviousPct=None, hasComparison=False, isIncreaseBad=False, key='Clicks', kind=<WebAnalyticsItemKind.UNIT: 'unit'>, previous=None, value=4.0),
        MarketingAnalyticsItem(changeFromPreviousPct=None, hasComparison=False, isIncreaseBad=False, key='Impressions', kind=<WebAnalyticsItemKind.UNIT: 'unit'>, previous=None, value=1171.0),
        MarketingAnalyticsItem(changeFromPreviousPct=None, hasComparison=False, isIncreaseBad=True, key='CPC', kind=<WebAnalyticsItemKind.CURRENCY: 'currency'>, previous=None, value=5.78),
        MarketingAnalyticsItem(changeFromPreviousPct=None, hasComparison=False, isIncreaseBad=False, key='CTR', kind=<WebAnalyticsItemKind.PERCENTAGE: 'percentage'>, previous=None, value=0.34),
        MarketingAnalyticsItem(changeFromPreviousPct=None, hasComparison=False, isIncreaseBad=False, key='Reported Conversion', kind=<WebAnalyticsItemKind.UNIT: 'unit'>, previous=None, value=0.0),
        MarketingAnalyticsItem(changeFromPreviousPct=None, hasComparison=False, isIncreaseBad=False, key='Reported Conversion Value', kind=<WebAnalyticsItemKind.UNIT: 'unit'>, previous=None, value=0.0),
      ]),
      list([
        MarketingAnalyticsItem(changeFromPreviousPct=None, hasComparison=False, isIncreaseBad=False, key='ID', kind=<WebAnalyticsItemKind.UNIT: 'unit'>, previous=None, value='Test-AB-Testing-AMER'),
        MarketingAnalyticsItem(changeFromPreviousPct=None, hasComparison=False, isIncreaseBad=False, key='Campaign', kind=<WebAnalyticsItemKind.UNIT: 'unit'>, previous=None, value='Test-AB-Testing-AMER'),
        MarketingAnalyticsItem(changeFromPreviousPct=None, hasComparison=False, isIncreaseBad=False, key='Source', kind=<WebAnalyticsItemKind.UNIT: 'unit'>, previous=None, value='TikTok Ads'),
        MarketingAnalyticsItem(changeFromPreviousPct=None, hasComparison=False, isIncreaseBad=True, key='Cost', kind=<WebAnalyticsItemKind.CURRENCY: 'currency'>, previous=None, value=14.95),
        MarketingAnalyticsItem(changeFromPreviousPct=None, hasComparison=False, isIncreaseBad=False, key='Clicks', kind=<WebAnalyticsItemKind.UNIT: 'unit'>, previous=None, value=4.0),
        MarketingAnalyticsItem(changeFromPreviousPct=None, hasComparison=False, isIncreaseBad=False, key='Impressions', kind=<WebAnalyticsItemKind.UNIT: 'unit'>, previous=None, value=104.0),
        MarketingAnalyticsItem(changeFromPreviousPct=None, hasComparison=False, isIncreaseBad=True, key='CPC', kind=<WebAnalyticsItemKind.CURRENCY: 'currency'>, previous=None, value=3.74),
        MarketingAnalyticsItem(changeFromPreviousPct=None, hasComparison=False, isIncreaseBad=False, key='CTR', kind=<WebAnalyticsItemKind.PERCENTAGE: 'percentage'>, previous=None, value=3.85),
        MarketingAnalyticsItem(changeFromPreviousPct=None, hasComparison=False, isIncreaseBad=False, key='Reported Conversion', kind=<WebAnalyticsItemKind.UNIT: 'unit'>, previous=None, value=0.0),
        MarketingAnalyticsItem(changeFromPreviousPct=None, hasComparison=False, isIncreaseBad=False, key='Reported Conversion Value', kind=<WebAnalyticsItemKind.UNIT: 'unit'>, previous=None, value=0.0),
      ]),
      list([
        MarketingAnalyticsItem(changeFromPreviousPct=None, hasComparison=False, isIncreaseBad=False, key='ID', kind=<WebAnalyticsItemKind.UNIT: 'unit'>, previous=None, value='TechFlow-Prospecting-AMER-Traffic-ProductDev-Static-Comparison-Oct-2024'),
        MarketingAnalyticsItem(changeFromPreviousPct=None, hasComparison=False, isIncreaseBad=False, key='Campaign', kind=<WebAnalyticsItemKind.UNIT: 'unit'>, previous=None, value='TechFlow-Prospecting-AMER-Traffic-ProductDev-Static-Comparison-Oct-2024'),
        MarketingAnalyticsItem(changeFromPreviousPct=None, hasComparison=False, isIncreaseBad=False, key='Source', kind=<WebAnalyticsItemKind.UNIT: 'unit'>, previous=None, value='LinkedIn Ads'),
        MarketingAnalyticsItem(changeFromPreviousPct=None, hasComparison=False, isIncreaseBad=True, key='Cost', kind=<WebAnalyticsItemKind.CURRENCY: 'currency'>, previous=None, value=13.49),
        MarketingAnalyticsItem(changeFromPreviousPct=None, hasComparison=False, isIncreaseBad=False, key='Clicks', kind=<WebAnalyticsItemKind.UNIT: 'unit'>, previous=None, value=3.0),
        MarketingAnalyticsItem(changeFromPreviousPct=None, hasComparison=False, isIncreaseBad=False, key='Impressions', kind=<WebAnalyticsItemKind.UNIT: 'unit'>, previous=None, value=420.0),
        MarketingAnalyticsItem(changeFromPreviousPct=None, hasComparison=False, isIncreaseBad=True, key='CPC', kind=<WebAnalyticsItemKind.CURRENCY: 'currency'>, previous=None, value=4.5),
        MarketingAnalyticsItem(changeFromPreviousPct=None, hasComparison=False, isIncreaseBad=False, key='CTR', kind=<WebAnalyticsItemKind.PERCENTAGE: 'percentage'>, previous=None, value=0.71),
        MarketingAnalyticsItem(changeFromPreviousPct=None, hasComparison=False, isIncreaseBad=False, key='Reported Conversion', kind=<WebAnalyticsItemKind.UNIT: 'unit'>, previous=None, value=0.0),
        MarketingAnalyticsItem(changeFromPreviousPct=None, hasComparison=False, isIncreaseBad=False, key='Reported Conversion Value', kind=<WebAnalyticsItemKind.UNIT: 'unit'>, previous=None, value=0.0),
      ]),
      list([
        MarketingAnalyticsItem(changeFromPreviousPct=None, hasComparison=False, isIncreaseBad=False, key='ID', kind=<WebAnalyticsItemKind.UNIT: 'unit'>, previous=None, value='TechFlow-Prospecting-AMER-Traffic-Leadership-Static-Analytics-Aug-2024'),
        MarketingAnalyticsItem(changeFromPreviousPct=None, hasComparison=False, isIncreaseBad=False, key='Campaign', kind=<WebAnalyticsItemKind.UNIT: 'unit'>, previous=None, value='TechFlow-Prospecting-AMER-Traffic-Leadership-Static-Analytics-Aug-2024'),
        MarketingAnalyticsItem(changeFromPreviousPct=None, hasComparison=False, isIncreaseBad=False, key='Source', kind=<WebAnalyticsItemKind.UNIT: 'unit'>, previous=None, value='LinkedIn Ads'),
        MarketingAnalyticsItem(changeFromPreviousPct=None, hasComparison=False, isIncreaseBad=True, key='Cost', kind=<WebAnalyticsItemKind.CURRENCY: 'currency'>, previous=None, value=10.25),
        MarketingAnalyticsItem(changeFromPreviousPct=None, hasComparison=False, isIncreaseBad=False, key='Clicks', kind=<WebAnalyticsItemKind.UNIT: 'unit'>, previous=None, value=2.0),
        MarketingAnalyticsItem(changeFromPreviousPct=None, hasComparison=False, isIncreaseBad=False, key='Impressions', kind=<WebAnalyticsItemKind.UNIT: 'unit'>, previous=None, value=616.0),
        MarketingAnalyticsItem(changeFromPreviousPct=None, hasComparison=False, isIncreaseBad=True, key='CPC', kind=<WebAnalyticsItemKind.CURRENCY: 'currency'>, previous=None, value=5.12),
        MarketingAnalyticsItem(changeFromPreviousPct=None, hasComparison=False, isIncreaseBad=False, key='CTR', kind=<WebAnalyticsItemKind.PERCENTAGE: 'percentage'>, previous=None, value=0.32),
        MarketingAnalyticsItem(changeFromPreviousPct=None, hasComparison=False, isIncreaseBad=False, key='Reported Conversion', kind=<WebAnalyticsItemKind.UNIT: 'unit'>, previous=None, value=0.0),
        MarketingAnalyticsItem(changeFromPreviousPct=None, hasComparison=False, isIncreaseBad=False, key='Reported Conversion Value', kind=<WebAnalyticsItemKind.UNIT: 'unit'>, previous=None, value=0.0),
      ]),
      list([
        MarketingAnalyticsItem(changeFromPreviousPct=None, hasComparison=False, isIncreaseBad=False, key='ID', kind=<WebAnalyticsItemKind.UNIT: 'unit'>, previous=None, value='TestCorp-Search-EMEA-Analytics-Tools'),
        MarketingAnalyticsItem(changeFromPreviousPct=None, hasComparison=False, isIncreaseBad=False, key='Campaign', kind=<WebAnalyticsItemKind.UNIT: 'unit'>, previous=None, value='TestCorp-Search-EMEA-Analytics-Tools'),
        MarketingAnalyticsItem(changeFromPreviousPct=None, hasComparison=False, isIncreaseBad=False, key='Source', kind=<WebAnalyticsItemKind.UNIT: 'unit'>, previous=None, value='Facebook Ads'),
        MarketingAnalyticsItem(changeFromPreviousPct=None, hasComparison=False, isIncreaseBad=True, key='Cost', kind=<WebAnalyticsItemKind.CURRENCY: 'currency'>, previous=None, value=9.51),
        MarketingAnalyticsItem(changeFromPreviousPct=None, hasComparison=False, isIncreaseBad=False, key='Clicks', kind=<WebAnalyticsItemKind.UNIT: 'unit'>, previous=None, value=5.0),
        MarketingAnalyticsItem(changeFromPreviousPct=None, hasComparison=False, isIncreaseBad=False, key='Impressions', kind=<WebAnalyticsItemKind.UNIT: 'unit'>, previous=None, value=332.0),
        MarketingAnalyticsItem(changeFromPreviousPct=None, hasComparison=False, isIncreaseBad=True, key='CPC', kind=<WebAnalyticsItemKind.CURRENCY: 'currency'>, previous=None, value=1.9),
        MarketingAnalyticsItem(changeFromPreviousPct=None, hasComparison=False, isIncreaseBad=False, key='CTR', kind=<WebAnalyticsItemKind.PERCENTAGE: 'percentage'>, previous=None, value=1.51),
        MarketingAnalyticsItem(changeFromPreviousPct=None, hasComparison=False, isIncreaseBad=False, key='Reported Conversion', kind=<WebAnalyticsItemKind.UNIT: 'unit'>, previous=None, value=0.0),
        MarketingAnalyticsItem(changeFromPreviousPct=None, hasComparison=False, isIncreaseBad=False, key='Reported Conversion Value', kind=<WebAnalyticsItemKind.UNIT: 'unit'>, previous=None, value=0.0),
      ]),
      list([
        MarketingAnalyticsItem(changeFromPreviousPct=None, hasComparison=False, isIncreaseBad=False, key='ID', kind=<WebAnalyticsItemKind.UNIT: 'unit'>, previous=None, value='TechFlow-Prospecting-AMER-Traffic-Executive-Static-Analytics-Aug-2024'),
        MarketingAnalyticsItem(changeFromPreviousPct=None, hasComparison=False, isIncreaseBad=False, key='Campaign', kind=<WebAnalyticsItemKind.UNIT: 'unit'>, previous=None, value='TechFlow-Prospecting-AMER-Traffic-Executive-Static-Analytics-Aug-2024'),
        MarketingAnalyticsItem(changeFromPreviousPct=None, hasComparison=False, isIncreaseBad=False, key='Source', kind=<WebAnalyticsItemKind.UNIT: 'unit'>, previous=None, value='LinkedIn Ads'),
        MarketingAnalyticsItem(changeFromPreviousPct=None, hasComparison=False, isIncreaseBad=True, key='Cost', kind=<WebAnalyticsItemKind.CURRENCY: 'currency'>, previous=None, value=8.84),
        MarketingAnalyticsItem(changeFromPreviousPct=None, hasComparison=False, isIncreaseBad=False, key='Clicks', kind=<WebAnalyticsItemKind.UNIT: 'unit'>, previous=None, value=2.0),
        MarketingAnalyticsItem(changeFromPreviousPct=None, hasComparison=False, isIncreaseBad=False, key='Impressions', kind=<WebAnalyticsItemKind.UNIT: 'unit'>, previous=None, value=1072.0),
        MarketingAnalyticsItem(changeFromPreviousPct=None, hasComparison=False, isIncreaseBad=True, key='CPC', kind=<WebAnalyticsItemKind.CURRENCY: 'currency'>, previous=None, value=4.42),
        MarketingAnalyticsItem(changeFromPreviousPct=None, hasComparison=False, isIncreaseBad=False, key='CTR', kind=<WebAnalyticsItemKind.PERCENTAGE: 'percentage'>, previous=None, value=0.19),
        MarketingAnalyticsItem(changeFromPreviousPct=None, hasComparison=False, isIncreaseBad=False, key='Reported Conversion', kind=<WebAnalyticsItemKind.UNIT: 'unit'>, previous=None, value=0.0),
        MarketingAnalyticsItem(changeFromPreviousPct=None, hasComparison=False, isIncreaseBad=False, key='Reported Conversion Value', kind=<WebAnalyticsItemKind.UNIT: 'unit'>, previous=None, value=0.0),
      ]),
      list([
        MarketingAnalyticsItem(changeFromPreviousPct=None, hasComparison=False, isIncreaseBad=False, key='ID', kind=<WebAnalyticsItemKind.UNIT: 'unit'>, previous=None, value='TechFlow-Prospecting-EMEA-Traffic-Leadership-Static-Analytics-Aug-2024'),
        MarketingAnalyticsItem(changeFromPreviousPct=None, hasComparison=False, isIncreaseBad=False, key='Campaign', kind=<WebAnalyticsItemKind.UNIT: 'unit'>, previous=None, value='TechFlow-Prospecting-EMEA-Traffic-Leadership-Static-Analytics-Aug-2024'),
        MarketingAnalyticsItem(changeFromPreviousPct=None, hasComparison=False, isIncreaseBad=False, key='Source', kind=<WebAnalyticsItemKind.UNIT: 'unit'>, previous=None, value='LinkedIn Ads'),
        MarketingAnalyticsItem(changeFromPreviousPct=None, hasComparison=False, isIncreaseBad=True, key='Cost', kind=<WebAnalyticsItemKind.CURRENCY: 'currency'>, previous=None, value=7.55),
        MarketingAnalyticsItem(changeFromPreviousPct=None, hasComparison=False, isIncreaseBad=False, key='Clicks', kind=<WebAnalyticsItemKind.UNIT: 'unit'>, previous=None, value=4.0),
        MarketingAnalyticsItem(changeFromPreviousPct=None, hasComparison=False, isIncreaseBad=False, key='Impressions', kind=<WebAnalyticsItemKind.UNIT: 'unit'>, previous=None, value=1224.0),
        MarketingAnalyticsItem(changeFromPreviousPct=None, hasComparison=False, isIncreaseBad=True, key='CPC', kind=<WebAnalyticsItemKind.CURRENCY: 'currency'>, previous=None, value=1.89),
        MarketingAnalyticsItem(changeFromPreviousPct=None, hasComparison=False, isIncreaseBad=False, key='CTR', kind=<WebAnalyticsItemKind.PERCENTAGE: 'percentage'>, previous=None, value=0.33),
        MarketingAnalyticsItem(changeFromPreviousPct=None, hasComparison=False, isIncreaseBad=False, key='Reported Conversion', kind=<WebAnalyticsItemKind.UNIT: 'unit'>, previous=None, value=0.0),
        MarketingAnalyticsItem(changeFromPreviousPct=None, hasComparison=False, isIncreaseBad=False, key='Reported Conversion Value', kind=<WebAnalyticsItemKind.UNIT: 'unit'>, previous=None, value=0.0),
      ]),
      list([
        MarketingAnalyticsItem(changeFromPreviousPct=None, hasComparison=False, isIncreaseBad=False, key='ID', kind=<WebAnalyticsItemKind.UNIT: 'unit'>, previous=None, value='Test-Experimentation-AMER'),
        MarketingAnalyticsItem(changeFromPreviousPct=None, hasComparison=False, isIncreaseBad=False, key='Campaign', kind=<WebAnalyticsItemKind.UNIT: 'unit'>, previous=None, value='Test-Experimentation-AMER'),
        MarketingAnalyticsItem(changeFromPreviousPct=None, hasComparison=False, isIncreaseBad=False, key='Source', kind=<WebAnalyticsItemKind.UNIT: 'unit'>, previous=None, value='TikTok Ads'),
        MarketingAnalyticsItem(changeFromPreviousPct=None, hasComparison=False, isIncreaseBad=True, key='Cost', kind=<WebAnalyticsItemKind.CURRENCY: 'currency'>, previous=None, value=7.43),
        MarketingAnalyticsItem(changeFromPreviousPct=None, hasComparison=False, isIncreaseBad=False, key='Clicks', kind=<WebAnalyticsItemKind.UNIT: 'unit'>, previous=None, value=1.0),
        MarketingAnalyticsItem(changeFromPreviousPct=None, hasComparison=False, isIncreaseBad=False, key='Impressions', kind=<WebAnalyticsItemKind.UNIT: 'unit'>, previous=None, value=11.0),
        MarketingAnalyticsItem(changeFromPreviousPct=None, hasComparison=False, isIncreaseBad=True, key='CPC', kind=<WebAnalyticsItemKind.CURRENCY: 'currency'>, previous=None, value=7.43),
        MarketingAnalyticsItem(changeFromPreviousPct=None, hasComparison=False, isIncreaseBad=False, key='CTR', kind=<WebAnalyticsItemKind.PERCENTAGE: 'percentage'>, previous=None, value=9.09),
        MarketingAnalyticsItem(changeFromPreviousPct=None, hasComparison=False, isIncreaseBad=False, key='Reported Conversion', kind=<WebAnalyticsItemKind.UNIT: 'unit'>, previous=None, value=0.0),
        MarketingAnalyticsItem(changeFromPreviousPct=None, hasComparison=False, isIncreaseBad=False, key='Reported Conversion Value', kind=<WebAnalyticsItemKind.UNIT: 'unit'>, previous=None, value=0.0),
      ]),
      list([
        MarketingAnalyticsItem(changeFromPreviousPct=None, hasComparison=False, isIncreaseBad=False, key='ID', kind=<WebAnalyticsItemKind.UNIT: 'unit'>, previous=None, value='TestCorp-Search-AMER-Analytics-Tools'),
        MarketingAnalyticsItem(changeFromPreviousPct=None, hasComparison=False, isIncreaseBad=False, key='Campaign', kind=<WebAnalyticsItemKind.UNIT: 'unit'>, previous=None, value='TestCorp-Search-AMER-Analytics-Tools'),
        MarketingAnalyticsItem(changeFromPreviousPct=None, hasComparison=False, isIncreaseBad=False, key='Source', kind=<WebAnalyticsItemKind.UNIT: 'unit'>, previous=None, value='Facebook Ads'),
        MarketingAnalyticsItem(changeFromPreviousPct=None, hasComparison=False, isIncreaseBad=True, key='Cost', kind=<WebAnalyticsItemKind.CURRENCY: 'currency'>, previous=None, value=5.14),
        MarketingAnalyticsItem(changeFromPreviousPct=None, hasComparison=False, isIncreaseBad=False, key='Clicks', kind=<WebAnalyticsItemKind.UNIT: 'unit'>, previous=None, value=4.0),
        MarketingAnalyticsItem(changeFromPreviousPct=None, hasComparison=False, isIncreaseBad=False, key='Impressions', kind=<WebAnalyticsItemKind.UNIT: 'unit'>, previous=None, value=313.0),
        MarketingAnalyticsItem(changeFromPreviousPct=None, hasComparison=False, isIncreaseBad=True, key='CPC', kind=<WebAnalyticsItemKind.CURRENCY: 'currency'>, previous=None, value=1.28),
        MarketingAnalyticsItem(changeFromPreviousPct=None, hasComparison=False, isIncreaseBad=False, key='CTR', kind=<WebAnalyticsItemKind.PERCENTAGE: 'percentage'>, previous=None, value=1.28),
        MarketingAnalyticsItem(changeFromPreviousPct=None, hasComparison=False, isIncreaseBad=False, key='Reported Conversion', kind=<WebAnalyticsItemKind.UNIT: 'unit'>, previous=None, value=10.0),
        MarketingAnalyticsItem(changeFromPreviousPct=None, hasComparison=False, isIncreaseBad=False, key='Reported Conversion Value', kind=<WebAnalyticsItemKind.UNIT: 'unit'>, previous=None, value=0.0),
      ]),
      list([
        MarketingAnalyticsItem(changeFromPreviousPct=None, hasComparison=False, isIncreaseBad=False, key='ID', kind=<WebAnalyticsItemKind.UNIT: 'unit'>, previous=None, value='TechFlow-Prospecting-GroupB-Traffic-Engineering-Static-Dec-2024'),
        MarketingAnalyticsItem(changeFromPreviousPct=None, hasComparison=False, isIncreaseBad=False, key='Campaign', kind=<WebAnalyticsItemKind.UNIT: 'unit'>, previous=None, value='TechFlow-Prospecting-GroupB-Traffic-Engineering-Static-Dec-2024'),
        MarketingAnalyticsItem(changeFromPreviousPct=None, hasComparison=False, isIncreaseBad=False, key='Source', kind=<WebAnalyticsItemKind.UNIT: 'unit'>, previous=None, value='LinkedIn Ads'),
        MarketingAnalyticsItem(changeFromPreviousPct=None, hasComparison=False, isIncreaseBad=True, key='Cost', kind=<WebAnalyticsItemKind.CURRENCY: 'currency'>, previous=None, value=4.13),
        MarketingAnalyticsItem(changeFromPreviousPct=None, hasComparison=False, isIncreaseBad=False, key='Clicks', kind=<WebAnalyticsItemKind.UNIT: 'unit'>, previous=None, value=1.0),
        MarketingAnalyticsItem(changeFromPreviousPct=None, hasComparison=False, isIncreaseBad=False, key='Impressions', kind=<WebAnalyticsItemKind.UNIT: 'unit'>, previous=None, value=312.0),
        MarketingAnalyticsItem(changeFromPreviousPct=None, hasComparison=False, isIncreaseBad=True, key='CPC', kind=<WebAnalyticsItemKind.CURRENCY: 'currency'>, previous=None, value=4.13),
        MarketingAnalyticsItem(changeFromPreviousPct=None, hasComparison=False, isIncreaseBad=False, key='CTR', kind=<WebAnalyticsItemKind.PERCENTAGE: 'percentage'>, previous=None, value=0.32),
        MarketingAnalyticsItem(changeFromPreviousPct=None, hasComparison=False, isIncreaseBad=False, key='Reported Conversion', kind=<WebAnalyticsItemKind.UNIT: 'unit'>, previous=None, value=0.0),
        MarketingAnalyticsItem(changeFromPreviousPct=None, hasComparison=False, isIncreaseBad=False, key='Reported Conversion Value', kind=<WebAnalyticsItemKind.UNIT: 'unit'>, previous=None, value=0.0),
      ]),
      list([
        MarketingAnalyticsItem(changeFromPreviousPct=None, hasComparison=False, isIncreaseBad=False, key='ID', kind=<WebAnalyticsItemKind.UNIT: 'unit'>, previous=None, value='test_brand_campaign'),
        MarketingAnalyticsItem(changeFromPreviousPct=None, hasComparison=False, isIncreaseBad=False, key='Campaign', kind=<WebAnalyticsItemKind.UNIT: 'unit'>, previous=None, value='test_brand_campaign'),
        MarketingAnalyticsItem(changeFromPreviousPct=None, hasComparison=False, isIncreaseBad=False, key='Source', kind=<WebAnalyticsItemKind.UNIT: 'unit'>, previous=None, value='Facebook Ads'),
        MarketingAnalyticsItem(changeFromPreviousPct=None, hasComparison=False, isIncreaseBad=True, key='Cost', kind=<WebAnalyticsItemKind.CURRENCY: 'currency'>, previous=None, value=3.43),
        MarketingAnalyticsItem(changeFromPreviousPct=None, hasComparison=False, isIncreaseBad=False, key='Clicks', kind=<WebAnalyticsItemKind.UNIT: 'unit'>, previous=None, value=2.0),
        MarketingAnalyticsItem(changeFromPreviousPct=None, hasComparison=False, isIncreaseBad=False, key='Impressions', kind=<WebAnalyticsItemKind.UNIT: 'unit'>, previous=None, value=731.0),
        MarketingAnalyticsItem(changeFromPreviousPct=None, hasComparison=False, isIncreaseBad=True, key='CPC', kind=<WebAnalyticsItemKind.CURRENCY: 'currency'>, previous=None, value=1.72),
        MarketingAnalyticsItem(changeFromPreviousPct=None, hasComparison=False, isIncreaseBad=False, key='CTR', kind=<WebAnalyticsItemKind.PERCENTAGE: 'percentage'>, previous=None, value=0.27),
        MarketingAnalyticsItem(changeFromPreviousPct=None, hasComparison=False, isIncreaseBad=False, key='Reported Conversion', kind=<WebAnalyticsItemKind.UNIT: 'unit'>, previous=None, value=0.0),
        MarketingAnalyticsItem(changeFromPreviousPct=None, hasComparison=False, isIncreaseBad=False, key='Reported Conversion Value', kind=<WebAnalyticsItemKind.UNIT: 'unit'>, previous=None, value=0.0),
      ]),
      list([
        MarketingAnalyticsItem(changeFromPreviousPct=None, hasComparison=False, isIncreaseBad=False, key='ID', kind=<WebAnalyticsItemKind.UNIT: 'unit'>, previous=None, value='TechFlow-Prospecting-EMEA-Traffic-Technical-Static-Analytics-Aug-2024'),
        MarketingAnalyticsItem(changeFromPreviousPct=None, hasComparison=False, isIncreaseBad=False, key='Campaign', kind=<WebAnalyticsItemKind.UNIT: 'unit'>, previous=None, value='TechFlow-Prospecting-EMEA-Traffic-Technical-Static-Analytics-Aug-2024'),
        MarketingAnalyticsItem(changeFromPreviousPct=None, hasComparison=False, isIncreaseBad=False, key='Source', kind=<WebAnalyticsItemKind.UNIT: 'unit'>, previous=None, value='LinkedIn Ads'),
        MarketingAnalyticsItem(changeFromPreviousPct=None, hasComparison=False, isIncreaseBad=True, key='Cost', kind=<WebAnalyticsItemKind.CURRENCY: 'currency'>, previous=None, value=1.28),
        MarketingAnalyticsItem(changeFromPreviousPct=None, hasComparison=False, isIncreaseBad=False, key='Clicks', kind=<WebAnalyticsItemKind.UNIT: 'unit'>, previous=None, value=2.0),
        MarketingAnalyticsItem(changeFromPreviousPct=None, hasComparison=False, isIncreaseBad=False, key='Impressions', kind=<WebAnalyticsItemKind.UNIT: 'unit'>, previous=None, value=238.0),
        MarketingAnalyticsItem(changeFromPreviousPct=None, hasComparison=False, isIncreaseBad=True, key='CPC', kind=<WebAnalyticsItemKind.CURRENCY: 'currency'>, previous=None, value=0.64),
        MarketingAnalyticsItem(changeFromPreviousPct=None, hasComparison=False, isIncreaseBad=False, key='CTR', kind=<WebAnalyticsItemKind.PERCENTAGE: 'percentage'>, previous=None, value=0.84),
        MarketingAnalyticsItem(changeFromPreviousPct=None, hasComparison=False, isIncreaseBad=False, key='Reported Conversion', kind=<WebAnalyticsItemKind.UNIT: 'unit'>, previous=None, value=0.0),
        MarketingAnalyticsItem(changeFromPreviousPct=None, hasComparison=False, isIncreaseBad=False, key='Reported Conversion Value', kind=<WebAnalyticsItemKind.UNIT: 'unit'>, previous=None, value=0.0),
      ]),
      list([
        MarketingAnalyticsItem(changeFromPreviousPct=None, hasComparison=False, isIncreaseBad=False, key='ID', kind=<WebAnalyticsItemKind.UNIT: 'unit'>, previous=None, value='Test-Product-Analytics-EMEA'),
        MarketingAnalyticsItem(changeFromPreviousPct=None, hasComparison=False, isIncreaseBad=False, key='Campaign', kind=<WebAnalyticsItemKind.UNIT: 'unit'>, previous=None, value='Test-Product-Analytics-EMEA'),
        MarketingAnalyticsItem(changeFromPreviousPct=None, hasComparison=False, isIncreaseBad=False, key='Source', kind=<WebAnalyticsItemKind.UNIT: 'unit'>, previous=None, value='Facebook Ads'),
        MarketingAnalyticsItem(changeFromPreviousPct=None, hasComparison=False, isIncreaseBad=True, key='Cost', kind=<WebAnalyticsItemKind.CURRENCY: 'currency'>, previous=None, value=0.58),
        MarketingAnalyticsItem(changeFromPreviousPct=None, hasComparison=False, isIncreaseBad=False, key='Clicks', kind=<WebAnalyticsItemKind.UNIT: 'unit'>, previous=None, value=1.0),
        MarketingAnalyticsItem(changeFromPreviousPct=None, hasComparison=False, isIncreaseBad=False, key='Impressions', kind=<WebAnalyticsItemKind.UNIT: 'unit'>, previous=None, value=298.0),
        MarketingAnalyticsItem(changeFromPreviousPct=None, hasComparison=False, isIncreaseBad=True, key='CPC', kind=<WebAnalyticsItemKind.CURRENCY: 'currency'>, previous=None, value=0.58),
        MarketingAnalyticsItem(changeFromPreviousPct=None, hasComparison=False, isIncreaseBad=False, key='CTR', kind=<WebAnalyticsItemKind.PERCENTAGE: 'percentage'>, previous=None, value=0.34),
        MarketingAnalyticsItem(changeFromPreviousPct=None, hasComparison=False, isIncreaseBad=False, key='Reported Conversion', kind=<WebAnalyticsItemKind.UNIT: 'unit'>, previous=None, value=10.0),
        MarketingAnalyticsItem(changeFromPreviousPct=None, hasComparison=False, isIncreaseBad=False, key='Reported Conversion Value', kind=<WebAnalyticsItemKind.UNIT: 'unit'>, previous=None, value=0.0),
      ]),
      list([
        MarketingAnalyticsItem(changeFromPreviousPct=None, hasComparison=False, isIncreaseBad=False, key='ID', kind=<WebAnalyticsItemKind.UNIT: 'unit'>, previous=None, value='TestCorp-Search-EMEA-Mobile-Platform'),
        MarketingAnalyticsItem(changeFromPreviousPct=None, hasComparison=False, isIncreaseBad=False, key='Campaign', kind=<WebAnalyticsItemKind.UNIT: 'unit'>, previous=None, value='TestCorp-Search-EMEA-Mobile-Platform'),
        MarketingAnalyticsItem(changeFromPreviousPct=None, hasComparison=False, isIncreaseBad=False, key='Source', kind=<WebAnalyticsItemKind.UNIT: 'unit'>, previous=None, value='TikTok Ads'),
        MarketingAnalyticsItem(changeFromPreviousPct=None, hasComparison=False, isIncreaseBad=True, key='Cost', kind=<WebAnalyticsItemKind.CURRENCY: 'currency'>, previous=None, value=0.0),
        MarketingAnalyticsItem(changeFromPreviousPct=None, hasComparison=False, isIncreaseBad=False, key='Clicks', kind=<WebAnalyticsItemKind.UNIT: 'unit'>, previous=None, value=0.0),
        MarketingAnalyticsItem(changeFromPreviousPct=None, hasComparison=False, isIncreaseBad=False, key='Impressions', kind=<WebAnalyticsItemKind.UNIT: 'unit'>, previous=None, value=13.0),
        MarketingAnalyticsItem(changeFromPreviousPct=None, hasComparison=False, isIncreaseBad=True, key='CPC', kind=<WebAnalyticsItemKind.CURRENCY: 'currency'>, previous=None, value=None),
        MarketingAnalyticsItem(changeFromPreviousPct=None, hasComparison=False, isIncreaseBad=False, key='CTR', kind=<WebAnalyticsItemKind.PERCENTAGE: 'percentage'>, previous=None, value=0.0),
        MarketingAnalyticsItem(changeFromPreviousPct=None, hasComparison=False, isIncreaseBad=False, key='Reported Conversion', kind=<WebAnalyticsItemKind.UNIT: 'unit'>, previous=None, value=0.0),
        MarketingAnalyticsItem(changeFromPreviousPct=None, hasComparison=False, isIncreaseBad=False, key='Reported Conversion Value', kind=<WebAnalyticsItemKind.UNIT: 'unit'>, previous=None, value=0.0),
      ]),
      list([
        MarketingAnalyticsItem(changeFromPreviousPct=None, hasComparison=False, isIncreaseBad=False, key='ID', kind=<WebAnalyticsItemKind.UNIT: 'unit'>, previous=None, value='Test-Product-Analytics-AMER'),
        MarketingAnalyticsItem(changeFromPreviousPct=None, hasComparison=False, isIncreaseBad=False, key='Campaign', kind=<WebAnalyticsItemKind.UNIT: 'unit'>, previous=None, value='Test-Product-Analytics-AMER'),
        MarketingAnalyticsItem(changeFromPreviousPct=None, hasComparison=False, isIncreaseBad=False, key='Source', kind=<WebAnalyticsItemKind.UNIT: 'unit'>, previous=None, value='Facebook Ads'),
        MarketingAnalyticsItem(changeFromPreviousPct=None, hasComparison=False, isIncreaseBad=True, key='Cost', kind=<WebAnalyticsItemKind.CURRENCY: 'currency'>, previous=None, value=0.0),
        MarketingAnalyticsItem(changeFromPreviousPct=None, hasComparison=False, isIncreaseBad=False, key='Clicks', kind=<WebAnalyticsItemKind.UNIT: 'unit'>, previous=None, value=0.0),
        MarketingAnalyticsItem(changeFromPreviousPct=None, hasComparison=False, isIncreaseBad=False, key='Impressions', kind=<WebAnalyticsItemKind.UNIT: 'unit'>, previous=None, value=2.0),
        MarketingAnalyticsItem(changeFromPreviousPct=None, hasComparison=False, isIncreaseBad=True, key='CPC', kind=<WebAnalyticsItemKind.CURRENCY: 'currency'>, previous=None, value=None),
        MarketingAnalyticsItem(changeFromPreviousPct=None, hasComparison=False, isIncreaseBad=False, key='CTR', kind=<WebAnalyticsItemKind.PERCENTAGE: 'percentage'>, previous=None, value=0.0),
        MarketingAnalyticsItem(changeFromPreviousPct=None, hasComparison=False, isIncreaseBad=False, key='Reported Conversion', kind=<WebAnalyticsItemKind.UNIT: 'unit'>, previous=None, value=0.0),
        MarketingAnalyticsItem(changeFromPreviousPct=None, hasComparison=False, isIncreaseBad=False, key='Reported Conversion Value', kind=<WebAnalyticsItemKind.UNIT: 'unit'>, previous=None, value=0.0),
      ]),
      list([
        MarketingAnalyticsItem(changeFromPreviousPct=None, hasComparison=False, isIncreaseBad=False, key='ID', kind=<WebAnalyticsItemKind.UNIT: 'unit'>, previous=None, value='TechFlow-Prospecting-GroupB-Traffic-Leadership-Static-Dec-2024'),
        MarketingAnalyticsItem(changeFromPreviousPct=None, hasComparison=False, isIncreaseBad=False, key='Campaign', kind=<WebAnalyticsItemKind.UNIT: 'unit'>, previous=None, value='TechFlow-Prospecting-GroupB-Traffic-Leadership-Static-Dec-2024'),
        MarketingAnalyticsItem(changeFromPreviousPct=None, hasComparison=False, isIncreaseBad=False, key='Source', kind=<WebAnalyticsItemKind.UNIT: 'unit'>, previous=None, value='LinkedIn Ads'),
        MarketingAnalyticsItem(changeFromPreviousPct=None, hasComparison=False, isIncreaseBad=True, key='Cost', kind=<WebAnalyticsItemKind.CURRENCY: 'currency'>, previous=None, value=0.0),
        MarketingAnalyticsItem(changeFromPreviousPct=None, hasComparison=False, isIncreaseBad=False, key='Clicks', kind=<WebAnalyticsItemKind.UNIT: 'unit'>, previous=None, value=0.0),
        MarketingAnalyticsItem(changeFromPreviousPct=None, hasComparison=False, isIncreaseBad=False, key='Impressions', kind=<WebAnalyticsItemKind.UNIT: 'unit'>, previous=None, value=257.0),
        MarketingAnalyticsItem(changeFromPreviousPct=None, hasComparison=False, isIncreaseBad=True, key='CPC', kind=<WebAnalyticsItemKind.CURRENCY: 'currency'>, previous=None, value=None),
        MarketingAnalyticsItem(changeFromPreviousPct=None, hasComparison=False, isIncreaseBad=False, key='CTR', kind=<WebAnalyticsItemKind.PERCENTAGE: 'percentage'>, previous=None, value=0.0),
        MarketingAnalyticsItem(changeFromPreviousPct=None, hasComparison=False, isIncreaseBad=False, key='Reported Conversion', kind=<WebAnalyticsItemKind.UNIT: 'unit'>, previous=None, value=0.0),
        MarketingAnalyticsItem(changeFromPreviousPct=None, hasComparison=False, isIncreaseBad=False, key='Reported Conversion Value', kind=<WebAnalyticsItemKind.UNIT: 'unit'>, previous=None, value=0.0),
      ]),
      list([
        MarketingAnalyticsItem(changeFromPreviousPct=None, hasComparison=False, isIncreaseBad=False, key='ID', kind=<WebAnalyticsItemKind.UNIT: 'unit'>, previous=None, value='Test-Growth-Analytics-AMER'),
        MarketingAnalyticsItem(changeFromPreviousPct=None, hasComparison=False, isIncreaseBad=False, key='Campaign', kind=<WebAnalyticsItemKind.UNIT: 'unit'>, previous=None, value='Test-Growth-Analytics-AMER'),
        MarketingAnalyticsItem(changeFromPreviousPct=None, hasComparison=False, isIncreaseBad=False, key='Source', kind=<WebAnalyticsItemKind.UNIT: 'unit'>, previous=None, value='TikTok Ads'),
        MarketingAnalyticsItem(changeFromPreviousPct=None, hasComparison=False, isIncreaseBad=True, key='Cost', kind=<WebAnalyticsItemKind.CURRENCY: 'currency'>, previous=None, value=0.0),
        MarketingAnalyticsItem(changeFromPreviousPct=None, hasComparison=False, isIncreaseBad=False, key='Clicks', kind=<WebAnalyticsItemKind.UNIT: 'unit'>, previous=None, value=0.0),
        MarketingAnalyticsItem(changeFromPreviousPct=None, hasComparison=False, isIncreaseBad=False, key='Impressions', kind=<WebAnalyticsItemKind.UNIT: 'unit'>, previous=None, value=7.0),
        MarketingAnalyticsItem(changeFromPreviousPct=None, hasComparison=False, isIncreaseBad=True, key='CPC', kind=<WebAnalyticsItemKind.CURRENCY: 'currency'>, previous=None, value=None),
        MarketingAnalyticsItem(changeFromPreviousPct=None, hasComparison=False, isIncreaseBad=False, key='CTR', kind=<WebAnalyticsItemKind.PERCENTAGE: 'percentage'>, previous=None, value=0.0),
        MarketingAnalyticsItem(changeFromPreviousPct=None, hasComparison=False, isIncreaseBad=False, key='Reported Conversion', kind=<WebAnalyticsItemKind.UNIT: 'unit'>, previous=None, value=0.0),
        MarketingAnalyticsItem(changeFromPreviousPct=None, hasComparison=False, isIncreaseBad=False, key='Reported Conversion Value', kind=<WebAnalyticsItemKind.UNIT: 'unit'>, previous=None, value=0.0),
      ]),
      list([
        MarketingAnalyticsItem(changeFromPreviousPct=None, hasComparison=False, isIncreaseBad=False, key='ID', kind=<WebAnalyticsItemKind.UNIT: 'unit'>, previous=None, value='Test-Experimentation-EMEA'),
        MarketingAnalyticsItem(changeFromPreviousPct=None, hasComparison=False, isIncreaseBad=False, key='Campaign', kind=<WebAnalyticsItemKind.UNIT: 'unit'>, previous=None, value='Test-Experimentation-EMEA'),
        MarketingAnalyticsItem(changeFromPreviousPct=None, hasComparison=False, isIncreaseBad=False, key='Source', kind=<WebAnalyticsItemKind.UNIT: 'unit'>, previous=None, value='TikTok Ads'),
        MarketingAnalyticsItem(changeFromPreviousPct=None, hasComparison=False, isIncreaseBad=True, key='Cost', kind=<WebAnalyticsItemKind.CURRENCY: 'currency'>, previous=None, value=0.0),
        MarketingAnalyticsItem(changeFromPreviousPct=None, hasComparison=False, isIncreaseBad=False, key='Clicks', kind=<WebAnalyticsItemKind.UNIT: 'unit'>, previous=None, value=0.0),
        MarketingAnalyticsItem(changeFromPreviousPct=None, hasComparison=False, isIncreaseBad=False, key='Impressions', kind=<WebAnalyticsItemKind.UNIT: 'unit'>, previous=None, value=28.0),
        MarketingAnalyticsItem(changeFromPreviousPct=None, hasComparison=False, isIncreaseBad=True, key='CPC', kind=<WebAnalyticsItemKind.CURRENCY: 'currency'>, previous=None, value=None),
        MarketingAnalyticsItem(changeFromPreviousPct=None, hasComparison=False, isIncreaseBad=False, key='CTR', kind=<WebAnalyticsItemKind.PERCENTAGE: 'percentage'>, previous=None, value=0.0),
        MarketingAnalyticsItem(changeFromPreviousPct=None, hasComparison=False, isIncreaseBad=False, key='Reported Conversion', kind=<WebAnalyticsItemKind.UNIT: 'unit'>, previous=None, value=0.0),
        MarketingAnalyticsItem(changeFromPreviousPct=None, hasComparison=False, isIncreaseBad=False, key='Reported Conversion Value', kind=<WebAnalyticsItemKind.UNIT: 'unit'>, previous=None, value=0.0),
      ]),
      list([
        MarketingAnalyticsItem(changeFromPreviousPct=None, hasComparison=False, isIncreaseBad=False, key='ID', kind=<WebAnalyticsItemKind.UNIT: 'unit'>, previous=None, value='Test-Session-Recording-AMER'),
        MarketingAnalyticsItem(changeFromPreviousPct=None, hasComparison=False, isIncreaseBad=False, key='Campaign', kind=<WebAnalyticsItemKind.UNIT: 'unit'>, previous=None, value='Test-Session-Recording-AMER'),
        MarketingAnalyticsItem(changeFromPreviousPct=None, hasComparison=False, isIncreaseBad=False, key='Source', kind=<WebAnalyticsItemKind.UNIT: 'unit'>, previous=None, value='TikTok Ads'),
        MarketingAnalyticsItem(changeFromPreviousPct=None, hasComparison=False, isIncreaseBad=True, key='Cost', kind=<WebAnalyticsItemKind.CURRENCY: 'currency'>, previous=None, value=0.0),
        MarketingAnalyticsItem(changeFromPreviousPct=None, hasComparison=False, isIncreaseBad=False, key='Clicks', kind=<WebAnalyticsItemKind.UNIT: 'unit'>, previous=None, value=0.0),
        MarketingAnalyticsItem(changeFromPreviousPct=None, hasComparison=False, isIncreaseBad=False, key='Impressions', kind=<WebAnalyticsItemKind.UNIT: 'unit'>, previous=None, value=5.0),
        MarketingAnalyticsItem(changeFromPreviousPct=None, hasComparison=False, isIncreaseBad=True, key='CPC', kind=<WebAnalyticsItemKind.CURRENCY: 'currency'>, previous=None, value=None),
        MarketingAnalyticsItem(changeFromPreviousPct=None, hasComparison=False, isIncreaseBad=False, key='CTR', kind=<WebAnalyticsItemKind.PERCENTAGE: 'percentage'>, previous=None, value=0.0),
        MarketingAnalyticsItem(changeFromPreviousPct=None, hasComparison=False, isIncreaseBad=False, key='Reported Conversion', kind=<WebAnalyticsItemKind.UNIT: 'unit'>, previous=None, value=0.0),
        MarketingAnalyticsItem(changeFromPreviousPct=None, hasComparison=False, isIncreaseBad=False, key='Reported Conversion Value', kind=<WebAnalyticsItemKind.UNIT: 'unit'>, previous=None, value=0.0),
      ]),
      list([
        MarketingAnalyticsItem(changeFromPreviousPct=None, hasComparison=False, isIncreaseBad=False, key='ID', kind=<WebAnalyticsItemKind.UNIT: 'unit'>, previous=None, value='TestCorp-Search-AMER-Mobile-Platform'),
        MarketingAnalyticsItem(changeFromPreviousPct=None, hasComparison=False, isIncreaseBad=False, key='Campaign', kind=<WebAnalyticsItemKind.UNIT: 'unit'>, previous=None, value='TestCorp-Search-AMER-Mobile-Platform'),
        MarketingAnalyticsItem(changeFromPreviousPct=None, hasComparison=False, isIncreaseBad=False, key='Source', kind=<WebAnalyticsItemKind.UNIT: 'unit'>, previous=None, value='TikTok Ads'),
        MarketingAnalyticsItem(changeFromPreviousPct=None, hasComparison=False, isIncreaseBad=True, key='Cost', kind=<WebAnalyticsItemKind.CURRENCY: 'currency'>, previous=None, value=0.0),
        MarketingAnalyticsItem(changeFromPreviousPct=None, hasComparison=False, isIncreaseBad=False, key='Clicks', kind=<WebAnalyticsItemKind.UNIT: 'unit'>, previous=None, value=0.0),
        MarketingAnalyticsItem(changeFromPreviousPct=None, hasComparison=False, isIncreaseBad=False, key='Impressions', kind=<WebAnalyticsItemKind.UNIT: 'unit'>, previous=None, value=3.0),
        MarketingAnalyticsItem(changeFromPreviousPct=None, hasComparison=False, isIncreaseBad=True, key='CPC', kind=<WebAnalyticsItemKind.CURRENCY: 'currency'>, previous=None, value=None),
        MarketingAnalyticsItem(changeFromPreviousPct=None, hasComparison=False, isIncreaseBad=False, key='CTR', kind=<WebAnalyticsItemKind.PERCENTAGE: 'percentage'>, previous=None, value=0.0),
        MarketingAnalyticsItem(changeFromPreviousPct=None, hasComparison=False, isIncreaseBad=False, key='Reported Conversion', kind=<WebAnalyticsItemKind.UNIT: 'unit'>, previous=None, value=0.0),
        MarketingAnalyticsItem(changeFromPreviousPct=None, hasComparison=False, isIncreaseBad=False, key='Reported Conversion Value', kind=<WebAnalyticsItemKind.UNIT: 'unit'>, previous=None, value=0.0),
      ]),
    ]),
  })
# ---<|MERGE_RESOLUTION|>--- conflicted
+++ resolved
@@ -30,6 +30,7 @@
   FROM
           (
   SELECT
+              toString(campaign1) AS match_key,
               toString(campaign1) AS campaign,
               toString(campaign1) AS id,
               toString(source1) AS source,
@@ -37,11 +38,7 @@
               toFloat(coalesce(clicks1, 0)) AS clicks,
               toFloat(convertCurrency('USD', 'USD', toFloat(coalesce(spend1, 0)))) AS cost,
               toFloat(coalesce(conversions1, 0)) AS reported_conversion,
-<<<<<<< HEAD
               toFloat(coalesce(0, 0)) AS reported_conversion_value
-=======
-              toString(campaign1) AS match_key
->>>>>>> 6f2a9247
           
   FROM
               `bigquery.posthog_test.posthog_test_facebook_ads_table` AS posthog_test_facebook_ads_table
@@ -91,6 +88,7 @@
   FROM
           (
   SELECT
+              toString(campaign1) AS match_key,
               toString(campaign1) AS campaign,
               toString(campaign1) AS id,
               toString(source1) AS source,
@@ -98,11 +96,7 @@
               toFloat(coalesce(clicks1, 0)) AS clicks,
               toFloat(convertCurrency('USD', 'USD', toFloat(coalesce(spend1, 0)))) AS cost,
               toFloat(coalesce(conversions1, 0)) AS reported_conversion,
-<<<<<<< HEAD
               toFloat(coalesce(0, 0)) AS reported_conversion_value
-=======
-              toString(campaign1) AS match_key
->>>>>>> 6f2a9247
           
   FROM
               `bigquery.posthog_test.posthog_test_facebook_ads_table` AS posthog_test_facebook_ads_table
@@ -223,6 +217,7 @@
   FROM
           (
   SELECT
+              toString(campaign1) AS match_key,
               toString(campaign1) AS campaign,
               toString(campaign1) AS id,
               toString(source1) AS source,
@@ -230,11 +225,7 @@
               toFloat(coalesce(clicks1, 0)) AS clicks,
               toFloat(convertCurrency('USD', 'USD', toFloat(coalesce(spend1, 0)))) AS cost,
               toFloat(coalesce(conversions1, 0)) AS reported_conversion,
-<<<<<<< HEAD
               toFloat(coalesce(0, 0)) AS reported_conversion_value
-=======
-              toString(campaign1) AS match_key
->>>>>>> 6f2a9247
           
   FROM
               `bigquery.posthog_test.posthog_test_facebook_ads_table` AS posthog_test_facebook_ads_table
@@ -284,6 +275,7 @@
   FROM
           (
   SELECT
+              toString(campaign1) AS match_key,
               toString(campaign1) AS campaign,
               toString(campaign1) AS id,
               toString(source1) AS source,
@@ -291,11 +283,7 @@
               toFloat(coalesce(clicks1, 0)) AS clicks,
               toFloat(convertCurrency('USD', 'USD', toFloat(coalesce(spend1, 0)))) AS cost,
               toFloat(coalesce(conversions1, 0)) AS reported_conversion,
-<<<<<<< HEAD
               toFloat(coalesce(0, 0)) AS reported_conversion_value
-=======
-              toString(campaign1) AS match_key
->>>>>>> 6f2a9247
           
   FROM
               `bigquery.posthog_test.posthog_test_facebook_ads_table` AS posthog_test_facebook_ads_table
@@ -346,6 +334,7 @@
       FROM
               (
       SELECT
+                  toString(campaign1) AS match_key,
                   toString(campaign1) AS campaign,
                   toString(campaign1) AS id,
                   toString(source1) AS source,
@@ -353,11 +342,7 @@
                   toFloat(coalesce(clicks1, 0)) AS clicks,
                   toFloat(convertCurrency('USD', 'USD', toFloat(coalesce(spend1, 0)))) AS cost,
                   toFloat(coalesce(conversions1, 0)) AS reported_conversion,
-<<<<<<< HEAD
                   toFloat(coalesce(0, 0)) AS reported_conversion_value
-=======
-                  toString(campaign1) AS match_key
->>>>>>> 6f2a9247
               
       FROM
                   `bigquery.posthog_test.posthog_test_facebook_ads_table` AS posthog_test_facebook_ads_table
@@ -367,6 +352,7 @@
               UNION ALL
               
       SELECT
+                  toString(campaign2) AS match_key,
                   toString(campaign2) AS campaign,
                   toString(campaign2) AS id,
                   toString(source2) AS source,
@@ -374,11 +360,7 @@
                   toFloat(coalesce(clicks2, 0)) AS clicks,
                   toFloat(convertCurrency('USD', 'USD', toFloat(coalesce(spend2, 0)))) AS cost,
                   toFloat(coalesce(0, 0)) AS reported_conversion,
-<<<<<<< HEAD
                   toFloat(coalesce(0, 0)) AS reported_conversion_value
-=======
-                  toString(campaign2) AS match_key
->>>>>>> 6f2a9247
               
       FROM
                   `bigquery.posthog_test.posthog_test_tiktok_ads_table` AS posthog_test_tiktok_ads_table
@@ -388,6 +370,7 @@
               UNION ALL
               
       SELECT
+                  toString(campaign3) AS match_key,
                   toString(campaign3) AS campaign,
                   toString(campaign3) AS id,
                   toString(source3) AS source,
@@ -395,11 +378,7 @@
                   toFloat(coalesce(clicks3, 0)) AS clicks,
                   toFloat(convertCurrency('USD', 'USD', toFloat(coalesce(spend3, 0)))) AS cost,
                   toFloat(coalesce(0, 0)) AS reported_conversion,
-<<<<<<< HEAD
                   toFloat(coalesce(0, 0)) AS reported_conversion_value
-=======
-                  toString(campaign3) AS match_key
->>>>>>> 6f2a9247
               
       FROM
                   `bigquery.posthog_test.posthog_test_linkedin_ads_table` AS posthog_test_linkedin_ads_table
