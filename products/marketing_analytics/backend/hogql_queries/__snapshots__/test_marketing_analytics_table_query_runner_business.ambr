# serializer version: 1
# name: TestMarketingAnalyticsTableQueryRunnerBusiness.test_comprehensive_marketing_analytics_basic
  '''
  
  SELECT
      campaign_costs.id AS ID,
      campaign_costs.campaign AS Campaign,
      campaign_costs.source AS Source,
      round(campaign_costs.total_cost, 2) AS Cost,
      round(campaign_costs.total_clicks, 0) AS Clicks,
      round(campaign_costs.total_impressions, 0) AS Impressions,
      round(divide(campaign_costs.total_cost, nullif(campaign_costs.total_clicks, 0)), 2) AS CPC,
      round(multiply(divide(campaign_costs.total_clicks, nullif(campaign_costs.total_impressions, 0)), 100), 2) AS CTR,
      round(campaign_costs.total_reported_conversions, 2) AS `Reported Conversion`,
      round(campaign_costs.total_reported_conversion_value, 2) AS `Reported Conversion Value`
  
  FROM
      (
  SELECT
          campaign,
          id,
          source,
          any(match_key) AS match_key,
          sum(cost) AS total_cost,
          sum(clicks) AS total_clicks,
          sum(impressions) AS total_impressions,
          sum(reported_conversion) AS total_reported_conversions,
          sum(reported_conversion_value) AS total_reported_conversion_value
      
  FROM
          (
  SELECT
              toString(campaign1) AS match_key,
              toString(campaign1) AS campaign,
              toString(campaign1) AS id,
              toString(source1) AS source,
              toFloat(coalesce(impressions1, 0)) AS impressions,
              toFloat(coalesce(clicks1, 0)) AS clicks,
              toFloat(convertCurrency('USD', 'USD', toFloat(coalesce(spend1, 0)))) AS cost,
              toFloat(coalesce(conversions1, 0)) AS reported_conversion,
              toFloat(coalesce(0, 0)) AS reported_conversion_value
          
  FROM
              `bigquery.posthog_test.posthog_test_facebook_ads_table` AS posthog_test_facebook_ads_table
          
  WHERE
              and(greaterOrEquals(toDateTime(date1), toDateTime('2024-11-01 00:00:00')), lessOrEquals(toDateTime(date1), toDateTime('2024-11-30 23:59:59'))))
      
  GROUP BY
          campaign,
          id,
          source) AS campaign_costs
  
  LIMIT 101
  OFFSET 0
  '''
# ---
# name: TestMarketingAnalyticsTableQueryRunnerBusiness.test_conversion_goal_basic_setup
  '''
  
  SELECT
      campaign_costs.id AS ID,
      campaign_costs.campaign AS Campaign,
      campaign_costs.source AS Source,
      round(campaign_costs.total_cost, 2) AS Cost,
      round(campaign_costs.total_clicks, 0) AS Clicks,
      round(campaign_costs.total_impressions, 0) AS Impressions,
      round(divide(campaign_costs.total_cost, nullif(campaign_costs.total_clicks, 0)), 2) AS CPC,
      round(multiply(divide(campaign_costs.total_clicks, nullif(campaign_costs.total_impressions, 0)), 100), 2) AS CTR,
      round(campaign_costs.total_reported_conversions, 2) AS `Reported Conversion`,
      round(campaign_costs.total_reported_conversion_value, 2) AS `Reported Conversion Value`,
      ucg.conversion_0 AS `Sign Up Conversions`,
      round(divide(campaign_costs.total_cost, nullif(ucg.conversion_0, 0)), 2) AS `Cost per Sign Up Conversions`
  
  FROM
      (
  SELECT
          campaign,
          id,
          source,
          any(match_key) AS match_key,
          sum(cost) AS total_cost,
          sum(clicks) AS total_clicks,
          sum(impressions) AS total_impressions,
          sum(reported_conversion) AS total_reported_conversions,
          sum(reported_conversion_value) AS total_reported_conversion_value
      
  FROM
          (
  SELECT
              toString(campaign1) AS match_key,
              toString(campaign1) AS campaign,
              toString(campaign1) AS id,
              toString(source1) AS source,
              toFloat(coalesce(impressions1, 0)) AS impressions,
              toFloat(coalesce(clicks1, 0)) AS clicks,
              toFloat(convertCurrency('USD', 'USD', toFloat(coalesce(spend1, 0)))) AS cost,
              toFloat(coalesce(conversions1, 0)) AS reported_conversion,
              toFloat(coalesce(0, 0)) AS reported_conversion_value
          
  FROM
              `bigquery.posthog_test.posthog_test_facebook_ads_table` AS posthog_test_facebook_ads_table
          
  WHERE
              and(greaterOrEquals(toDateTime(date1), toDateTime('2024-01-01 00:00:00')), lessOrEquals(toDateTime(date1), toDateTime('2024-12-31 23:59:59'))))
      
  GROUP BY
          campaign,
          id,
          source) AS campaign_costs
      LEFT JOIN (
  SELECT
          conv.campaign AS campaign,
          conv.id AS id,
          conv.source AS source,
<<<<<<< HEAD
=======
          conv.campaign AS match_key,
>>>>>>> f8e75019
          sum(conv.conversion_0) AS conversion_0
      
  FROM
          (
  SELECT
              if(notEmpty(campaign_name), campaign_name, 'organic') AS campaign,
              if(notEmpty(campaign_id), campaign_id, '-') AS id,
              if(in(lower(if(notEmpty(source_name), source_name, 'organic')), ['microsoft']), 'bing', if(in(lower(if(notEmpty(source_name), source_name, 'organic')), ['facebook', 'instagram', 'messenger', 'fb', 'whatsapp', 'audience_network', 'facebook_marketplace', 'threads']), 'meta', if(in(lower(if(notEmpty(source_name), source_name, 'organic')), ['li']), 'linkedin', if(in(lower(if(notEmpty(source_name), source_name, 'organic')), ['adwords', 'youtube', 'display', 'gmail', 'google_maps', 'google_play', 'google_discover', 'admob', 'waze']), 'google', if(notEmpty(source_name), source_name, 'organic'))))) AS source,
              count() AS conversion_0
          
  FROM
              (
  SELECT
                  person_id,
                  if(notEmpty(conversion_campaign), conversion_campaign, if(notEmpty(fallback_campaign), fallback_campaign, '')) AS campaign_name,
                  '-' AS campaign_id,
                  if(notEmpty(conversion_source), conversion_source, if(notEmpty(fallback_source), fallback_source, '')) AS source_name,
                  1 AS conversion_value
              
  FROM
                  (
  SELECT
                      person_id,
                      conversion_timestamps[i] AS conversion_time,
                      conversion_math_values[i] AS conversion_math_value,
                      conversion_campaigns[i] AS conversion_campaign,
                      conversion_sources[i] AS conversion_source,
                      arrayMax(arrayFilter(x -> and(lessOrEquals(x, conversion_timestamps[i]), greaterOrEquals(x, minus(conversion_timestamps[i], 7776000))), utm_timestamps)) AS last_utm_timestamp,
                      if(isNotNull(last_utm_timestamp), utm_campaigns[indexOf(utm_timestamps, last_utm_timestamp)], '') AS fallback_campaign,
                      if(isNotNull(last_utm_timestamp), utm_sources[indexOf(utm_timestamps, last_utm_timestamp)], '') AS fallback_source
                  
  FROM
                      (
  SELECT
                          events.person_id,
                          arrayFilter(x -> greater(x, 0), groupArray(if(equals(event, 'test_event'), toUnixTimestamp(events.timestamp), 0))) AS conversion_timestamps,
                          arrayFilter(x -> greater(x, 0), groupArray(if(equals(event, 'test_event'), toFloat(1), 0))) AS conversion_math_values,
                          arrayFilter(x -> notEmpty(toString(x)), groupArray(if(equals(event, 'test_event'), toString(ifNull(events.properties.utm_campaign, '')), ''))) AS conversion_campaigns,
                          arrayFilter(x -> notEmpty(toString(x)), groupArray(if(equals(event, 'test_event'), toString(ifNull(events.properties.utm_source, '')), ''))) AS conversion_sources,
                          arrayFilter(x -> greater(x, 0), groupArray(if(and(equals(events.event, '$pageview'), notEmpty(toString(ifNull(events.properties.utm_campaign, ''))), notEmpty(toString(ifNull(events.properties.utm_source, '')))), toUnixTimestamp(events.timestamp), 0))) AS utm_timestamps,
                          arrayFilter(x -> notEmpty(x), groupArray(if(and(equals(events.event, '$pageview'), notEmpty(toString(ifNull(events.properties.utm_campaign, ''))), notEmpty(toString(ifNull(events.properties.utm_source, '')))), toString(ifNull(events.properties.utm_campaign, '')), ''))) AS utm_campaigns,
                          arrayFilter(x -> notEmpty(x), groupArray(if(and(equals(events.event, '$pageview'), notEmpty(toString(ifNull(events.properties.utm_campaign, ''))), notEmpty(toString(ifNull(events.properties.utm_source, '')))), toString(ifNull(events.properties.utm_source, '')), ''))) AS utm_sources
                      
  FROM
                          events
                      
  WHERE
                          or(and(equals(event, 'test_event'), greaterOrEquals(events.timestamp, toDateTime('2024-01-01 00:00:00')), lessOrEquals(events.timestamp, toDateTime('2024-12-31 23:59:59'))), and(equals(events.event, '$pageview'), notEmpty(toString(ifNull(events.properties.utm_campaign, ''))), notEmpty(toString(ifNull(events.properties.utm_source, ''))), greaterOrEquals(events.timestamp, minus(toDateTime('2024-01-01 00:00:00'), toIntervalSecond(7776000))), lessOrEquals(events.timestamp, toDateTime('2024-12-31 23:59:59'))))
                      
  GROUP BY
                          events.person_id
                      
  HAVING
                          greater(length(conversion_timestamps), 0))
                  ARRAY JOIN arrayEnumerate(conversion_timestamps) AS i)) AS attributed_conversions
          
  GROUP BY
              campaign,
              id,
              source) AS conv
      
  GROUP BY
          conv.campaign,
          conv.id,
<<<<<<< HEAD
          conv.source) AS ucg ON and(or(equals(campaign_costs.campaign, ucg.campaign), equals(campaign_costs.id, ucg.id)), equals(campaign_costs.source, ucg.source))
=======
          conv.source) AS ucg ON and(equals(campaign_costs.match_key, ucg.match_key), equals(campaign_costs.source, ucg.source))
>>>>>>> f8e75019
  ORDER BY
      Cost DESC
  
  LIMIT 101
  OFFSET 0
  '''
# ---
# name: TestMarketingAnalyticsTableQueryRunnerBusiness.test_facebook_ads_single_source_execution
  '''
  
  SELECT
      campaign_costs.id AS ID,
      campaign_costs.campaign AS Campaign,
      campaign_costs.source AS Source,
      round(campaign_costs.total_cost, 2) AS Cost,
      round(campaign_costs.total_clicks, 0) AS Clicks,
      round(campaign_costs.total_impressions, 0) AS Impressions,
      round(divide(campaign_costs.total_cost, nullif(campaign_costs.total_clicks, 0)), 2) AS CPC,
      round(multiply(divide(campaign_costs.total_clicks, nullif(campaign_costs.total_impressions, 0)), 100), 2) AS CTR,
      round(campaign_costs.total_reported_conversions, 2) AS `Reported Conversion`,
      round(campaign_costs.total_reported_conversion_value, 2) AS `Reported Conversion Value`
  
  FROM
      (
  SELECT
          campaign,
          id,
          source,
          any(match_key) AS match_key,
          sum(cost) AS total_cost,
          sum(clicks) AS total_clicks,
          sum(impressions) AS total_impressions,
          sum(reported_conversion) AS total_reported_conversions,
          sum(reported_conversion_value) AS total_reported_conversion_value
      
  FROM
          (
  SELECT
              toString(campaign1) AS match_key,
              toString(campaign1) AS campaign,
              toString(campaign1) AS id,
              toString(source1) AS source,
              toFloat(coalesce(impressions1, 0)) AS impressions,
              toFloat(coalesce(clicks1, 0)) AS clicks,
              toFloat(convertCurrency('USD', 'USD', toFloat(coalesce(spend1, 0)))) AS cost,
              toFloat(coalesce(conversions1, 0)) AS reported_conversion,
              toFloat(coalesce(0, 0)) AS reported_conversion_value
          
  FROM
              `bigquery.posthog_test.posthog_test_facebook_ads_table` AS posthog_test_facebook_ads_table
          
  WHERE
              and(greaterOrEquals(toDateTime(date1), toDateTime('2024-01-01 00:00:00')), lessOrEquals(toDateTime(date1), toDateTime('2024-12-31 23:59:59'))))
      
  GROUP BY
          campaign,
          id,
          source) AS campaign_costs
  ORDER BY
      Cost DESC
  
  LIMIT 101
  OFFSET 0
  '''
# ---
# name: TestMarketingAnalyticsTableQueryRunnerBusiness.test_facebook_only_multi_source_execution
  '''
  
  SELECT
      campaign_costs.id AS ID,
      campaign_costs.campaign AS Campaign,
      campaign_costs.source AS Source,
      round(campaign_costs.total_cost, 2) AS Cost,
      round(campaign_costs.total_clicks, 0) AS Clicks,
      round(campaign_costs.total_impressions, 0) AS Impressions,
      round(divide(campaign_costs.total_cost, nullif(campaign_costs.total_clicks, 0)), 2) AS CPC,
      round(multiply(divide(campaign_costs.total_clicks, nullif(campaign_costs.total_impressions, 0)), 100), 2) AS CTR,
      round(campaign_costs.total_reported_conversions, 2) AS `Reported Conversion`,
      round(campaign_costs.total_reported_conversion_value, 2) AS `Reported Conversion Value`
  
  FROM
      (
  SELECT
          campaign,
          id,
          source,
          any(match_key) AS match_key,
          sum(cost) AS total_cost,
          sum(clicks) AS total_clicks,
          sum(impressions) AS total_impressions,
          sum(reported_conversion) AS total_reported_conversions,
          sum(reported_conversion_value) AS total_reported_conversion_value
      
  FROM
          (
  SELECT
              toString(campaign1) AS match_key,
              toString(campaign1) AS campaign,
              toString(campaign1) AS id,
              toString(source1) AS source,
              toFloat(coalesce(impressions1, 0)) AS impressions,
              toFloat(coalesce(clicks1, 0)) AS clicks,
              toFloat(convertCurrency('USD', 'USD', toFloat(coalesce(spend1, 0)))) AS cost,
              toFloat(coalesce(conversions1, 0)) AS reported_conversion,
              toFloat(coalesce(0, 0)) AS reported_conversion_value
          
  FROM
              `bigquery.posthog_test.posthog_test_facebook_ads_table` AS posthog_test_facebook_ads_table
          
  WHERE
              and(greaterOrEquals(toDateTime(date1), toDateTime('2024-01-01 00:00:00')), lessOrEquals(toDateTime(date1), toDateTime('2024-12-31 23:59:59'))))
      
  GROUP BY
          campaign,
          id,
          source) AS campaign_costs
  ORDER BY
      Cost DESC
  
  LIMIT 101
  OFFSET 0
  '''
# ---
# name: TestMarketingAnalyticsTableQueryRunnerBusiness.test_multi_source_business_metrics_validation
  dict({
    'query': '''
      
      SELECT
          campaign_costs.id AS ID,
          campaign_costs.campaign AS Campaign,
          campaign_costs.source AS Source,
          round(campaign_costs.total_cost, 2) AS Cost,
          round(campaign_costs.total_clicks, 0) AS Clicks,
          round(campaign_costs.total_impressions, 0) AS Impressions,
          round(divide(campaign_costs.total_cost, nullif(campaign_costs.total_clicks, 0)), 2) AS CPC,
          round(multiply(divide(campaign_costs.total_clicks, nullif(campaign_costs.total_impressions, 0)), 100), 2) AS CTR,
          round(campaign_costs.total_reported_conversions, 2) AS `Reported Conversion`,
          round(campaign_costs.total_reported_conversion_value, 2) AS `Reported Conversion Value`
      
      FROM
          (
      SELECT
              campaign,
              id,
              source,
              any(match_key) AS match_key,
              sum(cost) AS total_cost,
              sum(clicks) AS total_clicks,
              sum(impressions) AS total_impressions,
              sum(reported_conversion) AS total_reported_conversions,
              sum(reported_conversion_value) AS total_reported_conversion_value
          
      FROM
              (
      SELECT
                  toString(campaign1) AS match_key,
                  toString(campaign1) AS campaign,
                  toString(campaign1) AS id,
                  toString(source1) AS source,
                  toFloat(coalesce(impressions1, 0)) AS impressions,
                  toFloat(coalesce(clicks1, 0)) AS clicks,
                  toFloat(convertCurrency('USD', 'USD', toFloat(coalesce(spend1, 0)))) AS cost,
                  toFloat(coalesce(conversions1, 0)) AS reported_conversion,
                  toFloat(coalesce(0, 0)) AS reported_conversion_value
              
      FROM
                  `bigquery.posthog_test.posthog_test_facebook_ads_table` AS posthog_test_facebook_ads_table
              
      WHERE
                  and(greaterOrEquals(toDateTime(date1), toDateTime('2024-01-01 00:00:00')), lessOrEquals(toDateTime(date1), toDateTime('2024-12-31 23:59:59')))
              UNION ALL
              
      SELECT
                  toString(campaign2) AS match_key,
                  toString(campaign2) AS campaign,
                  toString(campaign2) AS id,
                  toString(source2) AS source,
                  toFloat(coalesce(impressions2, 0)) AS impressions,
                  toFloat(coalesce(clicks2, 0)) AS clicks,
                  toFloat(convertCurrency('USD', 'USD', toFloat(coalesce(spend2, 0)))) AS cost,
                  toFloat(coalesce(0, 0)) AS reported_conversion,
                  toFloat(coalesce(0, 0)) AS reported_conversion_value
              
      FROM
                  `bigquery.posthog_test.posthog_test_tiktok_ads_table` AS posthog_test_tiktok_ads_table
              
      WHERE
                  and(greaterOrEquals(toDateTime(date2), toDateTime('2024-01-01 00:00:00')), lessOrEquals(toDateTime(date2), toDateTime('2024-12-31 23:59:59')))
              UNION ALL
              
      SELECT
                  toString(campaign3) AS match_key,
                  toString(campaign3) AS campaign,
                  toString(campaign3) AS id,
                  toString(source3) AS source,
                  toFloat(coalesce(impressions3, 0)) AS impressions,
                  toFloat(coalesce(clicks3, 0)) AS clicks,
                  toFloat(convertCurrency('USD', 'USD', toFloat(coalesce(spend3, 0)))) AS cost,
                  toFloat(coalesce(0, 0)) AS reported_conversion,
                  toFloat(coalesce(0, 0)) AS reported_conversion_value
              
      FROM
                  `bigquery.posthog_test.posthog_test_linkedin_ads_table` AS posthog_test_linkedin_ads_table
              
      WHERE
                  and(greaterOrEquals(toDateTime(date3), toDateTime('2024-01-01 00:00:00')), lessOrEquals(toDateTime(date3), toDateTime('2024-12-31 23:59:59'))))
          
      GROUP BY
              campaign,
              id,
              source) AS campaign_costs
      ORDER BY
          Cost DESC
      
      LIMIT 101
      OFFSET 0
    ''',
    'response': list([
      list([
        MarketingAnalyticsItem(changeFromPreviousPct=None, hasComparison=False, isIncreaseBad=False, key='ID', kind=<WebAnalyticsItemKind.UNIT: 'unit'>, previous=None, value='TechFlow-Prospecting-AMER-Traffic-Technical-Static-Analytics-Aug-2024'),
        MarketingAnalyticsItem(changeFromPreviousPct=None, hasComparison=False, isIncreaseBad=False, key='Campaign', kind=<WebAnalyticsItemKind.UNIT: 'unit'>, previous=None, value='TechFlow-Prospecting-AMER-Traffic-Technical-Static-Analytics-Aug-2024'),
        MarketingAnalyticsItem(changeFromPreviousPct=None, hasComparison=False, isIncreaseBad=False, key='Source', kind=<WebAnalyticsItemKind.UNIT: 'unit'>, previous=None, value='LinkedIn Ads'),
        MarketingAnalyticsItem(changeFromPreviousPct=None, hasComparison=False, isIncreaseBad=True, key='Cost', kind=<WebAnalyticsItemKind.CURRENCY: 'currency'>, previous=None, value=56.34),
        MarketingAnalyticsItem(changeFromPreviousPct=None, hasComparison=False, isIncreaseBad=False, key='Clicks', kind=<WebAnalyticsItemKind.UNIT: 'unit'>, previous=None, value=8.0),
        MarketingAnalyticsItem(changeFromPreviousPct=None, hasComparison=False, isIncreaseBad=False, key='Impressions', kind=<WebAnalyticsItemKind.UNIT: 'unit'>, previous=None, value=4230.0),
        MarketingAnalyticsItem(changeFromPreviousPct=None, hasComparison=False, isIncreaseBad=True, key='CPC', kind=<WebAnalyticsItemKind.CURRENCY: 'currency'>, previous=None, value=7.04),
        MarketingAnalyticsItem(changeFromPreviousPct=None, hasComparison=False, isIncreaseBad=False, key='CTR', kind=<WebAnalyticsItemKind.PERCENTAGE: 'percentage'>, previous=None, value=0.19),
        MarketingAnalyticsItem(changeFromPreviousPct=None, hasComparison=False, isIncreaseBad=False, key='Reported Conversion', kind=<WebAnalyticsItemKind.UNIT: 'unit'>, previous=None, value=0.0),
        MarketingAnalyticsItem(changeFromPreviousPct=None, hasComparison=False, isIncreaseBad=False, key='Reported Conversion Value', kind=<WebAnalyticsItemKind.UNIT: 'unit'>, previous=None, value=0.0),
      ]),
      list([
        MarketingAnalyticsItem(changeFromPreviousPct=None, hasComparison=False, isIncreaseBad=False, key='ID', kind=<WebAnalyticsItemKind.UNIT: 'unit'>, previous=None, value='Test-Brand-Campaign-EMEA'),
        MarketingAnalyticsItem(changeFromPreviousPct=None, hasComparison=False, isIncreaseBad=False, key='Campaign', kind=<WebAnalyticsItemKind.UNIT: 'unit'>, previous=None, value='Test-Brand-Campaign-EMEA'),
        MarketingAnalyticsItem(changeFromPreviousPct=None, hasComparison=False, isIncreaseBad=False, key='Source', kind=<WebAnalyticsItemKind.UNIT: 'unit'>, previous=None, value='TikTok Ads'),
        MarketingAnalyticsItem(changeFromPreviousPct=None, hasComparison=False, isIncreaseBad=True, key='Cost', kind=<WebAnalyticsItemKind.CURRENCY: 'currency'>, previous=None, value=47.21),
        MarketingAnalyticsItem(changeFromPreviousPct=None, hasComparison=False, isIncreaseBad=False, key='Clicks', kind=<WebAnalyticsItemKind.UNIT: 'unit'>, previous=None, value=118.0),
        MarketingAnalyticsItem(changeFromPreviousPct=None, hasComparison=False, isIncreaseBad=False, key='Impressions', kind=<WebAnalyticsItemKind.UNIT: 'unit'>, previous=None, value=324.0),
        MarketingAnalyticsItem(changeFromPreviousPct=None, hasComparison=False, isIncreaseBad=True, key='CPC', kind=<WebAnalyticsItemKind.CURRENCY: 'currency'>, previous=None, value=0.4),
        MarketingAnalyticsItem(changeFromPreviousPct=None, hasComparison=False, isIncreaseBad=False, key='CTR', kind=<WebAnalyticsItemKind.PERCENTAGE: 'percentage'>, previous=None, value=36.42),
        MarketingAnalyticsItem(changeFromPreviousPct=None, hasComparison=False, isIncreaseBad=False, key='Reported Conversion', kind=<WebAnalyticsItemKind.UNIT: 'unit'>, previous=None, value=0.0),
        MarketingAnalyticsItem(changeFromPreviousPct=None, hasComparison=False, isIncreaseBad=False, key='Reported Conversion Value', kind=<WebAnalyticsItemKind.UNIT: 'unit'>, previous=None, value=0.0),
      ]),
      list([
        MarketingAnalyticsItem(changeFromPreviousPct=None, hasComparison=False, isIncreaseBad=False, key='ID', kind=<WebAnalyticsItemKind.UNIT: 'unit'>, previous=None, value='Test-Competitors-AMER'),
        MarketingAnalyticsItem(changeFromPreviousPct=None, hasComparison=False, isIncreaseBad=False, key='Campaign', kind=<WebAnalyticsItemKind.UNIT: 'unit'>, previous=None, value='Test-Competitors-AMER'),
        MarketingAnalyticsItem(changeFromPreviousPct=None, hasComparison=False, isIncreaseBad=False, key='Source', kind=<WebAnalyticsItemKind.UNIT: 'unit'>, previous=None, value='TikTok Ads'),
        MarketingAnalyticsItem(changeFromPreviousPct=None, hasComparison=False, isIncreaseBad=True, key='Cost', kind=<WebAnalyticsItemKind.CURRENCY: 'currency'>, previous=None, value=38.92),
        MarketingAnalyticsItem(changeFromPreviousPct=None, hasComparison=False, isIncreaseBad=False, key='Clicks', kind=<WebAnalyticsItemKind.UNIT: 'unit'>, previous=None, value=1.0),
        MarketingAnalyticsItem(changeFromPreviousPct=None, hasComparison=False, isIncreaseBad=False, key='Impressions', kind=<WebAnalyticsItemKind.UNIT: 'unit'>, previous=None, value=48.0),
        MarketingAnalyticsItem(changeFromPreviousPct=None, hasComparison=False, isIncreaseBad=True, key='CPC', kind=<WebAnalyticsItemKind.CURRENCY: 'currency'>, previous=None, value=38.92),
        MarketingAnalyticsItem(changeFromPreviousPct=None, hasComparison=False, isIncreaseBad=False, key='CTR', kind=<WebAnalyticsItemKind.PERCENTAGE: 'percentage'>, previous=None, value=2.08),
        MarketingAnalyticsItem(changeFromPreviousPct=None, hasComparison=False, isIncreaseBad=False, key='Reported Conversion', kind=<WebAnalyticsItemKind.UNIT: 'unit'>, previous=None, value=0.0),
        MarketingAnalyticsItem(changeFromPreviousPct=None, hasComparison=False, isIncreaseBad=False, key='Reported Conversion Value', kind=<WebAnalyticsItemKind.UNIT: 'unit'>, previous=None, value=0.0),
      ]),
      list([
        MarketingAnalyticsItem(changeFromPreviousPct=None, hasComparison=False, isIncreaseBad=False, key='ID', kind=<WebAnalyticsItemKind.UNIT: 'unit'>, previous=None, value='TechFlow-Prospecting-AMER-Traffic-ProductDev-Static-Analytics-Aug-2024'),
        MarketingAnalyticsItem(changeFromPreviousPct=None, hasComparison=False, isIncreaseBad=False, key='Campaign', kind=<WebAnalyticsItemKind.UNIT: 'unit'>, previous=None, value='TechFlow-Prospecting-AMER-Traffic-ProductDev-Static-Analytics-Aug-2024'),
        MarketingAnalyticsItem(changeFromPreviousPct=None, hasComparison=False, isIncreaseBad=False, key='Source', kind=<WebAnalyticsItemKind.UNIT: 'unit'>, previous=None, value='LinkedIn Ads'),
        MarketingAnalyticsItem(changeFromPreviousPct=None, hasComparison=False, isIncreaseBad=True, key='Cost', kind=<WebAnalyticsItemKind.CURRENCY: 'currency'>, previous=None, value=23.12),
        MarketingAnalyticsItem(changeFromPreviousPct=None, hasComparison=False, isIncreaseBad=False, key='Clicks', kind=<WebAnalyticsItemKind.UNIT: 'unit'>, previous=None, value=4.0),
        MarketingAnalyticsItem(changeFromPreviousPct=None, hasComparison=False, isIncreaseBad=False, key='Impressions', kind=<WebAnalyticsItemKind.UNIT: 'unit'>, previous=None, value=1171.0),
        MarketingAnalyticsItem(changeFromPreviousPct=None, hasComparison=False, isIncreaseBad=True, key='CPC', kind=<WebAnalyticsItemKind.CURRENCY: 'currency'>, previous=None, value=5.78),
        MarketingAnalyticsItem(changeFromPreviousPct=None, hasComparison=False, isIncreaseBad=False, key='CTR', kind=<WebAnalyticsItemKind.PERCENTAGE: 'percentage'>, previous=None, value=0.34),
        MarketingAnalyticsItem(changeFromPreviousPct=None, hasComparison=False, isIncreaseBad=False, key='Reported Conversion', kind=<WebAnalyticsItemKind.UNIT: 'unit'>, previous=None, value=0.0),
        MarketingAnalyticsItem(changeFromPreviousPct=None, hasComparison=False, isIncreaseBad=False, key='Reported Conversion Value', kind=<WebAnalyticsItemKind.UNIT: 'unit'>, previous=None, value=0.0),
      ]),
      list([
        MarketingAnalyticsItem(changeFromPreviousPct=None, hasComparison=False, isIncreaseBad=False, key='ID', kind=<WebAnalyticsItemKind.UNIT: 'unit'>, previous=None, value='Test-AB-Testing-AMER'),
        MarketingAnalyticsItem(changeFromPreviousPct=None, hasComparison=False, isIncreaseBad=False, key='Campaign', kind=<WebAnalyticsItemKind.UNIT: 'unit'>, previous=None, value='Test-AB-Testing-AMER'),
        MarketingAnalyticsItem(changeFromPreviousPct=None, hasComparison=False, isIncreaseBad=False, key='Source', kind=<WebAnalyticsItemKind.UNIT: 'unit'>, previous=None, value='TikTok Ads'),
        MarketingAnalyticsItem(changeFromPreviousPct=None, hasComparison=False, isIncreaseBad=True, key='Cost', kind=<WebAnalyticsItemKind.CURRENCY: 'currency'>, previous=None, value=14.95),
        MarketingAnalyticsItem(changeFromPreviousPct=None, hasComparison=False, isIncreaseBad=False, key='Clicks', kind=<WebAnalyticsItemKind.UNIT: 'unit'>, previous=None, value=4.0),
        MarketingAnalyticsItem(changeFromPreviousPct=None, hasComparison=False, isIncreaseBad=False, key='Impressions', kind=<WebAnalyticsItemKind.UNIT: 'unit'>, previous=None, value=104.0),
        MarketingAnalyticsItem(changeFromPreviousPct=None, hasComparison=False, isIncreaseBad=True, key='CPC', kind=<WebAnalyticsItemKind.CURRENCY: 'currency'>, previous=None, value=3.74),
        MarketingAnalyticsItem(changeFromPreviousPct=None, hasComparison=False, isIncreaseBad=False, key='CTR', kind=<WebAnalyticsItemKind.PERCENTAGE: 'percentage'>, previous=None, value=3.85),
        MarketingAnalyticsItem(changeFromPreviousPct=None, hasComparison=False, isIncreaseBad=False, key='Reported Conversion', kind=<WebAnalyticsItemKind.UNIT: 'unit'>, previous=None, value=0.0),
        MarketingAnalyticsItem(changeFromPreviousPct=None, hasComparison=False, isIncreaseBad=False, key='Reported Conversion Value', kind=<WebAnalyticsItemKind.UNIT: 'unit'>, previous=None, value=0.0),
      ]),
      list([
        MarketingAnalyticsItem(changeFromPreviousPct=None, hasComparison=False, isIncreaseBad=False, key='ID', kind=<WebAnalyticsItemKind.UNIT: 'unit'>, previous=None, value='TechFlow-Prospecting-AMER-Traffic-ProductDev-Static-Comparison-Oct-2024'),
        MarketingAnalyticsItem(changeFromPreviousPct=None, hasComparison=False, isIncreaseBad=False, key='Campaign', kind=<WebAnalyticsItemKind.UNIT: 'unit'>, previous=None, value='TechFlow-Prospecting-AMER-Traffic-ProductDev-Static-Comparison-Oct-2024'),
        MarketingAnalyticsItem(changeFromPreviousPct=None, hasComparison=False, isIncreaseBad=False, key='Source', kind=<WebAnalyticsItemKind.UNIT: 'unit'>, previous=None, value='LinkedIn Ads'),
        MarketingAnalyticsItem(changeFromPreviousPct=None, hasComparison=False, isIncreaseBad=True, key='Cost', kind=<WebAnalyticsItemKind.CURRENCY: 'currency'>, previous=None, value=13.49),
        MarketingAnalyticsItem(changeFromPreviousPct=None, hasComparison=False, isIncreaseBad=False, key='Clicks', kind=<WebAnalyticsItemKind.UNIT: 'unit'>, previous=None, value=3.0),
        MarketingAnalyticsItem(changeFromPreviousPct=None, hasComparison=False, isIncreaseBad=False, key='Impressions', kind=<WebAnalyticsItemKind.UNIT: 'unit'>, previous=None, value=420.0),
        MarketingAnalyticsItem(changeFromPreviousPct=None, hasComparison=False, isIncreaseBad=True, key='CPC', kind=<WebAnalyticsItemKind.CURRENCY: 'currency'>, previous=None, value=4.5),
        MarketingAnalyticsItem(changeFromPreviousPct=None, hasComparison=False, isIncreaseBad=False, key='CTR', kind=<WebAnalyticsItemKind.PERCENTAGE: 'percentage'>, previous=None, value=0.71),
        MarketingAnalyticsItem(changeFromPreviousPct=None, hasComparison=False, isIncreaseBad=False, key='Reported Conversion', kind=<WebAnalyticsItemKind.UNIT: 'unit'>, previous=None, value=0.0),
        MarketingAnalyticsItem(changeFromPreviousPct=None, hasComparison=False, isIncreaseBad=False, key='Reported Conversion Value', kind=<WebAnalyticsItemKind.UNIT: 'unit'>, previous=None, value=0.0),
      ]),
      list([
        MarketingAnalyticsItem(changeFromPreviousPct=None, hasComparison=False, isIncreaseBad=False, key='ID', kind=<WebAnalyticsItemKind.UNIT: 'unit'>, previous=None, value='TechFlow-Prospecting-AMER-Traffic-Leadership-Static-Analytics-Aug-2024'),
        MarketingAnalyticsItem(changeFromPreviousPct=None, hasComparison=False, isIncreaseBad=False, key='Campaign', kind=<WebAnalyticsItemKind.UNIT: 'unit'>, previous=None, value='TechFlow-Prospecting-AMER-Traffic-Leadership-Static-Analytics-Aug-2024'),
        MarketingAnalyticsItem(changeFromPreviousPct=None, hasComparison=False, isIncreaseBad=False, key='Source', kind=<WebAnalyticsItemKind.UNIT: 'unit'>, previous=None, value='LinkedIn Ads'),
        MarketingAnalyticsItem(changeFromPreviousPct=None, hasComparison=False, isIncreaseBad=True, key='Cost', kind=<WebAnalyticsItemKind.CURRENCY: 'currency'>, previous=None, value=10.25),
        MarketingAnalyticsItem(changeFromPreviousPct=None, hasComparison=False, isIncreaseBad=False, key='Clicks', kind=<WebAnalyticsItemKind.UNIT: 'unit'>, previous=None, value=2.0),
        MarketingAnalyticsItem(changeFromPreviousPct=None, hasComparison=False, isIncreaseBad=False, key='Impressions', kind=<WebAnalyticsItemKind.UNIT: 'unit'>, previous=None, value=616.0),
        MarketingAnalyticsItem(changeFromPreviousPct=None, hasComparison=False, isIncreaseBad=True, key='CPC', kind=<WebAnalyticsItemKind.CURRENCY: 'currency'>, previous=None, value=5.12),
        MarketingAnalyticsItem(changeFromPreviousPct=None, hasComparison=False, isIncreaseBad=False, key='CTR', kind=<WebAnalyticsItemKind.PERCENTAGE: 'percentage'>, previous=None, value=0.32),
        MarketingAnalyticsItem(changeFromPreviousPct=None, hasComparison=False, isIncreaseBad=False, key='Reported Conversion', kind=<WebAnalyticsItemKind.UNIT: 'unit'>, previous=None, value=0.0),
        MarketingAnalyticsItem(changeFromPreviousPct=None, hasComparison=False, isIncreaseBad=False, key='Reported Conversion Value', kind=<WebAnalyticsItemKind.UNIT: 'unit'>, previous=None, value=0.0),
      ]),
      list([
        MarketingAnalyticsItem(changeFromPreviousPct=None, hasComparison=False, isIncreaseBad=False, key='ID', kind=<WebAnalyticsItemKind.UNIT: 'unit'>, previous=None, value='TestCorp-Search-EMEA-Analytics-Tools'),
        MarketingAnalyticsItem(changeFromPreviousPct=None, hasComparison=False, isIncreaseBad=False, key='Campaign', kind=<WebAnalyticsItemKind.UNIT: 'unit'>, previous=None, value='TestCorp-Search-EMEA-Analytics-Tools'),
        MarketingAnalyticsItem(changeFromPreviousPct=None, hasComparison=False, isIncreaseBad=False, key='Source', kind=<WebAnalyticsItemKind.UNIT: 'unit'>, previous=None, value='Facebook Ads'),
        MarketingAnalyticsItem(changeFromPreviousPct=None, hasComparison=False, isIncreaseBad=True, key='Cost', kind=<WebAnalyticsItemKind.CURRENCY: 'currency'>, previous=None, value=9.51),
        MarketingAnalyticsItem(changeFromPreviousPct=None, hasComparison=False, isIncreaseBad=False, key='Clicks', kind=<WebAnalyticsItemKind.UNIT: 'unit'>, previous=None, value=5.0),
        MarketingAnalyticsItem(changeFromPreviousPct=None, hasComparison=False, isIncreaseBad=False, key='Impressions', kind=<WebAnalyticsItemKind.UNIT: 'unit'>, previous=None, value=332.0),
        MarketingAnalyticsItem(changeFromPreviousPct=None, hasComparison=False, isIncreaseBad=True, key='CPC', kind=<WebAnalyticsItemKind.CURRENCY: 'currency'>, previous=None, value=1.9),
        MarketingAnalyticsItem(changeFromPreviousPct=None, hasComparison=False, isIncreaseBad=False, key='CTR', kind=<WebAnalyticsItemKind.PERCENTAGE: 'percentage'>, previous=None, value=1.51),
        MarketingAnalyticsItem(changeFromPreviousPct=None, hasComparison=False, isIncreaseBad=False, key='Reported Conversion', kind=<WebAnalyticsItemKind.UNIT: 'unit'>, previous=None, value=0.0),
        MarketingAnalyticsItem(changeFromPreviousPct=None, hasComparison=False, isIncreaseBad=False, key='Reported Conversion Value', kind=<WebAnalyticsItemKind.UNIT: 'unit'>, previous=None, value=0.0),
      ]),
      list([
        MarketingAnalyticsItem(changeFromPreviousPct=None, hasComparison=False, isIncreaseBad=False, key='ID', kind=<WebAnalyticsItemKind.UNIT: 'unit'>, previous=None, value='TechFlow-Prospecting-AMER-Traffic-Executive-Static-Analytics-Aug-2024'),
        MarketingAnalyticsItem(changeFromPreviousPct=None, hasComparison=False, isIncreaseBad=False, key='Campaign', kind=<WebAnalyticsItemKind.UNIT: 'unit'>, previous=None, value='TechFlow-Prospecting-AMER-Traffic-Executive-Static-Analytics-Aug-2024'),
        MarketingAnalyticsItem(changeFromPreviousPct=None, hasComparison=False, isIncreaseBad=False, key='Source', kind=<WebAnalyticsItemKind.UNIT: 'unit'>, previous=None, value='LinkedIn Ads'),
        MarketingAnalyticsItem(changeFromPreviousPct=None, hasComparison=False, isIncreaseBad=True, key='Cost', kind=<WebAnalyticsItemKind.CURRENCY: 'currency'>, previous=None, value=8.84),
        MarketingAnalyticsItem(changeFromPreviousPct=None, hasComparison=False, isIncreaseBad=False, key='Clicks', kind=<WebAnalyticsItemKind.UNIT: 'unit'>, previous=None, value=2.0),
        MarketingAnalyticsItem(changeFromPreviousPct=None, hasComparison=False, isIncreaseBad=False, key='Impressions', kind=<WebAnalyticsItemKind.UNIT: 'unit'>, previous=None, value=1072.0),
        MarketingAnalyticsItem(changeFromPreviousPct=None, hasComparison=False, isIncreaseBad=True, key='CPC', kind=<WebAnalyticsItemKind.CURRENCY: 'currency'>, previous=None, value=4.42),
        MarketingAnalyticsItem(changeFromPreviousPct=None, hasComparison=False, isIncreaseBad=False, key='CTR', kind=<WebAnalyticsItemKind.PERCENTAGE: 'percentage'>, previous=None, value=0.19),
        MarketingAnalyticsItem(changeFromPreviousPct=None, hasComparison=False, isIncreaseBad=False, key='Reported Conversion', kind=<WebAnalyticsItemKind.UNIT: 'unit'>, previous=None, value=0.0),
        MarketingAnalyticsItem(changeFromPreviousPct=None, hasComparison=False, isIncreaseBad=False, key='Reported Conversion Value', kind=<WebAnalyticsItemKind.UNIT: 'unit'>, previous=None, value=0.0),
      ]),
      list([
        MarketingAnalyticsItem(changeFromPreviousPct=None, hasComparison=False, isIncreaseBad=False, key='ID', kind=<WebAnalyticsItemKind.UNIT: 'unit'>, previous=None, value='TechFlow-Prospecting-EMEA-Traffic-Leadership-Static-Analytics-Aug-2024'),
        MarketingAnalyticsItem(changeFromPreviousPct=None, hasComparison=False, isIncreaseBad=False, key='Campaign', kind=<WebAnalyticsItemKind.UNIT: 'unit'>, previous=None, value='TechFlow-Prospecting-EMEA-Traffic-Leadership-Static-Analytics-Aug-2024'),
        MarketingAnalyticsItem(changeFromPreviousPct=None, hasComparison=False, isIncreaseBad=False, key='Source', kind=<WebAnalyticsItemKind.UNIT: 'unit'>, previous=None, value='LinkedIn Ads'),
        MarketingAnalyticsItem(changeFromPreviousPct=None, hasComparison=False, isIncreaseBad=True, key='Cost', kind=<WebAnalyticsItemKind.CURRENCY: 'currency'>, previous=None, value=7.55),
        MarketingAnalyticsItem(changeFromPreviousPct=None, hasComparison=False, isIncreaseBad=False, key='Clicks', kind=<WebAnalyticsItemKind.UNIT: 'unit'>, previous=None, value=4.0),
        MarketingAnalyticsItem(changeFromPreviousPct=None, hasComparison=False, isIncreaseBad=False, key='Impressions', kind=<WebAnalyticsItemKind.UNIT: 'unit'>, previous=None, value=1224.0),
        MarketingAnalyticsItem(changeFromPreviousPct=None, hasComparison=False, isIncreaseBad=True, key='CPC', kind=<WebAnalyticsItemKind.CURRENCY: 'currency'>, previous=None, value=1.89),
        MarketingAnalyticsItem(changeFromPreviousPct=None, hasComparison=False, isIncreaseBad=False, key='CTR', kind=<WebAnalyticsItemKind.PERCENTAGE: 'percentage'>, previous=None, value=0.33),
        MarketingAnalyticsItem(changeFromPreviousPct=None, hasComparison=False, isIncreaseBad=False, key='Reported Conversion', kind=<WebAnalyticsItemKind.UNIT: 'unit'>, previous=None, value=0.0),
        MarketingAnalyticsItem(changeFromPreviousPct=None, hasComparison=False, isIncreaseBad=False, key='Reported Conversion Value', kind=<WebAnalyticsItemKind.UNIT: 'unit'>, previous=None, value=0.0),
      ]),
      list([
        MarketingAnalyticsItem(changeFromPreviousPct=None, hasComparison=False, isIncreaseBad=False, key='ID', kind=<WebAnalyticsItemKind.UNIT: 'unit'>, previous=None, value='Test-Experimentation-AMER'),
        MarketingAnalyticsItem(changeFromPreviousPct=None, hasComparison=False, isIncreaseBad=False, key='Campaign', kind=<WebAnalyticsItemKind.UNIT: 'unit'>, previous=None, value='Test-Experimentation-AMER'),
        MarketingAnalyticsItem(changeFromPreviousPct=None, hasComparison=False, isIncreaseBad=False, key='Source', kind=<WebAnalyticsItemKind.UNIT: 'unit'>, previous=None, value='TikTok Ads'),
        MarketingAnalyticsItem(changeFromPreviousPct=None, hasComparison=False, isIncreaseBad=True, key='Cost', kind=<WebAnalyticsItemKind.CURRENCY: 'currency'>, previous=None, value=7.43),
        MarketingAnalyticsItem(changeFromPreviousPct=None, hasComparison=False, isIncreaseBad=False, key='Clicks', kind=<WebAnalyticsItemKind.UNIT: 'unit'>, previous=None, value=1.0),
        MarketingAnalyticsItem(changeFromPreviousPct=None, hasComparison=False, isIncreaseBad=False, key='Impressions', kind=<WebAnalyticsItemKind.UNIT: 'unit'>, previous=None, value=11.0),
        MarketingAnalyticsItem(changeFromPreviousPct=None, hasComparison=False, isIncreaseBad=True, key='CPC', kind=<WebAnalyticsItemKind.CURRENCY: 'currency'>, previous=None, value=7.43),
        MarketingAnalyticsItem(changeFromPreviousPct=None, hasComparison=False, isIncreaseBad=False, key='CTR', kind=<WebAnalyticsItemKind.PERCENTAGE: 'percentage'>, previous=None, value=9.09),
        MarketingAnalyticsItem(changeFromPreviousPct=None, hasComparison=False, isIncreaseBad=False, key='Reported Conversion', kind=<WebAnalyticsItemKind.UNIT: 'unit'>, previous=None, value=0.0),
        MarketingAnalyticsItem(changeFromPreviousPct=None, hasComparison=False, isIncreaseBad=False, key='Reported Conversion Value', kind=<WebAnalyticsItemKind.UNIT: 'unit'>, previous=None, value=0.0),
      ]),
      list([
        MarketingAnalyticsItem(changeFromPreviousPct=None, hasComparison=False, isIncreaseBad=False, key='ID', kind=<WebAnalyticsItemKind.UNIT: 'unit'>, previous=None, value='TestCorp-Search-AMER-Analytics-Tools'),
        MarketingAnalyticsItem(changeFromPreviousPct=None, hasComparison=False, isIncreaseBad=False, key='Campaign', kind=<WebAnalyticsItemKind.UNIT: 'unit'>, previous=None, value='TestCorp-Search-AMER-Analytics-Tools'),
        MarketingAnalyticsItem(changeFromPreviousPct=None, hasComparison=False, isIncreaseBad=False, key='Source', kind=<WebAnalyticsItemKind.UNIT: 'unit'>, previous=None, value='Facebook Ads'),
        MarketingAnalyticsItem(changeFromPreviousPct=None, hasComparison=False, isIncreaseBad=True, key='Cost', kind=<WebAnalyticsItemKind.CURRENCY: 'currency'>, previous=None, value=5.14),
        MarketingAnalyticsItem(changeFromPreviousPct=None, hasComparison=False, isIncreaseBad=False, key='Clicks', kind=<WebAnalyticsItemKind.UNIT: 'unit'>, previous=None, value=4.0),
        MarketingAnalyticsItem(changeFromPreviousPct=None, hasComparison=False, isIncreaseBad=False, key='Impressions', kind=<WebAnalyticsItemKind.UNIT: 'unit'>, previous=None, value=313.0),
        MarketingAnalyticsItem(changeFromPreviousPct=None, hasComparison=False, isIncreaseBad=True, key='CPC', kind=<WebAnalyticsItemKind.CURRENCY: 'currency'>, previous=None, value=1.28),
        MarketingAnalyticsItem(changeFromPreviousPct=None, hasComparison=False, isIncreaseBad=False, key='CTR', kind=<WebAnalyticsItemKind.PERCENTAGE: 'percentage'>, previous=None, value=1.28),
        MarketingAnalyticsItem(changeFromPreviousPct=None, hasComparison=False, isIncreaseBad=False, key='Reported Conversion', kind=<WebAnalyticsItemKind.UNIT: 'unit'>, previous=None, value=10.0),
        MarketingAnalyticsItem(changeFromPreviousPct=None, hasComparison=False, isIncreaseBad=False, key='Reported Conversion Value', kind=<WebAnalyticsItemKind.UNIT: 'unit'>, previous=None, value=0.0),
      ]),
      list([
        MarketingAnalyticsItem(changeFromPreviousPct=None, hasComparison=False, isIncreaseBad=False, key='ID', kind=<WebAnalyticsItemKind.UNIT: 'unit'>, previous=None, value='TechFlow-Prospecting-GroupB-Traffic-Engineering-Static-Dec-2024'),
        MarketingAnalyticsItem(changeFromPreviousPct=None, hasComparison=False, isIncreaseBad=False, key='Campaign', kind=<WebAnalyticsItemKind.UNIT: 'unit'>, previous=None, value='TechFlow-Prospecting-GroupB-Traffic-Engineering-Static-Dec-2024'),
        MarketingAnalyticsItem(changeFromPreviousPct=None, hasComparison=False, isIncreaseBad=False, key='Source', kind=<WebAnalyticsItemKind.UNIT: 'unit'>, previous=None, value='LinkedIn Ads'),
        MarketingAnalyticsItem(changeFromPreviousPct=None, hasComparison=False, isIncreaseBad=True, key='Cost', kind=<WebAnalyticsItemKind.CURRENCY: 'currency'>, previous=None, value=4.13),
        MarketingAnalyticsItem(changeFromPreviousPct=None, hasComparison=False, isIncreaseBad=False, key='Clicks', kind=<WebAnalyticsItemKind.UNIT: 'unit'>, previous=None, value=1.0),
        MarketingAnalyticsItem(changeFromPreviousPct=None, hasComparison=False, isIncreaseBad=False, key='Impressions', kind=<WebAnalyticsItemKind.UNIT: 'unit'>, previous=None, value=312.0),
        MarketingAnalyticsItem(changeFromPreviousPct=None, hasComparison=False, isIncreaseBad=True, key='CPC', kind=<WebAnalyticsItemKind.CURRENCY: 'currency'>, previous=None, value=4.13),
        MarketingAnalyticsItem(changeFromPreviousPct=None, hasComparison=False, isIncreaseBad=False, key='CTR', kind=<WebAnalyticsItemKind.PERCENTAGE: 'percentage'>, previous=None, value=0.32),
        MarketingAnalyticsItem(changeFromPreviousPct=None, hasComparison=False, isIncreaseBad=False, key='Reported Conversion', kind=<WebAnalyticsItemKind.UNIT: 'unit'>, previous=None, value=0.0),
        MarketingAnalyticsItem(changeFromPreviousPct=None, hasComparison=False, isIncreaseBad=False, key='Reported Conversion Value', kind=<WebAnalyticsItemKind.UNIT: 'unit'>, previous=None, value=0.0),
      ]),
      list([
        MarketingAnalyticsItem(changeFromPreviousPct=None, hasComparison=False, isIncreaseBad=False, key='ID', kind=<WebAnalyticsItemKind.UNIT: 'unit'>, previous=None, value='test_brand_campaign'),
        MarketingAnalyticsItem(changeFromPreviousPct=None, hasComparison=False, isIncreaseBad=False, key='Campaign', kind=<WebAnalyticsItemKind.UNIT: 'unit'>, previous=None, value='test_brand_campaign'),
        MarketingAnalyticsItem(changeFromPreviousPct=None, hasComparison=False, isIncreaseBad=False, key='Source', kind=<WebAnalyticsItemKind.UNIT: 'unit'>, previous=None, value='Facebook Ads'),
        MarketingAnalyticsItem(changeFromPreviousPct=None, hasComparison=False, isIncreaseBad=True, key='Cost', kind=<WebAnalyticsItemKind.CURRENCY: 'currency'>, previous=None, value=3.43),
        MarketingAnalyticsItem(changeFromPreviousPct=None, hasComparison=False, isIncreaseBad=False, key='Clicks', kind=<WebAnalyticsItemKind.UNIT: 'unit'>, previous=None, value=2.0),
        MarketingAnalyticsItem(changeFromPreviousPct=None, hasComparison=False, isIncreaseBad=False, key='Impressions', kind=<WebAnalyticsItemKind.UNIT: 'unit'>, previous=None, value=731.0),
        MarketingAnalyticsItem(changeFromPreviousPct=None, hasComparison=False, isIncreaseBad=True, key='CPC', kind=<WebAnalyticsItemKind.CURRENCY: 'currency'>, previous=None, value=1.72),
        MarketingAnalyticsItem(changeFromPreviousPct=None, hasComparison=False, isIncreaseBad=False, key='CTR', kind=<WebAnalyticsItemKind.PERCENTAGE: 'percentage'>, previous=None, value=0.27),
        MarketingAnalyticsItem(changeFromPreviousPct=None, hasComparison=False, isIncreaseBad=False, key='Reported Conversion', kind=<WebAnalyticsItemKind.UNIT: 'unit'>, previous=None, value=0.0),
        MarketingAnalyticsItem(changeFromPreviousPct=None, hasComparison=False, isIncreaseBad=False, key='Reported Conversion Value', kind=<WebAnalyticsItemKind.UNIT: 'unit'>, previous=None, value=0.0),
      ]),
      list([
        MarketingAnalyticsItem(changeFromPreviousPct=None, hasComparison=False, isIncreaseBad=False, key='ID', kind=<WebAnalyticsItemKind.UNIT: 'unit'>, previous=None, value='TechFlow-Prospecting-EMEA-Traffic-Technical-Static-Analytics-Aug-2024'),
        MarketingAnalyticsItem(changeFromPreviousPct=None, hasComparison=False, isIncreaseBad=False, key='Campaign', kind=<WebAnalyticsItemKind.UNIT: 'unit'>, previous=None, value='TechFlow-Prospecting-EMEA-Traffic-Technical-Static-Analytics-Aug-2024'),
        MarketingAnalyticsItem(changeFromPreviousPct=None, hasComparison=False, isIncreaseBad=False, key='Source', kind=<WebAnalyticsItemKind.UNIT: 'unit'>, previous=None, value='LinkedIn Ads'),
        MarketingAnalyticsItem(changeFromPreviousPct=None, hasComparison=False, isIncreaseBad=True, key='Cost', kind=<WebAnalyticsItemKind.CURRENCY: 'currency'>, previous=None, value=1.28),
        MarketingAnalyticsItem(changeFromPreviousPct=None, hasComparison=False, isIncreaseBad=False, key='Clicks', kind=<WebAnalyticsItemKind.UNIT: 'unit'>, previous=None, value=2.0),
        MarketingAnalyticsItem(changeFromPreviousPct=None, hasComparison=False, isIncreaseBad=False, key='Impressions', kind=<WebAnalyticsItemKind.UNIT: 'unit'>, previous=None, value=238.0),
        MarketingAnalyticsItem(changeFromPreviousPct=None, hasComparison=False, isIncreaseBad=True, key='CPC', kind=<WebAnalyticsItemKind.CURRENCY: 'currency'>, previous=None, value=0.64),
        MarketingAnalyticsItem(changeFromPreviousPct=None, hasComparison=False, isIncreaseBad=False, key='CTR', kind=<WebAnalyticsItemKind.PERCENTAGE: 'percentage'>, previous=None, value=0.84),
        MarketingAnalyticsItem(changeFromPreviousPct=None, hasComparison=False, isIncreaseBad=False, key='Reported Conversion', kind=<WebAnalyticsItemKind.UNIT: 'unit'>, previous=None, value=0.0),
        MarketingAnalyticsItem(changeFromPreviousPct=None, hasComparison=False, isIncreaseBad=False, key='Reported Conversion Value', kind=<WebAnalyticsItemKind.UNIT: 'unit'>, previous=None, value=0.0),
      ]),
      list([
        MarketingAnalyticsItem(changeFromPreviousPct=None, hasComparison=False, isIncreaseBad=False, key='ID', kind=<WebAnalyticsItemKind.UNIT: 'unit'>, previous=None, value='Test-Product-Analytics-EMEA'),
        MarketingAnalyticsItem(changeFromPreviousPct=None, hasComparison=False, isIncreaseBad=False, key='Campaign', kind=<WebAnalyticsItemKind.UNIT: 'unit'>, previous=None, value='Test-Product-Analytics-EMEA'),
        MarketingAnalyticsItem(changeFromPreviousPct=None, hasComparison=False, isIncreaseBad=False, key='Source', kind=<WebAnalyticsItemKind.UNIT: 'unit'>, previous=None, value='Facebook Ads'),
        MarketingAnalyticsItem(changeFromPreviousPct=None, hasComparison=False, isIncreaseBad=True, key='Cost', kind=<WebAnalyticsItemKind.CURRENCY: 'currency'>, previous=None, value=0.58),
        MarketingAnalyticsItem(changeFromPreviousPct=None, hasComparison=False, isIncreaseBad=False, key='Clicks', kind=<WebAnalyticsItemKind.UNIT: 'unit'>, previous=None, value=1.0),
        MarketingAnalyticsItem(changeFromPreviousPct=None, hasComparison=False, isIncreaseBad=False, key='Impressions', kind=<WebAnalyticsItemKind.UNIT: 'unit'>, previous=None, value=298.0),
        MarketingAnalyticsItem(changeFromPreviousPct=None, hasComparison=False, isIncreaseBad=True, key='CPC', kind=<WebAnalyticsItemKind.CURRENCY: 'currency'>, previous=None, value=0.58),
        MarketingAnalyticsItem(changeFromPreviousPct=None, hasComparison=False, isIncreaseBad=False, key='CTR', kind=<WebAnalyticsItemKind.PERCENTAGE: 'percentage'>, previous=None, value=0.34),
        MarketingAnalyticsItem(changeFromPreviousPct=None, hasComparison=False, isIncreaseBad=False, key='Reported Conversion', kind=<WebAnalyticsItemKind.UNIT: 'unit'>, previous=None, value=10.0),
        MarketingAnalyticsItem(changeFromPreviousPct=None, hasComparison=False, isIncreaseBad=False, key='Reported Conversion Value', kind=<WebAnalyticsItemKind.UNIT: 'unit'>, previous=None, value=0.0),
      ]),
      list([
        MarketingAnalyticsItem(changeFromPreviousPct=None, hasComparison=False, isIncreaseBad=False, key='ID', kind=<WebAnalyticsItemKind.UNIT: 'unit'>, previous=None, value='TestCorp-Search-EMEA-Mobile-Platform'),
        MarketingAnalyticsItem(changeFromPreviousPct=None, hasComparison=False, isIncreaseBad=False, key='Campaign', kind=<WebAnalyticsItemKind.UNIT: 'unit'>, previous=None, value='TestCorp-Search-EMEA-Mobile-Platform'),
        MarketingAnalyticsItem(changeFromPreviousPct=None, hasComparison=False, isIncreaseBad=False, key='Source', kind=<WebAnalyticsItemKind.UNIT: 'unit'>, previous=None, value='TikTok Ads'),
        MarketingAnalyticsItem(changeFromPreviousPct=None, hasComparison=False, isIncreaseBad=True, key='Cost', kind=<WebAnalyticsItemKind.CURRENCY: 'currency'>, previous=None, value=0.0),
        MarketingAnalyticsItem(changeFromPreviousPct=None, hasComparison=False, isIncreaseBad=False, key='Clicks', kind=<WebAnalyticsItemKind.UNIT: 'unit'>, previous=None, value=0.0),
        MarketingAnalyticsItem(changeFromPreviousPct=None, hasComparison=False, isIncreaseBad=False, key='Impressions', kind=<WebAnalyticsItemKind.UNIT: 'unit'>, previous=None, value=13.0),
        MarketingAnalyticsItem(changeFromPreviousPct=None, hasComparison=False, isIncreaseBad=True, key='CPC', kind=<WebAnalyticsItemKind.CURRENCY: 'currency'>, previous=None, value=None),
        MarketingAnalyticsItem(changeFromPreviousPct=None, hasComparison=False, isIncreaseBad=False, key='CTR', kind=<WebAnalyticsItemKind.PERCENTAGE: 'percentage'>, previous=None, value=0.0),
        MarketingAnalyticsItem(changeFromPreviousPct=None, hasComparison=False, isIncreaseBad=False, key='Reported Conversion', kind=<WebAnalyticsItemKind.UNIT: 'unit'>, previous=None, value=0.0),
        MarketingAnalyticsItem(changeFromPreviousPct=None, hasComparison=False, isIncreaseBad=False, key='Reported Conversion Value', kind=<WebAnalyticsItemKind.UNIT: 'unit'>, previous=None, value=0.0),
      ]),
      list([
        MarketingAnalyticsItem(changeFromPreviousPct=None, hasComparison=False, isIncreaseBad=False, key='ID', kind=<WebAnalyticsItemKind.UNIT: 'unit'>, previous=None, value='Test-Product-Analytics-AMER'),
        MarketingAnalyticsItem(changeFromPreviousPct=None, hasComparison=False, isIncreaseBad=False, key='Campaign', kind=<WebAnalyticsItemKind.UNIT: 'unit'>, previous=None, value='Test-Product-Analytics-AMER'),
        MarketingAnalyticsItem(changeFromPreviousPct=None, hasComparison=False, isIncreaseBad=False, key='Source', kind=<WebAnalyticsItemKind.UNIT: 'unit'>, previous=None, value='Facebook Ads'),
        MarketingAnalyticsItem(changeFromPreviousPct=None, hasComparison=False, isIncreaseBad=True, key='Cost', kind=<WebAnalyticsItemKind.CURRENCY: 'currency'>, previous=None, value=0.0),
        MarketingAnalyticsItem(changeFromPreviousPct=None, hasComparison=False, isIncreaseBad=False, key='Clicks', kind=<WebAnalyticsItemKind.UNIT: 'unit'>, previous=None, value=0.0),
        MarketingAnalyticsItem(changeFromPreviousPct=None, hasComparison=False, isIncreaseBad=False, key='Impressions', kind=<WebAnalyticsItemKind.UNIT: 'unit'>, previous=None, value=2.0),
        MarketingAnalyticsItem(changeFromPreviousPct=None, hasComparison=False, isIncreaseBad=True, key='CPC', kind=<WebAnalyticsItemKind.CURRENCY: 'currency'>, previous=None, value=None),
        MarketingAnalyticsItem(changeFromPreviousPct=None, hasComparison=False, isIncreaseBad=False, key='CTR', kind=<WebAnalyticsItemKind.PERCENTAGE: 'percentage'>, previous=None, value=0.0),
        MarketingAnalyticsItem(changeFromPreviousPct=None, hasComparison=False, isIncreaseBad=False, key='Reported Conversion', kind=<WebAnalyticsItemKind.UNIT: 'unit'>, previous=None, value=0.0),
        MarketingAnalyticsItem(changeFromPreviousPct=None, hasComparison=False, isIncreaseBad=False, key='Reported Conversion Value', kind=<WebAnalyticsItemKind.UNIT: 'unit'>, previous=None, value=0.0),
      ]),
      list([
        MarketingAnalyticsItem(changeFromPreviousPct=None, hasComparison=False, isIncreaseBad=False, key='ID', kind=<WebAnalyticsItemKind.UNIT: 'unit'>, previous=None, value='TechFlow-Prospecting-GroupB-Traffic-Leadership-Static-Dec-2024'),
        MarketingAnalyticsItem(changeFromPreviousPct=None, hasComparison=False, isIncreaseBad=False, key='Campaign', kind=<WebAnalyticsItemKind.UNIT: 'unit'>, previous=None, value='TechFlow-Prospecting-GroupB-Traffic-Leadership-Static-Dec-2024'),
        MarketingAnalyticsItem(changeFromPreviousPct=None, hasComparison=False, isIncreaseBad=False, key='Source', kind=<WebAnalyticsItemKind.UNIT: 'unit'>, previous=None, value='LinkedIn Ads'),
        MarketingAnalyticsItem(changeFromPreviousPct=None, hasComparison=False, isIncreaseBad=True, key='Cost', kind=<WebAnalyticsItemKind.CURRENCY: 'currency'>, previous=None, value=0.0),
        MarketingAnalyticsItem(changeFromPreviousPct=None, hasComparison=False, isIncreaseBad=False, key='Clicks', kind=<WebAnalyticsItemKind.UNIT: 'unit'>, previous=None, value=0.0),
        MarketingAnalyticsItem(changeFromPreviousPct=None, hasComparison=False, isIncreaseBad=False, key='Impressions', kind=<WebAnalyticsItemKind.UNIT: 'unit'>, previous=None, value=257.0),
        MarketingAnalyticsItem(changeFromPreviousPct=None, hasComparison=False, isIncreaseBad=True, key='CPC', kind=<WebAnalyticsItemKind.CURRENCY: 'currency'>, previous=None, value=None),
        MarketingAnalyticsItem(changeFromPreviousPct=None, hasComparison=False, isIncreaseBad=False, key='CTR', kind=<WebAnalyticsItemKind.PERCENTAGE: 'percentage'>, previous=None, value=0.0),
        MarketingAnalyticsItem(changeFromPreviousPct=None, hasComparison=False, isIncreaseBad=False, key='Reported Conversion', kind=<WebAnalyticsItemKind.UNIT: 'unit'>, previous=None, value=0.0),
        MarketingAnalyticsItem(changeFromPreviousPct=None, hasComparison=False, isIncreaseBad=False, key='Reported Conversion Value', kind=<WebAnalyticsItemKind.UNIT: 'unit'>, previous=None, value=0.0),
      ]),
      list([
        MarketingAnalyticsItem(changeFromPreviousPct=None, hasComparison=False, isIncreaseBad=False, key='ID', kind=<WebAnalyticsItemKind.UNIT: 'unit'>, previous=None, value='Test-Growth-Analytics-AMER'),
        MarketingAnalyticsItem(changeFromPreviousPct=None, hasComparison=False, isIncreaseBad=False, key='Campaign', kind=<WebAnalyticsItemKind.UNIT: 'unit'>, previous=None, value='Test-Growth-Analytics-AMER'),
        MarketingAnalyticsItem(changeFromPreviousPct=None, hasComparison=False, isIncreaseBad=False, key='Source', kind=<WebAnalyticsItemKind.UNIT: 'unit'>, previous=None, value='TikTok Ads'),
        MarketingAnalyticsItem(changeFromPreviousPct=None, hasComparison=False, isIncreaseBad=True, key='Cost', kind=<WebAnalyticsItemKind.CURRENCY: 'currency'>, previous=None, value=0.0),
        MarketingAnalyticsItem(changeFromPreviousPct=None, hasComparison=False, isIncreaseBad=False, key='Clicks', kind=<WebAnalyticsItemKind.UNIT: 'unit'>, previous=None, value=0.0),
        MarketingAnalyticsItem(changeFromPreviousPct=None, hasComparison=False, isIncreaseBad=False, key='Impressions', kind=<WebAnalyticsItemKind.UNIT: 'unit'>, previous=None, value=7.0),
        MarketingAnalyticsItem(changeFromPreviousPct=None, hasComparison=False, isIncreaseBad=True, key='CPC', kind=<WebAnalyticsItemKind.CURRENCY: 'currency'>, previous=None, value=None),
        MarketingAnalyticsItem(changeFromPreviousPct=None, hasComparison=False, isIncreaseBad=False, key='CTR', kind=<WebAnalyticsItemKind.PERCENTAGE: 'percentage'>, previous=None, value=0.0),
        MarketingAnalyticsItem(changeFromPreviousPct=None, hasComparison=False, isIncreaseBad=False, key='Reported Conversion', kind=<WebAnalyticsItemKind.UNIT: 'unit'>, previous=None, value=0.0),
        MarketingAnalyticsItem(changeFromPreviousPct=None, hasComparison=False, isIncreaseBad=False, key='Reported Conversion Value', kind=<WebAnalyticsItemKind.UNIT: 'unit'>, previous=None, value=0.0),
      ]),
      list([
        MarketingAnalyticsItem(changeFromPreviousPct=None, hasComparison=False, isIncreaseBad=False, key='ID', kind=<WebAnalyticsItemKind.UNIT: 'unit'>, previous=None, value='Test-Experimentation-EMEA'),
        MarketingAnalyticsItem(changeFromPreviousPct=None, hasComparison=False, isIncreaseBad=False, key='Campaign', kind=<WebAnalyticsItemKind.UNIT: 'unit'>, previous=None, value='Test-Experimentation-EMEA'),
        MarketingAnalyticsItem(changeFromPreviousPct=None, hasComparison=False, isIncreaseBad=False, key='Source', kind=<WebAnalyticsItemKind.UNIT: 'unit'>, previous=None, value='TikTok Ads'),
        MarketingAnalyticsItem(changeFromPreviousPct=None, hasComparison=False, isIncreaseBad=True, key='Cost', kind=<WebAnalyticsItemKind.CURRENCY: 'currency'>, previous=None, value=0.0),
        MarketingAnalyticsItem(changeFromPreviousPct=None, hasComparison=False, isIncreaseBad=False, key='Clicks', kind=<WebAnalyticsItemKind.UNIT: 'unit'>, previous=None, value=0.0),
        MarketingAnalyticsItem(changeFromPreviousPct=None, hasComparison=False, isIncreaseBad=False, key='Impressions', kind=<WebAnalyticsItemKind.UNIT: 'unit'>, previous=None, value=28.0),
        MarketingAnalyticsItem(changeFromPreviousPct=None, hasComparison=False, isIncreaseBad=True, key='CPC', kind=<WebAnalyticsItemKind.CURRENCY: 'currency'>, previous=None, value=None),
        MarketingAnalyticsItem(changeFromPreviousPct=None, hasComparison=False, isIncreaseBad=False, key='CTR', kind=<WebAnalyticsItemKind.PERCENTAGE: 'percentage'>, previous=None, value=0.0),
        MarketingAnalyticsItem(changeFromPreviousPct=None, hasComparison=False, isIncreaseBad=False, key='Reported Conversion', kind=<WebAnalyticsItemKind.UNIT: 'unit'>, previous=None, value=0.0),
        MarketingAnalyticsItem(changeFromPreviousPct=None, hasComparison=False, isIncreaseBad=False, key='Reported Conversion Value', kind=<WebAnalyticsItemKind.UNIT: 'unit'>, previous=None, value=0.0),
      ]),
      list([
        MarketingAnalyticsItem(changeFromPreviousPct=None, hasComparison=False, isIncreaseBad=False, key='ID', kind=<WebAnalyticsItemKind.UNIT: 'unit'>, previous=None, value='Test-Session-Recording-AMER'),
        MarketingAnalyticsItem(changeFromPreviousPct=None, hasComparison=False, isIncreaseBad=False, key='Campaign', kind=<WebAnalyticsItemKind.UNIT: 'unit'>, previous=None, value='Test-Session-Recording-AMER'),
        MarketingAnalyticsItem(changeFromPreviousPct=None, hasComparison=False, isIncreaseBad=False, key='Source', kind=<WebAnalyticsItemKind.UNIT: 'unit'>, previous=None, value='TikTok Ads'),
        MarketingAnalyticsItem(changeFromPreviousPct=None, hasComparison=False, isIncreaseBad=True, key='Cost', kind=<WebAnalyticsItemKind.CURRENCY: 'currency'>, previous=None, value=0.0),
        MarketingAnalyticsItem(changeFromPreviousPct=None, hasComparison=False, isIncreaseBad=False, key='Clicks', kind=<WebAnalyticsItemKind.UNIT: 'unit'>, previous=None, value=0.0),
        MarketingAnalyticsItem(changeFromPreviousPct=None, hasComparison=False, isIncreaseBad=False, key='Impressions', kind=<WebAnalyticsItemKind.UNIT: 'unit'>, previous=None, value=5.0),
        MarketingAnalyticsItem(changeFromPreviousPct=None, hasComparison=False, isIncreaseBad=True, key='CPC', kind=<WebAnalyticsItemKind.CURRENCY: 'currency'>, previous=None, value=None),
        MarketingAnalyticsItem(changeFromPreviousPct=None, hasComparison=False, isIncreaseBad=False, key='CTR', kind=<WebAnalyticsItemKind.PERCENTAGE: 'percentage'>, previous=None, value=0.0),
        MarketingAnalyticsItem(changeFromPreviousPct=None, hasComparison=False, isIncreaseBad=False, key='Reported Conversion', kind=<WebAnalyticsItemKind.UNIT: 'unit'>, previous=None, value=0.0),
        MarketingAnalyticsItem(changeFromPreviousPct=None, hasComparison=False, isIncreaseBad=False, key='Reported Conversion Value', kind=<WebAnalyticsItemKind.UNIT: 'unit'>, previous=None, value=0.0),
      ]),
      list([
        MarketingAnalyticsItem(changeFromPreviousPct=None, hasComparison=False, isIncreaseBad=False, key='ID', kind=<WebAnalyticsItemKind.UNIT: 'unit'>, previous=None, value='TestCorp-Search-AMER-Mobile-Platform'),
        MarketingAnalyticsItem(changeFromPreviousPct=None, hasComparison=False, isIncreaseBad=False, key='Campaign', kind=<WebAnalyticsItemKind.UNIT: 'unit'>, previous=None, value='TestCorp-Search-AMER-Mobile-Platform'),
        MarketingAnalyticsItem(changeFromPreviousPct=None, hasComparison=False, isIncreaseBad=False, key='Source', kind=<WebAnalyticsItemKind.UNIT: 'unit'>, previous=None, value='TikTok Ads'),
        MarketingAnalyticsItem(changeFromPreviousPct=None, hasComparison=False, isIncreaseBad=True, key='Cost', kind=<WebAnalyticsItemKind.CURRENCY: 'currency'>, previous=None, value=0.0),
        MarketingAnalyticsItem(changeFromPreviousPct=None, hasComparison=False, isIncreaseBad=False, key='Clicks', kind=<WebAnalyticsItemKind.UNIT: 'unit'>, previous=None, value=0.0),
        MarketingAnalyticsItem(changeFromPreviousPct=None, hasComparison=False, isIncreaseBad=False, key='Impressions', kind=<WebAnalyticsItemKind.UNIT: 'unit'>, previous=None, value=3.0),
        MarketingAnalyticsItem(changeFromPreviousPct=None, hasComparison=False, isIncreaseBad=True, key='CPC', kind=<WebAnalyticsItemKind.CURRENCY: 'currency'>, previous=None, value=None),
        MarketingAnalyticsItem(changeFromPreviousPct=None, hasComparison=False, isIncreaseBad=False, key='CTR', kind=<WebAnalyticsItemKind.PERCENTAGE: 'percentage'>, previous=None, value=0.0),
        MarketingAnalyticsItem(changeFromPreviousPct=None, hasComparison=False, isIncreaseBad=False, key='Reported Conversion', kind=<WebAnalyticsItemKind.UNIT: 'unit'>, previous=None, value=0.0),
        MarketingAnalyticsItem(changeFromPreviousPct=None, hasComparison=False, isIncreaseBad=False, key='Reported Conversion Value', kind=<WebAnalyticsItemKind.UNIT: 'unit'>, previous=None, value=0.0),
      ]),
    ]),
  })
# ---<|MERGE_RESOLUTION|>--- conflicted
+++ resolved
@@ -113,10 +113,7 @@
           conv.campaign AS campaign,
           conv.id AS id,
           conv.source AS source,
-<<<<<<< HEAD
-=======
           conv.campaign AS match_key,
->>>>>>> f8e75019
           sum(conv.conversion_0) AS conversion_0
       
   FROM
@@ -181,11 +178,7 @@
   GROUP BY
           conv.campaign,
           conv.id,
-<<<<<<< HEAD
-          conv.source) AS ucg ON and(or(equals(campaign_costs.campaign, ucg.campaign), equals(campaign_costs.id, ucg.id)), equals(campaign_costs.source, ucg.source))
-=======
           conv.source) AS ucg ON and(equals(campaign_costs.match_key, ucg.match_key), equals(campaign_costs.source, ucg.source))
->>>>>>> f8e75019
   ORDER BY
       Cost DESC
   
