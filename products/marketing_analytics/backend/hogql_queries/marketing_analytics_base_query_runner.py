from abc import ABC, abstractmethod
from datetime import datetime
from functools import cached_property
from typing import Generic, Optional, TypeVar

import structlog

from posthog.schema import (
    ConversionGoalFilter1,
    ConversionGoalFilter2,
    ConversionGoalFilter3,
    DateRange,
    MarketingAnalyticsHelperForColumnNames,
)

from posthog.hogql import ast
from posthog.hogql.parser import parse_select

from posthog.hogql_queries.query_runner import AnalyticsQueryResponseProtocol, AnalyticsQueryRunner
from posthog.hogql_queries.utils.query_compare_to_date_range import QueryCompareToDateRange
from posthog.hogql_queries.utils.query_date_range import QueryDateRange
from posthog.hogql_queries.utils.query_previous_period_date_range import QueryPreviousPeriodDateRange
from posthog.models.team.team import DEFAULT_CURRENCY

from products.marketing_analytics.backend.hogql_queries.constants import UNIFIED_CONVERSION_GOALS_CTE_ALIAS

from .adapters.base import MarketingSourceAdapter, QueryContext
from .adapters.factory import MarketingSourceFactory
from .conversion_goal_processor import ConversionGoalProcessor
from .conversion_goals_aggregator import ConversionGoalsAggregator
from .marketing_analytics_config import MarketingAnalyticsConfig
from .utils import convert_team_conversion_goals_to_objects

logger = structlog.get_logger(__name__)

ResponseType = TypeVar("ResponseType", bound=AnalyticsQueryResponseProtocol)


class MarketingAnalyticsBaseQueryRunner(AnalyticsQueryRunner[ResponseType], ABC, Generic[ResponseType]):
    """Base class for marketing analytics query runners with shared functionality."""

    def __init__(self, *args, **kwargs):
        super().__init__(*args, **kwargs)
        self.config = MarketingAnalyticsConfig()

    @cached_property
    def query_date_range(self):
        return QueryDateRange(
            date_range=self.query.dateRange,
            team=self.team,
            interval=None,
            now=datetime.now(),
        )

    def _factory(self, date_range: QueryDateRange):
        """Create factory instance for the given date range"""
        context = QueryContext(
            date_range=date_range,
            team=self.team,
            base_currency=self.team.base_currency or DEFAULT_CURRENCY,
        )
        return MarketingSourceFactory(context=context)

    def _get_marketing_source_adapters(self, date_range: QueryDateRange):
        """Get marketing source adapters using the new adapter architecture"""
        try:
            factory: MarketingSourceFactory = self._factory(date_range=date_range)
            adapters = factory.create_adapters()
            valid_adapters = factory.get_valid_adapters(adapters)

            # Apply integration filter if present
            if self.query.integrationFilter and self.query.integrationFilter.integrationSourceIds:
                selected_ids = self.query.integrationFilter.integrationSourceIds
<<<<<<< HEAD
                [adapter.get_source_id() for adapter in valid_adapters]
=======
>>>>>>> 576cb263
                valid_adapters = [adapter for adapter in valid_adapters if adapter.get_source_id() in selected_ids]

            return valid_adapters

        except Exception as e:
            logger.exception("Error getting marketing source adapters", error=str(e))
            return []

    def _build_campaign_cost_select(self, union_query_string: str) -> ast.SelectQuery:
        """Build the campaign_costs CTE SELECT query"""
        # Build GROUP BY using configuration - this will be overridden in aggregated queries
        group_by_exprs: list[ast.Expr] = self._get_group_by_expressions()

        # Build SELECT columns for the CTE
        select_columns: list[ast.Expr] = []

        # Only include campaign and source fields if we're grouping by them
        if group_by_exprs:
            select_columns.extend(
                [
                    ast.Field(chain=[self.config.campaign_field]),
                    ast.Field(chain=[self.config.source_field]),
                ]
            )

        select_columns.extend(
            [
                ast.Alias(
                    alias=self.config.total_cost_field,
                    expr=ast.Call(name="sum", args=[ast.Field(chain=[MarketingSourceAdapter.cost_field])]),
                ),
                ast.Alias(
                    alias=self.config.total_clicks_field,
                    expr=ast.Call(name="sum", args=[ast.Field(chain=[MarketingSourceAdapter.clicks_field])]),
                ),
                ast.Alias(
                    alias=self.config.total_impressions_field,
                    expr=ast.Call(name="sum", args=[ast.Field(chain=[MarketingSourceAdapter.impressions_field])]),
                ),
                ast.Alias(
                    alias=self.config.total_reported_conversions_field,
                    expr=ast.Call(
                        name="sum", args=[ast.Field(chain=[MarketingSourceAdapter.reported_conversion_field])]
                    ),
                ),
            ]
        )

        # Parse the union query as a subquery and wrap it in a JoinExpr
        union_subquery = parse_select(union_query_string)
        union_join_expr = ast.JoinExpr(table=union_subquery)

        # Build the CTE SELECT query
        return ast.SelectQuery(
            select=select_columns, select_from=union_join_expr, group_by=group_by_exprs if group_by_exprs else None
        )

    def _get_team_conversion_goals(self) -> list[ConversionGoalFilter1 | ConversionGoalFilter2 | ConversionGoalFilter3]:
        """Get conversion goals from team marketing analytics config and convert to proper objects"""
        conversion_goals = convert_team_conversion_goals_to_objects(
            self.team.marketing_analytics_config.conversion_goals, self.team.pk
        )

        if self.query.draftConversionGoal:
            conversion_goals = [self.query.draftConversionGoal, *conversion_goals]

        return conversion_goals

    def _create_conversion_goal_processors(
        self, conversion_goals: list[ConversionGoalFilter1 | ConversionGoalFilter2 | ConversionGoalFilter3]
    ) -> list:
        """Create conversion goal processors for reuse across different methods"""
        processors = []
        for index, conversion_goal in enumerate(conversion_goals):
            # Create processor if select is None (all columns) or if conversion goal columns are explicitly selected
            should_create = self.query.select is None or (
                conversion_goal.conversion_goal_name in self.query.select
                or f"{MarketingAnalyticsHelperForColumnNames.COST_PER} {conversion_goal.conversion_goal_name}"
                in self.query.select
            )
            if should_create:
                processor = ConversionGoalProcessor(
                    goal=conversion_goal, index=index, team=self.team, config=self.config
                )
                processors.append(processor)
        return processors

    def _get_where_conditions(
        self,
        date_range: QueryDateRange,
        base_conditions=None,
        include_date_range=True,
        date_field="timestamp",
        use_date_not_datetime=False,
    ) -> list[ast.Expr]:
        """Build WHERE conditions with common patterns"""
        conditions = base_conditions or []

        if include_date_range:
            # Handle date_field with table prefixes like "events.timestamp"
            date_field_chain = date_field.split(".")
            if use_date_not_datetime:
                # For conversion goals that use toDate instead of toDateTime
                # Build: date_field >= toDate('date_from')
                date_field_expr = ast.Field(chain=date_field_chain)
                from_date = ast.Call(name="toDate", args=[ast.Constant(value=date_range.date_from_str)])
                to_date = ast.Call(name="toDate", args=[ast.Constant(value=date_range.date_to_str)])

                gte_condition = ast.CompareOperation(
                    left=date_field_expr, op=ast.CompareOperationOp.GtEq, right=from_date
                )
                lte_condition = ast.CompareOperation(
                    left=date_field_expr, op=ast.CompareOperationOp.LtEq, right=to_date
                )

                conditions.extend([gte_condition, lte_condition])
            else:
                date_cast: ast.Expr
                # Build for regular datetime conditions
                if "." in date_field:
                    date_cast = ast.Call(name="toDateTime", args=[ast.Field(chain=date_field_chain)])
                else:
                    date_cast = ast.Field(chain=date_field_chain)

                from_datetime = ast.Call(name="toDateTime", args=[ast.Constant(value=date_range.date_from_str)])
                to_datetime = ast.Call(name="toDateTime", args=[ast.Constant(value=date_range.date_to_str)])

                gte_condition = ast.CompareOperation(
                    left=date_cast, op=ast.CompareOperationOp.GtEq, right=from_datetime
                )
                lte_condition = ast.CompareOperation(left=date_cast, op=ast.CompareOperationOp.LtEq, right=to_datetime)

                conditions.extend([gte_condition, lte_condition])

        return conditions

    @cached_property
    def query_compare_to_date_range(self):
        """Get the compare date range if compare filter is enabled"""
        if self.query.compareFilter is not None:
            if isinstance(self.query.compareFilter.compare_to, str):
                return QueryCompareToDateRange(
                    date_range=self.query.dateRange,
                    team=self.team,
                    interval=None,
                    now=datetime.now(),
                    compare_to=self.query.compareFilter.compare_to,
                )
            elif self.query.compareFilter.compare:
                return QueryPreviousPeriodDateRange(
                    date_range=self.query.dateRange,
                    team=self.team,
                    interval=None,
                    now=datetime.now(),
                )
        return None

    def _create_previous_period_date_range(self) -> QueryDateRange:
        """Create the date range for the previous period comparison"""
        return QueryDateRange(
            date_range=DateRange(
                date_from=self.query_compare_to_date_range.date_from().isoformat(),
                date_to=self.query_compare_to_date_range.date_to().isoformat(),
            ),
            team=self.team,
            interval=None,
            now=datetime.now(),
        )

    def _build_complete_query_ast(
        self, union_query_string: str, processors: list, date_range: QueryDateRange
    ) -> ast.SelectQuery:
        """Build the complete query with CTEs using AST expressions"""

        # Create conversion goals aggregator if needed
        conversion_aggregator = ConversionGoalsAggregator(processors, self.config) if processors else None

        # Build the main SELECT query
        main_query = self._build_main_select_query(conversion_aggregator)

        # Build CTEs as a dictionary
        ctes: dict[str, ast.CTE] = {}

        # Add campaign_costs CTE
        campaign_cost_select = self._build_campaign_cost_select(union_query_string)
        campaign_cost_cte = ast.CTE(
            name=self.config.campaign_costs_cte_name, expr=campaign_cost_select, cte_type="subquery"
        )
        ctes[self.config.campaign_costs_cte_name] = campaign_cost_cte

        # Add unified conversion goal CTE if any
        if conversion_aggregator:
            # Check if this is an aggregated query (no GROUP BY)
            group_by_exprs = self._get_group_by_expressions()
            if not group_by_exprs:
                # For aggregated queries, create aggregated conversion goals CTE
                unified_cte = self._generate_aggregated_conversion_goals_cte(conversion_aggregator, date_range)
            else:
                # For table queries, use the normal conversion goals CTE
                unified_cte = conversion_aggregator.generate_unified_cte(date_range, self._get_where_conditions)

            if unified_cte:
                ctes[UNIFIED_CONVERSION_GOALS_CTE_ALIAS] = unified_cte

        # Add CTEs to the main query
        main_query.ctes = ctes

        return main_query

    def to_query(self) -> ast.SelectQuery:
        """Generate the HogQL query using the new adapter architecture"""
        with self.timings.measure("marketing_analytics_base_query"):
            # Get marketing source adapters
            adapters = self._get_marketing_source_adapters(date_range=self.query_date_range)

            # Build the union query using the factory
            union_query_string = self._factory(date_range=self.query_date_range).build_union_query(adapters)

            # Get conversion goals and create processors
            conversion_goals = self._get_team_conversion_goals()
            processors = self._create_conversion_goal_processors(conversion_goals) if conversion_goals else []

            # Build the complete query with CTEs using AST
            return self._build_complete_query_ast(union_query_string, processors, self.query_date_range)

    def _generate_aggregated_conversion_goals_cte(self, conversion_aggregator, date_range) -> Optional[ast.CTE]:
        """Generate aggregated conversion goals CTE without GROUP BY for aggregated queries"""
        try:
            # Get the processors
            processors = conversion_aggregator.processors
            if not processors:
                return None

            # Build select columns for aggregated conversion goals
            select_columns: list[ast.Expr] = []

            for processor in processors:
                # For aggregated queries, create a simple COUNT expression from events table
                # This counts total conversions in the date range without campaign/source matching

                # Build WHERE conditions for this conversion goal
                where_conditions = self._get_where_conditions(
                    date_range=date_range,
                    include_date_range=True,
                    date_field="events.timestamp",
                    use_date_not_datetime=False,
                )

                # Add conversion goal specific conditions
                if processor.goal.kind == "EventsNode":
                    # Event-based conversion goal
                    event_condition = ast.CompareOperation(
                        left=ast.Field(chain=["events", "event"]),
                        op=ast.CompareOperationOp.Eq,
                        right=ast.Constant(value=processor.goal.event),
                    )
                    where_conditions.append(event_condition)
                elif processor.goal.kind == "ActionsNode":
                    # Action-based conversion goal - more complex, skip for now
                    continue

                # For aggregated queries, use a scalar subquery to count conversions
                conversion_subquery = ast.SelectQuery(
                    select=[ast.Call(name="count", args=[])],
                    select_from=ast.JoinExpr(table=ast.Field(chain=["events"])),
                    where=ast.And(exprs=where_conditions) if where_conditions else None,
                )

                # Use the same column naming convention as the regular conversion goals aggregator
                conversion_column_name = self.config.get_conversion_goal_column_name(processor.index)

                select_columns.append(
                    ast.Alias(
                        alias=conversion_column_name,  # This will be "conversion_0", "conversion_1", etc.
                        expr=conversion_subquery,
                    )
                )

            if not select_columns:
                return None

            # Create a simple SELECT that counts conversions directly from events
            # This gives us total conversion counts across all campaigns/sources
            aggregated_select = ast.SelectQuery(select=select_columns)

            return ast.CTE(name=UNIFIED_CONVERSION_GOALS_CTE_ALIAS, expr=aggregated_select, cte_type="subquery")

        except Exception as e:
            logger.exception("Error generating aggregated conversion goals CTE", error=str(e))
            # If we can't generate aggregated conversion goals, don't create the CTE
            return None

    def _get_group_by_expressions(self) -> list[ast.Expr]:
        """Get GROUP BY expressions"""
        return [ast.Field(chain=[field]) for field in self.config.group_by_fields]

    # Abstract methods that subclasses must implement

    @abstractmethod
    def _build_main_select_query(self, conversion_aggregator) -> ast.SelectQuery:
        """Build the main SELECT query"""
        pass

    @abstractmethod
    def _calculate(self) -> ResponseType:
        """Execute the query and return results"""
        pass<|MERGE_RESOLUTION|>--- conflicted
+++ resolved
@@ -71,10 +71,6 @@
             # Apply integration filter if present
             if self.query.integrationFilter and self.query.integrationFilter.integrationSourceIds:
                 selected_ids = self.query.integrationFilter.integrationSourceIds
-<<<<<<< HEAD
-                [adapter.get_source_id() for adapter in valid_adapters]
-=======
->>>>>>> 576cb263
                 valid_adapters = [adapter for adapter in valid_adapters if adapter.get_source_id() in selected_ids]
 
             return valid_adapters
