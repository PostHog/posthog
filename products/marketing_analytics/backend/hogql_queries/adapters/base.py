--- conflicted
+++ resolved
@@ -139,11 +139,7 @@
 
     def _log_validation_errors(self, errors: list[str]):
         """Helper to log validation issues"""
-<<<<<<< HEAD
-        if len(errors) > 0:
-=======
         if errors:
->>>>>>> ea00fc07
             self.logger.error("Source validation failed", errors=errors)
 
     def _log_query_generation(self, success: bool, error: str | None = None):
