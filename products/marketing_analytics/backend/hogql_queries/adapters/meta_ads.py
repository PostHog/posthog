# Meta Ads Marketing Source Adapter

from posthog.schema import NativeMarketingSource

from posthog.hogql import ast

from ..constants import INTEGRATION_DEFAULT_SOURCES, INTEGRATION_FIELD_NAMES, INTEGRATION_PRIMARY_SOURCE
from .base import MarketingSourceAdapter, MetaAdsConfig, ValidationResult

# Purchase action types to extract from Meta's actions/action_values arrays
META_PURCHASE_ACTION_TYPES = ["omni_purchase", "purchase"]


class MetaAdsAdapter(MarketingSourceAdapter[MetaAdsConfig]):
    """
    Adapter for Meta Ads native marketing data.
    Expects config with:
    - campaign_table: DataWarehouse table with campaign data
    - stats_table: DataWarehouse table with campaign stats
    """

    _source_type = NativeMarketingSource.META_ADS

    @classmethod
    def get_source_identifier_mapping(cls) -> dict[str, list[str]]:
        """Meta Ads campaigns typically use 'meta' as the UTM source"""
        primary = INTEGRATION_PRIMARY_SOURCE[cls._source_type]
        sources = INTEGRATION_DEFAULT_SOURCES[cls._source_type]
        return {primary: list(sources)}

    def get_source_type(self) -> str:
        """Return unique identifier for this source type"""
        return "MetaAds"

    def validate(self) -> ValidationResult:
        """Validate Meta Ads tables and required fields"""
        errors: list[str] = []

        try:
            # Check for expected table name patterns
            if self.config.campaign_table.name and "campaigns" not in self.config.campaign_table.name.lower():
                errors.append(f"Campaign table name '{self.config.campaign_table.name}' doesn't contain 'campaigns'")
            if self.config.stats_table.name and "campaign_stats" not in self.config.stats_table.name.lower():
                errors.append(f"Stats table name '{self.config.stats_table.name}' doesn't contain 'campaign_stats'")

            is_valid = len(errors) == 0
            self._log_validation_errors(errors)

            return ValidationResult(is_valid=is_valid, errors=errors)

        except Exception as e:
            error_msg = f"Validation error: {str(e)}"
            self.logger.exception("Meta Ads validation failed", error=error_msg)
            return ValidationResult(is_valid=False, errors=[error_msg])

    def _get_campaign_name_field(self) -> ast.Expr:
        campaign_table_name = self.config.campaign_table.name
        field_name = INTEGRATION_FIELD_NAMES[self._source_type]["name_field"]
        return ast.Call(name="toString", args=[ast.Field(chain=[campaign_table_name, field_name])])

    def _get_campaign_id_field(self) -> ast.Expr:
        campaign_table_name = self.config.campaign_table.name
        field_name = INTEGRATION_FIELD_NAMES[self._source_type]["id_field"]
        field_expr = ast.Field(chain=[campaign_table_name, field_name])
        return ast.Call(name="toString", args=[field_expr])

    def _get_impressions_field(self) -> ast.Expr:
        stats_table_name = self.config.stats_table.name
        field_as_float = ast.Call(
            name="ifNull",
            args=[
                ast.Call(name="toFloat", args=[ast.Field(chain=[stats_table_name, "impressions"])]),
                ast.Constant(value=0),
            ],
        )
        sum = ast.Call(name="SUM", args=[field_as_float])
        return ast.Call(name="toFloat", args=[sum])

    def _get_clicks_field(self) -> ast.Expr:
        stats_table_name = self.config.stats_table.name
        field_as_float = ast.Call(
            name="ifNull",
            args=[
                ast.Call(name="toFloat", args=[ast.Field(chain=[stats_table_name, "clicks"])]),
                ast.Constant(value=0),
            ],
        )
        sum = ast.Call(name="SUM", args=[field_as_float])
        return ast.Call(name="toFloat", args=[sum])

    def _get_cost_field(self) -> ast.Expr:
        stats_table_name = self.config.stats_table.name
        base_currency = self.context.base_currency

        # Get cost - use ifNull(toFloat(...), 0) to handle both numeric types and NULLs
        spend_field = ast.Field(chain=[stats_table_name, "spend"])
        spend_float = ast.Call(
            name="ifNull",
            args=[ast.Call(name="toFloat", args=[spend_field]), ast.Constant(value=0)],
        )

        # Check if currency column exists in stats table
        try:
            columns = getattr(self.config.stats_table, "columns", None)
            if columns and hasattr(columns, "__contains__") and "account_currency" in columns:
                # Convert each row's spend, then sum
                # Use coalesce to handle NULL currency values - fallback to base_currency
                currency_field = ast.Field(chain=[stats_table_name, "account_currency"])
                currency_with_fallback = ast.Call(
                    name="coalesce", args=[currency_field, ast.Constant(value=base_currency)]
                )
                convert_currency = ast.Call(
                    name="convertCurrency",
                    args=[currency_with_fallback, ast.Constant(value=base_currency), spend_float],
                )
                convert_to_float = ast.Call(name="toFloat", args=[convert_currency])
                return ast.Call(name="SUM", args=[convert_to_float])
        except (TypeError, AttributeError, KeyError):
            pass

        # Currency column doesn't exist, return cost without conversion
        return ast.Call(name="SUM", args=[spend_float])

    def _build_action_type_filter(self) -> ast.Expr:
        """Build filter condition for purchase action types"""
        return ast.Or(
            exprs=[
                ast.CompareOperation(
                    left=ast.Call(
                        name="JSONExtractString", args=[ast.Field(chain=["x"]), ast.Constant(value="action_type")]
                    ),
                    op=ast.CompareOperationOp.Eq,
                    right=ast.Constant(value=action_type),
                )
                for action_type in META_PURCHASE_ACTION_TYPES
            ]
        )

    def _get_reported_conversion_field(self) -> ast.Expr:
        stats_table_name = self.config.stats_table.name

        # Check if conversions column exists in the table schema. The field exists in Meta Ads but
        # if it's not used, it won't be in the response, therefore, won't be saved in the table and the column
        # won't be created in the table.
        try:
            # Try to check if conversions column exists
            columns = getattr(self.config.stats_table, "columns", None)
            if columns and hasattr(columns, "__contains__") and "actions" in columns:
                actions_field = ast.Field(chain=[stats_table_name, "actions"])
<<<<<<< HEAD
=======
                # Use coalesce to convert Nullable(String) to String, defaulting to empty array '[]'
                # This prevents "Nested type Array(String) cannot be inside Nullable type" error
                actions_non_null = ast.Call(name="coalesce", args=[actions_field, ast.Constant(value="[]")])
>>>>>>> 936f88d6

                array_sum = ast.Call(
                    name="arraySum",
                    args=[
                        ast.Lambda(
                            args=["x"],
                            expr=ast.Call(
                                name="JSONExtractFloat",
                                args=[ast.Field(chain=["x"]), ast.Constant(value="value")],
                            ),
                        ),
                        ast.Call(
                            name="arrayFilter",
                            args=[
                                ast.Lambda(args=["x"], expr=self._build_action_type_filter()),
<<<<<<< HEAD
                                ast.Call(name="JSONExtractArrayRaw", args=[actions_field]),
=======
                                ast.Call(name="JSONExtractArrayRaw", args=[actions_non_null]),
>>>>>>> 936f88d6
                            ],
                        ),
                    ],
                )
                sum_result = ast.Call(name="SUM", args=[array_sum])
                return ast.Call(name="toFloat", args=[sum_result])
        except (TypeError, AttributeError, KeyError):
            # If columns is not iterable, doesn't exist, or has unexpected structure, fall back to 0
            pass
        # Column doesn't exist or can't be checked, return 0
        return ast.Constant(value=0)

    def _get_reported_conversion_value_field(self) -> ast.Expr:
        stats_table_name = self.config.stats_table.name

        # Check if conversion_values column exists in the table schema. Similar to conversions,
        # this field may not exist if no conversion values were tracked.
        try:
            columns = getattr(self.config.stats_table, "columns", None)
            if columns and hasattr(columns, "__contains__") and "action_values" in columns:
                action_values_field = ast.Field(chain=[stats_table_name, "action_values"])
<<<<<<< HEAD
=======
                # Use coalesce to convert Nullable(String) to String, defaulting to empty array '[]'
                # This prevents "Nested type Array(String) cannot be inside Nullable type" error
                action_values_non_null = ast.Call(name="coalesce", args=[action_values_field, ast.Constant(value="[]")])
>>>>>>> 936f88d6

                array_sum = ast.Call(
                    name="arraySum",
                    args=[
                        ast.Lambda(
                            args=["x"],
                            expr=ast.Call(
                                name="JSONExtractFloat",
                                args=[ast.Field(chain=["x"]), ast.Constant(value="value")],
                            ),
                        ),
                        ast.Call(
                            name="arrayFilter",
                            args=[
                                ast.Lambda(args=["x"], expr=self._build_action_type_filter()),
<<<<<<< HEAD
                                ast.Call(name="JSONExtractArrayRaw", args=[action_values_field]),
=======
                                ast.Call(name="JSONExtractArrayRaw", args=[action_values_non_null]),
>>>>>>> 936f88d6
                            ],
                        ),
                    ],
                )
                sum_result = ast.Call(name="SUM", args=[array_sum])
                return ast.Call(name="toFloat", args=[sum_result])
        except (TypeError, AttributeError, KeyError):
            pass
        # Column doesn't exist or can't be checked, return 0
        return ast.Constant(value=0)

    def _get_from(self) -> ast.JoinExpr:
        """Build FROM and JOIN clauses"""
        campaign_table_name = self.config.campaign_table.name
        stats_table_name = self.config.stats_table.name

        # Create base table
        campaign_table = ast.Field(chain=[campaign_table_name])

        # Create joined table with join condition
        stats_table = ast.Field(chain=[stats_table_name])

        # Build join condition: campaign_table.campaign_id = stats_table.campaign_id
        left_field = ast.Field(chain=[campaign_table_name, "id"])
        right_field = ast.Field(chain=[stats_table_name, "campaign_id"])
        join_condition_expr = ast.CompareOperation(left=left_field, op=ast.CompareOperationOp.Eq, right=right_field)

        # Create JoinConstraint
        join_constraint = ast.JoinConstraint(expr=join_condition_expr, constraint_type="ON")

        # Create LEFT JOIN
        join_expr = ast.JoinExpr(
            table=campaign_table,
            next_join=ast.JoinExpr(table=stats_table, join_type="LEFT JOIN", constraint=join_constraint),
        )

        return join_expr

    def _get_where_conditions(self) -> list[ast.Expr]:
        """Build WHERE conditions"""
        conditions: list[ast.Expr] = []

        # Add date range conditions
        if self.context.date_range:
            stats_table_name = self.config.stats_table.name

            # Build for date field
            date_field = ast.Call(name="toDateTime", args=[ast.Field(chain=[stats_table_name, "date_stop"])])

            # >= condition
            from_date = ast.Call(name="toDateTime", args=[ast.Constant(value=self.context.date_range.date_from_str)])
            gte_condition = ast.CompareOperation(left=date_field, op=ast.CompareOperationOp.GtEq, right=from_date)

            # <= condition
            to_date = ast.Call(name="toDateTime", args=[ast.Constant(value=self.context.date_range.date_to_str)])
            lte_condition = ast.CompareOperation(left=date_field, op=ast.CompareOperationOp.LtEq, right=to_date)

            conditions.extend([gte_condition, lte_condition])

        return conditions

    def _get_group_by(self) -> list[ast.Expr]:
        """Build GROUP BY expressions - group by both name and ID"""
        return [self._get_campaign_name_field(), self._get_campaign_id_field()]<|MERGE_RESOLUTION|>--- conflicted
+++ resolved
@@ -147,12 +147,9 @@
             columns = getattr(self.config.stats_table, "columns", None)
             if columns and hasattr(columns, "__contains__") and "actions" in columns:
                 actions_field = ast.Field(chain=[stats_table_name, "actions"])
-<<<<<<< HEAD
-=======
                 # Use coalesce to convert Nullable(String) to String, defaulting to empty array '[]'
                 # This prevents "Nested type Array(String) cannot be inside Nullable type" error
                 actions_non_null = ast.Call(name="coalesce", args=[actions_field, ast.Constant(value="[]")])
->>>>>>> 936f88d6
 
                 array_sum = ast.Call(
                     name="arraySum",
@@ -168,11 +165,7 @@
                             name="arrayFilter",
                             args=[
                                 ast.Lambda(args=["x"], expr=self._build_action_type_filter()),
-<<<<<<< HEAD
-                                ast.Call(name="JSONExtractArrayRaw", args=[actions_field]),
-=======
                                 ast.Call(name="JSONExtractArrayRaw", args=[actions_non_null]),
->>>>>>> 936f88d6
                             ],
                         ),
                     ],
@@ -194,12 +187,9 @@
             columns = getattr(self.config.stats_table, "columns", None)
             if columns and hasattr(columns, "__contains__") and "action_values" in columns:
                 action_values_field = ast.Field(chain=[stats_table_name, "action_values"])
-<<<<<<< HEAD
-=======
                 # Use coalesce to convert Nullable(String) to String, defaulting to empty array '[]'
                 # This prevents "Nested type Array(String) cannot be inside Nullable type" error
                 action_values_non_null = ast.Call(name="coalesce", args=[action_values_field, ast.Constant(value="[]")])
->>>>>>> 936f88d6
 
                 array_sum = ast.Call(
                     name="arraySum",
@@ -215,11 +205,7 @@
                             name="arrayFilter",
                             args=[
                                 ast.Lambda(args=["x"], expr=self._build_action_type_filter()),
-<<<<<<< HEAD
-                                ast.Call(name="JSONExtractArrayRaw", args=[action_values_field]),
-=======
                                 ast.Call(name="JSONExtractArrayRaw", args=[action_values_non_null]),
->>>>>>> 936f88d6
                             ],
                         ),
                     ],
