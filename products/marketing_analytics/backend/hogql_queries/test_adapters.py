--- conflicted
+++ resolved
@@ -48,14 +48,9 @@
 TEST_DATE_FROM = "2024-01-01"
 TEST_DATE_TO = "2024-12-31"
 TEST_BUCKET_BASE = "test_storage_bucket-posthog.marketing_analytics"
-<<<<<<< HEAD
-EXPECTED_COLUMN_COUNT = 8
-EXPECTED_COLUMN_ALIASES = [
-=======
 EXPECTED_COLUMN_COUNT = 9
 EXPECTED_COLUMN_ALIASES = [
     "match_key",
->>>>>>> 936f88d6
     "campaign",
     "id",
     "source",
