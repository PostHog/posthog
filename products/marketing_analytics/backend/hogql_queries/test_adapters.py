--- conflicted
+++ resolved
@@ -49,9 +49,9 @@
 TEST_DATE_TO = "2024-12-31"
 TEST_BUCKET_BASE = "test_storage_bucket-posthog.marketing_analytics"
 EXPECTED_COLUMN_COUNT = 7
-<<<<<<< HEAD
 EXPECTED_COLUMN_ALIASES = [
     "campaign",
+    "id",
     "source",
     "impressions",
     "clicks",
@@ -59,9 +59,6 @@
     "reported_conversion",
     "reported_conversion_value",
 ]
-=======
-EXPECTED_COLUMN_ALIASES = ["campaign", "id", "source", "impressions", "clicks", "cost", "reported_conversion"]
->>>>>>> 541e428a
 
 
 logger = logging.getLogger(__name__)
