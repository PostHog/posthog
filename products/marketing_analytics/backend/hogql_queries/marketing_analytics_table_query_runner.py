--- conflicted
+++ resolved
@@ -16,6 +16,8 @@
 from posthog.hogql.query import execute_hogql_query
 
 from posthog.hogql_queries.insights.paginators import HogQLHasMorePaginator
+
+from products.marketing_analytics.backend.hogql_queries.marketing_analytics_config import MarketingAnalyticsConfig
 
 from .constants import (
     BASE_COLUMN_MAPPING,
@@ -39,59 +41,8 @@
         self.paginator = HogQLHasMorePaginator.from_limit_context(
             limit_context=self.limit_context, limit=self.query.limit, offset=self.query.offset
         )
-<<<<<<< HEAD
-=======
         # Initialize configuration with team-specific settings
         self.config = MarketingAnalyticsConfig.from_team(self.team)
-
-    @cached_property
-    def query_date_range(self):
-        return QueryDateRange(
-            date_range=self.query.dateRange,
-            team=self.team,
-            interval=None,
-            now=datetime.now(),
-        )
-
-    def _factory(self, date_range: QueryDateRange):
-        """Create factory instance for the given date range"""
-
-        # Create query context for all adapters
-        context = QueryContext(
-            date_range=date_range,
-            team=self.team,
-            base_currency=self.team.base_currency or DEFAULT_CURRENCY,
-        )
-        return MarketingSourceFactory(context=context)
-
-    def _get_marketing_source_adapters(self, date_range: QueryDateRange):
-        """Get marketing source adapters using the new adapter architecture"""
-        try:
-            factory: MarketingSourceFactory = self._factory(date_range=date_range)
-            adapters = factory.create_adapters()
-            valid_adapters = factory.get_valid_adapters(adapters)
-
-            logger.info(f"Found {len(valid_adapters)} valid marketing source adapters")
-
-            return valid_adapters
-
-        except Exception as e:
-            logger.exception("Error getting marketing source adapters", error=str(e))
-            return []
-
-    def to_query(self) -> ast.SelectQuery:
-        """Generate the HogQL query using the new adapter architecture"""
-        with self.timings.measure("marketing_analytics_table_query"):
-            # Get marketing source adapters
-            adapters = self._get_marketing_source_adapters(date_range=self.query_date_range)
-
-            # Build the union query using the factory
-            union_query_string = self._factory(date_range=self.query_date_range).build_union_query(adapters)
-
-            # Get conversion goals and create processors
-            conversion_goals = self._get_team_conversion_goals()
-            processors = self._create_conversion_goal_processors(conversion_goals) if conversion_goals else []
->>>>>>> 1a0e853b
 
     # Implementation of abstract methods from base class
 
