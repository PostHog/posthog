--- conflicted
+++ resolved
@@ -269,13 +269,8 @@
 
         # Add single unified conversion goals join if we have conversion goals
         if conversion_aggregator:
-<<<<<<< HEAD
-=======
-            join_type = "FULL OUTER JOIN" if self.query.includeAllConversions else "LEFT JOIN"
-
             # Join on match_key - each adapter decides whether to use campaign or id based on team preferences
             # UCG's match_key is the utm_campaign value from events
->>>>>>> f8e75019
             unified_join = ast.JoinExpr(
                 join_type="LEFT JOIN",
                 table=ast.Field(chain=[UNIFIED_CONVERSION_GOALS_CTE_ALIAS]),
@@ -283,34 +278,6 @@
                 constraint=ast.JoinConstraint(
                     expr=ast.And(
                         exprs=[
-<<<<<<< HEAD
-                            # Join on campaign OR id to support both campaign_name and campaign_id matching
-                            # When campaign_name matching is used, campaign fields match
-                            # When campaign_id matching is used, id fields match
-                            ast.Or(
-                                exprs=[
-                                    ast.CompareOperation(
-                                        left=ast.Field(
-                                            chain=self.config.get_campaign_cost_field_chain(self.config.campaign_field)
-                                        ),
-                                        op=ast.CompareOperationOp.Eq,
-                                        right=ast.Field(
-                                            chain=self.config.get_unified_conversion_field_chain(
-                                                self.config.campaign_field
-                                            )
-                                        ),
-                                    ),
-                                    ast.CompareOperation(
-                                        left=ast.Field(
-                                            chain=self.config.get_campaign_cost_field_chain(self.config.id_field)
-                                        ),
-                                        op=ast.CompareOperationOp.Eq,
-                                        right=ast.Field(
-                                            chain=self.config.get_unified_conversion_field_chain(self.config.id_field)
-                                        ),
-                                    ),
-                                ]
-=======
                             ast.CompareOperation(
                                 left=ast.Field(
                                     chain=self.config.get_campaign_cost_field_chain(self.config.match_key_field)
@@ -319,7 +286,6 @@
                                 right=ast.Field(
                                     chain=self.config.get_unified_conversion_field_chain(self.config.match_key_field)
                                 ),
->>>>>>> f8e75019
                             ),
                             self._build_flexible_source_join_condition(),
                         ]
