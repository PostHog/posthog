--- conflicted
+++ resolved
@@ -13,9 +13,8 @@
 
 from .prompts import EXPERIMENT_SUMMARY_BAYESIAN_PROMPT, EXPERIMENT_SUMMARY_FREQUENTIST_PROMPT
 
-<<<<<<< HEAD
 MAX_METRICS_TO_SUMMARIZE = 20
-=======
+
 
 class CreateExperimentArgs(BaseModel):
     name: str = Field(description="Experiment name - should clearly describe what is being tested")
@@ -152,10 +151,6 @@
             return f"Failed to create experiment: {str(e)}", {"error": "creation_failed"}
 
 
-MAX_METRICS_TO_SUMMARIZE = 3
->>>>>>> ce4ca536
-
-
 class ExperimentSummaryArgs(BaseModel):
     """
     Analyze experiment results to generate an executive summary with key insights and recommendations.
