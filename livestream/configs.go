--- conflicted
+++ resolved
@@ -2,11 +2,8 @@
 
 import (
 	"fmt"
-<<<<<<< HEAD
 	"log"
-=======
 	"strings"
->>>>>>> 30c5073c
 
 	"github.com/fsnotify/fsnotify"
 	"github.com/getsentry/sentry-go"
