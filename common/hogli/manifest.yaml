--- conflicted
+++ resolved
@@ -97,6 +97,11 @@
         description: Sync feature flags from configuration
         services:
             - postgresql
+    dev:sync-user-settings:
+        cmd: python manage.py sync_user_settings
+        description: Sync your user settings from PostHog cloud to local dev environment. Requires API key.
+        services:
+            - postgresql
     dev:reset:
         steps:
             - docker:services:remove
@@ -346,19 +351,6 @@
     migrations:kafka:
         bin_script: migrate_kafka_data.py
         description: Migrate data between Kafka clusters/topics with consumer group tracking
-<<<<<<< HEAD
-    migrations:sync-flags:
-        cmd: python manage.py sync_feature_flags
-        description: Sync feature flags from configuration
-        services:
-            - postgresql
-    migrations:sync-user-settings:
-        cmd: python manage.py sync_user_settings
-        description: Sync your user settings from PostHog cloud to local dev environment. Requires API key.
-        services:
-            - postgresql
-=======
->>>>>>> f3c85c62
 tests:
     test:python:
         cmd: pytest
