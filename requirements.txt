# This file was autogenerated by uv via the following command:
#    uv pip compile requirements.in -o requirements.txt
aioboto3==12.0.0
aiobotocore==2.7.0
    # via
    #   aioboto3
    #   s3fs
aiohttp==3.9.3
    # via
    #   aiobotocore
    #   geoip2
    #   s3fs
aioitertools==0.11.0
    # via aiobotocore
aiokafka==0.8.1
aiosignal==1.2.0
    # via aiohttp
amqp==5.1.1
    # via kombu
annotated-types==0.5.0
    # via pydantic
antlr4-python3-runtime==4.13.1
anyio==4.2.0
    # via
    #   httpx
    #   openai
asgiref==3.7.2
    # via django
asn1crypto==1.5.1
    # via snowflake-connector-python
astunparse==1.6.3
    # via dlt
async-generator==1.10
    # via
    #   trio
    #   trio-websocket
async-timeout==4.0.2
    # via
    #   aiokafka
    #   redis
attrs==23.2.0
    # via
    #   aiohttp
    #   jsonschema
    #   outcome
    #   referencing
    #   trio
backoff==2.2.1
    # via posthoganalytics
bcrypt==4.1.3
    # via paramiko
billiard==4.1.0
    # via celery
boto3==1.28.16
    # via aiobotocore
botocore==1.31.64
    # via
    #   aiobotocore
    #   boto3
    #   s3transfer
brotli==1.1.0
cachetools==5.3.1
    # via google-auth
celery==5.3.4
    # via
    #   celery-redbeat
    #   sentry-sdk
celery-redbeat==2.1.1
certifi==2019.11.28
    # via
    #   httpcore
    #   httpx
    #   requests
    #   sentry-sdk
    #   snowflake-connector-python
    #   urllib3
cffi==1.16.0
    # via
    #   cryptography
    #   pynacl
    #   snowflake-connector-python
charset-normalizer==2.1.0
    # via
    #   requests
    #   snowflake-connector-python
click==8.1.7
    # via
    #   celery
    #   click-didyoumean
    #   click-plugins
    #   click-repl
    #   dlt
click-didyoumean==0.3.0
    # via celery
click-plugins==1.1.1
    # via celery
click-repl==0.3.0
    # via celery
clickhouse-driver==0.2.7
    # via
    #   clickhouse-pool
    #   sentry-sdk
clickhouse-pool==0.5.3
cryptography==39.0.2
    # via
    #   django-fernet-encrypted-fields
    #   paramiko
    #   pyopenssl
    #   snowflake-connector-python
    #   social-auth-core
    #   urllib3
cssselect==1.1.0
    # via toronado
cssutils==1.0.2
    # via toronado
decorator==5.1.1
    # via retry
defusedxml==0.6.0
    # via
    #   python3-openid
    #   social-auth-core
distro==1.9.0
    # via openai
dj-database-url==0.5.0
django==5.0.7
    # via
    #   django-axes
    #   django-cors-headers
    #   django-deprecate-fields
    #   django-extensions
    #   django-fernet-encrypted-fields
    #   django-filter
    #   django-formtools
    #   django-otp
    #   django-phonenumber-field
    #   django-picklefield
    #   django-redis
    #   django-revproxy
    #   django-structlog
    #   django-two-factor-auth
    #   djangorestframework
    #   djangorestframework-dataclasses
    #   drf-spectacular
    #   sentry-sdk
django-axes==5.9.0
django-cors-headers==3.5.0
django-deprecate-fields==0.1.1
django-extensions==3.1.2
django-fernet-encrypted-fields==0.1.3
django-filter==2.4.0
django-formtools==2.4
    # via django-two-factor-auth
django-ipware==3.0.2
    # via
    #   django-axes
    #   django-structlog
django-loginas==0.3.11
django-otp==1.1.4
    # via django-two-factor-auth
django-phonenumber-field==6.4.0
    # via django-two-factor-auth
django-picklefield==3.0.1
django-prometheus==2.2.0
django-redis==5.2.0
django-revproxy==0.12.0
django-statsd==2.5.2
django-structlog==2.1.3
django-two-factor-auth==1.16.0
djangorestframework==3.15.1
    # via
    #   djangorestframework-csv
    #   djangorestframework-dataclasses
    #   drf-exceptions-hog
    #   drf-extensions
    #   drf-spectacular
djangorestframework-csv==2.1.1
djangorestframework-dataclasses==1.2.0
dlt==0.4.13a0
dnspython==2.2.1
drf-exceptions-hog==0.4.0
drf-extensions==0.7.0
drf-spectacular==0.27.1
et-xmlfile==1.1.0
    # via openpyxl
filelock==3.12.0
    # via snowflake-connector-python
frozenlist==1.4.1
    # via
    #   aiohttp
    #   aiosignal
fsspec==2023.10.0
    # via
    #   dlt
    #   s3fs
future==0.18.3
    # via lzstring
geoip2==4.6.0
gitdb==4.0.11
    # via gitpython
gitpython==3.1.40
    # via dlt
giturlparse==0.12.0
    # via dlt
google-api-core==2.11.1
    # via
    #   google-cloud-bigquery
    #   google-cloud-core
google-auth==2.22.0
    # via
    #   google-api-core
    #   google-cloud-core
google-cloud-bigquery==3.11.4
google-cloud-core==2.3.3
    # via google-cloud-bigquery
google-crc32c==1.5.0
    # via google-resumable-media
google-resumable-media==2.5.0
    # via google-cloud-bigquery
googleapis-common-protos==1.60.0
    # via
    #   google-api-core
    #   grpcio-status
grpcio==1.57.0
    # via
    #   google-api-core
    #   google-cloud-bigquery
    #   grpcio-status
grpcio-status==1.57.0
    # via google-api-core
gunicorn==20.1.0
h11==0.13.0
    # via
    #   httpcore
    #   wsproto
hexbytes==1.0.0
    # via dlt
<<<<<<< HEAD
hogql-parser==1.0.27
=======
hogql-parser==1.0.29
    # via -r requirements.in
>>>>>>> 3c4cd8c3
httpcore==1.0.2
    # via httpx
httpx==0.26.0
    # via openai
humanize==4.9.0
    # via dlt
idna==2.8
    # via
    #   anyio
    #   httpx
    #   requests
    #   snowflake-connector-python
    #   trio
    #   urllib3
    #   yarl
infi-clickhouse-orm @ git+https://github.com/PostHog/infi.clickhouse_orm@9578c79f29635ee2c1d01b7979e89adab8383de2
inflection==0.5.1
    # via drf-spectacular
iso8601==0.1.12
    # via infi-clickhouse-orm
isodate==0.6.1
    # via python3-saml
jmespath==1.0.0
    # via
    #   boto3
    #   botocore
joblib==1.3.2
    # via scikit-learn
jsonpath-ng==1.6.0
    # via dlt
jsonschema==4.20.0
    # via drf-spectacular
jsonschema-specifications==2023.12.1
    # via jsonschema
kafka-python==2.0.2
    # via aiokafka
kombu==5.3.2
    # via celery
lxml==4.9.4
    # via
    #   python3-saml
    #   toronado
    #   xmlsec
lzstring==1.0.4
makefun==1.15.2
    # via dlt
maxminddb==2.2.0
    # via geoip2
mimesis==5.2.1
monotonic==1.5
    # via posthoganalytics
more-itertools==9.0.0
multidict==6.0.2
    # via
    #   aiohttp
    #   yarl
nanoid==2.0.0
natsort==8.4.0
nh3==0.2.14
numpy==1.23.3
    # via
    #   pandas
    #   pyarrow
    #   scikit-learn
    #   scipy
oauthlib==3.1.0
    # via
    #   requests-oauthlib
    #   social-auth-core
openai==1.10.0
    # via sentry-sdk
openpyxl==3.1.2
orjson==3.9.10
    # via dlt
outcome==1.1.0
    # via trio
packaging==23.1
    # via
    #   aiokafka
    #   dlt
    #   google-cloud-bigquery
    #   snowflake-connector-python
    #   webdriver-manager
pandas==2.2.0
paramiko==3.4.0
    # via sshtunnel
pathvalidate==3.2.0
    # via dlt
pendulum==2.1.2
    # via dlt
phonenumberslite==8.13.6
pillow==10.2.0
platformdirs==3.11.0
    # via snowflake-connector-python
ply==3.11
    # via jsonpath-ng
posthoganalytics==3.5.0
prometheus-client==0.14.1
    # via django-prometheus
prompt-toolkit==3.0.39
    # via click-repl
proto-plus==1.22.3
    # via google-cloud-bigquery
protobuf==4.22.1
    # via
    #   google-api-core
    #   google-cloud-bigquery
    #   googleapis-common-protos
    #   grpcio-status
    #   proto-plus
    #   temporalio
psycopg==3.1.18
psycopg-binary==3.1.18
    # via psycopg
psycopg2-binary==2.9.7
py==1.11.0
    # via retry
pyarrow==15.0.0
pyasn1==0.5.0
    # via
    #   pyasn1-modules
    #   rsa
pyasn1-modules==0.3.0
    # via google-auth
pycparser==2.20
    # via cffi
pydantic==2.5.3
    # via openai
pydantic-core==2.14.6
    # via pydantic
pyjwt==2.4.0
    # via
    #   snowflake-connector-python
    #   social-auth-core
pynacl==1.5.0
    # via paramiko
pyopenssl==23.0.0
    # via
    #   snowflake-connector-python
    #   urllib3
pypng==0.20220715.0
    # via qrcode
pysocks==1.7.1
    # via urllib3
python-dateutil==2.8.2
    # via
    #   botocore
    #   celery
    #   celery-redbeat
    #   google-cloud-bigquery
    #   pandas
    #   pendulum
    #   posthoganalytics
python-dotenv==0.21.0
    # via webdriver-manager
python-statsd==2.1.0
    # via django-statsd
python3-openid==3.1.0
    # via social-auth-core
python3-saml==1.12.0
pytz==2023.3
    # via
    #   clickhouse-driver
    #   dlt
    #   infi-clickhouse-orm
    #   pandas
    #   snowflake-connector-python
    #   tzlocal
pytzdata==2020.1
    # via pendulum
pyyaml==6.0.1
    # via
    #   dlt
    #   drf-spectacular
qrcode==7.4.2
    # via django-two-factor-auth
redis==4.5.4
    # via
    #   celery-redbeat
    #   django-redis
referencing==0.31.1
    # via
    #   jsonschema
    #   jsonschema-specifications
regex==2023.12.25
    # via tiktoken
requests==2.32.0
    # via
    #   dlt
    #   geoip2
    #   google-api-core
    #   google-cloud-bigquery
    #   infi-clickhouse-orm
    #   posthoganalytics
    #   requests-oauthlib
    #   snowflake-connector-python
    #   social-auth-core
    #   stripe
    #   tiktoken
    #   webdriver-manager
requests-oauthlib==1.3.0
    # via social-auth-core
requirements-parser==0.5.0
    # via dlt
retry==0.9.2
rpds-py==0.16.2
    # via
    #   jsonschema
    #   referencing
rsa==4.9
    # via google-auth
s3fs==2023.10.0
s3transfer==0.6.0
    # via boto3
scikit-learn==1.5.0
scipy==1.12.0
    # via scikit-learn
selenium==4.1.5
semantic-version==2.8.5
semver==3.0.2
    # via dlt
sentry-sdk==1.44.1
setuptools==70.3.0
    # via
    #   dlt
    #   gunicorn
    #   infi-clickhouse-orm
simplejson==3.19.2
    # via dlt
six==1.16.0
    # via
    #   astunparse
    #   djangorestframework-csv
    #   google-auth
    #   isodate
    #   posthoganalytics
    #   python-dateutil
slack-sdk==3.17.1
smmap==5.0.1
    # via gitdb
sniffio==1.2.0
    # via
    #   anyio
    #   httpx
    #   openai
    #   trio
snowflake-connector-python==3.6.0
    # via snowflake-sqlalchemy
snowflake-sqlalchemy==1.5.3
social-auth-app-django==5.0.0
social-auth-core==4.3.0
    # via social-auth-app-django
sortedcontainers==2.4.0
    # via
    #   snowflake-connector-python
    #   trio
sqlalchemy==1.4.52
    # via snowflake-sqlalchemy
sqlparse==0.4.4
    # via django
sshtunnel==0.4.0
statshog==1.0.6
stripe==7.4.0
structlog==23.2.0
    # via django-structlog
temporalio==1.4.0
tenacity==8.2.3
    # via
    #   celery-redbeat
    #   dlt
threadpoolctl==3.3.0
    # via scikit-learn
tiktoken==0.6.0
    # via sentry-sdk
token-bucket==0.3.0
tomlkit==0.12.3
    # via
    #   dlt
    #   snowflake-connector-python
toronado==0.1.0
tqdm==4.64.1
    # via openai
trio==0.21.0
    # via
    #   selenium
    #   trio-websocket
trio-websocket==0.9.2
    # via selenium
types-protobuf==4.22.0.0
    # via temporalio
types-setuptools==69.0.0.0
    # via requirements-parser
typing-extensions==4.7.1
    # via
    #   dlt
    #   openai
    #   psycopg
    #   pydantic
    #   pydantic-core
    #   qrcode
    #   snowflake-connector-python
    #   stripe
    #   temporalio
tzdata==2023.3
    # via
    #   celery
    #   dlt
    #   pandas
tzlocal==2.1
    # via clickhouse-driver
unicodecsv==0.14.1
    # via djangorestframework-csv
uritemplate==4.1.1
    # via drf-spectacular
urllib3==1.26.18
    # via
    #   botocore
    #   django-revproxy
    #   geoip2
    #   google-auth
    #   requests
    #   selenium
    #   sentry-sdk
urllib3-secure-extra==0.1.0
    # via urllib3
vine==5.0.0
    # via
    #   amqp
    #   celery
    #   kombu
wcwidth==0.2.6
    # via prompt-toolkit
webdriver-manager==4.0.1
wheel==0.42.0
    # via astunparse
whitenoise==6.5.0
wrapt==1.15.0
    # via aiobotocore
wsproto==1.1.0
    # via trio-websocket
xmlsec==1.3.13
    # via python3-saml
yarl==1.9.4
    # via aiohttp
zstd==1.5.5.1
zxcvbn==4.4.28<|MERGE_RESOLUTION|>--- conflicted
+++ resolved
@@ -234,12 +234,7 @@
     #   wsproto
 hexbytes==1.0.0
     # via dlt
-<<<<<<< HEAD
-hogql-parser==1.0.27
-=======
 hogql-parser==1.0.29
-    # via -r requirements.in
->>>>>>> 3c4cd8c3
 httpcore==1.0.2
     # via httpx
 httpx==0.26.0
