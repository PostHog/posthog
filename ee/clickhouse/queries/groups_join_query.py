from typing import Dict, List, Optional, Set, Tuple, Union

from rest_framework.exceptions import ValidationError

from ee.clickhouse.queries.column_optimizer import ColumnOptimizer
from posthog.models import Filter
from posthog.models.filters.path_filter import PathFilter
from posthog.models.filters.retention_filter import RetentionFilter


class GroupsJoinQuery:
    """
    Query class responsible for joining with `groups` clickhouse table based on filters
    """

    _filter: Union[Filter, PathFilter, RetentionFilter]
    _team_id: int
    _column_optimizer: ColumnOptimizer

    def __init__(
        self,
        filter: Union[Filter, PathFilter, RetentionFilter],
        team_id: int,
        column_optimizer: Optional[ColumnOptimizer] = None,
        join_key: Optional[str] = None,
    ) -> None:
        self._filter = filter
        self._team_id = team_id
        self._column_optimizer = column_optimizer or ColumnOptimizer(self._filter, self._team_id)
        self._join_key = join_key

    def get_join_query(self, group_join_keys: Optional[List[str]] = None) -> Tuple[str, Dict]:
        join_queries, params = [], {}

        if group_join_keys:
            if len(group_join_keys) != len(self._column_optimizer.group_types_to_query):
                raise ValidationError("When specifying group_join_keys, number should be equal to groups to be queried")
        else:
            group_join_keys = [f"$group_{index}" for index in self._column_optimizer.group_types_to_query]

        for group_type_index, group_type_join_key in zip(self._column_optimizer.group_types_to_query, group_join_keys):
            var = f"group_index_{group_type_index}"
            group_join_key = self._join_key or f"$group_{group_type_index}"
            join_queries.append(
                f"""
                INNER JOIN (
                    SELECT
                        group_key,
                        argMax(group_properties, _timestamp) AS group_properties_{group_type_index}
                    FROM groups
                    WHERE team_id = %(team_id)s AND group_type_index = %({var})s
                    GROUP BY group_key
                ) groups_{group_type_index}
<<<<<<< HEAD
                ON {group_type_join_key} == groups_{group_type_index}.group_key
=======
                ON {group_join_key} == groups_{group_type_index}.group_key
>>>>>>> 7a5bb93e
                """
            )

            params["team_id"] = self._team_id
            params[var] = group_type_index

        return "\n".join(join_queries), params<|MERGE_RESOLUTION|>--- conflicted
+++ resolved
@@ -1,6 +1,4 @@
 from typing import Dict, List, Optional, Set, Tuple, Union
-
-from rest_framework.exceptions import ValidationError
 
 from ee.clickhouse.queries.column_optimizer import ColumnOptimizer
 from posthog.models import Filter
@@ -29,16 +27,10 @@
         self._column_optimizer = column_optimizer or ColumnOptimizer(self._filter, self._team_id)
         self._join_key = join_key
 
-    def get_join_query(self, group_join_keys: Optional[List[str]] = None) -> Tuple[str, Dict]:
+    def get_join_query(self) -> Tuple[str, Dict]:
         join_queries, params = [], {}
 
-        if group_join_keys:
-            if len(group_join_keys) != len(self._column_optimizer.group_types_to_query):
-                raise ValidationError("When specifying group_join_keys, number should be equal to groups to be queried")
-        else:
-            group_join_keys = [f"$group_{index}" for index in self._column_optimizer.group_types_to_query]
-
-        for group_type_index, group_type_join_key in zip(self._column_optimizer.group_types_to_query, group_join_keys):
+        for group_type_index in self._column_optimizer.group_types_to_query:
             var = f"group_index_{group_type_index}"
             group_join_key = self._join_key or f"$group_{group_type_index}"
             join_queries.append(
@@ -51,11 +43,7 @@
                     WHERE team_id = %(team_id)s AND group_type_index = %({var})s
                     GROUP BY group_key
                 ) groups_{group_type_index}
-<<<<<<< HEAD
-                ON {group_type_join_key} == groups_{group_type_index}.group_key
-=======
                 ON {group_join_key} == groups_{group_type_index}.group_key
->>>>>>> 7a5bb93e
                 """
             )
 
