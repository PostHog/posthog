--- conflicted
+++ resolved
@@ -1,9 +1,5 @@
-<<<<<<< HEAD
 from re import escape
-from typing import Dict, List, Literal, Optional, Tuple, Union
-=======
 from typing import Dict, List, Literal, Optional, Tuple, Union, cast
->>>>>>> a2308ebc
 
 from rest_framework.exceptions import ValidationError
 
