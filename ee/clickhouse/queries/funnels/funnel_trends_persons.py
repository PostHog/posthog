from typing import cast

from rest_framework.exceptions import ValidationError

from ee.clickhouse.queries.funnels.funnel_trends import ClickhouseFunnelTrends
from ee.clickhouse.sql.funnels.funnel import FUNNEL_PERSONS_BY_STEP_SQL
from posthog.constants import DROP_OFF, ENTRANCE_PERIOD_START
from posthog.models.person import Person


class ClickhouseFunnelTrendsPersons(ClickhouseFunnelTrends):
    def get_query(self) -> str:
        drop_off = self._filter.drop_off
        if drop_off is None:
            raise ValidationError(f"Filter parameter {DROP_OFF} must be provided and a bool for funnel trends persons!")

        entrance_period_start = self._filter.entrance_period_start
        if not entrance_period_start:
            raise ValidationError(
                f"Filter parameter {ENTRANCE_PERIOD_START} must be provided and a datetime for funnel trends persons!"
            )

        step_counts_query = self.get_step_counts_without_aggregation_query(
            specific_entrance_period_start=entrance_period_start
        )
        # Expects multiple rows for same person, first event time, steps taken.
        self.params.update(self.funnel_order.params)

        _, reached_to_step_count_condition, did_not_reach_to_step_count_condition = self.get_steps_reached_conditions()

        return FUNNEL_PERSONS_BY_STEP_SQL.format(
            offset=self._filter.offset,
            steps_per_person_query=step_counts_query,
            persons_steps=did_not_reach_to_step_count_condition if drop_off else reached_to_step_count_condition,
<<<<<<< HEAD
            extra_columns="",
=======
            extra_fields="",
>>>>>>> 2ae020d6
        )

    def _summarize_data(self, results):
        return results

    def _format_results(self, results):
        people = Person.objects.filter(team_id=self._team.pk, uuid__in=[val[0] for val in results])

        from posthog.api.person import PersonSerializer

        return PersonSerializer(people, many=True).data, len(results) > cast(int, self._filter.limit) - 1<|MERGE_RESOLUTION|>--- conflicted
+++ resolved
@@ -32,11 +32,7 @@
             offset=self._filter.offset,
             steps_per_person_query=step_counts_query,
             persons_steps=did_not_reach_to_step_count_condition if drop_off else reached_to_step_count_condition,
-<<<<<<< HEAD
-            extra_columns="",
-=======
             extra_fields="",
->>>>>>> 2ae020d6
         )
 
     def _summarize_data(self, results):
