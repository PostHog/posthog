from typing import List, Optional, Tuple, Union

from django.db.models.query import QuerySet
from rest_framework.exceptions import ValidationError

from ee.clickhouse.queries.actor_base_query import ActorBaseQuery, SerializedGroup, SerializedPerson
from ee.clickhouse.queries.funnels.funnel_correlation import FunnelCorrelation
from ee.clickhouse.queries.funnels.funnel_event_query import FunnelEventQuery
from posthog.constants import FUNNEL_CORRELATION_PERSON_LIMIT, FunnelCorrelationType, PropertyOperatorType
from posthog.models import Person
from posthog.models.entity import Entity
from posthog.models.filters.filter import Filter
from posthog.models.filters.mixins.utils import cached_property
from posthog.models.group import Group
from posthog.models.team import Team
from posthog.models.utils import PersonPropertiesMode


class FunnelCorrelationActors(ActorBaseQuery):
    _filter: Filter

    def __init__(self, filter: Filter, team: Team, base_uri: str = "/", **kwargs) -> None:
        self._base_uri = base_uri
        self._filter = filter
        self._team = team

        if not self._filter.correlation_person_limit:
            self._filter = self._filter.with_data({FUNNEL_CORRELATION_PERSON_LIMIT: 100})

    @cached_property
    def aggregation_group_type_index(self):
        return self._filter.aggregation_group_type_index

    def actor_query(self, limit_actors: Optional[bool] = True):
        if self._filter.correlation_type == FunnelCorrelationType.PROPERTIES:
            return _FunnelPropertyCorrelationActors(self._filter, self._team, self._base_uri).actor_query(
                limit_actors=limit_actors
            )
        else:
            return _FunnelEventsCorrelationActors(self._filter, self._team, self._base_uri).actor_query(
                limit_actors=limit_actors
            )

    def get_actors(
        self,
    ) -> Tuple[Union[QuerySet[Person], QuerySet[Group]], Union[List[SerializedGroup], List[SerializedPerson]]]:
        if self._filter.correlation_type == FunnelCorrelationType.PROPERTIES:
            return _FunnelPropertyCorrelationActors(self._filter, self._team, self._base_uri).get_actors()
        else:
            return _FunnelEventsCorrelationActors(self._filter, self._team, self._base_uri).get_actors()


class _FunnelEventsCorrelationActors(ActorBaseQuery):
    _filter: Filter

    def __init__(self, filter: Filter, team: Team, base_uri: str = "/") -> None:
        self._funnel_correlation = FunnelCorrelation(filter, team, base_uri=base_uri)
        super().__init__(team, filter)

    @cached_property
    def aggregation_group_type_index(self):
        return self._filter.aggregation_group_type_index

    def actor_query(self, limit_actors: Optional[bool] = True):

        if not self._filter.correlation_person_entity:
            raise ValidationError("No entity for persons specified")

        assert isinstance(self._filter.correlation_person_entity, Entity)

        funnel_persons_query, funnel_persons_params = self._funnel_correlation.get_funnel_actors_cte()

        prop_filters = self._filter.correlation_person_entity.property_groups

        # TRICKY: We use "events" as an alias here while the eventquery uses "e" by default
        event_query = FunnelEventQuery(self._filter, self._team)
        event_query.EVENT_TABLE_ALIAS = "events"

        prop_query, prop_params = event_query._get_prop_groups(
<<<<<<< HEAD
            prop_filters,
            person_properties_mode=PersonPropertiesMode.DIRECT_ON_EVENTS
            if self._team.actor_on_events_querying_enabled
            else PersonPropertiesMode.USING_PERSON_PROPERTIES_COLUMN,
=======
            prop_filters, person_id_joined_alias=f"{event_query.DISTINCT_ID_TABLE_ALIAS}.person_id"
>>>>>>> 52f68a9d
        )

        conversion_filter = (
            f'AND actors.steps {"=" if self._filter.correlation_persons_converted else "<>"} target_step'
            if self._filter.correlation_persons_converted is not None
            else ""
        )

        event_join_query = self._funnel_correlation._get_events_join_query()

        recording_event_select_statement = (
            ", any(actors.matching_events) AS matching_events" if self._filter.include_recordings else ""
        )

        query = f"""
            WITH
                funnel_actors as ({funnel_persons_query}),
                toDateTime(%(date_to)s) AS date_to,
                toDateTime(%(date_from)s) AS date_from,
                %(target_step)s AS target_step,
                %(funnel_step_names)s as funnel_step_names
            SELECT
                actors.actor_id AS actor_id
                {recording_event_select_statement}
            FROM events AS event
                {event_join_query}
                AND event.event = %(target_event)s
                {conversion_filter}
                {prop_query}
            GROUP BY actor_id
            ORDER BY actor_id
            {"LIMIT %(limit)s" if limit_actors else ""}
            {"OFFSET %(offset)s" if limit_actors else ""}
        """

        params = {
            **funnel_persons_params,
            **prop_params,
            "target_event": self._filter.correlation_person_entity.id,
            "funnel_step_names": [entity.id for entity in self._filter.events],
            "target_step": len(self._filter.entities),
            "limit": self._filter.correlation_person_limit,
            "offset": self._filter.correlation_person_offset,
        }

        return query, params


class _FunnelPropertyCorrelationActors(ActorBaseQuery):
    _filter: Filter

    def __init__(self, filter: Filter, team: Team, base_uri: str = "/") -> None:
        # Filtering on persons / groups properties can be pushed down to funnel_actors CTE
        new_correlation_filter = filter.with_data(
            {
                "properties": filter.property_groups.combine_properties(
                    PropertyOperatorType.AND, filter.correlation_property_values or []
                ).to_dict()
            }
        )
        self._funnel_correlation = FunnelCorrelation(new_correlation_filter, team, base_uri=base_uri)
        super().__init__(team, filter)

    @cached_property
    def aggregation_group_type_index(self):
        return self._filter.aggregation_group_type_index

    def actor_query(self, limit_actors: Optional[bool] = True, extra_fields: Optional[List[str]] = None):
        if not self._filter.correlation_property_values:
            raise ValidationError("Property Correlation expects atleast one Property to get persons for")

        funnel_persons_query, funnel_persons_params = self._funnel_correlation.get_funnel_actors_cte()

        conversion_filter = (
            f'funnel_actors.steps {"=" if self._filter.correlation_persons_converted else "<>"} target_step'
            if self._filter.correlation_persons_converted is not None
            else ""
        )

        recording_event_select_statement = (
            ", any(funnel_actors.matching_events) AS matching_events" if self._filter.include_recordings else ""
        )

        query = f"""
            WITH
                funnel_actors AS ({funnel_persons_query}),
                %(target_step)s AS target_step
            SELECT
                funnel_actors.actor_id AS actor_id
                {recording_event_select_statement}
            FROM funnel_actors
            WHERE {conversion_filter}
            GROUP BY funnel_actors.actor_id
            ORDER BY actor_id
            {"LIMIT %(limit)s" if limit_actors else ""}
            {"OFFSET %(offset)s" if limit_actors else ""}
        """
        params = {
            **funnel_persons_params,
            "target_step": len(self._filter.entities),
            "limit": self._filter.correlation_person_limit,
            "offset": self._filter.correlation_person_offset,
        }

        return query, params<|MERGE_RESOLUTION|>--- conflicted
+++ resolved
@@ -77,14 +77,11 @@
         event_query.EVENT_TABLE_ALIAS = "events"
 
         prop_query, prop_params = event_query._get_prop_groups(
-<<<<<<< HEAD
             prop_filters,
             person_properties_mode=PersonPropertiesMode.DIRECT_ON_EVENTS
             if self._team.actor_on_events_querying_enabled
             else PersonPropertiesMode.USING_PERSON_PROPERTIES_COLUMN,
-=======
-            prop_filters, person_id_joined_alias=f"{event_query.DISTINCT_ID_TABLE_ALIAS}.person_id"
->>>>>>> 52f68a9d
+            person_id_joined_alias=f"{event_query.DISTINCT_ID_TABLE_ALIAS if not self._team.actor_on_events_querying_enabled else event_query.EVENT_TABLE_ALIAS}.person_id",
         )
 
         conversion_filter = (
