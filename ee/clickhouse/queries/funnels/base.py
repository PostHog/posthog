import urllib.parse
import uuid
from abc import ABC
from typing import Any, Dict, List, Optional, Tuple, Union, cast

from django.utils import timezone
from rest_framework.exceptions import ValidationError

from ee.clickhouse.client import sync_execute
from ee.clickhouse.models.action import format_action_filter
from ee.clickhouse.models.property import (
    box_value,
    get_property_string_expr,
    get_single_or_multi_property_string_expr,
    parse_prop_grouped_clauses,
)
from ee.clickhouse.models.util import PersonPropertiesMode
from ee.clickhouse.queries.breakdown_props import format_breakdown_cohort_join_query, get_breakdown_prop_values
from ee.clickhouse.queries.funnels.funnel_event_query import FunnelEventQuery
from ee.clickhouse.sql.funnels.funnel import FUNNEL_INNER_EVENT_STEPS_QUERY
from posthog.constants import (
    FUNNEL_WINDOW_INTERVAL,
    FUNNEL_WINDOW_INTERVAL_UNIT,
    LIMIT,
    OFFSET,
    TREND_FILTER_TYPE_ACTIONS,
)
from posthog.models import Entity, Filter, Team
from posthog.utils import relative_date_parse


class ClickhouseFunnelBase(ABC):
    _filter: Filter
    _team: Team
    _include_timestamp: Optional[bool]
    _include_preceding_timestamp: Optional[bool]

    def __init__(
        self,
        filter: Filter,
        team: Team,
        include_timestamp: Optional[bool] = None,
        include_preceding_timestamp: Optional[bool] = None,
        base_uri: str = "/",
    ) -> None:
        self._filter = filter
        self._team = team
        self._base_uri = base_uri
        self.params = {
            "team_id": self._team.pk,
            "events": [],  # purely a speed optimization, don't need this for filtering
        }
        self._include_timestamp = include_timestamp
        self._include_preceding_timestamp = include_preceding_timestamp

        # handle default if window isn't provided
        if not self._filter.funnel_window_days and not self._filter.funnel_window_interval:
            self._filter = self._filter.with_data({FUNNEL_WINDOW_INTERVAL: 14, FUNNEL_WINDOW_INTERVAL_UNIT: "day"})

        if self._filter.funnel_window_days:
            self._filter = self._filter.with_data(
                {FUNNEL_WINDOW_INTERVAL: self._filter.funnel_window_days, FUNNEL_WINDOW_INTERVAL_UNIT: "day"}
            )

        if not self._filter.limit:
            new_limit = {LIMIT: 100}
            self._filter = self._filter.with_data(new_limit)
            self.params.update(new_limit)
        else:
            self.params.update({LIMIT: self._filter.limit})

        self.params.update({OFFSET: self._filter.offset})

        self._update_filters()

    def run(self, *args, **kwargs):
        if len(self._filter.entities) == 0:
            return []

        results = self._exec_query()
        return self._format_results(results)

    def _serialize_step(self, step: Entity, count: int, people: Optional[List[uuid.UUID]] = None) -> Dict[str, Any]:
        if step.type == TREND_FILTER_TYPE_ACTIONS:
            name = step.get_action().name
        else:
            name = step.id
        return {
            "action_id": step.id,
            "name": name,
            "custom_name": step.custom_name,
            "order": step.order,
            "people": people if people else [],
            "count": count,
            "type": step.type,
        }

    def _update_filters(self):
        # format default dates
        data: Dict[str, Any] = {}
        if not self._filter._date_from:
            data.update({"date_from": relative_date_parse("-7d")})
        if not self._filter._date_to:
            data.update({"date_to": timezone.now()})

        if self._filter.breakdown and not self._filter.breakdown_type:
            data.update({"breakdown_type": "event"})

        # the API accepts either:
        #   a string (single breakdown) in parameter "breakdown"
        #   a list of numbers (one or more cohorts) in parameter "breakdown"
        #   a list of strings (multiple breakdown) in parameter "breakdowns"
        # if the breakdown is a string, box it as a list to reduce paths through the code
        #
        # The code below ensures that breakdown is always an array
        # without it affecting the multiple areas of the code outside of funnels that use breakdown
        #
        # Once multi property breakdown is implemented in Trends this becomes unnecessary

        if isinstance(self._filter.breakdowns, List) and self._filter.breakdown_type in ["person", "event", None]:
            data.update({"breakdown": [b.get("property") for b in self._filter.breakdowns]})

        if isinstance(self._filter.breakdown, str) and self._filter.breakdown_type in ["person", "event", None]:
            boxed_breakdown: List[Union[str, int]] = box_value(self._filter.breakdown)
            data.update({"breakdown": boxed_breakdown})

        for exclusion in self._filter.exclusions:
            if exclusion.funnel_from_step is None or exclusion.funnel_to_step is None:
                raise ValidationError("Exclusion event needs to define funnel steps")

            if exclusion.funnel_from_step >= exclusion.funnel_to_step:
                raise ValidationError("Exclusion event range is invalid. End of range should be greater than start.")

            if exclusion.funnel_from_step >= len(self._filter.entities) - 1:
                raise ValidationError(
                    "Exclusion event range is invalid. Start of range is greater than number of steps."
                )

            if exclusion.funnel_to_step > len(self._filter.entities) - 1:
                raise ValidationError("Exclusion event range is invalid. End of range is greater than number of steps.")

            for entity in self._filter.entities[exclusion.funnel_from_step : exclusion.funnel_to_step + 1]:
                if entity.equals(exclusion) or exclusion.is_superset(entity):
                    raise ValidationError("Exclusion event can't be the same as funnel step")

        self._filter = self._filter.with_data(data)

    def _format_single_funnel(self, results, with_breakdown=False):
        # Format of this is [step order, person count (that reached that step), array of person uuids]
        steps = []
        total_people = 0

        for step in reversed(self._filter.entities):

            if results and len(results) > 0:
                total_people += results[step.order]

            serialized_result = self._serialize_step(step, total_people, [])  # persons not needed on initial return
            if cast(int, step.order) > 0:
                serialized_result.update(
                    {
                        "average_conversion_time": results[cast(int, step.order) + len(self._filter.entities) - 1],
                        "median_conversion_time": results[cast(int, step.order) + len(self._filter.entities) * 2 - 2],
                    }
                )
            else:
                serialized_result.update({"average_conversion_time": None, "median_conversion_time": None})

            # Construct converted and dropped people urls. Previously this logic was
            # part of
            # https://github.com/PostHog/posthog/blob/e8d7b2fe6047f5b31f704572cd3bebadddf50e0f/frontend/src/scenes/insights/InsightTabs/FunnelTab/FunnelStepTable.tsx#L483:L483
            funnel_step = step.index + 1
            converted_people_filter = self._filter.with_data({"funnel_step": funnel_step})
            dropped_people_filter = self._filter.with_data({"funnel_step": -funnel_step})

            if with_breakdown:
                breakdown = results[-1]
                serialized_result.update({"breakdown": breakdown, "breakdown_value": breakdown})
                # important to not try and modify this value any how - as these
                # are keys for fetching persons

                # Add in the breakdown to people urls as well
                converted_people_filter = converted_people_filter.with_data({"funnel_step_breakdown": breakdown})
                dropped_people_filter = dropped_people_filter.with_data({"funnel_step_breakdown": breakdown})

            serialized_result.update(
                {
                    "converted_people_url": f"{self._base_uri}api/person/funnel/?{urllib.parse.urlencode(converted_people_filter.to_params())}",
                    "dropped_people_url": (
                        f"{self._base_uri}api/person/funnel/?{urllib.parse.urlencode(dropped_people_filter.to_params())}"
                        # NOTE: If we are looking at the first step, there is no drop off,
                        # everyone converted, otherwise they would not have been
                        # included in the funnel.
                        if step.index > 0
                        else None
                    ),
                }
            )

            steps.append(serialized_result)

        return steps[::-1]  #  reverse

    def _format_results(self, results):
        if not results or len(results) == 0:
            return []

        if self._filter.breakdown:
            return [self._format_single_funnel(res, with_breakdown=True) for res in results]
        else:
            return self._format_single_funnel(results[0])

    def _exec_query(self) -> List[Tuple]:
        query = self.get_query()
        return sync_execute(query, self.params)

    def _get_timestamp_outer_select(self) -> str:
        if self._include_preceding_timestamp:
            return ", max_timestamp, min_timestamp"
        elif self._include_timestamp:
            return ", timestamp"
        else:
            return ""

    def _get_timestamp_selects(self) -> Tuple[str, str]:
        """
        Returns timestamp selectors for the target step and optionally the preceding step.
        In the former case, always returns the timestamp for the first and last step as well.
        """
        target_step = self._filter.funnel_step
        final_step = len(self._filter.entities) - 1
        first_step = 0

        if not target_step:
            return "", ""

        if target_step < 0:
            # the first valid dropoff argument for funnel_step is -2
            # -2 refers to persons who performed the first step but never made it to the second
            if target_step == -1:
                raise ValueError("To request dropoff of initial step use -2")

            target_step = abs(target_step) - 2
        else:
            target_step -= 1

        if self._include_preceding_timestamp:

            if target_step == 0:
                raise ValueError("Cannot request preceding step timestamp if target funnel step is the first step")

            return (
                f", latest_{target_step}, latest_{target_step - 1}",
                f", argMax(latest_{target_step}, steps) as max_timestamp, argMax(latest_{target_step - 1}, steps) as min_timestamp",
            )
        elif self._include_timestamp:
            return (
                f", latest_{target_step}, latest_{final_step}, latest_{first_step}",
                f", argMax(latest_{target_step}, steps) as timestamp, argMax(latest_{final_step}, steps) as final_timestamp, argMax(latest_{first_step}, steps) as first_timestamp",
            )
        else:
            return "", ""

    def _get_step_times(self, max_steps: int):
        conditions: List[str] = []
        for i in range(1, max_steps):
            conditions.append(
                f"if(isNotNull(latest_{i}) AND latest_{i} <= latest_{i-1} + INTERVAL {self._filter.funnel_window_interval} {self._filter.funnel_window_interval_unit_ch()}, "
                f"dateDiff('second', toDateTime(latest_{i - 1}), toDateTime(latest_{i})), NULL) step_{i}_conversion_time"
            )

        formatted = ", ".join(conditions)
        return f", {formatted}" if formatted else ""

    def _get_partition_cols(self, level_index: int, max_steps: int):
        cols: List[str] = []
        for i in range(0, max_steps):
            cols.append(f"step_{i}")
            if i < level_index:
                cols.append(f"latest_{i}")
                for exclusion_id, exclusion in enumerate(self._filter.exclusions):
                    if cast(int, exclusion.funnel_from_step) + 1 == i:
                        cols.append(f"exclusion_{exclusion_id}_latest_{exclusion.funnel_from_step}")
            else:
                duplicate_event = 0
                if i > 0 and (
                    self._filter.entities[i].equals(self._filter.entities[i - 1])
                    or self._filter.entities[i].is_superset(self._filter.entities[i - 1])
                ):
                    duplicate_event = 1
                cols.append(
                    f"min(latest_{i}) over (PARTITION by aggregation_target {self._get_breakdown_prop()} ORDER BY timestamp DESC ROWS BETWEEN UNBOUNDED PRECEDING AND {duplicate_event} PRECEDING) latest_{i}"
                )
                for exclusion_id, exclusion in enumerate(self._filter.exclusions):
                    # exclusion starting at step i follows semantics of step i+1 in the query (since we're looking for exclusions after step i)
                    if cast(int, exclusion.funnel_from_step) + 1 == i:
                        cols.append(
                            f"min(exclusion_{exclusion_id}_latest_{exclusion.funnel_from_step}) over (PARTITION by aggregation_target {self._get_breakdown_prop()} ORDER BY timestamp DESC ROWS BETWEEN UNBOUNDED PRECEDING AND 0 PRECEDING) exclusion_{exclusion_id}_latest_{exclusion.funnel_from_step}"
                        )
        return ", ".join(cols)

    def _get_exclusion_condition(self):
        if not self._filter.exclusions:
            return ""

        conditions = []
        for exclusion_id, exclusion in enumerate(self._filter.exclusions):
            from_time = f"latest_{exclusion.funnel_from_step}"
            to_time = f"latest_{exclusion.funnel_to_step}"
            exclusion_time = f"exclusion_{exclusion_id}_latest_{exclusion.funnel_from_step}"
            condition = (
                f"if( {exclusion_time} > {from_time} AND {exclusion_time} < "
                f"if(isNull({to_time}), {from_time} + INTERVAL {self._filter.funnel_window_interval} {self._filter.funnel_window_interval_unit_ch()}, {to_time}), 1, 0)"
            )
            conditions.append(condition)

        if conditions:
            return f", arraySum([{','.join(conditions)}]) as exclusion"
        else:
            return ""

    def _get_sorting_condition(self, curr_index: int, max_steps: int):

        if curr_index == 1:
            return "1"

        conditions: List[str] = []
        for i in range(1, curr_index):
            conditions.append(f"latest_{i - 1} < latest_{i }")
            conditions.append(
                f"latest_{i} <= latest_0 + INTERVAL {self._filter.funnel_window_interval} {self._filter.funnel_window_interval_unit_ch()}"
            )

        return f"if({' AND '.join(conditions)}, {curr_index}, {self._get_sorting_condition(curr_index - 1, max_steps)})"

    def _get_inner_event_query(
        self, entities=None, entity_name="events", skip_entity_filter=False, skip_step_filter=False
    ) -> str:
        entities_to_use = entities or self._filter.entities

        event_query, params = FunnelEventQuery(filter=self._filter, team_id=self._team.pk).get_query(
            entities_to_use, entity_name, skip_entity_filter=skip_entity_filter
        )

        self.params.update(params)

        if skip_step_filter:
            steps_conditions = "1=1"
        else:
            steps_conditions = self._get_steps_conditions(length=len(entities_to_use))

        all_step_cols: List[str] = []
        for index, entity in enumerate(entities_to_use):
            step_cols = self._get_step_col(entity, index, entity_name)
            all_step_cols.extend(step_cols)

        for exclusion_id, entity in enumerate(self._filter.exclusions):
            step_cols = self._get_step_col(entity, entity.funnel_from_step, entity_name, f"exclusion_{exclusion_id}_")
            # every exclusion entity has the form: exclusion_<id>_step_i & timestamp exclusion_<id>_latest_i
            # where i is the starting step for exclusion on that entity
            all_step_cols.extend(step_cols)

        steps = ", ".join(all_step_cols)

        breakdown_select_prop = self._get_breakdown_select_prop()
        if len(breakdown_select_prop) > 0:
            select_prop = f", {breakdown_select_prop}"
        else:
            select_prop = ""
        extra_join = ""

        if self._filter.breakdown:
            if self._filter.breakdown_type == "cohort":
                extra_join = self._get_cohort_breakdown_join()
            else:
                values = self._get_breakdown_conditions()
                self.params.update({"breakdown_values": values})

        return FUNNEL_INNER_EVENT_STEPS_QUERY.format(
            steps=steps,
            event_query=event_query,
            extra_join=extra_join,
            steps_condition=steps_conditions,
            select_prop=select_prop,
        )

    def _get_steps_conditions(self, length: int) -> str:
        step_conditions: List[str] = []

        for index in range(length):
            step_conditions.append(f"step_{index} = 1")

        for exclusion_id, entity in enumerate(self._filter.exclusions):
            step_conditions.append(f"exclusion_{exclusion_id}_step_{entity.funnel_from_step} = 1")

        return " OR ".join(step_conditions)

    def _get_step_col(self, entity: Entity, index: int, entity_name: str, step_prefix: str = "") -> List[str]:
        # step prefix is used to distinguish actual steps, and exclusion steps
        # without the prefix, we get the same parameter binding for both, which borks things up
        step_cols: List[str] = []
        condition = self._build_step_query(entity, index, entity_name, step_prefix)
        step_cols.append(f"if({condition}, 1, 0) as {step_prefix}step_{index}")
        step_cols.append(f"if({step_prefix}step_{index} = 1, timestamp, null) as {step_prefix}latest_{index}")

        return step_cols

    def _build_step_query(self, entity: Entity, index: int, entity_name: str, step_prefix: str) -> str:
        filters = self._build_filters(entity, index)
        if entity.type == TREND_FILTER_TYPE_ACTIONS:
            action = entity.get_action()
            for action_step in action.steps.all():
                if entity_name not in self.params[entity_name]:
                    self.params[entity_name].append(action_step.event)
            action_query, action_params = format_action_filter(action, f"{entity_name}_{step_prefix}step_{index}")
            if action_query == "":
                return ""

            self.params.update(action_params)
            content_sql = "{actions_query} {filters}".format(actions_query=action_query, filters=filters,)
        else:
            if entity.id not in self.params[entity_name]:
                self.params[entity_name].append(entity.id)
            event_param_key = f"{entity_name}_{step_prefix}event_{index}"
            self.params[event_param_key] = entity.id
            content_sql = f"event = %({event_param_key})s {filters}"
        return content_sql

    def _build_filters(self, entity: Entity, index: int) -> str:
<<<<<<< HEAD
        prop_filters, prop_filter_params = parse_prop_clauses(
            team_id=self._team.pk,
            filters=entity.properties,
=======
        prop_filters, prop_filter_params = parse_prop_grouped_clauses(
            entity.property_groups,
>>>>>>> c5fd66a5
            prepend=str(index),
            person_properties_mode=PersonPropertiesMode.USING_PERSON_PROPERTIES_COLUMN,
            person_id_joined_alias="aggregation_target",
        )
        self.params.update(prop_filter_params)
        if entity.properties:
            return prop_filters
        return ""

    def _get_funnel_person_step_condition(self):
        step_num = self._filter.funnel_step
        custom_steps = self._filter.funnel_custom_steps
        max_steps = len(self._filter.entities)

        conditions = []

        if custom_steps:
            self.params.update({"custom_step_num": custom_steps})
            conditions.append("steps IN %(custom_step_num)s")
        elif step_num is not None:
            if step_num >= 0:
                self.params.update({"step_num": [i for i in range(step_num, max_steps + 1)]})
                conditions.append("steps IN %(step_num)s")
            else:
                self.params.update({"step_num": abs(step_num) - 1})
                conditions.append("steps = %(step_num)s")
        else:
            raise ValueError("Missing both funnel_step and funnel_custom_steps")

        if self._filter.funnel_step_breakdown is not None:
            breakdown_prop_value = self._filter.funnel_step_breakdown
            if isinstance(breakdown_prop_value, int) and self._filter.breakdown_type != "cohort":
                breakdown_prop_value = str(breakdown_prop_value)

            self.params.update({"breakdown_prop_value": breakdown_prop_value})
            conditions.append("hasAll(arrayFlatten(array(prop)), arrayFlatten(array(%(breakdown_prop_value)s)))")

        return " AND ".join(conditions)

    def _get_count_columns(self, max_steps: int):
        cols: List[str] = []

        for i in range(max_steps):
            cols.append(f"countIf(steps = {i + 1}) step_{i + 1}")

        return ", ".join(cols)

    def _get_step_time_names(self, max_steps: int):
        names = []
        for i in range(1, max_steps):
            names.append(f"step_{i}_conversion_time")

        formatted = ",".join(names)
        return f", {formatted}" if formatted else ""

    def _get_step_time_avgs(self, max_steps: int, inner_query: bool = False):
        conditions: List[str] = []
        for i in range(1, max_steps):
            conditions.append(
                f"avg(step_{i}_conversion_time) step_{i}_average_conversion_time_inner"
                if inner_query
                else f"avg(step_{i}_average_conversion_time_inner) step_{i}_average_conversion_time"
            )

        formatted = ", ".join(conditions)
        return f", {formatted}" if formatted else ""

    def _get_step_time_median(self, max_steps: int, inner_query: bool = False):
        conditions: List[str] = []
        for i in range(1, max_steps):
            conditions.append(
                f"median(step_{i}_conversion_time) step_{i}_median_conversion_time_inner"
                if inner_query
                else f"median(step_{i}_median_conversion_time_inner) step_{i}_median_conversion_time"
            )

        formatted = ", ".join(conditions)
        return f", {formatted}" if formatted else ""

    def get_query(self) -> str:
        raise NotImplementedError()

    def get_step_counts_query(self) -> str:
        raise NotImplementedError()

    def get_step_counts_without_aggregation_query(self) -> str:
        raise NotImplementedError()

    def _get_breakdown_select_prop(self) -> str:
        if self._filter.breakdown:
            self.params.update({"breakdown": self._filter.breakdown})
            if self._filter.breakdown_type == "person":
                return get_single_or_multi_property_string_expr(
                    self._filter.breakdown, table="person", query_alias="prop"
                )
            elif self._filter.breakdown_type == "event":
                return get_single_or_multi_property_string_expr(
                    self._filter.breakdown, table="events", query_alias="prop"
                )
            elif self._filter.breakdown_type == "cohort":
                return "value AS prop"
            elif self._filter.breakdown_type == "group":
                # :TRICKY: We only support string breakdown for group properties
                assert isinstance(self._filter.breakdown, str)
                properties_field = f"group_properties_{self._filter.breakdown_group_type_index}"
                expression, _ = get_property_string_expr(
                    table="groups", property_name=self._filter.breakdown, var="%(breakdown)s", column=properties_field
                )
                return f"{expression} AS prop"

        return ""

    def _get_cohort_breakdown_join(self) -> str:
        cohort_queries, ids, cohort_params = format_breakdown_cohort_join_query(self._team.pk, self._filter)
        self.params.update({"breakdown_values": ids})
        self.params.update(cohort_params)
        return f"""
            INNER JOIN (
                {cohort_queries}
            ) cohort_join
            ON events.distinct_id = cohort_join.distinct_id
        """

    def _get_breakdown_conditions(self) -> Optional[str]:
        """
        For people, pagination sets the offset param, which is common across filters
        and gives us the wrong breakdown values here, so we override it.
        For events, we assume breakdown values remain stable across the funnel,
        so using just the first entity to get breakdown values is ok.
        if this is a multi property breakdown then the breakdown values are misleading
        e.g. [Chrome, Safari], [95, 15] doesn't make clear that Chrome 15 isn't valid but Safari 15 is
        so the generated list here must be [[Chrome, 95], [Safari, 15]]
        """
        if self._filter.breakdown:
            limit = self._filter.breakdown_limit_or_default
            first_entity = self._filter.entities[0]

            return get_breakdown_prop_values(
                self._filter, first_entity, "count(*)", self._team.pk, limit, extra_params={"offset": 0}
            )

        return None

    def _get_breakdown_prop(self, group_remaining=False) -> str:
        if self._filter.breakdown:
            if group_remaining and self._filter.breakdown_type in ["person", "event"]:
                return ", if(has(%(breakdown_values)s, prop), prop, ['Other']) as prop"
            elif group_remaining and self._filter.breakdown_type == "group":
                return ", if(has(%(breakdown_values)s, prop), prop, 'Other') as prop"
            else:
                return ", prop"
        else:
            return ""<|MERGE_RESOLUTION|>--- conflicted
+++ resolved
@@ -427,14 +427,9 @@
         return content_sql
 
     def _build_filters(self, entity: Entity, index: int) -> str:
-<<<<<<< HEAD
-        prop_filters, prop_filter_params = parse_prop_clauses(
+        prop_filters, prop_filter_params = parse_prop_grouped_clauses(
             team_id=self._team.pk,
-            filters=entity.properties,
-=======
-        prop_filters, prop_filter_params = parse_prop_grouped_clauses(
-            entity.property_groups,
->>>>>>> c5fd66a5
+            property_group=entity.property_groups,
             prepend=str(index),
             person_properties_mode=PersonPropertiesMode.USING_PERSON_PROPERTIES_COLUMN,
             person_id_joined_alias="aggregation_target",
