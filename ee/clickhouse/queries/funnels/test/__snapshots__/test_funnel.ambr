--- conflicted
+++ resolved
@@ -1,211 +1,21 @@
 # name: TestFunnelGroupBreakdown.test_funnel_aggregate_by_groups_breakdown_group_person_on_events
   '
   
-<<<<<<< HEAD
-  SELECT countIf(steps = 1) step_1,
-         countIf(steps = 2) step_2,
-         avg(step_1_average_conversion_time_inner) step_1_average_conversion_time,
-         median(step_1_median_conversion_time_inner) step_1_median_conversion_time
-  FROM
-    (SELECT aggregation_target,
-            steps,
-            avg(step_1_conversion_time) step_1_average_conversion_time_inner,
-            median(step_1_conversion_time) step_1_median_conversion_time_inner
-     FROM
-       (SELECT aggregation_target,
-               steps,
-               max(steps) over (PARTITION BY aggregation_target) as max_steps,
-                               step_1_conversion_time
-        FROM
-          (SELECT *,
-                  if(latest_0 <= latest_1
-                     AND latest_1 <= latest_0 + INTERVAL 14 DAY, 2, 1) AS steps ,
-                  if(isNotNull(latest_1)
-                     AND latest_1 <= latest_0 + INTERVAL 14 DAY, dateDiff('second', toDateTime(latest_0), toDateTime(latest_1)), NULL) step_1_conversion_time
-           FROM
-             (SELECT aggregation_target,
-                     timestamp,
-                     step_0,
-                     latest_0,
-                     step_1,
-                     min(latest_1) over (PARTITION by aggregation_target
-                                         ORDER BY timestamp DESC ROWS BETWEEN UNBOUNDED PRECEDING AND 0 PRECEDING) latest_1
-              FROM
-                (SELECT aggregation_target,
-                        timestamp,
-                        if(event = 'user signed up'
-                           AND (person_id IN
-                                  (SELECT id
-                                   FROM person
-                                   WHERE team_id = 2
-                                     AND id IN
-                                       (SELECT id
-                                        FROM person
-                                        WHERE team_id = 2
-                                          AND ((replaceRegexpAll(JSONExtractRaw(person.properties, 'email'), '^"|"$', '') ILIKE '%.com%')) )
-                                   GROUP BY id
-                                   HAVING max(is_deleted) = 0
-                                   AND ((replaceRegexpAll(JSONExtractRaw(argMax(person.properties, _timestamp), 'email'), '^"|"$', '') ILIKE '%.com%')))), 1, 0) as step_0,
-                        if(step_0 = 1, timestamp, null) as latest_0,
-                        if(event = 'paid', 1, 0) as step_1,
-                        if(step_1 = 1, timestamp, null) as latest_1
-                 FROM
-                   (SELECT e.event as event,
-                           e.team_id as team_id,
-                           e.distinct_id as distinct_id,
-                           e.timestamp as timestamp,
-                           pdi.person_id as aggregation_target,
-                           pdi.person_id as person_id
-                    FROM events e
-                    INNER JOIN
-                      (SELECT distinct_id,
-                              argMax(person_id, version) as person_id
-                       FROM person_distinct_id2
-                       WHERE team_id = 2
-                       GROUP BY distinct_id
-                       HAVING argMax(is_deleted, version) = 0) AS pdi ON e.distinct_id = pdi.distinct_id
-                    INNER JOIN
-                      (SELECT id
-                       FROM person
-                       WHERE team_id = 2
-                       GROUP BY id
-                       HAVING max(is_deleted) = 0) person ON person.id = pdi.person_id
-                    WHERE team_id = 2
-                      AND event IN ['paid', 'user signed up']
-                      AND timestamp >= toDateTime('2020-01-01 00:00:00', 'UTC')
-                      AND timestamp <= toDateTime('2020-01-14 23:59:59', 'UTC') ) events
-                 WHERE (step_0 = 1
-                        OR step_1 = 1) ))
-           WHERE step_0 = 1 SETTINGS allow_experimental_window_functions = 1 ))
-     GROUP BY aggregation_target,
-              steps
-     HAVING steps = max_steps SETTINGS allow_experimental_window_functions = 1) SETTINGS allow_experimental_window_functions = 1
-  '
----
-# name: TestClickhouseFunnel.test_funnel_with_precalculated_cohort_step_filter
-  '
-  
-  SELECT count(*)
-  FROM
-    (SELECT 1
-     FROM cohortpeople
-     WHERE team_id = 2
-       AND cohort_id = 2
-     GROUP BY person_id,
-              cohort_id,
-              team_id,
-              version
-     HAVING sum(sign) > 0)
-  '
----
-# name: TestClickhouseFunnel.test_funnel_with_precalculated_cohort_step_filter.1
-  '
-  
-  SELECT count(*)
-=======
   SELECT groupArray(value)
->>>>>>> 3fa6fc7a
   FROM
     (SELECT replaceRegexpAll(JSONExtractRaw(group0_properties, 'industry'), '^"|"$', '') AS value,
             count(*) as count
      FROM events e
      WHERE team_id = 2
-<<<<<<< HEAD
-       AND cohort_id = 2
-     GROUP BY person_id,
-              cohort_id,
-              team_id,
-              version
-     HAVING sum(sign) > 0)
-  '
----
-# name: TestClickhouseFunnel.test_funnel_with_precalculated_cohort_step_filter.2
-  '
-  
-  SELECT countIf(steps = 1) step_1,
-         countIf(steps = 2) step_2,
-         avg(step_1_average_conversion_time_inner) step_1_average_conversion_time,
-         median(step_1_median_conversion_time_inner) step_1_median_conversion_time
-  FROM
-    (SELECT aggregation_target,
-            steps,
-            avg(step_1_conversion_time) step_1_average_conversion_time_inner,
-            median(step_1_conversion_time) step_1_median_conversion_time_inner
-     FROM
-       (SELECT aggregation_target,
-               steps,
-               max(steps) over (PARTITION BY aggregation_target) as max_steps,
-                               step_1_conversion_time
-        FROM
-          (SELECT *,
-                  if(latest_0 <= latest_1
-                     AND latest_1 <= latest_0 + INTERVAL 14 DAY, 2, 1) AS steps ,
-                  if(isNotNull(latest_1)
-                     AND latest_1 <= latest_0 + INTERVAL 14 DAY, dateDiff('second', toDateTime(latest_0), toDateTime(latest_1)), NULL) step_1_conversion_time
-           FROM
-             (SELECT aggregation_target,
-                     timestamp,
-                     step_0,
-                     latest_0,
-                     step_1,
-                     min(latest_1) over (PARTITION by aggregation_target
-                                         ORDER BY timestamp DESC ROWS BETWEEN UNBOUNDED PRECEDING AND 0 PRECEDING) latest_1
-              FROM
-                (SELECT aggregation_target,
-                        timestamp,
-                        if(event = 'user signed up'
-                           AND (person_id IN
-                                  (SELECT person_id
-                                   FROM cohortpeople
-                                   WHERE team_id = 2
-                                     AND cohort_id = 2
-                                   GROUP BY person_id, cohort_id, team_id, version
-                                   HAVING sum(sign) > 0)), 1, 0) as step_0,
-                        if(step_0 = 1, timestamp, null) as latest_0,
-                        if(event = 'paid', 1, 0) as step_1,
-                        if(step_1 = 1, timestamp, null) as latest_1
-                 FROM
-                   (SELECT e.event as event,
-                           e.team_id as team_id,
-                           e.distinct_id as distinct_id,
-                           e.timestamp as timestamp,
-                           pdi.person_id as aggregation_target,
-                           pdi.person_id as person_id
-                    FROM events e
-                    INNER JOIN
-                      (SELECT distinct_id,
-                              argMax(person_id, version) as person_id
-                       FROM person_distinct_id2
-                       WHERE team_id = 2
-                       GROUP BY distinct_id
-                       HAVING argMax(is_deleted, version) = 0) AS pdi ON e.distinct_id = pdi.distinct_id
-                    INNER JOIN
-                      (SELECT id
-                       FROM person
-                       WHERE team_id = 2
-                       GROUP BY id
-                       HAVING max(is_deleted) = 0) person ON person.id = pdi.person_id
-                    WHERE team_id = 2
-                      AND event IN ['paid', 'user signed up']
-                      AND timestamp >= toDateTime('2020-01-01 00:00:00', 'UTC')
-                      AND timestamp <= toDateTime('2020-01-14 23:59:59', 'UTC') ) events
-                 WHERE (step_0 = 1
-                        OR step_1 = 1) ))
-           WHERE step_0 = 1 SETTINGS allow_experimental_window_functions = 1 ))
-     GROUP BY aggregation_target,
-              steps
-     HAVING steps = max_steps SETTINGS allow_experimental_window_functions = 1) SETTINGS allow_experimental_window_functions = 1
-=======
        AND event IN ['buy', 'play movie', 'sign up']
-       AND timestamp >= toDateTime('2020-01-01 00:00:00')
-       AND timestamp <= toDateTime('2020-01-08 23:59:59')
+       AND timestamp >= toDateTime('2020-01-01 00:00:00', 'UTC')
+       AND timestamp <= toDateTime('2020-01-08 23:59:59', 'UTC')
        AND (NOT has([''], "$group_0"))
        AND e.person_id != toUUIDOrZero('')
      GROUP BY value
      ORDER BY count DESC, value DESC
      LIMIT 25
      OFFSET 0)
->>>>>>> 3fa6fc7a
   '
 ---
 # name: TestFunnelGroupBreakdown.test_funnel_aggregate_by_groups_breakdown_group_person_on_events.1
@@ -309,733 +119,11 @@
                                     e."group0_properties" as "group0_properties"
                              FROM events e
                              WHERE team_id = 2
-<<<<<<< HEAD
-                               AND id IN
-                                 (SELECT id
-                                  FROM person
-                                  WHERE team_id = 2
-                                    AND ((replaceRegexpAll(JSONExtractRaw(person.properties, 'email'), '^"|"$', '') ILIKE '%.com%'
-                                          AND has(['20'], replaceRegexpAll(JSONExtractRaw(person.properties, 'age'), '^"|"$', '')))
-                                         OR (replaceRegexpAll(JSONExtractRaw(person.properties, 'email'), '^"|"$', '') ILIKE '%.org%'
-                                             OR has(['28'], replaceRegexpAll(JSONExtractRaw(person.properties, 'age'), '^"|"$', '')))) )
-                             GROUP BY id
-                             HAVING max(is_deleted) = 0
-                             AND ((replaceRegexpAll(JSONExtractRaw(argMax(person.properties, _timestamp), 'email'), '^"|"$', '') ILIKE '%.com%'
-                                   AND has(['20'], replaceRegexpAll(JSONExtractRaw(argMax(person.properties, _timestamp), 'age'), '^"|"$', '')))
-                                  OR (replaceRegexpAll(JSONExtractRaw(argMax(person.properties, _timestamp), 'email'), '^"|"$', '') ILIKE '%.org%'
-                                      OR has(['28'], replaceRegexpAll(JSONExtractRaw(argMax(person.properties, _timestamp), 'age'), '^"|"$', ''))))) person ON person.id = pdi.person_id
-                          WHERE team_id = 2
-                            AND event IN ['$pageview', 'user signed up']
-                            AND timestamp >= toDateTime('2020-01-01 00:00:00', 'UTC')
-                            AND timestamp <= toDateTime('2020-07-01 23:59:59', 'UTC') ) events
-                       WHERE (step_0 = 1
-                              OR step_1 = 1
-                              OR step_2 = 1) ))))
-=======
                                AND event IN ['buy', 'play movie', 'sign up']
-                               AND timestamp >= toDateTime('2020-01-01 00:00:00')
-                               AND timestamp <= toDateTime('2020-01-08 23:59:59')
+                               AND timestamp >= toDateTime('2020-01-01 00:00:00', 'UTC')
+                               AND timestamp <= toDateTime('2020-01-08 23:59:59', 'UTC')
                                AND (NOT has([''], "$group_0"))
                                AND e.person_id != toUUIDOrZero('') ) events
-                          WHERE (step_0 = 1
-                                 OR step_1 = 1
-                                 OR step_2 = 1) )))))
->>>>>>> 3fa6fc7a
-           WHERE step_0 = 1 SETTINGS allow_experimental_window_functions = 1 ))
-     GROUP BY aggregation_target,
-              steps,
-              prop
-     HAVING steps = max_steps SETTINGS allow_experimental_window_functions = 1)
-  GROUP BY prop SETTINGS allow_experimental_window_functions = 1
-  '
----
-# name: TestFunnelGroupBreakdown.test_funnel_aggregate_by_groups_breakdown_group_person_on_events_materialized
-  '
-  
-  SELECT groupArray(value)
-  FROM
-    (SELECT "mat_gp0_industry" AS value,
-            count(*) as count
-     FROM events e
-     WHERE team_id = 2
-       AND event IN ['buy', 'play movie', 'sign up']
-       AND timestamp >= toDateTime('2020-01-01 00:00:00')
-       AND timestamp <= toDateTime('2020-01-08 23:59:59')
-       AND (NOT has([''], "$group_0"))
-       AND e.person_id != toUUIDOrZero('')
-     GROUP BY value
-     ORDER BY count DESC, value DESC
-     LIMIT 25
-     OFFSET 0)
-  '
----
-# name: TestFunnelGroupBreakdown.test_funnel_aggregate_by_groups_breakdown_group_person_on_events_materialized.1
-  '
-  
-  SELECT countIf(steps = 1) step_1,
-         countIf(steps = 2) step_2,
-         countIf(steps = 3) step_3,
-         avg(step_1_average_conversion_time_inner) step_1_average_conversion_time,
-         avg(step_2_average_conversion_time_inner) step_2_average_conversion_time,
-         median(step_1_median_conversion_time_inner) step_1_median_conversion_time,
-         median(step_2_median_conversion_time_inner) step_2_median_conversion_time,
-         prop
-  FROM
-    (SELECT aggregation_target,
-            steps,
-            avg(step_1_conversion_time) step_1_average_conversion_time_inner,
-            avg(step_2_conversion_time) step_2_average_conversion_time_inner,
-            median(step_1_conversion_time) step_1_median_conversion_time_inner,
-            median(step_2_conversion_time) step_2_median_conversion_time_inner ,
-            prop
-     FROM
-       (SELECT aggregation_target,
-               steps,
-               max(steps) over (PARTITION BY aggregation_target,
-                                             prop) as max_steps,
-                               step_1_conversion_time,
-                               step_2_conversion_time ,
-                               prop
-        FROM
-          (SELECT *,
-                  if(latest_0 <= latest_1
-                     AND latest_1 <= latest_0 + INTERVAL 7 DAY
-                     AND latest_1 <= latest_2
-                     AND latest_2 <= latest_0 + INTERVAL 7 DAY, 3, if(latest_0 <= latest_1
-                                                                      AND latest_1 <= latest_0 + INTERVAL 7 DAY, 2, 1)) AS steps ,
-                  if(isNotNull(latest_1)
-                     AND latest_1 <= latest_0 + INTERVAL 7 DAY, dateDiff('second', toDateTime(latest_0), toDateTime(latest_1)), NULL) step_1_conversion_time,
-                  if(isNotNull(latest_2)
-                     AND latest_2 <= latest_1 + INTERVAL 7 DAY, dateDiff('second', toDateTime(latest_1), toDateTime(latest_2)), NULL) step_2_conversion_time,
-                  prop
-           FROM
-             (SELECT aggregation_target,
-                     timestamp,
-                     step_0,
-                     latest_0,
-                     step_1,
-                     latest_1,
-                     step_2,
-                     min(latest_2) over (PARTITION by aggregation_target,
-                                                      prop
-                                         ORDER BY timestamp DESC ROWS BETWEEN UNBOUNDED PRECEDING AND 0 PRECEDING) latest_2 ,
-                                        prop
-              FROM
-                (SELECT aggregation_target,
-                        timestamp,
-                        step_0,
-                        latest_0,
-                        step_1,
-                        latest_1,
-                        step_2,
-                        if(latest_2 < latest_1, NULL, latest_2) as latest_2 ,
-                        prop
-                 FROM
-                   (SELECT aggregation_target,
-                           timestamp,
-                           step_0,
-                           latest_0,
-                           step_1,
-                           min(latest_1) over (PARTITION by aggregation_target,
-                                                            prop
-                                               ORDER BY timestamp DESC ROWS BETWEEN UNBOUNDED PRECEDING AND 0 PRECEDING) latest_1,
-                                              step_2,
-                                              min(latest_2) over (PARTITION by aggregation_target,
-                                                                               prop
-                                                                  ORDER BY timestamp DESC ROWS BETWEEN UNBOUNDED PRECEDING AND 0 PRECEDING) latest_2 ,
-                                                                 if(has(['technology', 'finance'], prop), prop, 'Other') as prop
-                    FROM
-                      (SELECT *,
-                              prop_vals as prop
-                       FROM
-                         (SELECT aggregation_target,
-                                 timestamp,
-                                 if(event = 'sign up', 1, 0) as step_0,
-                                 if(step_0 = 1, timestamp, null) as latest_0,
-                                 if(event = 'play movie', 1, 0) as step_1,
-                                 if(step_1 = 1, timestamp, null) as latest_1,
-                                 if(event = 'buy', 1, 0) as step_2,
-                                 if(step_2 = 1, timestamp, null) as latest_2,
-                                 "mat_gp0_industry" AS prop_basic,
-                                 prop_basic as prop,
-                                 argMinIf(prop, timestamp, isNotNull(prop)) over (PARTITION by aggregation_target) as prop_vals
-                          FROM
-                            (SELECT e.event as event,
-                                    e.team_id as team_id,
-                                    e.distinct_id as distinct_id,
-                                    e.timestamp as timestamp,
-                                    e."$group_0" as aggregation_target,
-                                    e."$group_0" as "$group_0",
-                                    e.person_id as person_id,
-                                    e."mat_gp0_industry" as "mat_gp0_industry"
-                             FROM events e
-                             WHERE team_id = 2
-<<<<<<< HEAD
-                               AND id IN
-                                 (SELECT id
-                                  FROM person
-                                  WHERE team_id = 2
-                                    AND ((replaceRegexpAll(JSONExtractRaw(person.properties, 'email'), '^"|"$', '') ILIKE '%.com%'
-                                          AND has(['20'], replaceRegexpAll(JSONExtractRaw(person.properties, 'age'), '^"|"$', '')))
-                                         OR (replaceRegexpAll(JSONExtractRaw(person.properties, 'email'), '^"|"$', '') ILIKE '%.org%'
-                                             OR has(['28'], replaceRegexpAll(JSONExtractRaw(person.properties, 'age'), '^"|"$', '')))) )
-                             GROUP BY id
-                             HAVING max(is_deleted) = 0
-                             AND ((replaceRegexpAll(JSONExtractRaw(argMax(person.properties, _timestamp), 'email'), '^"|"$', '') ILIKE '%.com%'
-                                   AND has(['20'], replaceRegexpAll(JSONExtractRaw(argMax(person.properties, _timestamp), 'age'), '^"|"$', '')))
-                                  OR (replaceRegexpAll(JSONExtractRaw(argMax(person.properties, _timestamp), 'email'), '^"|"$', '') ILIKE '%.org%'
-                                      OR has(['28'], replaceRegexpAll(JSONExtractRaw(argMax(person.properties, _timestamp), 'age'), '^"|"$', ''))))) person ON person.id = pdi.person_id
-                          WHERE team_id = 2
-                            AND event IN ['$pageview', 'user signed up']
-                            AND timestamp >= toDateTime('2020-01-01 00:00:00', 'UTC')
-                            AND timestamp <= toDateTime('2020-07-01 23:59:59', 'UTC') ) events
-                       WHERE (step_0 = 1
-                              OR step_1 = 1
-                              OR step_2 = 1) ))))
-=======
-                               AND event IN ['buy', 'play movie', 'sign up']
-                               AND timestamp >= toDateTime('2020-01-01 00:00:00')
-                               AND timestamp <= toDateTime('2020-01-08 23:59:59')
-                               AND (NOT has([''], "$group_0"))
-                               AND e.person_id != toUUIDOrZero('') ) events
-                          WHERE (step_0 = 1
-                                 OR step_1 = 1
-                                 OR step_2 = 1) )))))
->>>>>>> 3fa6fc7a
-           WHERE step_0 = 1 SETTINGS allow_experimental_window_functions = 1 ))
-     GROUP BY aggregation_target,
-              steps,
-              prop
-     HAVING steps = max_steps SETTINGS allow_experimental_window_functions = 1)
-  GROUP BY prop SETTINGS allow_experimental_window_functions = 1
-  '
----
-# name: TestFunnelGroupBreakdown.test_funnel_breakdown_group
-  '
-  
-<<<<<<< HEAD
-  SELECT aggregation_target AS actor_id
-  FROM
-    (SELECT aggregation_target,
-            steps,
-            avg(step_1_conversion_time) step_1_average_conversion_time_inner,
-            avg(step_2_conversion_time) step_2_average_conversion_time_inner,
-            median(step_1_conversion_time) step_1_median_conversion_time_inner,
-            median(step_2_conversion_time) step_2_median_conversion_time_inner
-     FROM
-       (SELECT aggregation_target,
-               steps,
-               max(steps) over (PARTITION BY aggregation_target) as max_steps,
-                               step_1_conversion_time,
-                               step_2_conversion_time
-        FROM
-          (SELECT *,
-                  if(latest_0 <= latest_1
-                     AND latest_1 <= latest_0 + INTERVAL 14 DAY
-                     AND latest_1 <= latest_2
-                     AND latest_2 <= latest_0 + INTERVAL 14 DAY, 3, if(latest_0 <= latest_1
-                                                                       AND latest_1 <= latest_0 + INTERVAL 14 DAY, 2, 1)) AS steps ,
-                  if(isNotNull(latest_1)
-                     AND latest_1 <= latest_0 + INTERVAL 14 DAY, dateDiff('second', toDateTime(latest_0), toDateTime(latest_1)), NULL) step_1_conversion_time,
-                  if(isNotNull(latest_2)
-                     AND latest_2 <= latest_1 + INTERVAL 14 DAY, dateDiff('second', toDateTime(latest_1), toDateTime(latest_2)), NULL) step_2_conversion_time
-           FROM
-             (SELECT aggregation_target,
-                     timestamp,
-                     step_0,
-                     latest_0,
-                     step_1,
-                     latest_1,
-                     step_2,
-                     min(latest_2) over (PARTITION by aggregation_target
-                                         ORDER BY timestamp DESC ROWS BETWEEN UNBOUNDED PRECEDING AND 0 PRECEDING) latest_2
-              FROM
-                (SELECT aggregation_target,
-                        timestamp,
-                        step_0,
-                        latest_0,
-                        step_1,
-                        latest_1,
-                        step_2,
-                        if(latest_2 < latest_1, NULL, latest_2) as latest_2
-                 FROM
-                   (SELECT aggregation_target,
-                           timestamp,
-                           step_0,
-                           latest_0,
-                           step_1,
-                           min(latest_1) over (PARTITION by aggregation_target
-                                               ORDER BY timestamp DESC ROWS BETWEEN UNBOUNDED PRECEDING AND 0 PRECEDING) latest_1,
-                                              step_2,
-                                              min(latest_2) over (PARTITION by aggregation_target
-                                                                  ORDER BY timestamp DESC ROWS BETWEEN UNBOUNDED PRECEDING AND 0 PRECEDING) latest_2
-                    FROM
-                      (SELECT aggregation_target,
-                              timestamp,
-                              if(event = 'user signed up', 1, 0) as step_0,
-                              if(step_0 = 1, timestamp, null) as latest_0,
-                              if(event = '$pageview'
-                                 AND (has(['aloha.com'], replaceRegexpAll(JSONExtractRaw(properties, '$current_url'), '^"|"$', ''))), 1, 0) as step_1,
-                              if(step_1 = 1, timestamp, null) as latest_1,
-                              if(event = '$pageview'
-                                 AND (has(['aloha2.com'], replaceRegexpAll(JSONExtractRaw(properties, '$current_url'), '^"|"$', ''))), 1, 0) as step_2,
-                              if(step_2 = 1, timestamp, null) as latest_2
-                       FROM
-                         (SELECT e.event as event,
-                                 e.team_id as team_id,
-                                 e.distinct_id as distinct_id,
-                                 e.timestamp as timestamp,
-                                 pdi.person_id as aggregation_target,
-                                 e."properties" as "properties",
-                                 pdi.person_id as person_id
-                          FROM events e
-                          INNER JOIN
-                            (SELECT distinct_id,
-                                    argMax(person_id, version) as person_id
-                             FROM person_distinct_id2
-                             WHERE team_id = 2
-                             GROUP BY distinct_id
-                             HAVING argMax(is_deleted, version) = 0) AS pdi ON e.distinct_id = pdi.distinct_id
-                          INNER JOIN
-                            (SELECT id
-                             FROM person
-                             WHERE team_id = 2
-                               AND id IN
-                                 (SELECT id
-                                  FROM person
-                                  WHERE team_id = 2
-                                    AND ((replaceRegexpAll(JSONExtractRaw(person.properties, 'email'), '^"|"$', '') ILIKE '%.com%'
-                                          AND has(['20'], replaceRegexpAll(JSONExtractRaw(person.properties, 'age'), '^"|"$', '')))
-                                         OR (replaceRegexpAll(JSONExtractRaw(person.properties, 'email'), '^"|"$', '') ILIKE '%.org%'
-                                             OR has(['28'], replaceRegexpAll(JSONExtractRaw(person.properties, 'age'), '^"|"$', '')))) )
-                             GROUP BY id
-                             HAVING max(is_deleted) = 0
-                             AND ((replaceRegexpAll(JSONExtractRaw(argMax(person.properties, _timestamp), 'email'), '^"|"$', '') ILIKE '%.com%'
-                                   AND has(['20'], replaceRegexpAll(JSONExtractRaw(argMax(person.properties, _timestamp), 'age'), '^"|"$', '')))
-                                  OR (replaceRegexpAll(JSONExtractRaw(argMax(person.properties, _timestamp), 'email'), '^"|"$', '') ILIKE '%.org%'
-                                      OR has(['28'], replaceRegexpAll(JSONExtractRaw(argMax(person.properties, _timestamp), 'age'), '^"|"$', ''))))) person ON person.id = pdi.person_id
-                          WHERE team_id = 2
-                            AND event IN ['$pageview', 'user signed up']
-                            AND timestamp >= toDateTime('2020-01-01 00:00:00', 'UTC')
-                            AND timestamp <= toDateTime('2020-07-01 23:59:59', 'UTC') ) events
-                       WHERE (step_0 = 1
-                              OR step_1 = 1
-                              OR step_2 = 1) ))))
-           WHERE step_0 = 1 SETTINGS allow_experimental_window_functions = 1 ))
-     GROUP BY aggregation_target,
-              steps
-     HAVING steps = max_steps SETTINGS allow_experimental_window_functions = 1)
-  WHERE steps IN [2, 3]
-  ORDER BY aggregation_target
-  LIMIT 100
-  OFFSET 0 SETTINGS allow_experimental_window_functions = 1
-  '
----
-# name: TestClickhouseFunnel.test_funnel_with_property_groups.3
-  '
-  
-  SELECT aggregation_target AS actor_id
-  FROM
-    (SELECT aggregation_target,
-            steps,
-            avg(step_1_conversion_time) step_1_average_conversion_time_inner,
-            avg(step_2_conversion_time) step_2_average_conversion_time_inner,
-            median(step_1_conversion_time) step_1_median_conversion_time_inner,
-            median(step_2_conversion_time) step_2_median_conversion_time_inner
-     FROM
-       (SELECT aggregation_target,
-               steps,
-               max(steps) over (PARTITION BY aggregation_target) as max_steps,
-                               step_1_conversion_time,
-                               step_2_conversion_time
-        FROM
-          (SELECT *,
-                  if(latest_0 <= latest_1
-                     AND latest_1 <= latest_0 + INTERVAL 14 DAY
-                     AND latest_1 <= latest_2
-                     AND latest_2 <= latest_0 + INTERVAL 14 DAY, 3, if(latest_0 <= latest_1
-                                                                       AND latest_1 <= latest_0 + INTERVAL 14 DAY, 2, 1)) AS steps ,
-                  if(isNotNull(latest_1)
-                     AND latest_1 <= latest_0 + INTERVAL 14 DAY, dateDiff('second', toDateTime(latest_0), toDateTime(latest_1)), NULL) step_1_conversion_time,
-                  if(isNotNull(latest_2)
-                     AND latest_2 <= latest_1 + INTERVAL 14 DAY, dateDiff('second', toDateTime(latest_1), toDateTime(latest_2)), NULL) step_2_conversion_time
-           FROM
-             (SELECT aggregation_target,
-                     timestamp,
-                     step_0,
-                     latest_0,
-                     step_1,
-                     latest_1,
-                     step_2,
-                     min(latest_2) over (PARTITION by aggregation_target
-                                         ORDER BY timestamp DESC ROWS BETWEEN UNBOUNDED PRECEDING AND 0 PRECEDING) latest_2
-              FROM
-                (SELECT aggregation_target,
-                        timestamp,
-                        step_0,
-                        latest_0,
-                        step_1,
-                        latest_1,
-                        step_2,
-                        if(latest_2 < latest_1, NULL, latest_2) as latest_2
-                 FROM
-                   (SELECT aggregation_target,
-                           timestamp,
-                           step_0,
-                           latest_0,
-                           step_1,
-                           min(latest_1) over (PARTITION by aggregation_target
-                                               ORDER BY timestamp DESC ROWS BETWEEN UNBOUNDED PRECEDING AND 0 PRECEDING) latest_1,
-                                              step_2,
-                                              min(latest_2) over (PARTITION by aggregation_target
-                                                                  ORDER BY timestamp DESC ROWS BETWEEN UNBOUNDED PRECEDING AND 0 PRECEDING) latest_2
-                    FROM
-                      (SELECT aggregation_target,
-                              timestamp,
-                              if(event = 'user signed up', 1, 0) as step_0,
-                              if(step_0 = 1, timestamp, null) as latest_0,
-                              if(event = '$pageview'
-                                 AND (has(['aloha.com'], replaceRegexpAll(JSONExtractRaw(properties, '$current_url'), '^"|"$', ''))), 1, 0) as step_1,
-                              if(step_1 = 1, timestamp, null) as latest_1,
-                              if(event = '$pageview'
-                                 AND (has(['aloha2.com'], replaceRegexpAll(JSONExtractRaw(properties, '$current_url'), '^"|"$', ''))), 1, 0) as step_2,
-                              if(step_2 = 1, timestamp, null) as latest_2
-                       FROM
-                         (SELECT e.event as event,
-                                 e.team_id as team_id,
-                                 e.distinct_id as distinct_id,
-                                 e.timestamp as timestamp,
-                                 pdi.person_id as aggregation_target,
-                                 e."properties" as "properties",
-                                 pdi.person_id as person_id
-                          FROM events e
-                          INNER JOIN
-                            (SELECT distinct_id,
-                                    argMax(person_id, version) as person_id
-                             FROM person_distinct_id2
-                             WHERE team_id = 2
-                             GROUP BY distinct_id
-                             HAVING argMax(is_deleted, version) = 0) AS pdi ON e.distinct_id = pdi.distinct_id
-                          INNER JOIN
-                            (SELECT id
-                             FROM person
-                             WHERE team_id = 2
-                               AND id IN
-                                 (SELECT id
-                                  FROM person
-                                  WHERE team_id = 2
-                                    AND ((replaceRegexpAll(JSONExtractRaw(person.properties, 'email'), '^"|"$', '') ILIKE '%.com%'
-                                          AND has(['20'], replaceRegexpAll(JSONExtractRaw(person.properties, 'age'), '^"|"$', '')))
-                                         OR (replaceRegexpAll(JSONExtractRaw(person.properties, 'email'), '^"|"$', '') ILIKE '%.org%'
-                                             OR has(['28'], replaceRegexpAll(JSONExtractRaw(person.properties, 'age'), '^"|"$', '')))) )
-                             GROUP BY id
-                             HAVING max(is_deleted) = 0
-                             AND ((replaceRegexpAll(JSONExtractRaw(argMax(person.properties, _timestamp), 'email'), '^"|"$', '') ILIKE '%.com%'
-                                   AND has(['20'], replaceRegexpAll(JSONExtractRaw(argMax(person.properties, _timestamp), 'age'), '^"|"$', '')))
-                                  OR (replaceRegexpAll(JSONExtractRaw(argMax(person.properties, _timestamp), 'email'), '^"|"$', '') ILIKE '%.org%'
-                                      OR has(['28'], replaceRegexpAll(JSONExtractRaw(argMax(person.properties, _timestamp), 'age'), '^"|"$', ''))))) person ON person.id = pdi.person_id
-                          WHERE team_id = 2
-                            AND event IN ['$pageview', 'user signed up']
-                            AND timestamp >= toDateTime('2020-01-01 00:00:00', 'UTC')
-                            AND timestamp <= toDateTime('2020-07-01 23:59:59', 'UTC') ) events
-                       WHERE (step_0 = 1
-                              OR step_1 = 1
-                              OR step_2 = 1) ))))
-           WHERE step_0 = 1 SETTINGS allow_experimental_window_functions = 1 ))
-     GROUP BY aggregation_target,
-              steps
-     HAVING steps = max_steps SETTINGS allow_experimental_window_functions = 1)
-  WHERE steps IN [3]
-  ORDER BY aggregation_target
-  LIMIT 100
-  OFFSET 0 SETTINGS allow_experimental_window_functions = 1
-  '
----
-# name: TestClickhouseFunnel.test_funnel_with_static_cohort_step_filter
-  '
-  
-  SELECT countIf(steps = 1) step_1,
-         countIf(steps = 2) step_2,
-         avg(step_1_average_conversion_time_inner) step_1_average_conversion_time,
-         median(step_1_median_conversion_time_inner) step_1_median_conversion_time
-  FROM
-    (SELECT aggregation_target,
-            steps,
-            avg(step_1_conversion_time) step_1_average_conversion_time_inner,
-            median(step_1_conversion_time) step_1_median_conversion_time_inner
-     FROM
-       (SELECT aggregation_target,
-               steps,
-               max(steps) over (PARTITION BY aggregation_target) as max_steps,
-                               step_1_conversion_time
-        FROM
-          (SELECT *,
-                  if(latest_0 <= latest_1
-                     AND latest_1 <= latest_0 + INTERVAL 14 DAY, 2, 1) AS steps ,
-                  if(isNotNull(latest_1)
-                     AND latest_1 <= latest_0 + INTERVAL 14 DAY, dateDiff('second', toDateTime(latest_0), toDateTime(latest_1)), NULL) step_1_conversion_time
-           FROM
-             (SELECT aggregation_target,
-                     timestamp,
-                     step_0,
-                     latest_0,
-                     step_1,
-                     min(latest_1) over (PARTITION by aggregation_target
-                                         ORDER BY timestamp DESC ROWS BETWEEN UNBOUNDED PRECEDING AND 0 PRECEDING) latest_1
-              FROM
-                (SELECT aggregation_target,
-                        timestamp,
-                        if(event = 'user signed up'
-                           AND (person_id IN
-                                  (SELECT person_id as id
-                                   FROM person_static_cohort
-                                   WHERE cohort_id = 2
-                                     AND team_id = 2)), 1, 0) as step_0,
-                        if(step_0 = 1, timestamp, null) as latest_0,
-                        if(event = 'paid', 1, 0) as step_1,
-                        if(step_1 = 1, timestamp, null) as latest_1
-                 FROM
-                   (SELECT e.event as event,
-                           e.team_id as team_id,
-                           e.distinct_id as distinct_id,
-                           e.timestamp as timestamp,
-                           pdi.person_id as aggregation_target,
-                           pdi.person_id as person_id
-                    FROM events e
-                    INNER JOIN
-                      (SELECT distinct_id,
-                              argMax(person_id, version) as person_id
-                       FROM person_distinct_id2
-                       WHERE team_id = 2
-                       GROUP BY distinct_id
-                       HAVING argMax(is_deleted, version) = 0) AS pdi ON e.distinct_id = pdi.distinct_id
-                    INNER JOIN
-                      (SELECT id
-                       FROM person
-                       WHERE team_id = 2
-                       GROUP BY id
-                       HAVING max(is_deleted) = 0) person ON person.id = pdi.person_id
-                    WHERE team_id = 2
-                      AND event IN ['paid', 'user signed up']
-                      AND timestamp >= toDateTime('2020-01-01 00:00:00', 'UTC')
-                      AND timestamp <= toDateTime('2020-01-14 23:59:59', 'UTC') ) events
-                 WHERE (step_0 = 1
-                        OR step_1 = 1) ))
-           WHERE step_0 = 1 SETTINGS allow_experimental_window_functions = 1 ))
-     GROUP BY aggregation_target,
-              steps
-     HAVING steps = max_steps SETTINGS allow_experimental_window_functions = 1) SETTINGS allow_experimental_window_functions = 1
-  '
----
-# name: TestClickhouseFunnel.test_timezones
-  '
-  
-  SELECT countIf(steps = 1) step_1,
-         countIf(steps = 2) step_2,
-         avg(step_1_average_conversion_time_inner) step_1_average_conversion_time,
-         median(step_1_median_conversion_time_inner) step_1_median_conversion_time
-  FROM
-    (SELECT aggregation_target,
-            steps,
-            avg(step_1_conversion_time) step_1_average_conversion_time_inner,
-            median(step_1_conversion_time) step_1_median_conversion_time_inner
-     FROM
-       (SELECT aggregation_target,
-               steps,
-               max(steps) over (PARTITION BY aggregation_target) as max_steps,
-                               step_1_conversion_time
-        FROM
-          (SELECT *,
-                  if(latest_0 <= latest_1
-                     AND latest_1 <= latest_0 + INTERVAL 14 DAY, 2, 1) AS steps ,
-                  if(isNotNull(latest_1)
-                     AND latest_1 <= latest_0 + INTERVAL 14 DAY, dateDiff('second', toDateTime(latest_0), toDateTime(latest_1)), NULL) step_1_conversion_time
-           FROM
-             (SELECT aggregation_target,
-                     timestamp,
-                     step_0,
-                     latest_0,
-                     step_1,
-                     min(latest_1) over (PARTITION by aggregation_target
-                                         ORDER BY timestamp DESC ROWS BETWEEN UNBOUNDED PRECEDING AND 0 PRECEDING) latest_1
-              FROM
-                (SELECT aggregation_target,
-                        timestamp,
-                        if(event = 'user signed up', 1, 0) as step_0,
-                        if(step_0 = 1, timestamp, null) as latest_0,
-                        if(event = 'paid', 1, 0) as step_1,
-                        if(step_1 = 1, timestamp, null) as latest_1
-                 FROM
-                   (SELECT e.event as event,
-                           e.team_id as team_id,
-                           e.distinct_id as distinct_id,
-                           e.timestamp as timestamp,
-                           pdi.person_id as aggregation_target,
-                           pdi.person_id as person_id
-                    FROM events e
-                    INNER JOIN
-                      (SELECT distinct_id,
-                              argMax(person_id, version) as person_id
-                       FROM person_distinct_id2
-                       WHERE team_id = 2
-                       GROUP BY distinct_id
-                       HAVING argMax(is_deleted, version) = 0) AS pdi ON e.distinct_id = pdi.distinct_id
-                    WHERE team_id = 2
-                      AND event IN ['paid', 'user signed up']
-                      AND timestamp >= toDateTime('2020-01-01 00:00:00', 'US/Pacific')
-                      AND timestamp <= toDateTime('2020-01-14 23:59:59', 'US/Pacific') ) events
-                 WHERE (step_0 = 1
-                        OR step_1 = 1) ))
-           WHERE step_0 = 1 SETTINGS allow_experimental_window_functions = 1 ))
-     GROUP BY aggregation_target,
-              steps
-     HAVING steps = max_steps SETTINGS allow_experimental_window_functions = 1) SETTINGS allow_experimental_window_functions = 1
-  '
----
-# name: TestFunnelBreakdown.test_funnel_aggregate_by_groups_breakdown_group
-  '
-  
-=======
->>>>>>> 3fa6fc7a
-  SELECT groupArray(value)
-  FROM
-    (SELECT replaceRegexpAll(JSONExtractRaw(group_properties_0, 'industry'), '^"|"$', '') AS value,
-            count(*) as count
-     FROM events e
-     INNER JOIN
-       (SELECT group_key,
-               argMax(group_properties, _timestamp) AS group_properties_0
-        FROM groups
-        WHERE team_id = 2
-          AND group_type_index = 0
-        GROUP BY group_key) groups_0 ON "$group_0" == groups_0.group_key
-     WHERE team_id = 2
-       AND event IN ['buy', 'play movie', 'sign up']
-       AND timestamp >= toDateTime('2020-01-01 00:00:00')
-       AND timestamp <= toDateTime('2020-01-08 23:59:59')
-     GROUP BY value
-     ORDER BY count DESC, value DESC
-     LIMIT 25
-     OFFSET 0)
-  '
----
-# name: TestFunnelGroupBreakdown.test_funnel_breakdown_group.1
-  '
-  
-  SELECT countIf(steps = 1) step_1,
-         countIf(steps = 2) step_2,
-         countIf(steps = 3) step_3,
-         avg(step_1_average_conversion_time_inner) step_1_average_conversion_time,
-         avg(step_2_average_conversion_time_inner) step_2_average_conversion_time,
-         median(step_1_median_conversion_time_inner) step_1_median_conversion_time,
-         median(step_2_median_conversion_time_inner) step_2_median_conversion_time,
-         prop
-  FROM
-    (SELECT aggregation_target,
-            steps,
-            avg(step_1_conversion_time) step_1_average_conversion_time_inner,
-            avg(step_2_conversion_time) step_2_average_conversion_time_inner,
-            median(step_1_conversion_time) step_1_median_conversion_time_inner,
-            median(step_2_conversion_time) step_2_median_conversion_time_inner ,
-            prop
-     FROM
-       (SELECT aggregation_target,
-               steps,
-               max(steps) over (PARTITION BY aggregation_target,
-                                             prop) as max_steps,
-                               step_1_conversion_time,
-                               step_2_conversion_time ,
-                               prop
-        FROM
-          (SELECT *,
-                  if(latest_0 <= latest_1
-                     AND latest_1 <= latest_0 + INTERVAL 7 DAY
-                     AND latest_1 <= latest_2
-                     AND latest_2 <= latest_0 + INTERVAL 7 DAY, 3, if(latest_0 <= latest_1
-                                                                      AND latest_1 <= latest_0 + INTERVAL 7 DAY, 2, 1)) AS steps ,
-                  if(isNotNull(latest_1)
-                     AND latest_1 <= latest_0 + INTERVAL 7 DAY, dateDiff('second', toDateTime(latest_0), toDateTime(latest_1)), NULL) step_1_conversion_time,
-                  if(isNotNull(latest_2)
-                     AND latest_2 <= latest_1 + INTERVAL 7 DAY, dateDiff('second', toDateTime(latest_1), toDateTime(latest_2)), NULL) step_2_conversion_time,
-                  prop
-           FROM
-             (SELECT aggregation_target,
-                     timestamp,
-                     step_0,
-                     latest_0,
-                     step_1,
-                     latest_1,
-                     step_2,
-                     min(latest_2) over (PARTITION by aggregation_target,
-                                                      prop
-                                         ORDER BY timestamp DESC ROWS BETWEEN UNBOUNDED PRECEDING AND 0 PRECEDING) latest_2 ,
-                                        prop
-              FROM
-                (SELECT aggregation_target,
-                        timestamp,
-                        step_0,
-                        latest_0,
-                        step_1,
-                        latest_1,
-                        step_2,
-                        if(latest_2 < latest_1, NULL, latest_2) as latest_2 ,
-                        prop
-                 FROM
-                   (SELECT aggregation_target,
-                           timestamp,
-                           step_0,
-                           latest_0,
-                           step_1,
-                           min(latest_1) over (PARTITION by aggregation_target,
-                                                            prop
-                                               ORDER BY timestamp DESC ROWS BETWEEN UNBOUNDED PRECEDING AND 0 PRECEDING) latest_1,
-                                              step_2,
-                                              min(latest_2) over (PARTITION by aggregation_target,
-                                                                               prop
-                                                                  ORDER BY timestamp DESC ROWS BETWEEN UNBOUNDED PRECEDING AND 0 PRECEDING) latest_2 ,
-                                                                 if(has(['technology', 'finance'], prop), prop, 'Other') as prop
-                    FROM
-                      (SELECT *,
-                              prop_vals as prop
-                       FROM
-                         (SELECT aggregation_target,
-                                 timestamp,
-                                 if(event = 'sign up', 1, 0) as step_0,
-                                 if(step_0 = 1, timestamp, null) as latest_0,
-                                 if(event = 'play movie', 1, 0) as step_1,
-                                 if(step_1 = 1, timestamp, null) as latest_1,
-                                 if(event = 'buy', 1, 0) as step_2,
-                                 if(step_2 = 1, timestamp, null) as latest_2,
-                                 replaceRegexpAll(JSONExtractRaw(group_properties_0, 'industry'), '^"|"$', '') AS prop_basic,
-                                 prop_basic as prop,
-                                 argMinIf(prop, timestamp, isNotNull(prop)) over (PARTITION by aggregation_target) as prop_vals
-                          FROM
-                            (SELECT e.event as event,
-                                    e.team_id as team_id,
-                                    e.distinct_id as distinct_id,
-                                    e.timestamp as timestamp,
-                                    pdi.person_id as aggregation_target,
-                                    pdi.person_id as person_id,
-                                    groups_0.group_properties_0 as group_properties_0
-                             FROM events e
-                             INNER JOIN
-                               (SELECT distinct_id,
-                                       argMax(person_id, version) as person_id
-                                FROM person_distinct_id2
-                                WHERE team_id = 2
-                                GROUP BY distinct_id
-                                HAVING argMax(is_deleted, version) = 0) AS pdi ON e.distinct_id = pdi.distinct_id
-                             INNER JOIN
-                               (SELECT group_key,
-                                       argMax(group_properties, _timestamp) AS group_properties_0
-                                FROM groups
-                                WHERE team_id = 2
-                                  AND group_type_index = 0
-                                GROUP BY group_key) groups_0 ON "$group_0" == groups_0.group_key
-                             WHERE team_id = 2
-                               AND event IN ['buy', 'play movie', 'sign up']
-                               AND timestamp >= toDateTime('2020-01-01 00:00:00')
-                               AND timestamp <= toDateTime('2020-01-08 23:59:59') ) events
                           WHERE (step_0 = 1
                                  OR step_1 = 1
                                  OR step_2 = 1) )))))
@@ -1047,858 +135,27 @@
   GROUP BY prop SETTINGS allow_experimental_window_functions = 1
   '
 ---
-# name: TestFunnelGroupBreakdown.test_funnel_breakdown_group.2
+# name: TestFunnelGroupBreakdown.test_funnel_aggregate_by_groups_breakdown_group_person_on_events_materialized
   '
   
   SELECT groupArray(value)
   FROM
-    (SELECT replaceRegexpAll(JSONExtractRaw(group_properties_0, 'industry'), '^"|"$', '') AS value,
+    (SELECT "mat_gp0_industry" AS value,
             count(*) as count
      FROM events e
-     INNER JOIN
-       (SELECT group_key,
-               argMax(group_properties, _timestamp) AS group_properties_0
-        FROM groups
-        WHERE team_id = 2
-          AND group_type_index = 0
-        GROUP BY group_key) groups_0 ON "$group_0" == groups_0.group_key
-     WHERE team_id = 2
-       AND event IN ['buy', 'play movie', 'sign up']
-       AND timestamp >= toDateTime('2020-01-01 00:00:00')
-       AND timestamp <= toDateTime('2020-01-08 23:59:59')
-     GROUP BY value
-     ORDER BY count DESC, value DESC
-     LIMIT 25
-     OFFSET 0)
-  '
----
-# name: TestFunnelGroupBreakdown.test_funnel_breakdown_group.3
-  '
-  
-  SELECT aggregation_target AS actor_id
-  FROM
-    (SELECT aggregation_target,
-            steps,
-            avg(step_1_conversion_time) step_1_average_conversion_time_inner,
-            avg(step_2_conversion_time) step_2_average_conversion_time_inner,
-            median(step_1_conversion_time) step_1_median_conversion_time_inner,
-            median(step_2_conversion_time) step_2_median_conversion_time_inner ,
-            prop
-     FROM
-       (SELECT aggregation_target,
-               steps,
-               max(steps) over (PARTITION BY aggregation_target,
-                                             prop) as max_steps,
-                               step_1_conversion_time,
-                               step_2_conversion_time ,
-                               prop
-        FROM
-          (SELECT *,
-                  if(latest_0 <= latest_1
-                     AND latest_1 <= latest_0 + INTERVAL 7 DAY
-                     AND latest_1 <= latest_2
-                     AND latest_2 <= latest_0 + INTERVAL 7 DAY, 3, if(latest_0 <= latest_1
-                                                                      AND latest_1 <= latest_0 + INTERVAL 7 DAY, 2, 1)) AS steps ,
-                  if(isNotNull(latest_1)
-                     AND latest_1 <= latest_0 + INTERVAL 7 DAY, dateDiff('second', toDateTime(latest_0), toDateTime(latest_1)), NULL) step_1_conversion_time,
-                  if(isNotNull(latest_2)
-                     AND latest_2 <= latest_1 + INTERVAL 7 DAY, dateDiff('second', toDateTime(latest_1), toDateTime(latest_2)), NULL) step_2_conversion_time,
-                  prop
-           FROM
-             (SELECT aggregation_target,
-                     timestamp,
-                     step_0,
-                     latest_0,
-                     step_1,
-                     latest_1,
-                     step_2,
-                     min(latest_2) over (PARTITION by aggregation_target,
-                                                      prop
-                                         ORDER BY timestamp DESC ROWS BETWEEN UNBOUNDED PRECEDING AND 0 PRECEDING) latest_2 ,
-                                        prop
-              FROM
-                (SELECT aggregation_target,
-                        timestamp,
-                        step_0,
-                        latest_0,
-                        step_1,
-                        latest_1,
-                        step_2,
-                        if(latest_2 < latest_1, NULL, latest_2) as latest_2 ,
-                        prop
-                 FROM
-                   (SELECT aggregation_target,
-                           timestamp,
-                           step_0,
-                           latest_0,
-                           step_1,
-                           min(latest_1) over (PARTITION by aggregation_target,
-                                                            prop
-                                               ORDER BY timestamp DESC ROWS BETWEEN UNBOUNDED PRECEDING AND 0 PRECEDING) latest_1,
-                                              step_2,
-                                              min(latest_2) over (PARTITION by aggregation_target,
-                                                                               prop
-                                                                  ORDER BY timestamp DESC ROWS BETWEEN UNBOUNDED PRECEDING AND 0 PRECEDING) latest_2 ,
-                                                                 if(has(['technology', 'finance'], prop), prop, 'Other') as prop
-                    FROM
-                      (SELECT *,
-                              prop_vals as prop
-                       FROM
-                         (SELECT aggregation_target,
-                                 timestamp,
-                                 if(event = 'sign up', 1, 0) as step_0,
-                                 if(step_0 = 1, timestamp, null) as latest_0,
-                                 if(event = 'play movie', 1, 0) as step_1,
-                                 if(step_1 = 1, timestamp, null) as latest_1,
-                                 if(event = 'buy', 1, 0) as step_2,
-                                 if(step_2 = 1, timestamp, null) as latest_2,
-                                 replaceRegexpAll(JSONExtractRaw(group_properties_0, 'industry'), '^"|"$', '') AS prop_basic,
-                                 prop_basic as prop,
-                                 argMinIf(prop, timestamp, isNotNull(prop)) over (PARTITION by aggregation_target) as prop_vals
-                          FROM
-                            (SELECT e.event as event,
-                                    e.team_id as team_id,
-                                    e.distinct_id as distinct_id,
-                                    e.timestamp as timestamp,
-                                    pdi.person_id as aggregation_target,
-                                    pdi.person_id as person_id,
-                                    groups_0.group_properties_0 as group_properties_0
-                             FROM events e
-                             INNER JOIN
-                               (SELECT distinct_id,
-                                       argMax(person_id, version) as person_id
-                                FROM person_distinct_id2
-                                WHERE team_id = 2
-                                GROUP BY distinct_id
-                                HAVING argMax(is_deleted, version) = 0) AS pdi ON e.distinct_id = pdi.distinct_id
-                             INNER JOIN
-                               (SELECT group_key,
-                                       argMax(group_properties, _timestamp) AS group_properties_0
-                                FROM groups
-                                WHERE team_id = 2
-                                  AND group_type_index = 0
-                                GROUP BY group_key) groups_0 ON "$group_0" == groups_0.group_key
-                             WHERE team_id = 2
-                               AND event IN ['buy', 'play movie', 'sign up']
-                               AND timestamp >= toDateTime('2020-01-01 00:00:00')
-                               AND timestamp <= toDateTime('2020-01-08 23:59:59') ) events
-                          WHERE (step_0 = 1
-                                 OR step_1 = 1
-                                 OR step_2 = 1) )))))
-           WHERE step_0 = 1 SETTINGS allow_experimental_window_functions = 1 ))
-     GROUP BY aggregation_target,
-              steps,
-              prop
-     HAVING steps = max_steps SETTINGS allow_experimental_window_functions = 1)
-  WHERE steps IN [1, 2, 3]
-    AND arrayFlatten(array(prop)) = arrayFlatten(array('finance'))
-  ORDER BY aggregation_target
-  LIMIT 100
-  OFFSET 0 SETTINGS allow_experimental_window_functions = 1
-  '
----
-# name: TestFunnelGroupBreakdown.test_funnel_breakdown_group.4
-  '
-  
-  SELECT groupArray(value)
-  FROM
-    (SELECT replaceRegexpAll(JSONExtractRaw(group_properties_0, 'industry'), '^"|"$', '') AS value,
-            count(*) as count
-     FROM events e
-<<<<<<< HEAD
      WHERE team_id = 2
        AND event IN ['buy', 'play movie', 'sign up']
        AND timestamp >= toDateTime('2020-01-01 00:00:00', 'UTC')
        AND timestamp <= toDateTime('2020-01-08 23:59:59', 'UTC')
        AND (NOT has([''], "$group_0"))
-=======
-     INNER JOIN
-       (SELECT group_key,
-               argMax(group_properties, _timestamp) AS group_properties_0
-        FROM groups
-        WHERE team_id = 2
-          AND group_type_index = 0
-        GROUP BY group_key) groups_0 ON "$group_0" == groups_0.group_key
-     WHERE team_id = 2
-       AND event IN ['buy', 'play movie', 'sign up']
-       AND timestamp >= toDateTime('2020-01-01 00:00:00')
-       AND timestamp <= toDateTime('2020-01-08 23:59:59')
->>>>>>> 3fa6fc7a
+       AND e.person_id != toUUIDOrZero('')
      GROUP BY value
      ORDER BY count DESC, value DESC
      LIMIT 25
      OFFSET 0)
   '
 ---
-# name: TestFunnelGroupBreakdown.test_funnel_breakdown_group.5
-  '
-  
-  SELECT aggregation_target AS actor_id
-  FROM
-    (SELECT aggregation_target,
-            steps,
-            avg(step_1_conversion_time) step_1_average_conversion_time_inner,
-            avg(step_2_conversion_time) step_2_average_conversion_time_inner,
-            median(step_1_conversion_time) step_1_median_conversion_time_inner,
-            median(step_2_conversion_time) step_2_median_conversion_time_inner ,
-            prop
-     FROM
-       (SELECT aggregation_target,
-               steps,
-               max(steps) over (PARTITION BY aggregation_target,
-                                             prop) as max_steps,
-                               step_1_conversion_time,
-                               step_2_conversion_time ,
-                               prop
-        FROM
-          (SELECT *,
-                  if(latest_0 <= latest_1
-                     AND latest_1 <= latest_0 + INTERVAL 7 DAY
-                     AND latest_1 <= latest_2
-                     AND latest_2 <= latest_0 + INTERVAL 7 DAY, 3, if(latest_0 <= latest_1
-                                                                      AND latest_1 <= latest_0 + INTERVAL 7 DAY, 2, 1)) AS steps ,
-                  if(isNotNull(latest_1)
-                     AND latest_1 <= latest_0 + INTERVAL 7 DAY, dateDiff('second', toDateTime(latest_0), toDateTime(latest_1)), NULL) step_1_conversion_time,
-                  if(isNotNull(latest_2)
-                     AND latest_2 <= latest_1 + INTERVAL 7 DAY, dateDiff('second', toDateTime(latest_1), toDateTime(latest_2)), NULL) step_2_conversion_time,
-                  prop
-           FROM
-             (SELECT aggregation_target,
-                     timestamp,
-                     step_0,
-                     latest_0,
-                     step_1,
-                     latest_1,
-                     step_2,
-                     min(latest_2) over (PARTITION by aggregation_target,
-                                                      prop
-                                         ORDER BY timestamp DESC ROWS BETWEEN UNBOUNDED PRECEDING AND 0 PRECEDING) latest_2 ,
-                                        prop
-              FROM
-                (SELECT aggregation_target,
-                        timestamp,
-                        step_0,
-                        latest_0,
-                        step_1,
-                        latest_1,
-                        step_2,
-                        if(latest_2 < latest_1, NULL, latest_2) as latest_2 ,
-                        prop
-                 FROM
-                   (SELECT aggregation_target,
-                           timestamp,
-                           step_0,
-                           latest_0,
-                           step_1,
-                           min(latest_1) over (PARTITION by aggregation_target,
-                                                            prop
-                                               ORDER BY timestamp DESC ROWS BETWEEN UNBOUNDED PRECEDING AND 0 PRECEDING) latest_1,
-                                              step_2,
-                                              min(latest_2) over (PARTITION by aggregation_target,
-                                                                               prop
-                                                                  ORDER BY timestamp DESC ROWS BETWEEN UNBOUNDED PRECEDING AND 0 PRECEDING) latest_2 ,
-                                                                 if(has(['technology', 'finance'], prop), prop, 'Other') as prop
-                    FROM
-                      (SELECT *,
-                              prop_vals as prop
-                       FROM
-                         (SELECT aggregation_target,
-                                 timestamp,
-                                 if(event = 'sign up', 1, 0) as step_0,
-                                 if(step_0 = 1, timestamp, null) as latest_0,
-                                 if(event = 'play movie', 1, 0) as step_1,
-                                 if(step_1 = 1, timestamp, null) as latest_1,
-                                 if(event = 'buy', 1, 0) as step_2,
-                                 if(step_2 = 1, timestamp, null) as latest_2,
-                                 replaceRegexpAll(JSONExtractRaw(group_properties_0, 'industry'), '^"|"$', '') AS prop_basic,
-                                 prop_basic as prop,
-                                 argMinIf(prop, timestamp, isNotNull(prop)) over (PARTITION by aggregation_target) as prop_vals
-                          FROM
-                            (SELECT e.event as event,
-                                    e.team_id as team_id,
-                                    e.distinct_id as distinct_id,
-                                    e.timestamp as timestamp,
-                                    pdi.person_id as aggregation_target,
-                                    pdi.person_id as person_id,
-                                    groups_0.group_properties_0 as group_properties_0
-                             FROM events e
-                             INNER JOIN
-                               (SELECT distinct_id,
-                                       argMax(person_id, version) as person_id
-                                FROM person_distinct_id2
-                                WHERE team_id = 2
-                                GROUP BY distinct_id
-                                HAVING argMax(is_deleted, version) = 0) AS pdi ON e.distinct_id = pdi.distinct_id
-                             INNER JOIN
-                               (SELECT group_key,
-                                       argMax(group_properties, _timestamp) AS group_properties_0
-                                FROM groups
-                                WHERE team_id = 2
-                                  AND group_type_index = 0
-                                GROUP BY group_key) groups_0 ON "$group_0" == groups_0.group_key
-                             WHERE team_id = 2
-                               AND event IN ['buy', 'play movie', 'sign up']
-<<<<<<< HEAD
-                               AND timestamp >= toDateTime('2020-01-01 00:00:00', 'UTC')
-                               AND timestamp <= toDateTime('2020-01-08 23:59:59', 'UTC')
-                               AND (NOT has([''], "$group_0")) ) events
-=======
-                               AND timestamp >= toDateTime('2020-01-01 00:00:00')
-                               AND timestamp <= toDateTime('2020-01-08 23:59:59') ) events
->>>>>>> 3fa6fc7a
-                          WHERE (step_0 = 1
-                                 OR step_1 = 1
-                                 OR step_2 = 1) )))))
-           WHERE step_0 = 1 SETTINGS allow_experimental_window_functions = 1 ))
-     GROUP BY aggregation_target,
-              steps,
-              prop
-     HAVING steps = max_steps SETTINGS allow_experimental_window_functions = 1)
-  WHERE steps IN [2, 3]
-    AND arrayFlatten(array(prop)) = arrayFlatten(array('finance'))
-  ORDER BY aggregation_target
-  LIMIT 100
-  OFFSET 0 SETTINGS allow_experimental_window_functions = 1
-  '
----
-# name: TestFunnelGroupBreakdown.test_funnel_breakdown_group.6
-  '
-  
-  SELECT groupArray(value)
-  FROM
-    (SELECT replaceRegexpAll(JSONExtractRaw(group_properties_0, 'industry'), '^"|"$', '') AS value,
-            count(*) as count
-     FROM events e
-     INNER JOIN
-       (SELECT group_key,
-               argMax(group_properties, _timestamp) AS group_properties_0
-        FROM groups
-        WHERE team_id = 2
-          AND group_type_index = 0
-        GROUP BY group_key) groups_0 ON "$group_0" == groups_0.group_key
-     WHERE team_id = 2
-       AND event IN ['buy', 'play movie', 'sign up']
-<<<<<<< HEAD
-       AND timestamp >= toDateTime('2020-01-01 00:00:00', 'UTC')
-       AND timestamp <= toDateTime('2020-01-08 23:59:59', 'UTC')
-       AND (NOT has([''], "$group_0"))
-=======
-       AND timestamp >= toDateTime('2020-01-01 00:00:00')
-       AND timestamp <= toDateTime('2020-01-08 23:59:59')
->>>>>>> 3fa6fc7a
-     GROUP BY value
-     ORDER BY count DESC, value DESC
-     LIMIT 25
-     OFFSET 0)
-  '
----
-# name: TestFunnelGroupBreakdown.test_funnel_breakdown_group.7
-  '
-  
-  SELECT aggregation_target AS actor_id
-  FROM
-    (SELECT aggregation_target,
-            steps,
-            avg(step_1_conversion_time) step_1_average_conversion_time_inner,
-            avg(step_2_conversion_time) step_2_average_conversion_time_inner,
-            median(step_1_conversion_time) step_1_median_conversion_time_inner,
-            median(step_2_conversion_time) step_2_median_conversion_time_inner ,
-            prop
-     FROM
-       (SELECT aggregation_target,
-               steps,
-               max(steps) over (PARTITION BY aggregation_target,
-                                             prop) as max_steps,
-                               step_1_conversion_time,
-                               step_2_conversion_time ,
-                               prop
-        FROM
-          (SELECT *,
-                  if(latest_0 <= latest_1
-                     AND latest_1 <= latest_0 + INTERVAL 7 DAY
-                     AND latest_1 <= latest_2
-                     AND latest_2 <= latest_0 + INTERVAL 7 DAY, 3, if(latest_0 <= latest_1
-                                                                      AND latest_1 <= latest_0 + INTERVAL 7 DAY, 2, 1)) AS steps ,
-                  if(isNotNull(latest_1)
-                     AND latest_1 <= latest_0 + INTERVAL 7 DAY, dateDiff('second', toDateTime(latest_0), toDateTime(latest_1)), NULL) step_1_conversion_time,
-                  if(isNotNull(latest_2)
-                     AND latest_2 <= latest_1 + INTERVAL 7 DAY, dateDiff('second', toDateTime(latest_1), toDateTime(latest_2)), NULL) step_2_conversion_time,
-                  prop
-           FROM
-             (SELECT aggregation_target,
-                     timestamp,
-                     step_0,
-                     latest_0,
-                     step_1,
-                     latest_1,
-                     step_2,
-                     min(latest_2) over (PARTITION by aggregation_target,
-                                                      prop
-                                         ORDER BY timestamp DESC ROWS BETWEEN UNBOUNDED PRECEDING AND 0 PRECEDING) latest_2 ,
-                                        prop
-              FROM
-                (SELECT aggregation_target,
-                        timestamp,
-                        step_0,
-                        latest_0,
-                        step_1,
-                        latest_1,
-                        step_2,
-                        if(latest_2 < latest_1, NULL, latest_2) as latest_2 ,
-                        prop
-                 FROM
-                   (SELECT aggregation_target,
-                           timestamp,
-                           step_0,
-                           latest_0,
-                           step_1,
-                           min(latest_1) over (PARTITION by aggregation_target,
-                                                            prop
-                                               ORDER BY timestamp DESC ROWS BETWEEN UNBOUNDED PRECEDING AND 0 PRECEDING) latest_1,
-                                              step_2,
-                                              min(latest_2) over (PARTITION by aggregation_target,
-                                                                               prop
-                                                                  ORDER BY timestamp DESC ROWS BETWEEN UNBOUNDED PRECEDING AND 0 PRECEDING) latest_2 ,
-                                                                 if(has(['technology', 'finance'], prop), prop, 'Other') as prop
-                    FROM
-                      (SELECT *,
-                              prop_vals as prop
-                       FROM
-                         (SELECT aggregation_target,
-                                 timestamp,
-                                 if(event = 'sign up', 1, 0) as step_0,
-                                 if(step_0 = 1, timestamp, null) as latest_0,
-                                 if(event = 'play movie', 1, 0) as step_1,
-                                 if(step_1 = 1, timestamp, null) as latest_1,
-                                 if(event = 'buy', 1, 0) as step_2,
-                                 if(step_2 = 1, timestamp, null) as latest_2,
-                                 replaceRegexpAll(JSONExtractRaw(group_properties_0, 'industry'), '^"|"$', '') AS prop_basic,
-                                 prop_basic as prop,
-                                 argMinIf(prop, timestamp, isNotNull(prop)) over (PARTITION by aggregation_target) as prop_vals
-                          FROM
-                            (SELECT e.event as event,
-                                    e.team_id as team_id,
-                                    e.distinct_id as distinct_id,
-                                    e.timestamp as timestamp,
-                                    pdi.person_id as aggregation_target,
-                                    pdi.person_id as person_id,
-                                    groups_0.group_properties_0 as group_properties_0
-                             FROM events e
-                             INNER JOIN
-                               (SELECT distinct_id,
-                                       argMax(person_id, version) as person_id
-                                FROM person_distinct_id2
-                                WHERE team_id = 2
-                                GROUP BY distinct_id
-                                HAVING argMax(is_deleted, version) = 0) AS pdi ON e.distinct_id = pdi.distinct_id
-                             INNER JOIN
-                               (SELECT group_key,
-                                       argMax(group_properties, _timestamp) AS group_properties_0
-                                FROM groups
-                                WHERE team_id = 2
-                                  AND group_type_index = 0
-                                GROUP BY group_key) groups_0 ON "$group_0" == groups_0.group_key
-                             WHERE team_id = 2
-                               AND event IN ['buy', 'play movie', 'sign up']
-<<<<<<< HEAD
-                               AND timestamp >= toDateTime('2020-01-01 00:00:00', 'UTC')
-                               AND timestamp <= toDateTime('2020-01-08 23:59:59', 'UTC')
-                               AND (NOT has([''], "$group_0")) ) events
-=======
-                               AND timestamp >= toDateTime('2020-01-01 00:00:00')
-                               AND timestamp <= toDateTime('2020-01-08 23:59:59') ) events
->>>>>>> 3fa6fc7a
-                          WHERE (step_0 = 1
-                                 OR step_1 = 1
-                                 OR step_2 = 1) )))))
-           WHERE step_0 = 1 SETTINGS allow_experimental_window_functions = 1 ))
-     GROUP BY aggregation_target,
-              steps,
-              prop
-     HAVING steps = max_steps SETTINGS allow_experimental_window_functions = 1)
-  WHERE steps IN [1, 2, 3]
-    AND arrayFlatten(array(prop)) = arrayFlatten(array('technology'))
-  ORDER BY aggregation_target
-  LIMIT 100
-  OFFSET 0 SETTINGS allow_experimental_window_functions = 1
-  '
----
-# name: TestFunnelGroupBreakdown.test_funnel_breakdown_group.8
-  '
-  
-  SELECT groupArray(value)
-  FROM
-    (SELECT replaceRegexpAll(JSONExtractRaw(group_properties_0, 'industry'), '^"|"$', '') AS value,
-            count(*) as count
-     FROM events e
-     INNER JOIN
-       (SELECT group_key,
-               argMax(group_properties, _timestamp) AS group_properties_0
-        FROM groups
-        WHERE team_id = 2
-          AND group_type_index = 0
-        GROUP BY group_key) groups_0 ON "$group_0" == groups_0.group_key
-     WHERE team_id = 2
-<<<<<<< HEAD
-       AND event IN ['buy', 'sign up']
-       AND timestamp >= toDateTime('2020-01-01 00:00:00', 'UTC')
-       AND timestamp <= toDateTime('2020-01-08 23:59:59', 'UTC')
-=======
-       AND event IN ['buy', 'play movie', 'sign up']
-       AND timestamp >= toDateTime('2020-01-01 00:00:00')
-       AND timestamp <= toDateTime('2020-01-08 23:59:59')
->>>>>>> 3fa6fc7a
-     GROUP BY value
-     ORDER BY count DESC, value DESC
-     LIMIT 25
-     OFFSET 0)
-  '
----
-# name: TestFunnelGroupBreakdown.test_funnel_breakdown_group.9
-  '
-  
-  SELECT aggregation_target AS actor_id
-  FROM
-    (SELECT aggregation_target,
-            steps,
-            avg(step_1_conversion_time) step_1_average_conversion_time_inner,
-            avg(step_2_conversion_time) step_2_average_conversion_time_inner,
-            median(step_1_conversion_time) step_1_median_conversion_time_inner,
-            median(step_2_conversion_time) step_2_median_conversion_time_inner ,
-            prop
-     FROM
-       (SELECT aggregation_target,
-               steps,
-               max(steps) over (PARTITION BY aggregation_target,
-                                             prop) as max_steps,
-                               step_1_conversion_time,
-                               step_2_conversion_time ,
-                               prop
-        FROM
-          (SELECT *,
-                  if(latest_0 <= latest_1
-                     AND latest_1 <= latest_0 + INTERVAL 7 DAY
-                     AND latest_1 <= latest_2
-                     AND latest_2 <= latest_0 + INTERVAL 7 DAY, 3, if(latest_0 <= latest_1
-                                                                      AND latest_1 <= latest_0 + INTERVAL 7 DAY, 2, 1)) AS steps ,
-                  if(isNotNull(latest_1)
-                     AND latest_1 <= latest_0 + INTERVAL 7 DAY, dateDiff('second', toDateTime(latest_0), toDateTime(latest_1)), NULL) step_1_conversion_time,
-                  if(isNotNull(latest_2)
-                     AND latest_2 <= latest_1 + INTERVAL 7 DAY, dateDiff('second', toDateTime(latest_1), toDateTime(latest_2)), NULL) step_2_conversion_time,
-                  prop
-           FROM
-             (SELECT aggregation_target,
-                     timestamp,
-                     step_0,
-                     latest_0,
-                     step_1,
-                     latest_1,
-                     step_2,
-                     min(latest_2) over (PARTITION by aggregation_target,
-                                                      prop
-                                         ORDER BY timestamp DESC ROWS BETWEEN UNBOUNDED PRECEDING AND 0 PRECEDING) latest_2 ,
-                                        prop
-              FROM
-                (SELECT aggregation_target,
-                        timestamp,
-                        step_0,
-                        latest_0,
-                        step_1,
-                        latest_1,
-                        step_2,
-                        if(latest_2 < latest_1, NULL, latest_2) as latest_2 ,
-                        prop
-                 FROM
-                   (SELECT aggregation_target,
-                           timestamp,
-                           step_0,
-                           latest_0,
-                           step_1,
-                           min(latest_1) over (PARTITION by aggregation_target,
-                                                            prop
-                                               ORDER BY timestamp DESC ROWS BETWEEN UNBOUNDED PRECEDING AND 0 PRECEDING) latest_1,
-                                              step_2,
-                                              min(latest_2) over (PARTITION by aggregation_target,
-                                                                               prop
-                                                                  ORDER BY timestamp DESC ROWS BETWEEN UNBOUNDED PRECEDING AND 0 PRECEDING) latest_2 ,
-                                                                 if(has(['technology', 'finance'], prop), prop, 'Other') as prop
-                    FROM
-<<<<<<< HEAD
-                      (SELECT e.event as event,
-                              e.team_id as team_id,
-                              e.distinct_id as distinct_id,
-                              e.timestamp as timestamp,
-                              pdi.person_id as aggregation_target,
-                              e."properties" as "properties",
-                              pdi.person_id as person_id
-                       FROM events e
-                       INNER JOIN
-                         (SELECT distinct_id,
-                                 argMax(person_id, version) as person_id
-                          FROM person_distinct_id2
-                          WHERE team_id = 2
-                          GROUP BY distinct_id
-                          HAVING argMax(is_deleted, version) = 0) AS pdi ON e.distinct_id = pdi.distinct_id
-                       WHERE team_id = 2
-                         AND event IN ['buy', 'sign up']
-                         AND timestamp >= toDateTime('2020-01-01 00:00:00', 'UTC')
-                         AND timestamp <= toDateTime('2020-01-08 23:59:59', 'UTC') ) events
-                    WHERE (step_0 = 1
-                           OR step_1 = 1) )))
-=======
-                      (SELECT *,
-                              prop_vals as prop
-                       FROM
-                         (SELECT aggregation_target,
-                                 timestamp,
-                                 if(event = 'sign up', 1, 0) as step_0,
-                                 if(step_0 = 1, timestamp, null) as latest_0,
-                                 if(event = 'play movie', 1, 0) as step_1,
-                                 if(step_1 = 1, timestamp, null) as latest_1,
-                                 if(event = 'buy', 1, 0) as step_2,
-                                 if(step_2 = 1, timestamp, null) as latest_2,
-                                 replaceRegexpAll(JSONExtractRaw(group_properties_0, 'industry'), '^"|"$', '') AS prop_basic,
-                                 prop_basic as prop,
-                                 argMinIf(prop, timestamp, isNotNull(prop)) over (PARTITION by aggregation_target) as prop_vals
-                          FROM
-                            (SELECT e.event as event,
-                                    e.team_id as team_id,
-                                    e.distinct_id as distinct_id,
-                                    e.timestamp as timestamp,
-                                    pdi.person_id as aggregation_target,
-                                    pdi.person_id as person_id,
-                                    groups_0.group_properties_0 as group_properties_0
-                             FROM events e
-                             INNER JOIN
-                               (SELECT distinct_id,
-                                       argMax(person_id, version) as person_id
-                                FROM person_distinct_id2
-                                WHERE team_id = 2
-                                GROUP BY distinct_id
-                                HAVING argMax(is_deleted, version) = 0) AS pdi ON e.distinct_id = pdi.distinct_id
-                             INNER JOIN
-                               (SELECT group_key,
-                                       argMax(group_properties, _timestamp) AS group_properties_0
-                                FROM groups
-                                WHERE team_id = 2
-                                  AND group_type_index = 0
-                                GROUP BY group_key) groups_0 ON "$group_0" == groups_0.group_key
-                             WHERE team_id = 2
-                               AND event IN ['buy', 'play movie', 'sign up']
-                               AND timestamp >= toDateTime('2020-01-01 00:00:00')
-                               AND timestamp <= toDateTime('2020-01-08 23:59:59') ) events
-                          WHERE (step_0 = 1
-                                 OR step_1 = 1
-                                 OR step_2 = 1) )))))
->>>>>>> 3fa6fc7a
-           WHERE step_0 = 1 SETTINGS allow_experimental_window_functions = 1 ))
-     GROUP BY aggregation_target,
-              steps,
-              prop
-     HAVING steps = max_steps SETTINGS allow_experimental_window_functions = 1)
-  WHERE steps IN [2, 3]
-    AND arrayFlatten(array(prop)) = arrayFlatten(array('technology'))
-  ORDER BY aggregation_target
-  LIMIT 100
-  OFFSET 0 SETTINGS allow_experimental_window_functions = 1
-  '
----
-# name: TestStrictFunnelGroupBreakdown.test_funnel_aggregate_by_groups_breakdown_group_person_on_events
-  '
-  
-  SELECT groupArray(value)
-  FROM
-    (SELECT replaceRegexpAll(JSONExtractRaw(group0_properties, 'industry'), '^"|"$', '') AS value,
-            count(*) as count
-     FROM events e
-     WHERE team_id = 2
-<<<<<<< HEAD
-       AND event = 'buy'
-       AND timestamp >= toDateTime('2020-01-01 00:00:00', 'UTC')
-       AND timestamp <= toDateTime('2020-01-08 23:59:59', 'UTC')
-       AND (has(['xyz'], replaceRegexpAll(JSONExtractRaw(e.properties, '$version'), '^"|"$', '')))
-=======
-       AND event IN ['buy', 'play movie', 'sign up']
-       AND timestamp >= toDateTime('2020-01-01 00:00:00')
-       AND timestamp <= toDateTime('2020-01-08 23:59:59')
-       AND (NOT has([''], "$group_0"))
-       AND e.person_id != toUUIDOrZero('')
->>>>>>> 3fa6fc7a
-     GROUP BY value
-     ORDER BY count DESC, value DESC
-     LIMIT 25
-     OFFSET 0)
-  '
----
-# name: TestStrictFunnelGroupBreakdown.test_funnel_aggregate_by_groups_breakdown_group_person_on_events.1
-  '
-  
-  SELECT countIf(steps = 1) step_1,
-         countIf(steps = 2) step_2,
-         countIf(steps = 3) step_3,
-         avg(step_1_average_conversion_time_inner) step_1_average_conversion_time,
-         avg(step_2_average_conversion_time_inner) step_2_average_conversion_time,
-         median(step_1_median_conversion_time_inner) step_1_median_conversion_time,
-         median(step_2_median_conversion_time_inner) step_2_median_conversion_time,
-         prop
-  FROM
-    (SELECT aggregation_target,
-            steps,
-            avg(step_1_conversion_time) step_1_average_conversion_time_inner,
-            avg(step_2_conversion_time) step_2_average_conversion_time_inner,
-            median(step_1_conversion_time) step_1_median_conversion_time_inner,
-            median(step_2_conversion_time) step_2_median_conversion_time_inner ,
-            prop
-     FROM
-       (SELECT aggregation_target,
-               steps,
-               max(steps) over (PARTITION BY aggregation_target,
-                                             prop) as max_steps,
-                               step_1_conversion_time,
-                               step_2_conversion_time ,
-                               prop
-        FROM
-          (SELECT *,
-                  if(latest_0 <= latest_1
-                     AND latest_1 <= latest_0 + INTERVAL 7 DAY
-                     AND latest_1 <= latest_2
-                     AND latest_2 <= latest_0 + INTERVAL 7 DAY, 3, if(latest_0 <= latest_1
-                                                                      AND latest_1 <= latest_0 + INTERVAL 7 DAY, 2, 1)) AS steps ,
-                  if(isNotNull(latest_1)
-                     AND latest_1 <= latest_0 + INTERVAL 7 DAY, dateDiff('second', toDateTime(latest_0), toDateTime(latest_1)), NULL) step_1_conversion_time,
-                  if(isNotNull(latest_2)
-                     AND latest_2 <= latest_1 + INTERVAL 7 DAY, dateDiff('second', toDateTime(latest_1), toDateTime(latest_2)), NULL) step_2_conversion_time,
-                  prop
-           FROM
-             (SELECT aggregation_target,
-                     timestamp,
-                     step_0,
-                     latest_0,
-                     step_1,
-                     latest_1,
-                     step_2,
-                     min(latest_2) over (PARTITION by aggregation_target,
-                                                      prop
-                                         ORDER BY timestamp DESC ROWS BETWEEN UNBOUNDED PRECEDING AND 0 PRECEDING) latest_2 ,
-                                        prop
-              FROM
-                (SELECT aggregation_target,
-                        timestamp,
-                        step_0,
-                        latest_0,
-                        step_1,
-                        latest_1,
-                        step_2,
-                        if(latest_2 < latest_1, NULL, latest_2) as latest_2 ,
-                        prop
-                 FROM
-                   (SELECT aggregation_target,
-                           timestamp,
-                           step_0,
-                           latest_0,
-                           step_1,
-                           min(latest_1) over (PARTITION by aggregation_target,
-                                                            prop
-                                               ORDER BY timestamp DESC ROWS BETWEEN UNBOUNDED PRECEDING AND 0 PRECEDING) latest_1,
-                                              step_2,
-                                              min(latest_2) over (PARTITION by aggregation_target,
-                                                                               prop
-                                                                  ORDER BY timestamp DESC ROWS BETWEEN UNBOUNDED PRECEDING AND 0 PRECEDING) latest_2 ,
-                                                                 if(has(['technology', 'finance'], prop), prop, 'Other') as prop
-                    FROM
-<<<<<<< HEAD
-                      (SELECT e.event as event,
-                              e.team_id as team_id,
-                              e.distinct_id as distinct_id,
-                              e.timestamp as timestamp,
-                              pdi.person_id as aggregation_target,
-                              e."properties" as "properties",
-                              pdi.person_id as person_id
-                       FROM events e
-                       INNER JOIN
-                         (SELECT distinct_id,
-                                 argMax(person_id, version) as person_id
-                          FROM person_distinct_id2
-                          WHERE team_id = 2
-                          GROUP BY distinct_id
-                          HAVING argMax(is_deleted, version) = 0) AS pdi ON e.distinct_id = pdi.distinct_id
-                       WHERE team_id = 2
-                         AND event IN ['buy', 'sign up']
-                         AND timestamp >= toDateTime('2020-01-01 00:00:00', 'UTC')
-                         AND timestamp <= toDateTime('2020-01-08 23:59:59', 'UTC') ) events
-                    WHERE (step_0 = 1
-                           OR step_1 = 1) ) ARRAY
-                 JOIN prop_vals as prop
-                 WHERE prop != [] ))
-=======
-                      (SELECT *,
-                              prop_vals as prop
-                       FROM
-                         (SELECT aggregation_target,
-                                 timestamp,
-                                 if(event = 'sign up', 1, 0) as step_0,
-                                 if(step_0 = 1, timestamp, null) as latest_0,
-                                 if(event = 'play movie', 1, 0) as step_1,
-                                 if(step_1 = 1, timestamp, null) as latest_1,
-                                 if(event = 'buy', 1, 0) as step_2,
-                                 if(step_2 = 1, timestamp, null) as latest_2,
-                                 replaceRegexpAll(JSONExtractRaw(group0_properties, 'industry'), '^"|"$', '') AS prop_basic,
-                                 prop_basic as prop,
-                                 argMinIf(prop, timestamp, isNotNull(prop)) over (PARTITION by aggregation_target) as prop_vals
-                          FROM
-                            (SELECT e.event as event,
-                                    e.team_id as team_id,
-                                    e.distinct_id as distinct_id,
-                                    e.timestamp as timestamp,
-                                    e."$group_0" as aggregation_target,
-                                    e."$group_0" as "$group_0",
-                                    e.person_id as person_id,
-                                    e."group0_properties" as "group0_properties"
-                             FROM events e
-                             WHERE team_id = 2
-                               AND event IN ['buy', 'play movie', 'sign up']
-                               AND timestamp >= toDateTime('2020-01-01 00:00:00')
-                               AND timestamp <= toDateTime('2020-01-08 23:59:59')
-                               AND (NOT has([''], "$group_0"))
-                               AND e.person_id != toUUIDOrZero('') ) events
-                          WHERE (step_0 = 1
-                                 OR step_1 = 1
-                                 OR step_2 = 1) )))))
->>>>>>> 3fa6fc7a
-           WHERE step_0 = 1 SETTINGS allow_experimental_window_functions = 1 ))
-     GROUP BY aggregation_target,
-              steps,
-              prop
-     HAVING steps = max_steps SETTINGS allow_experimental_window_functions = 1)
-  GROUP BY prop SETTINGS allow_experimental_window_functions = 1
-  '
----
-# name: TestStrictFunnelGroupBreakdown.test_funnel_aggregate_by_groups_breakdown_group_person_on_events_materialized
-  '
-  
-  SELECT groupArray(value)
-  FROM
-    (SELECT "mat_gp0_industry" AS value,
-            count(*) as count
-     FROM events e
-     WHERE team_id = 2
-       AND event IN ['buy', 'play movie', 'sign up']
-<<<<<<< HEAD
-       AND timestamp >= toDateTime('2020-01-01 00:00:00', 'UTC')
-       AND timestamp <= toDateTime('2020-01-08 23:59:59', 'UTC')
-=======
-       AND timestamp >= toDateTime('2020-01-01 00:00:00')
-       AND timestamp <= toDateTime('2020-01-08 23:59:59')
-       AND (NOT has([''], "$group_0"))
-       AND e.person_id != toUUIDOrZero('')
->>>>>>> 3fa6fc7a
-     GROUP BY value
-     ORDER BY count DESC, value DESC
-     LIMIT 25
-     OFFSET 0)
-  '
----
-# name: TestStrictFunnelGroupBreakdown.test_funnel_aggregate_by_groups_breakdown_group_person_on_events_materialized.1
+# name: TestFunnelGroupBreakdown.test_funnel_aggregate_by_groups_breakdown_group_person_on_events_materialized.1
   '
   
   SELECT countIf(steps = 1) step_1,
@@ -2000,15 +257,10 @@
                              FROM events e
                              WHERE team_id = 2
                                AND event IN ['buy', 'play movie', 'sign up']
-<<<<<<< HEAD
                                AND timestamp >= toDateTime('2020-01-01 00:00:00', 'UTC')
-                               AND timestamp <= toDateTime('2020-01-08 23:59:59', 'UTC') ) events
-=======
-                               AND timestamp >= toDateTime('2020-01-01 00:00:00')
-                               AND timestamp <= toDateTime('2020-01-08 23:59:59')
+                               AND timestamp <= toDateTime('2020-01-08 23:59:59', 'UTC')
                                AND (NOT has([''], "$group_0"))
                                AND e.person_id != toUUIDOrZero('') ) events
->>>>>>> 3fa6fc7a
                           WHERE (step_0 = 1
                                  OR step_1 = 1
                                  OR step_2 = 1) )))))
@@ -2020,7 +272,7 @@
   GROUP BY prop SETTINGS allow_experimental_window_functions = 1
   '
 ---
-# name: TestStrictFunnelGroupBreakdown.test_funnel_breakdown_group
+# name: TestFunnelGroupBreakdown.test_funnel_breakdown_group
   '
   
   SELECT groupArray(value)
@@ -2045,7 +297,7 @@
      OFFSET 0)
   '
 ---
-# name: TestStrictFunnelGroupBreakdown.test_funnel_breakdown_group.1
+# name: TestFunnelGroupBreakdown.test_funnel_breakdown_group.1
   '
   
   SELECT countIf(steps = 1) step_1,
@@ -2173,7 +425,7 @@
   GROUP BY prop SETTINGS allow_experimental_window_functions = 1
   '
 ---
-# name: TestStrictFunnelGroupBreakdown.test_funnel_breakdown_group.2
+# name: TestFunnelGroupBreakdown.test_funnel_breakdown_group.2
   '
   
   SELECT groupArray(value)
@@ -2198,946 +450,10 @@
      OFFSET 0)
   '
 ---
-# name: TestStrictFunnelGroupBreakdown.test_funnel_breakdown_group.3
+# name: TestFunnelGroupBreakdown.test_funnel_breakdown_group.3
   '
   
   SELECT aggregation_target AS actor_id
-  FROM
-    (SELECT aggregation_target,
-            steps,
-            avg(step_1_conversion_time) step_1_average_conversion_time_inner,
-            avg(step_2_conversion_time) step_2_average_conversion_time_inner,
-            median(step_1_conversion_time) step_1_median_conversion_time_inner,
-            median(step_2_conversion_time) step_2_median_conversion_time_inner,
-            prop
-     FROM
-       (SELECT aggregation_target,
-               steps,
-               max(steps) over (PARTITION BY aggregation_target,
-                                             prop) as max_steps,
-                               step_1_conversion_time,
-                               step_2_conversion_time,
-                               prop
-        FROM
-          (SELECT *,
-                  if(latest_0 <= latest_1
-                     AND latest_1 <= latest_0 + INTERVAL 7 DAY
-                     AND latest_1 <= latest_2
-                     AND latest_2 <= latest_0 + INTERVAL 7 DAY, 3, if(latest_0 <= latest_1
-                                                                      AND latest_1 <= latest_0 + INTERVAL 7 DAY, 2, 1)) AS steps,
-                  if(isNotNull(latest_1)
-                     AND latest_1 <= latest_0 + INTERVAL 7 DAY, dateDiff('second', toDateTime(latest_0), toDateTime(latest_1)), NULL) step_1_conversion_time,
-                  if(isNotNull(latest_2)
-                     AND latest_2 <= latest_1 + INTERVAL 7 DAY, dateDiff('second', toDateTime(latest_1), toDateTime(latest_2)), NULL) step_2_conversion_time
-           FROM
-             (SELECT aggregation_target,
-                     timestamp,
-                     step_0,
-                     latest_0,
-                     step_1,
-                     min(latest_1) over (PARTITION by aggregation_target,
-                                                      prop
-                                         ORDER BY timestamp DESC ROWS BETWEEN 1 PRECEDING AND 1 PRECEDING) latest_1,
-                                        step_2,
-                                        min(latest_2) over (PARTITION by aggregation_target,
-                                                                         prop
-                                                            ORDER BY timestamp DESC ROWS BETWEEN 2 PRECEDING AND 2 PRECEDING) latest_2 ,
-                                                           if(has(['technology', 'finance'], prop), prop, 'Other') as prop
-              FROM
-                (SELECT *,
-                        prop_vals as prop
-                 FROM
-                   (SELECT aggregation_target,
-                           timestamp,
-                           if(event = 'sign up', 1, 0) as step_0,
-                           if(step_0 = 1, timestamp, null) as latest_0,
-                           if(event = 'play movie', 1, 0) as step_1,
-                           if(step_1 = 1, timestamp, null) as latest_1,
-                           if(event = 'buy', 1, 0) as step_2,
-                           if(step_2 = 1, timestamp, null) as latest_2,
-                           replaceRegexpAll(JSONExtractRaw(group_properties_0, 'industry'), '^"|"$', '') AS prop_basic,
-                           prop_basic as prop,
-                           argMinIf(prop, timestamp, isNotNull(prop)) over (PARTITION by aggregation_target) as prop_vals
-                    FROM
-<<<<<<< HEAD
-                      (SELECT *,
-                              prop_vals as prop
-                       FROM
-                         (SELECT aggregation_target,
-                                 timestamp,
-                                 if(event = 'sign up', 1, 0) as step_0,
-                                 if(step_0 = 1, timestamp, null) as latest_0,
-                                 if(event = 'play movie', 1, 0) as step_1,
-                                 if(step_1 = 1, timestamp, null) as latest_1,
-                                 if(event = 'buy', 1, 0) as step_2,
-                                 if(step_2 = 1, timestamp, null) as latest_2,
-                                 replaceRegexpAll(JSONExtractRaw(group_properties_0, 'industry'), '^"|"$', '') AS prop_basic,
-                                 prop_basic as prop,
-                                 argMinIf(prop, timestamp, isNotNull(prop)) over (PARTITION by aggregation_target) as prop_vals
-                          FROM
-                            (SELECT e.event as event,
-                                    e.team_id as team_id,
-                                    e.distinct_id as distinct_id,
-                                    e.timestamp as timestamp,
-                                    pdi.person_id as aggregation_target,
-                                    pdi.person_id as person_id,
-                                    groups_0.group_properties_0 as group_properties_0
-                             FROM events e
-                             INNER JOIN
-                               (SELECT distinct_id,
-                                       argMax(person_id, version) as person_id
-                                FROM person_distinct_id2
-                                WHERE team_id = 2
-                                GROUP BY distinct_id
-                                HAVING argMax(is_deleted, version) = 0) AS pdi ON e.distinct_id = pdi.distinct_id
-                             INNER JOIN
-                               (SELECT group_key,
-                                       argMax(group_properties, _timestamp) AS group_properties_0
-                                FROM groups
-                                WHERE team_id = 2
-                                  AND group_type_index = 0
-                                GROUP BY group_key) groups_0 ON "$group_0" == groups_0.group_key
-                             WHERE team_id = 2
-                               AND event IN ['buy', 'play movie', 'sign up']
-                               AND timestamp >= toDateTime('2020-01-01 00:00:00', 'UTC')
-                               AND timestamp <= toDateTime('2020-01-08 23:59:59', 'UTC') ) events
-                          WHERE (step_0 = 1
-                                 OR step_1 = 1
-                                 OR step_2 = 1) )))))
-           WHERE step_0 = 1 SETTINGS allow_experimental_window_functions = 1 ))
-=======
-                      (SELECT e.event as event,
-                              e.team_id as team_id,
-                              e.distinct_id as distinct_id,
-                              e.timestamp as timestamp,
-                              pdi.person_id as aggregation_target,
-                              pdi.person_id as person_id,
-                              groups_0.group_properties_0 as group_properties_0
-                       FROM events e
-                       INNER JOIN
-                         (SELECT distinct_id,
-                                 argMax(person_id, version) as person_id
-                          FROM person_distinct_id2
-                          WHERE team_id = 2
-                          GROUP BY distinct_id
-                          HAVING argMax(is_deleted, version) = 0) AS pdi ON e.distinct_id = pdi.distinct_id
-                       INNER JOIN
-                         (SELECT group_key,
-                                 argMax(group_properties, _timestamp) AS group_properties_0
-                          FROM groups
-                          WHERE team_id = 2
-                            AND group_type_index = 0
-                          GROUP BY group_key) groups_0 ON "$group_0" == groups_0.group_key
-                       WHERE team_id = 2
-                         AND timestamp >= toDateTime('2020-01-01 00:00:00')
-                         AND timestamp <= toDateTime('2020-01-08 23:59:59') ) events
-                    WHERE (1=1) )))
-           WHERE step_0 = 1 ))
->>>>>>> 3fa6fc7a
-     GROUP BY aggregation_target,
-              steps,
-              prop
-     HAVING steps = max_steps)
-  WHERE steps IN [1, 2, 3]
-    AND arrayFlatten(array(prop)) = arrayFlatten(array('finance'))
-  ORDER BY aggregation_target
-  LIMIT 100
-  OFFSET 0 SETTINGS allow_experimental_window_functions = 1
-  '
----
-# name: TestStrictFunnelGroupBreakdown.test_funnel_breakdown_group.4
-  '
-  
-  SELECT groupArray(value)
-  FROM
-    (SELECT replaceRegexpAll(JSONExtractRaw(group_properties_0, 'industry'), '^"|"$', '') AS value,
-            count(*) as count
-     FROM events e
-     INNER JOIN
-       (SELECT group_key,
-               argMax(group_properties, _timestamp) AS group_properties_0
-        FROM groups
-        WHERE team_id = 2
-          AND group_type_index = 0
-        GROUP BY group_key) groups_0 ON "$group_0" == groups_0.group_key
-     WHERE team_id = 2
-       AND event IN ['buy', 'play movie', 'sign up']
-       AND timestamp >= toDateTime('2020-01-01 00:00:00', 'UTC')
-       AND timestamp <= toDateTime('2020-01-08 23:59:59', 'UTC')
-     GROUP BY value
-     ORDER BY count DESC, value DESC
-     LIMIT 25
-     OFFSET 0)
-  '
----
-# name: TestStrictFunnelGroupBreakdown.test_funnel_breakdown_group.5
-  '
-  
-  SELECT aggregation_target AS actor_id
-  FROM
-    (SELECT aggregation_target,
-            steps,
-            avg(step_1_conversion_time) step_1_average_conversion_time_inner,
-            avg(step_2_conversion_time) step_2_average_conversion_time_inner,
-            median(step_1_conversion_time) step_1_median_conversion_time_inner,
-            median(step_2_conversion_time) step_2_median_conversion_time_inner,
-            prop
-     FROM
-       (SELECT aggregation_target,
-               steps,
-               max(steps) over (PARTITION BY aggregation_target,
-                                             prop) as max_steps,
-                               step_1_conversion_time,
-                               step_2_conversion_time,
-                               prop
-        FROM
-          (SELECT *,
-                  if(latest_0 <= latest_1
-                     AND latest_1 <= latest_0 + INTERVAL 7 DAY
-                     AND latest_1 <= latest_2
-                     AND latest_2 <= latest_0 + INTERVAL 7 DAY, 3, if(latest_0 <= latest_1
-                                                                      AND latest_1 <= latest_0 + INTERVAL 7 DAY, 2, 1)) AS steps,
-                  if(isNotNull(latest_1)
-                     AND latest_1 <= latest_0 + INTERVAL 7 DAY, dateDiff('second', toDateTime(latest_0), toDateTime(latest_1)), NULL) step_1_conversion_time,
-                  if(isNotNull(latest_2)
-                     AND latest_2 <= latest_1 + INTERVAL 7 DAY, dateDiff('second', toDateTime(latest_1), toDateTime(latest_2)), NULL) step_2_conversion_time
-           FROM
-             (SELECT aggregation_target,
-                     timestamp,
-                     step_0,
-                     latest_0,
-                     step_1,
-                     min(latest_1) over (PARTITION by aggregation_target,
-                                                      prop
-                                         ORDER BY timestamp DESC ROWS BETWEEN 1 PRECEDING AND 1 PRECEDING) latest_1,
-                                        step_2,
-                                        min(latest_2) over (PARTITION by aggregation_target,
-                                                                         prop
-                                                            ORDER BY timestamp DESC ROWS BETWEEN 2 PRECEDING AND 2 PRECEDING) latest_2 ,
-                                                           if(has(['technology', 'finance'], prop), prop, 'Other') as prop
-              FROM
-                (SELECT *,
-                        prop_vals as prop
-                 FROM
-                   (SELECT aggregation_target,
-                           timestamp,
-                           if(event = 'sign up', 1, 0) as step_0,
-                           if(step_0 = 1, timestamp, null) as latest_0,
-                           if(event = 'play movie', 1, 0) as step_1,
-                           if(step_1 = 1, timestamp, null) as latest_1,
-                           if(event = 'buy', 1, 0) as step_2,
-                           if(step_2 = 1, timestamp, null) as latest_2,
-                           replaceRegexpAll(JSONExtractRaw(group_properties_0, 'industry'), '^"|"$', '') AS prop_basic,
-                           prop_basic as prop,
-                           argMinIf(prop, timestamp, isNotNull(prop)) over (PARTITION by aggregation_target) as prop_vals
-                    FROM
-<<<<<<< HEAD
-                      (SELECT *,
-                              prop_vals as prop
-                       FROM
-                         (SELECT aggregation_target,
-                                 timestamp,
-                                 if(event = 'sign up', 1, 0) as step_0,
-                                 if(step_0 = 1, timestamp, null) as latest_0,
-                                 if(event = 'play movie', 1, 0) as step_1,
-                                 if(step_1 = 1, timestamp, null) as latest_1,
-                                 if(event = 'buy', 1, 0) as step_2,
-                                 if(step_2 = 1, timestamp, null) as latest_2,
-                                 replaceRegexpAll(JSONExtractRaw(group_properties_0, 'industry'), '^"|"$', '') AS prop_basic,
-                                 prop_basic as prop,
-                                 argMinIf(prop, timestamp, isNotNull(prop)) over (PARTITION by aggregation_target) as prop_vals
-                          FROM
-                            (SELECT e.event as event,
-                                    e.team_id as team_id,
-                                    e.distinct_id as distinct_id,
-                                    e.timestamp as timestamp,
-                                    pdi.person_id as aggregation_target,
-                                    pdi.person_id as person_id,
-                                    groups_0.group_properties_0 as group_properties_0
-                             FROM events e
-                             INNER JOIN
-                               (SELECT distinct_id,
-                                       argMax(person_id, version) as person_id
-                                FROM person_distinct_id2
-                                WHERE team_id = 2
-                                GROUP BY distinct_id
-                                HAVING argMax(is_deleted, version) = 0) AS pdi ON e.distinct_id = pdi.distinct_id
-                             INNER JOIN
-                               (SELECT group_key,
-                                       argMax(group_properties, _timestamp) AS group_properties_0
-                                FROM groups
-                                WHERE team_id = 2
-                                  AND group_type_index = 0
-                                GROUP BY group_key) groups_0 ON "$group_0" == groups_0.group_key
-                             WHERE team_id = 2
-                               AND event IN ['buy', 'play movie', 'sign up']
-                               AND timestamp >= toDateTime('2020-01-01 00:00:00', 'UTC')
-                               AND timestamp <= toDateTime('2020-01-08 23:59:59', 'UTC') ) events
-                          WHERE (step_0 = 1
-                                 OR step_1 = 1
-                                 OR step_2 = 1) )))))
-           WHERE step_0 = 1 SETTINGS allow_experimental_window_functions = 1 ))
-=======
-                      (SELECT e.event as event,
-                              e.team_id as team_id,
-                              e.distinct_id as distinct_id,
-                              e.timestamp as timestamp,
-                              pdi.person_id as aggregation_target,
-                              pdi.person_id as person_id,
-                              groups_0.group_properties_0 as group_properties_0
-                       FROM events e
-                       INNER JOIN
-                         (SELECT distinct_id,
-                                 argMax(person_id, version) as person_id
-                          FROM person_distinct_id2
-                          WHERE team_id = 2
-                          GROUP BY distinct_id
-                          HAVING argMax(is_deleted, version) = 0) AS pdi ON e.distinct_id = pdi.distinct_id
-                       INNER JOIN
-                         (SELECT group_key,
-                                 argMax(group_properties, _timestamp) AS group_properties_0
-                          FROM groups
-                          WHERE team_id = 2
-                            AND group_type_index = 0
-                          GROUP BY group_key) groups_0 ON "$group_0" == groups_0.group_key
-                       WHERE team_id = 2
-                         AND timestamp >= toDateTime('2020-01-01 00:00:00')
-                         AND timestamp <= toDateTime('2020-01-08 23:59:59') ) events
-                    WHERE (1=1) )))
-           WHERE step_0 = 1 ))
->>>>>>> 3fa6fc7a
-     GROUP BY aggregation_target,
-              steps,
-              prop
-     HAVING steps = max_steps)
-  WHERE steps IN [2, 3]
-    AND arrayFlatten(array(prop)) = arrayFlatten(array('finance'))
-  ORDER BY aggregation_target
-  LIMIT 100
-  OFFSET 0 SETTINGS allow_experimental_window_functions = 1
-  '
----
-# name: TestStrictFunnelGroupBreakdown.test_funnel_breakdown_group.6
-  '
-  
-  SELECT groupArray(value)
-  FROM
-    (SELECT replaceRegexpAll(JSONExtractRaw(group_properties_0, 'industry'), '^"|"$', '') AS value,
-            count(*) as count
-     FROM events e
-     INNER JOIN
-       (SELECT group_key,
-               argMax(group_properties, _timestamp) AS group_properties_0
-        FROM groups
-        WHERE team_id = 2
-          AND group_type_index = 0
-        GROUP BY group_key) groups_0 ON "$group_0" == groups_0.group_key
-     WHERE team_id = 2
-       AND event IN ['buy', 'play movie', 'sign up']
-       AND timestamp >= toDateTime('2020-01-01 00:00:00', 'UTC')
-       AND timestamp <= toDateTime('2020-01-08 23:59:59', 'UTC')
-     GROUP BY value
-     ORDER BY count DESC, value DESC
-     LIMIT 25
-     OFFSET 0)
-  '
----
-# name: TestStrictFunnelGroupBreakdown.test_funnel_breakdown_group.7
-  '
-  
-  SELECT aggregation_target AS actor_id
-  FROM
-    (SELECT aggregation_target,
-            steps,
-            avg(step_1_conversion_time) step_1_average_conversion_time_inner,
-            avg(step_2_conversion_time) step_2_average_conversion_time_inner,
-            median(step_1_conversion_time) step_1_median_conversion_time_inner,
-            median(step_2_conversion_time) step_2_median_conversion_time_inner,
-            prop
-     FROM
-       (SELECT aggregation_target,
-               steps,
-               max(steps) over (PARTITION BY aggregation_target,
-                                             prop) as max_steps,
-                               step_1_conversion_time,
-                               step_2_conversion_time,
-                               prop
-        FROM
-          (SELECT *,
-                  if(latest_0 <= latest_1
-                     AND latest_1 <= latest_0 + INTERVAL 7 DAY
-                     AND latest_1 <= latest_2
-                     AND latest_2 <= latest_0 + INTERVAL 7 DAY, 3, if(latest_0 <= latest_1
-                                                                      AND latest_1 <= latest_0 + INTERVAL 7 DAY, 2, 1)) AS steps,
-                  if(isNotNull(latest_1)
-                     AND latest_1 <= latest_0 + INTERVAL 7 DAY, dateDiff('second', toDateTime(latest_0), toDateTime(latest_1)), NULL) step_1_conversion_time,
-                  if(isNotNull(latest_2)
-                     AND latest_2 <= latest_1 + INTERVAL 7 DAY, dateDiff('second', toDateTime(latest_1), toDateTime(latest_2)), NULL) step_2_conversion_time
-           FROM
-             (SELECT aggregation_target,
-                     timestamp,
-                     step_0,
-                     latest_0,
-                     step_1,
-                     min(latest_1) over (PARTITION by aggregation_target,
-                                                      prop
-                                         ORDER BY timestamp DESC ROWS BETWEEN 1 PRECEDING AND 1 PRECEDING) latest_1,
-                                        step_2,
-                                        min(latest_2) over (PARTITION by aggregation_target,
-                                                                         prop
-                                                            ORDER BY timestamp DESC ROWS BETWEEN 2 PRECEDING AND 2 PRECEDING) latest_2 ,
-                                                           if(has(['technology', 'finance'], prop), prop, 'Other') as prop
-              FROM
-                (SELECT *,
-                        prop_vals as prop
-                 FROM
-                   (SELECT aggregation_target,
-                           timestamp,
-                           if(event = 'sign up', 1, 0) as step_0,
-                           if(step_0 = 1, timestamp, null) as latest_0,
-                           if(event = 'play movie', 1, 0) as step_1,
-                           if(step_1 = 1, timestamp, null) as latest_1,
-                           if(event = 'buy', 1, 0) as step_2,
-                           if(step_2 = 1, timestamp, null) as latest_2,
-                           replaceRegexpAll(JSONExtractRaw(group_properties_0, 'industry'), '^"|"$', '') AS prop_basic,
-                           prop_basic as prop,
-                           argMinIf(prop, timestamp, isNotNull(prop)) over (PARTITION by aggregation_target) as prop_vals
-                    FROM
-<<<<<<< HEAD
-                      (SELECT *,
-                              prop_vals as prop
-                       FROM
-                         (SELECT aggregation_target,
-                                 timestamp,
-                                 if(event = 'sign up', 1, 0) as step_0,
-                                 if(step_0 = 1, timestamp, null) as latest_0,
-                                 if(event = 'play movie', 1, 0) as step_1,
-                                 if(step_1 = 1, timestamp, null) as latest_1,
-                                 if(event = 'buy', 1, 0) as step_2,
-                                 if(step_2 = 1, timestamp, null) as latest_2,
-                                 replaceRegexpAll(JSONExtractRaw(group_properties_0, 'industry'), '^"|"$', '') AS prop_basic,
-                                 prop_basic as prop,
-                                 argMinIf(prop, timestamp, isNotNull(prop)) over (PARTITION by aggregation_target) as prop_vals
-                          FROM
-                            (SELECT e.event as event,
-                                    e.team_id as team_id,
-                                    e.distinct_id as distinct_id,
-                                    e.timestamp as timestamp,
-                                    pdi.person_id as aggregation_target,
-                                    pdi.person_id as person_id,
-                                    groups_0.group_properties_0 as group_properties_0
-                             FROM events e
-                             INNER JOIN
-                               (SELECT distinct_id,
-                                       argMax(person_id, version) as person_id
-                                FROM person_distinct_id2
-                                WHERE team_id = 2
-                                GROUP BY distinct_id
-                                HAVING argMax(is_deleted, version) = 0) AS pdi ON e.distinct_id = pdi.distinct_id
-                             INNER JOIN
-                               (SELECT group_key,
-                                       argMax(group_properties, _timestamp) AS group_properties_0
-                                FROM groups
-                                WHERE team_id = 2
-                                  AND group_type_index = 0
-                                GROUP BY group_key) groups_0 ON "$group_0" == groups_0.group_key
-                             WHERE team_id = 2
-                               AND event IN ['buy', 'play movie', 'sign up']
-                               AND timestamp >= toDateTime('2020-01-01 00:00:00', 'UTC')
-                               AND timestamp <= toDateTime('2020-01-08 23:59:59', 'UTC') ) events
-                          WHERE (step_0 = 1
-                                 OR step_1 = 1
-                                 OR step_2 = 1) )))))
-           WHERE step_0 = 1 SETTINGS allow_experimental_window_functions = 1 ))
-=======
-                      (SELECT e.event as event,
-                              e.team_id as team_id,
-                              e.distinct_id as distinct_id,
-                              e.timestamp as timestamp,
-                              pdi.person_id as aggregation_target,
-                              pdi.person_id as person_id,
-                              groups_0.group_properties_0 as group_properties_0
-                       FROM events e
-                       INNER JOIN
-                         (SELECT distinct_id,
-                                 argMax(person_id, version) as person_id
-                          FROM person_distinct_id2
-                          WHERE team_id = 2
-                          GROUP BY distinct_id
-                          HAVING argMax(is_deleted, version) = 0) AS pdi ON e.distinct_id = pdi.distinct_id
-                       INNER JOIN
-                         (SELECT group_key,
-                                 argMax(group_properties, _timestamp) AS group_properties_0
-                          FROM groups
-                          WHERE team_id = 2
-                            AND group_type_index = 0
-                          GROUP BY group_key) groups_0 ON "$group_0" == groups_0.group_key
-                       WHERE team_id = 2
-                         AND timestamp >= toDateTime('2020-01-01 00:00:00')
-                         AND timestamp <= toDateTime('2020-01-08 23:59:59') ) events
-                    WHERE (1=1) )))
-           WHERE step_0 = 1 ))
->>>>>>> 3fa6fc7a
-     GROUP BY aggregation_target,
-              steps,
-              prop
-     HAVING steps = max_steps)
-  WHERE steps IN [1, 2, 3]
-    AND arrayFlatten(array(prop)) = arrayFlatten(array('technology'))
-  ORDER BY aggregation_target
-  LIMIT 100
-  OFFSET 0 SETTINGS allow_experimental_window_functions = 1
-  '
----
-# name: TestStrictFunnelGroupBreakdown.test_funnel_breakdown_group.8
-  '
-  
-  SELECT groupArray(value)
-  FROM
-    (SELECT replaceRegexpAll(JSONExtractRaw(group_properties_0, 'industry'), '^"|"$', '') AS value,
-            count(*) as count
-     FROM events e
-     INNER JOIN
-       (SELECT group_key,
-               argMax(group_properties, _timestamp) AS group_properties_0
-        FROM groups
-        WHERE team_id = 2
-          AND group_type_index = 0
-        GROUP BY group_key) groups_0 ON "$group_0" == groups_0.group_key
-     WHERE team_id = 2
-<<<<<<< HEAD
-       AND event IN ['buy', 'sign up']
-       AND timestamp >= toDateTime('2020-01-01 00:00:00', 'UTC')
-       AND timestamp <= toDateTime('2020-01-08 23:59:59', 'UTC')
-=======
-       AND event IN ['buy', 'play movie', 'sign up']
-       AND timestamp >= toDateTime('2020-01-01 00:00:00')
-       AND timestamp <= toDateTime('2020-01-08 23:59:59')
->>>>>>> 3fa6fc7a
-     GROUP BY value
-     ORDER BY count DESC, value DESC
-     LIMIT 25
-     OFFSET 0)
-  '
----
-# name: TestStrictFunnelGroupBreakdown.test_funnel_breakdown_group.9
-  '
-  
-  SELECT aggregation_target AS actor_id
-  FROM
-    (SELECT aggregation_target,
-            steps,
-            avg(step_1_conversion_time) step_1_average_conversion_time_inner,
-            avg(step_2_conversion_time) step_2_average_conversion_time_inner,
-            median(step_1_conversion_time) step_1_median_conversion_time_inner,
-            median(step_2_conversion_time) step_2_median_conversion_time_inner,
-            prop
-     FROM
-       (SELECT aggregation_target,
-               steps,
-               max(steps) over (PARTITION BY aggregation_target,
-                                             prop) as max_steps,
-                               step_1_conversion_time,
-                               step_2_conversion_time,
-                               prop
-        FROM
-          (SELECT *,
-                  if(latest_0 <= latest_1
-                     AND latest_1 <= latest_0 + INTERVAL 7 DAY
-                     AND latest_1 <= latest_2
-                     AND latest_2 <= latest_0 + INTERVAL 7 DAY, 3, if(latest_0 <= latest_1
-                                                                      AND latest_1 <= latest_0 + INTERVAL 7 DAY, 2, 1)) AS steps,
-                  if(isNotNull(latest_1)
-                     AND latest_1 <= latest_0 + INTERVAL 7 DAY, dateDiff('second', toDateTime(latest_0), toDateTime(latest_1)), NULL) step_1_conversion_time,
-                  if(isNotNull(latest_2)
-                     AND latest_2 <= latest_1 + INTERVAL 7 DAY, dateDiff('second', toDateTime(latest_1), toDateTime(latest_2)), NULL) step_2_conversion_time
-           FROM
-             (SELECT aggregation_target,
-                     timestamp,
-                     step_0,
-                     latest_0,
-                     step_1,
-                     min(latest_1) over (PARTITION by aggregation_target,
-                                                      prop
-                                         ORDER BY timestamp DESC ROWS BETWEEN 1 PRECEDING AND 1 PRECEDING) latest_1,
-                                        step_2,
-                                        min(latest_2) over (PARTITION by aggregation_target,
-                                                                         prop
-                                                            ORDER BY timestamp DESC ROWS BETWEEN 2 PRECEDING AND 2 PRECEDING) latest_2 ,
-                                                           if(has(['technology', 'finance'], prop), prop, 'Other') as prop
-              FROM
-                (SELECT *,
-                        prop_vals as prop
-                 FROM
-                   (SELECT aggregation_target,
-                           timestamp,
-                           if(event = 'sign up', 1, 0) as step_0,
-                           if(step_0 = 1, timestamp, null) as latest_0,
-                           if(event = 'play movie', 1, 0) as step_1,
-                           if(step_1 = 1, timestamp, null) as latest_1,
-                           if(event = 'buy', 1, 0) as step_2,
-                           if(step_2 = 1, timestamp, null) as latest_2,
-                           replaceRegexpAll(JSONExtractRaw(group_properties_0, 'industry'), '^"|"$', '') AS prop_basic,
-                           prop_basic as prop,
-                           argMinIf(prop, timestamp, isNotNull(prop)) over (PARTITION by aggregation_target) as prop_vals
-                    FROM
-                      (SELECT e.event as event,
-                              e.team_id as team_id,
-                              e.distinct_id as distinct_id,
-                              e.timestamp as timestamp,
-                              pdi.person_id as aggregation_target,
-                              pdi.person_id as person_id,
-                              groups_0.group_properties_0 as group_properties_0
-                       FROM events e
-                       INNER JOIN
-                         (SELECT distinct_id,
-                                 argMax(person_id, version) as person_id
-                          FROM person_distinct_id2
-                          WHERE team_id = 2
-                          GROUP BY distinct_id
-                          HAVING argMax(is_deleted, version) = 0) AS pdi ON e.distinct_id = pdi.distinct_id
-                       INNER JOIN
-                         (SELECT group_key,
-                                 argMax(group_properties, _timestamp) AS group_properties_0
-                          FROM groups
-                          WHERE team_id = 2
-                            AND group_type_index = 0
-                          GROUP BY group_key) groups_0 ON "$group_0" == groups_0.group_key
-                       WHERE team_id = 2
-<<<<<<< HEAD
-                         AND event IN ['buy', 'sign up']
-                         AND timestamp >= toDateTime('2020-01-01 00:00:00', 'UTC')
-                         AND timestamp <= toDateTime('2020-01-08 23:59:59', 'UTC') ) events
-                    WHERE (step_0 = 1
-                           OR step_1 = 1) )))
-           WHERE step_0 = 1 SETTINGS allow_experimental_window_functions = 1 ))
-=======
-                         AND timestamp >= toDateTime('2020-01-01 00:00:00')
-                         AND timestamp <= toDateTime('2020-01-08 23:59:59') ) events
-                    WHERE (1=1) )))
-           WHERE step_0 = 1 ))
->>>>>>> 3fa6fc7a
-     GROUP BY aggregation_target,
-              steps,
-              prop
-     HAVING steps = max_steps)
-  WHERE steps IN [2, 3]
-    AND arrayFlatten(array(prop)) = arrayFlatten(array('technology'))
-  ORDER BY aggregation_target
-  LIMIT 100
-  OFFSET 0 SETTINGS allow_experimental_window_functions = 1
-  '
----
-# name: TestUnorderedFunnelGroupBreakdown.test_funnel_aggregate_by_groups_breakdown_group_person_on_events
-  '
-  
-  SELECT groupArray(value)
-  FROM
-    (SELECT replaceRegexpAll(JSONExtractRaw(group0_properties, 'industry'), '^"|"$', '') AS value,
-            count(*) as count
-     FROM events e
-     WHERE team_id = 2
-       AND event IN ['buy', 'play movie', 'sign up']
-       AND timestamp >= toDateTime('2020-01-01 00:00:00')
-       AND timestamp <= toDateTime('2020-01-08 23:59:59')
-       AND (NOT has([''], "$group_0"))
-       AND e.person_id != toUUIDOrZero('')
-     GROUP BY value
-     ORDER BY count DESC, value DESC
-     LIMIT 25
-     OFFSET 0)
-  '
----
-# name: TestUnorderedFunnelGroupBreakdown.test_funnel_aggregate_by_groups_breakdown_group_person_on_events.1
-  '
-  
-  SELECT countIf(steps = 1) step_1,
-         countIf(steps = 2) step_2,
-         countIf(steps = 3) step_3,
-         avg(step_1_average_conversion_time_inner) step_1_average_conversion_time,
-         avg(step_2_average_conversion_time_inner) step_2_average_conversion_time,
-         median(step_1_median_conversion_time_inner) step_1_median_conversion_time,
-         median(step_2_median_conversion_time_inner) step_2_median_conversion_time,
-         prop
-  FROM
-    (SELECT aggregation_target,
-            steps,
-            avg(step_1_conversion_time) step_1_average_conversion_time_inner,
-            avg(step_2_conversion_time) step_2_average_conversion_time_inner,
-            median(step_1_conversion_time) step_1_median_conversion_time_inner,
-            median(step_2_conversion_time) step_2_median_conversion_time_inner ,
-            prop
-     FROM
-       (SELECT aggregation_target,
-               steps,
-               max(steps) over (PARTITION BY aggregation_target,
-                                             prop) as max_steps,
-                               step_1_conversion_time,
-                               step_2_conversion_time ,
-                               prop
-        FROM
-          (SELECT *,
-                  if(latest_0 <= latest_1
-                     AND latest_1 <= latest_0 + INTERVAL 7 DAY
-                     AND latest_1 <= latest_2
-                     AND latest_2 <= latest_0 + INTERVAL 7 DAY, 3, if(latest_0 <= latest_1
-                                                                      AND latest_1 <= latest_0 + INTERVAL 7 DAY, 2, 1)) AS steps ,
-                  if(isNotNull(latest_1)
-                     AND latest_1 <= latest_0 + INTERVAL 7 DAY, dateDiff('second', toDateTime(latest_0), toDateTime(latest_1)), NULL) step_1_conversion_time,
-                  if(isNotNull(latest_2)
-                     AND latest_2 <= latest_1 + INTERVAL 7 DAY, dateDiff('second', toDateTime(latest_1), toDateTime(latest_2)), NULL) step_2_conversion_time,
-                  prop
-           FROM
-             (SELECT aggregation_target,
-                     timestamp,
-                     step_0,
-                     latest_0,
-                     step_1,
-                     latest_1,
-                     step_2,
-                     min(latest_2) over (PARTITION by aggregation_target,
-                                                      prop
-                                         ORDER BY timestamp DESC ROWS BETWEEN UNBOUNDED PRECEDING AND 0 PRECEDING) latest_2 ,
-                                        prop
-              FROM
-                (SELECT aggregation_target,
-                        timestamp,
-                        step_0,
-                        latest_0,
-                        step_1,
-                        latest_1,
-                        step_2,
-                        if(latest_2 < latest_1, NULL, latest_2) as latest_2 ,
-                        prop
-                 FROM
-                   (SELECT aggregation_target,
-                           timestamp,
-                           step_0,
-                           latest_0,
-                           step_1,
-                           min(latest_1) over (PARTITION by aggregation_target,
-                                                            prop
-                                               ORDER BY timestamp DESC ROWS BETWEEN UNBOUNDED PRECEDING AND 0 PRECEDING) latest_1,
-                                              step_2,
-                                              min(latest_2) over (PARTITION by aggregation_target,
-                                                                               prop
-                                                                  ORDER BY timestamp DESC ROWS BETWEEN UNBOUNDED PRECEDING AND 0 PRECEDING) latest_2 ,
-                                                                 if(has(['technology', 'finance'], prop), prop, 'Other') as prop
-                    FROM
-                      (SELECT *,
-                              prop_vals as prop
-                       FROM
-                         (SELECT aggregation_target,
-                                 timestamp,
-                                 if(event = 'sign up', 1, 0) as step_0,
-                                 if(step_0 = 1, timestamp, null) as latest_0,
-                                 if(event = 'play movie', 1, 0) as step_1,
-                                 if(step_1 = 1, timestamp, null) as latest_1,
-                                 if(event = 'buy', 1, 0) as step_2,
-                                 if(step_2 = 1, timestamp, null) as latest_2,
-                                 replaceRegexpAll(JSONExtractRaw(group0_properties, 'industry'), '^"|"$', '') AS prop_basic,
-                                 prop_basic as prop,
-                                 argMinIf(prop, timestamp, isNotNull(prop)) over (PARTITION by aggregation_target) as prop_vals
-                          FROM
-                            (SELECT e.event as event,
-                                    e.team_id as team_id,
-                                    e.distinct_id as distinct_id,
-                                    e.timestamp as timestamp,
-                                    e."$group_0" as aggregation_target,
-                                    e."$group_0" as "$group_0",
-                                    e.person_id as person_id,
-                                    e."group0_properties" as "group0_properties"
-                             FROM events e
-                             WHERE team_id = 2
-                               AND event IN ['buy', 'play movie', 'sign up']
-                               AND timestamp >= toDateTime('2020-01-01 00:00:00')
-                               AND timestamp <= toDateTime('2020-01-08 23:59:59')
-                               AND (NOT has([''], "$group_0"))
-                               AND e.person_id != toUUIDOrZero('') ) events
-                          WHERE (step_0 = 1
-                                 OR step_1 = 1
-                                 OR step_2 = 1) )))))
-           WHERE step_0 = 1 SETTINGS allow_experimental_window_functions = 1 ))
-     GROUP BY aggregation_target,
-              steps,
-              prop
-     HAVING steps = max_steps SETTINGS allow_experimental_window_functions = 1)
-  GROUP BY prop SETTINGS allow_experimental_window_functions = 1
-  '
----
-# name: TestUnorderedFunnelGroupBreakdown.test_funnel_aggregate_by_groups_breakdown_group_person_on_events_materialized
-  '
-  
-  SELECT groupArray(value)
-  FROM
-    (SELECT "mat_gp0_industry" AS value,
-            count(*) as count
-     FROM events e
-     WHERE team_id = 2
-       AND event IN ['buy', 'play movie', 'sign up']
-       AND timestamp >= toDateTime('2020-01-01 00:00:00')
-       AND timestamp <= toDateTime('2020-01-08 23:59:59')
-       AND (NOT has([''], "$group_0"))
-       AND e.person_id != toUUIDOrZero('')
-     GROUP BY value
-     ORDER BY count DESC, value DESC
-     LIMIT 25
-     OFFSET 0)
-  '
----
-# name: TestUnorderedFunnelGroupBreakdown.test_funnel_aggregate_by_groups_breakdown_group_person_on_events_materialized.1
-  '
-  
-  SELECT countIf(steps = 1) step_1,
-         countIf(steps = 2) step_2,
-         countIf(steps = 3) step_3,
-         avg(step_1_average_conversion_time_inner) step_1_average_conversion_time,
-         avg(step_2_average_conversion_time_inner) step_2_average_conversion_time,
-         median(step_1_median_conversion_time_inner) step_1_median_conversion_time,
-         median(step_2_median_conversion_time_inner) step_2_median_conversion_time,
-         prop
-  FROM
-    (SELECT aggregation_target,
-            steps,
-            avg(step_1_conversion_time) step_1_average_conversion_time_inner,
-            avg(step_2_conversion_time) step_2_average_conversion_time_inner,
-            median(step_1_conversion_time) step_1_median_conversion_time_inner,
-            median(step_2_conversion_time) step_2_median_conversion_time_inner ,
-            prop
-     FROM
-       (SELECT aggregation_target,
-               steps,
-               max(steps) over (PARTITION BY aggregation_target,
-                                             prop) as max_steps,
-                               step_1_conversion_time,
-                               step_2_conversion_time ,
-                               prop
-        FROM
-          (SELECT *,
-                  if(latest_0 <= latest_1
-                     AND latest_1 <= latest_0 + INTERVAL 7 DAY
-                     AND latest_1 <= latest_2
-                     AND latest_2 <= latest_0 + INTERVAL 7 DAY, 3, if(latest_0 <= latest_1
-                                                                      AND latest_1 <= latest_0 + INTERVAL 7 DAY, 2, 1)) AS steps ,
-                  if(isNotNull(latest_1)
-                     AND latest_1 <= latest_0 + INTERVAL 7 DAY, dateDiff('second', toDateTime(latest_0), toDateTime(latest_1)), NULL) step_1_conversion_time,
-                  if(isNotNull(latest_2)
-                     AND latest_2 <= latest_1 + INTERVAL 7 DAY, dateDiff('second', toDateTime(latest_1), toDateTime(latest_2)), NULL) step_2_conversion_time,
-                  prop
-           FROM
-             (SELECT aggregation_target,
-                     timestamp,
-                     step_0,
-                     latest_0,
-                     step_1,
-                     latest_1,
-                     step_2,
-                     min(latest_2) over (PARTITION by aggregation_target,
-                                                      prop
-                                         ORDER BY timestamp DESC ROWS BETWEEN UNBOUNDED PRECEDING AND 0 PRECEDING) latest_2 ,
-                                        prop
-              FROM
-                (SELECT aggregation_target,
-                        timestamp,
-                        step_0,
-                        latest_0,
-                        step_1,
-                        latest_1,
-                        step_2,
-                        if(latest_2 < latest_1, NULL, latest_2) as latest_2 ,
-                        prop
-                 FROM
-                   (SELECT aggregation_target,
-                           timestamp,
-                           step_0,
-                           latest_0,
-                           step_1,
-                           min(latest_1) over (PARTITION by aggregation_target,
-                                                            prop
-                                               ORDER BY timestamp DESC ROWS BETWEEN UNBOUNDED PRECEDING AND 0 PRECEDING) latest_1,
-                                              step_2,
-                                              min(latest_2) over (PARTITION by aggregation_target,
-                                                                               prop
-                                                                  ORDER BY timestamp DESC ROWS BETWEEN UNBOUNDED PRECEDING AND 0 PRECEDING) latest_2 ,
-                                                                 if(has(['technology', 'finance'], prop), prop, 'Other') as prop
-                    FROM
-                      (SELECT *,
-                              prop_vals as prop
-                       FROM
-                         (SELECT aggregation_target,
-                                 timestamp,
-                                 if(event = 'sign up', 1, 0) as step_0,
-                                 if(step_0 = 1, timestamp, null) as latest_0,
-                                 if(event = 'play movie', 1, 0) as step_1,
-                                 if(step_1 = 1, timestamp, null) as latest_1,
-                                 if(event = 'buy', 1, 0) as step_2,
-                                 if(step_2 = 1, timestamp, null) as latest_2,
-                                 "mat_gp0_industry" AS prop_basic,
-                                 prop_basic as prop,
-                                 argMinIf(prop, timestamp, isNotNull(prop)) over (PARTITION by aggregation_target) as prop_vals
-                          FROM
-                            (SELECT e.event as event,
-                                    e.team_id as team_id,
-                                    e.distinct_id as distinct_id,
-                                    e.timestamp as timestamp,
-                                    e."$group_0" as aggregation_target,
-                                    e."$group_0" as "$group_0",
-                                    e.person_id as person_id,
-                                    e."mat_gp0_industry" as "mat_gp0_industry"
-                             FROM events e
-                             WHERE team_id = 2
-                               AND event IN ['buy', 'play movie', 'sign up']
-                               AND timestamp >= toDateTime('2020-01-01 00:00:00')
-                               AND timestamp <= toDateTime('2020-01-08 23:59:59')
-                               AND (NOT has([''], "$group_0"))
-                               AND e.person_id != toUUIDOrZero('') ) events
-                          WHERE (step_0 = 1
-                                 OR step_1 = 1
-                                 OR step_2 = 1) )))))
-           WHERE step_0 = 1 SETTINGS allow_experimental_window_functions = 1 ))
-     GROUP BY aggregation_target,
-              steps,
-              prop
-     HAVING steps = max_steps SETTINGS allow_experimental_window_functions = 1)
-  GROUP BY prop SETTINGS allow_experimental_window_functions = 1
-  '
----
-# name: TestUnorderedFunnelGroupBreakdown.test_funnel_breakdown_group
-  '
-  
-  SELECT groupArray(value)
-  FROM
-    (SELECT replaceRegexpAll(JSONExtractRaw(group_properties_0, 'industry'), '^"|"$', '') AS value,
-            count(*) as count
-     FROM events e
-     INNER JOIN
-       (SELECT group_key,
-               argMax(group_properties, _timestamp) AS group_properties_0
-        FROM groups
-        WHERE team_id = 2
-          AND group_type_index = 0
-        GROUP BY group_key) groups_0 ON "$group_0" == groups_0.group_key
-     WHERE team_id = 2
-       AND event IN ['buy', 'play movie', 'sign up']
-       AND timestamp >= toDateTime('2020-01-01 00:00:00')
-       AND timestamp <= toDateTime('2020-01-08 23:59:59')
-     GROUP BY value
-     ORDER BY count DESC, value DESC
-     LIMIT 25
-     OFFSET 0)
-  '
----
-# name: TestUnorderedFunnelGroupBreakdown.test_funnel_breakdown_group.1
-  '
-  
-  SELECT countIf(steps = 1) step_1,
-         countIf(steps = 2) step_2,
-         countIf(steps = 3) step_3,
-         avg(step_1_average_conversion_time_inner) step_1_average_conversion_time,
-         avg(step_2_average_conversion_time_inner) step_2_average_conversion_time,
-         median(step_1_median_conversion_time_inner) step_1_median_conversion_time,
-         median(step_2_median_conversion_time_inner) step_2_median_conversion_time,
-         prop
   FROM
     (SELECT aggregation_target,
             steps,
@@ -3242,8 +558,8 @@
                                 GROUP BY group_key) groups_0 ON "$group_0" == groups_0.group_key
                              WHERE team_id = 2
                                AND event IN ['buy', 'play movie', 'sign up']
-                               AND timestamp >= toDateTime('2020-01-01 00:00:00')
-                               AND timestamp <= toDateTime('2020-01-08 23:59:59') ) events
+                               AND timestamp >= toDateTime('2020-01-01 00:00:00', 'UTC')
+                               AND timestamp <= toDateTime('2020-01-08 23:59:59', 'UTC') ) events
                           WHERE (step_0 = 1
                                  OR step_1 = 1
                                  OR step_2 = 1) )))))
@@ -3252,10 +568,14 @@
               steps,
               prop
      HAVING steps = max_steps SETTINGS allow_experimental_window_functions = 1)
-  GROUP BY prop SETTINGS allow_experimental_window_functions = 1
-  '
----
-# name: TestUnorderedFunnelGroupBreakdown.test_funnel_breakdown_group.10
+  WHERE steps IN [1, 2, 3]
+    AND arrayFlatten(array(prop)) = arrayFlatten(array('finance'))
+  ORDER BY aggregation_target
+  LIMIT 100
+  OFFSET 0 SETTINGS allow_experimental_window_functions = 1
+  '
+---
+# name: TestFunnelGroupBreakdown.test_funnel_breakdown_group.4
   '
   
   SELECT groupArray(value)
@@ -3272,15 +592,140 @@
         GROUP BY group_key) groups_0 ON "$group_0" == groups_0.group_key
      WHERE team_id = 2
        AND event IN ['buy', 'play movie', 'sign up']
-       AND timestamp >= toDateTime('2020-01-01 00:00:00')
-       AND timestamp <= toDateTime('2020-01-08 23:59:59')
+       AND timestamp >= toDateTime('2020-01-01 00:00:00', 'UTC')
+       AND timestamp <= toDateTime('2020-01-08 23:59:59', 'UTC')
      GROUP BY value
      ORDER BY count DESC, value DESC
      LIMIT 25
      OFFSET 0)
   '
 ---
-# name: TestUnorderedFunnelGroupBreakdown.test_funnel_breakdown_group.11
+# name: TestFunnelGroupBreakdown.test_funnel_breakdown_group.5
+  '
+  
+  SELECT aggregation_target AS actor_id
+  FROM
+    (SELECT aggregation_target,
+            steps,
+            avg(step_1_conversion_time) step_1_average_conversion_time_inner,
+            avg(step_2_conversion_time) step_2_average_conversion_time_inner,
+            median(step_1_conversion_time) step_1_median_conversion_time_inner,
+            median(step_2_conversion_time) step_2_median_conversion_time_inner ,
+            prop
+     FROM
+       (SELECT aggregation_target,
+               steps,
+               max(steps) over (PARTITION BY aggregation_target,
+                                             prop) as max_steps,
+                               step_1_conversion_time,
+                               step_2_conversion_time ,
+                               prop
+        FROM
+          (SELECT *,
+                  if(latest_0 <= latest_1
+                     AND latest_1 <= latest_0 + INTERVAL 7 DAY
+                     AND latest_1 <= latest_2
+                     AND latest_2 <= latest_0 + INTERVAL 7 DAY, 3, if(latest_0 <= latest_1
+                                                                      AND latest_1 <= latest_0 + INTERVAL 7 DAY, 2, 1)) AS steps ,
+                  if(isNotNull(latest_1)
+                     AND latest_1 <= latest_0 + INTERVAL 7 DAY, dateDiff('second', toDateTime(latest_0), toDateTime(latest_1)), NULL) step_1_conversion_time,
+                  if(isNotNull(latest_2)
+                     AND latest_2 <= latest_1 + INTERVAL 7 DAY, dateDiff('second', toDateTime(latest_1), toDateTime(latest_2)), NULL) step_2_conversion_time,
+                  prop
+           FROM
+             (SELECT aggregation_target,
+                     timestamp,
+                     step_0,
+                     latest_0,
+                     step_1,
+                     latest_1,
+                     step_2,
+                     min(latest_2) over (PARTITION by aggregation_target,
+                                                      prop
+                                         ORDER BY timestamp DESC ROWS BETWEEN UNBOUNDED PRECEDING AND 0 PRECEDING) latest_2 ,
+                                        prop
+              FROM
+                (SELECT aggregation_target,
+                        timestamp,
+                        step_0,
+                        latest_0,
+                        step_1,
+                        latest_1,
+                        step_2,
+                        if(latest_2 < latest_1, NULL, latest_2) as latest_2 ,
+                        prop
+                 FROM
+                   (SELECT aggregation_target,
+                           timestamp,
+                           step_0,
+                           latest_0,
+                           step_1,
+                           min(latest_1) over (PARTITION by aggregation_target,
+                                                            prop
+                                               ORDER BY timestamp DESC ROWS BETWEEN UNBOUNDED PRECEDING AND 0 PRECEDING) latest_1,
+                                              step_2,
+                                              min(latest_2) over (PARTITION by aggregation_target,
+                                                                               prop
+                                                                  ORDER BY timestamp DESC ROWS BETWEEN UNBOUNDED PRECEDING AND 0 PRECEDING) latest_2 ,
+                                                                 if(has(['technology', 'finance'], prop), prop, 'Other') as prop
+                    FROM
+                      (SELECT *,
+                              prop_vals as prop
+                       FROM
+                         (SELECT aggregation_target,
+                                 timestamp,
+                                 if(event = 'sign up', 1, 0) as step_0,
+                                 if(step_0 = 1, timestamp, null) as latest_0,
+                                 if(event = 'play movie', 1, 0) as step_1,
+                                 if(step_1 = 1, timestamp, null) as latest_1,
+                                 if(event = 'buy', 1, 0) as step_2,
+                                 if(step_2 = 1, timestamp, null) as latest_2,
+                                 replaceRegexpAll(JSONExtractRaw(group_properties_0, 'industry'), '^"|"$', '') AS prop_basic,
+                                 prop_basic as prop,
+                                 argMinIf(prop, timestamp, isNotNull(prop)) over (PARTITION by aggregation_target) as prop_vals
+                          FROM
+                            (SELECT e.event as event,
+                                    e.team_id as team_id,
+                                    e.distinct_id as distinct_id,
+                                    e.timestamp as timestamp,
+                                    pdi.person_id as aggregation_target,
+                                    pdi.person_id as person_id,
+                                    groups_0.group_properties_0 as group_properties_0
+                             FROM events e
+                             INNER JOIN
+                               (SELECT distinct_id,
+                                       argMax(person_id, version) as person_id
+                                FROM person_distinct_id2
+                                WHERE team_id = 2
+                                GROUP BY distinct_id
+                                HAVING argMax(is_deleted, version) = 0) AS pdi ON e.distinct_id = pdi.distinct_id
+                             INNER JOIN
+                               (SELECT group_key,
+                                       argMax(group_properties, _timestamp) AS group_properties_0
+                                FROM groups
+                                WHERE team_id = 2
+                                  AND group_type_index = 0
+                                GROUP BY group_key) groups_0 ON "$group_0" == groups_0.group_key
+                             WHERE team_id = 2
+                               AND event IN ['buy', 'play movie', 'sign up']
+                               AND timestamp >= toDateTime('2020-01-01 00:00:00', 'UTC')
+                               AND timestamp <= toDateTime('2020-01-08 23:59:59', 'UTC') ) events
+                          WHERE (step_0 = 1
+                                 OR step_1 = 1
+                                 OR step_2 = 1) )))))
+           WHERE step_0 = 1 SETTINGS allow_experimental_window_functions = 1 ))
+     GROUP BY aggregation_target,
+              steps,
+              prop
+     HAVING steps = max_steps SETTINGS allow_experimental_window_functions = 1)
+  WHERE steps IN [2, 3]
+    AND arrayFlatten(array(prop)) = arrayFlatten(array('finance'))
+  ORDER BY aggregation_target
+  LIMIT 100
+  OFFSET 0 SETTINGS allow_experimental_window_functions = 1
+  '
+---
+# name: TestFunnelGroupBreakdown.test_funnel_breakdown_group.6
   '
   
   SELECT groupArray(value)
@@ -3297,15 +742,140 @@
         GROUP BY group_key) groups_0 ON "$group_0" == groups_0.group_key
      WHERE team_id = 2
        AND event IN ['buy', 'play movie', 'sign up']
-       AND timestamp >= toDateTime('2020-01-01 00:00:00')
-       AND timestamp <= toDateTime('2020-01-08 23:59:59')
+       AND timestamp >= toDateTime('2020-01-01 00:00:00', 'UTC')
+       AND timestamp <= toDateTime('2020-01-08 23:59:59', 'UTC')
      GROUP BY value
      ORDER BY count DESC, value DESC
      LIMIT 25
      OFFSET 0)
   '
 ---
-# name: TestUnorderedFunnelGroupBreakdown.test_funnel_breakdown_group.12
+# name: TestFunnelGroupBreakdown.test_funnel_breakdown_group.7
+  '
+  
+  SELECT aggregation_target AS actor_id
+  FROM
+    (SELECT aggregation_target,
+            steps,
+            avg(step_1_conversion_time) step_1_average_conversion_time_inner,
+            avg(step_2_conversion_time) step_2_average_conversion_time_inner,
+            median(step_1_conversion_time) step_1_median_conversion_time_inner,
+            median(step_2_conversion_time) step_2_median_conversion_time_inner ,
+            prop
+     FROM
+       (SELECT aggregation_target,
+               steps,
+               max(steps) over (PARTITION BY aggregation_target,
+                                             prop) as max_steps,
+                               step_1_conversion_time,
+                               step_2_conversion_time ,
+                               prop
+        FROM
+          (SELECT *,
+                  if(latest_0 <= latest_1
+                     AND latest_1 <= latest_0 + INTERVAL 7 DAY
+                     AND latest_1 <= latest_2
+                     AND latest_2 <= latest_0 + INTERVAL 7 DAY, 3, if(latest_0 <= latest_1
+                                                                      AND latest_1 <= latest_0 + INTERVAL 7 DAY, 2, 1)) AS steps ,
+                  if(isNotNull(latest_1)
+                     AND latest_1 <= latest_0 + INTERVAL 7 DAY, dateDiff('second', toDateTime(latest_0), toDateTime(latest_1)), NULL) step_1_conversion_time,
+                  if(isNotNull(latest_2)
+                     AND latest_2 <= latest_1 + INTERVAL 7 DAY, dateDiff('second', toDateTime(latest_1), toDateTime(latest_2)), NULL) step_2_conversion_time,
+                  prop
+           FROM
+             (SELECT aggregation_target,
+                     timestamp,
+                     step_0,
+                     latest_0,
+                     step_1,
+                     latest_1,
+                     step_2,
+                     min(latest_2) over (PARTITION by aggregation_target,
+                                                      prop
+                                         ORDER BY timestamp DESC ROWS BETWEEN UNBOUNDED PRECEDING AND 0 PRECEDING) latest_2 ,
+                                        prop
+              FROM
+                (SELECT aggregation_target,
+                        timestamp,
+                        step_0,
+                        latest_0,
+                        step_1,
+                        latest_1,
+                        step_2,
+                        if(latest_2 < latest_1, NULL, latest_2) as latest_2 ,
+                        prop
+                 FROM
+                   (SELECT aggregation_target,
+                           timestamp,
+                           step_0,
+                           latest_0,
+                           step_1,
+                           min(latest_1) over (PARTITION by aggregation_target,
+                                                            prop
+                                               ORDER BY timestamp DESC ROWS BETWEEN UNBOUNDED PRECEDING AND 0 PRECEDING) latest_1,
+                                              step_2,
+                                              min(latest_2) over (PARTITION by aggregation_target,
+                                                                               prop
+                                                                  ORDER BY timestamp DESC ROWS BETWEEN UNBOUNDED PRECEDING AND 0 PRECEDING) latest_2 ,
+                                                                 if(has(['technology', 'finance'], prop), prop, 'Other') as prop
+                    FROM
+                      (SELECT *,
+                              prop_vals as prop
+                       FROM
+                         (SELECT aggregation_target,
+                                 timestamp,
+                                 if(event = 'sign up', 1, 0) as step_0,
+                                 if(step_0 = 1, timestamp, null) as latest_0,
+                                 if(event = 'play movie', 1, 0) as step_1,
+                                 if(step_1 = 1, timestamp, null) as latest_1,
+                                 if(event = 'buy', 1, 0) as step_2,
+                                 if(step_2 = 1, timestamp, null) as latest_2,
+                                 replaceRegexpAll(JSONExtractRaw(group_properties_0, 'industry'), '^"|"$', '') AS prop_basic,
+                                 prop_basic as prop,
+                                 argMinIf(prop, timestamp, isNotNull(prop)) over (PARTITION by aggregation_target) as prop_vals
+                          FROM
+                            (SELECT e.event as event,
+                                    e.team_id as team_id,
+                                    e.distinct_id as distinct_id,
+                                    e.timestamp as timestamp,
+                                    pdi.person_id as aggregation_target,
+                                    pdi.person_id as person_id,
+                                    groups_0.group_properties_0 as group_properties_0
+                             FROM events e
+                             INNER JOIN
+                               (SELECT distinct_id,
+                                       argMax(person_id, version) as person_id
+                                FROM person_distinct_id2
+                                WHERE team_id = 2
+                                GROUP BY distinct_id
+                                HAVING argMax(is_deleted, version) = 0) AS pdi ON e.distinct_id = pdi.distinct_id
+                             INNER JOIN
+                               (SELECT group_key,
+                                       argMax(group_properties, _timestamp) AS group_properties_0
+                                FROM groups
+                                WHERE team_id = 2
+                                  AND group_type_index = 0
+                                GROUP BY group_key) groups_0 ON "$group_0" == groups_0.group_key
+                             WHERE team_id = 2
+                               AND event IN ['buy', 'play movie', 'sign up']
+                               AND timestamp >= toDateTime('2020-01-01 00:00:00', 'UTC')
+                               AND timestamp <= toDateTime('2020-01-08 23:59:59', 'UTC') ) events
+                          WHERE (step_0 = 1
+                                 OR step_1 = 1
+                                 OR step_2 = 1) )))))
+           WHERE step_0 = 1 SETTINGS allow_experimental_window_functions = 1 ))
+     GROUP BY aggregation_target,
+              steps,
+              prop
+     HAVING steps = max_steps SETTINGS allow_experimental_window_functions = 1)
+  WHERE steps IN [1, 2, 3]
+    AND arrayFlatten(array(prop)) = arrayFlatten(array('technology'))
+  ORDER BY aggregation_target
+  LIMIT 100
+  OFFSET 0 SETTINGS allow_experimental_window_functions = 1
+  '
+---
+# name: TestFunnelGroupBreakdown.test_funnel_breakdown_group.8
   '
   
   SELECT groupArray(value)
@@ -3322,8 +892,1558 @@
         GROUP BY group_key) groups_0 ON "$group_0" == groups_0.group_key
      WHERE team_id = 2
        AND event IN ['buy', 'play movie', 'sign up']
-       AND timestamp >= toDateTime('2020-01-01 00:00:00')
-       AND timestamp <= toDateTime('2020-01-08 23:59:59')
+       AND timestamp >= toDateTime('2020-01-01 00:00:00', 'UTC')
+       AND timestamp <= toDateTime('2020-01-08 23:59:59', 'UTC')
+     GROUP BY value
+     ORDER BY count DESC, value DESC
+     LIMIT 25
+     OFFSET 0)
+  '
+---
+# name: TestFunnelGroupBreakdown.test_funnel_breakdown_group.9
+  '
+  
+  SELECT aggregation_target AS actor_id
+  FROM
+    (SELECT aggregation_target,
+            steps,
+            avg(step_1_conversion_time) step_1_average_conversion_time_inner,
+            avg(step_2_conversion_time) step_2_average_conversion_time_inner,
+            median(step_1_conversion_time) step_1_median_conversion_time_inner,
+            median(step_2_conversion_time) step_2_median_conversion_time_inner ,
+            prop
+     FROM
+       (SELECT aggregation_target,
+               steps,
+               max(steps) over (PARTITION BY aggregation_target,
+                                             prop) as max_steps,
+                               step_1_conversion_time,
+                               step_2_conversion_time ,
+                               prop
+        FROM
+          (SELECT *,
+                  if(latest_0 <= latest_1
+                     AND latest_1 <= latest_0 + INTERVAL 7 DAY
+                     AND latest_1 <= latest_2
+                     AND latest_2 <= latest_0 + INTERVAL 7 DAY, 3, if(latest_0 <= latest_1
+                                                                      AND latest_1 <= latest_0 + INTERVAL 7 DAY, 2, 1)) AS steps ,
+                  if(isNotNull(latest_1)
+                     AND latest_1 <= latest_0 + INTERVAL 7 DAY, dateDiff('second', toDateTime(latest_0), toDateTime(latest_1)), NULL) step_1_conversion_time,
+                  if(isNotNull(latest_2)
+                     AND latest_2 <= latest_1 + INTERVAL 7 DAY, dateDiff('second', toDateTime(latest_1), toDateTime(latest_2)), NULL) step_2_conversion_time,
+                  prop
+           FROM
+             (SELECT aggregation_target,
+                     timestamp,
+                     step_0,
+                     latest_0,
+                     step_1,
+                     latest_1,
+                     step_2,
+                     min(latest_2) over (PARTITION by aggregation_target,
+                                                      prop
+                                         ORDER BY timestamp DESC ROWS BETWEEN UNBOUNDED PRECEDING AND 0 PRECEDING) latest_2 ,
+                                        prop
+              FROM
+                (SELECT aggregation_target,
+                        timestamp,
+                        step_0,
+                        latest_0,
+                        step_1,
+                        latest_1,
+                        step_2,
+                        if(latest_2 < latest_1, NULL, latest_2) as latest_2 ,
+                        prop
+                 FROM
+                   (SELECT aggregation_target,
+                           timestamp,
+                           step_0,
+                           latest_0,
+                           step_1,
+                           min(latest_1) over (PARTITION by aggregation_target,
+                                                            prop
+                                               ORDER BY timestamp DESC ROWS BETWEEN UNBOUNDED PRECEDING AND 0 PRECEDING) latest_1,
+                                              step_2,
+                                              min(latest_2) over (PARTITION by aggregation_target,
+                                                                               prop
+                                                                  ORDER BY timestamp DESC ROWS BETWEEN UNBOUNDED PRECEDING AND 0 PRECEDING) latest_2 ,
+                                                                 if(has(['technology', 'finance'], prop), prop, 'Other') as prop
+                    FROM
+                      (SELECT *,
+                              prop_vals as prop
+                       FROM
+                         (SELECT aggregation_target,
+                                 timestamp,
+                                 if(event = 'sign up', 1, 0) as step_0,
+                                 if(step_0 = 1, timestamp, null) as latest_0,
+                                 if(event = 'play movie', 1, 0) as step_1,
+                                 if(step_1 = 1, timestamp, null) as latest_1,
+                                 if(event = 'buy', 1, 0) as step_2,
+                                 if(step_2 = 1, timestamp, null) as latest_2,
+                                 replaceRegexpAll(JSONExtractRaw(group_properties_0, 'industry'), '^"|"$', '') AS prop_basic,
+                                 prop_basic as prop,
+                                 argMinIf(prop, timestamp, isNotNull(prop)) over (PARTITION by aggregation_target) as prop_vals
+                          FROM
+                            (SELECT e.event as event,
+                                    e.team_id as team_id,
+                                    e.distinct_id as distinct_id,
+                                    e.timestamp as timestamp,
+                                    pdi.person_id as aggregation_target,
+                                    pdi.person_id as person_id,
+                                    groups_0.group_properties_0 as group_properties_0
+                             FROM events e
+                             INNER JOIN
+                               (SELECT distinct_id,
+                                       argMax(person_id, version) as person_id
+                                FROM person_distinct_id2
+                                WHERE team_id = 2
+                                GROUP BY distinct_id
+                                HAVING argMax(is_deleted, version) = 0) AS pdi ON e.distinct_id = pdi.distinct_id
+                             INNER JOIN
+                               (SELECT group_key,
+                                       argMax(group_properties, _timestamp) AS group_properties_0
+                                FROM groups
+                                WHERE team_id = 2
+                                  AND group_type_index = 0
+                                GROUP BY group_key) groups_0 ON "$group_0" == groups_0.group_key
+                             WHERE team_id = 2
+                               AND event IN ['buy', 'play movie', 'sign up']
+                               AND timestamp >= toDateTime('2020-01-01 00:00:00', 'UTC')
+                               AND timestamp <= toDateTime('2020-01-08 23:59:59', 'UTC') ) events
+                          WHERE (step_0 = 1
+                                 OR step_1 = 1
+                                 OR step_2 = 1) )))))
+           WHERE step_0 = 1 SETTINGS allow_experimental_window_functions = 1 ))
+     GROUP BY aggregation_target,
+              steps,
+              prop
+     HAVING steps = max_steps SETTINGS allow_experimental_window_functions = 1)
+  WHERE steps IN [2, 3]
+    AND arrayFlatten(array(prop)) = arrayFlatten(array('technology'))
+  ORDER BY aggregation_target
+  LIMIT 100
+  OFFSET 0 SETTINGS allow_experimental_window_functions = 1
+  '
+---
+# name: TestStrictFunnelGroupBreakdown.test_funnel_aggregate_by_groups_breakdown_group_person_on_events
+  '
+  
+  SELECT groupArray(value)
+  FROM
+    (SELECT replaceRegexpAll(JSONExtractRaw(group0_properties, 'industry'), '^"|"$', '') AS value,
+            count(*) as count
+     FROM events e
+     WHERE team_id = 2
+       AND event IN ['buy', 'play movie', 'sign up']
+       AND timestamp >= toDateTime('2020-01-01 00:00:00', 'UTC')
+       AND timestamp <= toDateTime('2020-01-08 23:59:59', 'UTC')
+       AND (NOT has([''], "$group_0"))
+       AND e.person_id != toUUIDOrZero('')
+     GROUP BY value
+     ORDER BY count DESC, value DESC
+     LIMIT 25
+     OFFSET 0)
+  '
+---
+# name: TestStrictFunnelGroupBreakdown.test_funnel_aggregate_by_groups_breakdown_group_person_on_events.1
+  '
+  
+  SELECT countIf(steps = 1) step_1,
+         countIf(steps = 2) step_2,
+         countIf(steps = 3) step_3,
+         avg(step_1_average_conversion_time_inner) step_1_average_conversion_time,
+         avg(step_2_average_conversion_time_inner) step_2_average_conversion_time,
+         median(step_1_median_conversion_time_inner) step_1_median_conversion_time,
+         median(step_2_median_conversion_time_inner) step_2_median_conversion_time,
+         prop
+  FROM
+    (SELECT aggregation_target,
+            steps,
+            avg(step_1_conversion_time) step_1_average_conversion_time_inner,
+            avg(step_2_conversion_time) step_2_average_conversion_time_inner,
+            median(step_1_conversion_time) step_1_median_conversion_time_inner,
+            median(step_2_conversion_time) step_2_median_conversion_time_inner ,
+            prop
+     FROM
+       (SELECT aggregation_target,
+               steps,
+               max(steps) over (PARTITION BY aggregation_target,
+                                             prop) as max_steps,
+                               step_1_conversion_time,
+                               step_2_conversion_time ,
+                               prop
+        FROM
+          (SELECT *,
+                  if(latest_0 <= latest_1
+                     AND latest_1 <= latest_0 + INTERVAL 7 DAY
+                     AND latest_1 <= latest_2
+                     AND latest_2 <= latest_0 + INTERVAL 7 DAY, 3, if(latest_0 <= latest_1
+                                                                      AND latest_1 <= latest_0 + INTERVAL 7 DAY, 2, 1)) AS steps ,
+                  if(isNotNull(latest_1)
+                     AND latest_1 <= latest_0 + INTERVAL 7 DAY, dateDiff('second', toDateTime(latest_0), toDateTime(latest_1)), NULL) step_1_conversion_time,
+                  if(isNotNull(latest_2)
+                     AND latest_2 <= latest_1 + INTERVAL 7 DAY, dateDiff('second', toDateTime(latest_1), toDateTime(latest_2)), NULL) step_2_conversion_time,
+                  prop
+           FROM
+             (SELECT aggregation_target,
+                     timestamp,
+                     step_0,
+                     latest_0,
+                     step_1,
+                     latest_1,
+                     step_2,
+                     min(latest_2) over (PARTITION by aggregation_target,
+                                                      prop
+                                         ORDER BY timestamp DESC ROWS BETWEEN UNBOUNDED PRECEDING AND 0 PRECEDING) latest_2 ,
+                                        prop
+              FROM
+                (SELECT aggregation_target,
+                        timestamp,
+                        step_0,
+                        latest_0,
+                        step_1,
+                        latest_1,
+                        step_2,
+                        if(latest_2 < latest_1, NULL, latest_2) as latest_2 ,
+                        prop
+                 FROM
+                   (SELECT aggregation_target,
+                           timestamp,
+                           step_0,
+                           latest_0,
+                           step_1,
+                           min(latest_1) over (PARTITION by aggregation_target,
+                                                            prop
+                                               ORDER BY timestamp DESC ROWS BETWEEN UNBOUNDED PRECEDING AND 0 PRECEDING) latest_1,
+                                              step_2,
+                                              min(latest_2) over (PARTITION by aggregation_target,
+                                                                               prop
+                                                                  ORDER BY timestamp DESC ROWS BETWEEN UNBOUNDED PRECEDING AND 0 PRECEDING) latest_2 ,
+                                                                 if(has(['technology', 'finance'], prop), prop, 'Other') as prop
+                    FROM
+                      (SELECT *,
+                              prop_vals as prop
+                       FROM
+                         (SELECT aggregation_target,
+                                 timestamp,
+                                 if(event = 'sign up', 1, 0) as step_0,
+                                 if(step_0 = 1, timestamp, null) as latest_0,
+                                 if(event = 'play movie', 1, 0) as step_1,
+                                 if(step_1 = 1, timestamp, null) as latest_1,
+                                 if(event = 'buy', 1, 0) as step_2,
+                                 if(step_2 = 1, timestamp, null) as latest_2,
+                                 replaceRegexpAll(JSONExtractRaw(group0_properties, 'industry'), '^"|"$', '') AS prop_basic,
+                                 prop_basic as prop,
+                                 argMinIf(prop, timestamp, isNotNull(prop)) over (PARTITION by aggregation_target) as prop_vals
+                          FROM
+                            (SELECT e.event as event,
+                                    e.team_id as team_id,
+                                    e.distinct_id as distinct_id,
+                                    e.timestamp as timestamp,
+                                    e."$group_0" as aggregation_target,
+                                    e."$group_0" as "$group_0",
+                                    e.person_id as person_id,
+                                    e."group0_properties" as "group0_properties"
+                             FROM events e
+                             WHERE team_id = 2
+                               AND event IN ['buy', 'play movie', 'sign up']
+                               AND timestamp >= toDateTime('2020-01-01 00:00:00', 'UTC')
+                               AND timestamp <= toDateTime('2020-01-08 23:59:59', 'UTC')
+                               AND (NOT has([''], "$group_0"))
+                               AND e.person_id != toUUIDOrZero('') ) events
+                          WHERE (step_0 = 1
+                                 OR step_1 = 1
+                                 OR step_2 = 1) )))))
+           WHERE step_0 = 1 SETTINGS allow_experimental_window_functions = 1 ))
+     GROUP BY aggregation_target,
+              steps,
+              prop
+     HAVING steps = max_steps SETTINGS allow_experimental_window_functions = 1)
+  GROUP BY prop SETTINGS allow_experimental_window_functions = 1
+  '
+---
+# name: TestStrictFunnelGroupBreakdown.test_funnel_aggregate_by_groups_breakdown_group_person_on_events_materialized
+  '
+  
+  SELECT groupArray(value)
+  FROM
+    (SELECT "mat_gp0_industry" AS value,
+            count(*) as count
+     FROM events e
+     WHERE team_id = 2
+       AND event IN ['buy', 'play movie', 'sign up']
+       AND timestamp >= toDateTime('2020-01-01 00:00:00', 'UTC')
+       AND timestamp <= toDateTime('2020-01-08 23:59:59', 'UTC')
+       AND (NOT has([''], "$group_0"))
+       AND e.person_id != toUUIDOrZero('')
+     GROUP BY value
+     ORDER BY count DESC, value DESC
+     LIMIT 25
+     OFFSET 0)
+  '
+---
+# name: TestStrictFunnelGroupBreakdown.test_funnel_aggregate_by_groups_breakdown_group_person_on_events_materialized.1
+  '
+  
+  SELECT countIf(steps = 1) step_1,
+         countIf(steps = 2) step_2,
+         countIf(steps = 3) step_3,
+         avg(step_1_average_conversion_time_inner) step_1_average_conversion_time,
+         avg(step_2_average_conversion_time_inner) step_2_average_conversion_time,
+         median(step_1_median_conversion_time_inner) step_1_median_conversion_time,
+         median(step_2_median_conversion_time_inner) step_2_median_conversion_time,
+         prop
+  FROM
+    (SELECT aggregation_target,
+            steps,
+            avg(step_1_conversion_time) step_1_average_conversion_time_inner,
+            avg(step_2_conversion_time) step_2_average_conversion_time_inner,
+            median(step_1_conversion_time) step_1_median_conversion_time_inner,
+            median(step_2_conversion_time) step_2_median_conversion_time_inner ,
+            prop
+     FROM
+       (SELECT aggregation_target,
+               steps,
+               max(steps) over (PARTITION BY aggregation_target,
+                                             prop) as max_steps,
+                               step_1_conversion_time,
+                               step_2_conversion_time ,
+                               prop
+        FROM
+          (SELECT *,
+                  if(latest_0 <= latest_1
+                     AND latest_1 <= latest_0 + INTERVAL 7 DAY
+                     AND latest_1 <= latest_2
+                     AND latest_2 <= latest_0 + INTERVAL 7 DAY, 3, if(latest_0 <= latest_1
+                                                                      AND latest_1 <= latest_0 + INTERVAL 7 DAY, 2, 1)) AS steps ,
+                  if(isNotNull(latest_1)
+                     AND latest_1 <= latest_0 + INTERVAL 7 DAY, dateDiff('second', toDateTime(latest_0), toDateTime(latest_1)), NULL) step_1_conversion_time,
+                  if(isNotNull(latest_2)
+                     AND latest_2 <= latest_1 + INTERVAL 7 DAY, dateDiff('second', toDateTime(latest_1), toDateTime(latest_2)), NULL) step_2_conversion_time,
+                  prop
+           FROM
+             (SELECT aggregation_target,
+                     timestamp,
+                     step_0,
+                     latest_0,
+                     step_1,
+                     latest_1,
+                     step_2,
+                     min(latest_2) over (PARTITION by aggregation_target,
+                                                      prop
+                                         ORDER BY timestamp DESC ROWS BETWEEN UNBOUNDED PRECEDING AND 0 PRECEDING) latest_2 ,
+                                        prop
+              FROM
+                (SELECT aggregation_target,
+                        timestamp,
+                        step_0,
+                        latest_0,
+                        step_1,
+                        latest_1,
+                        step_2,
+                        if(latest_2 < latest_1, NULL, latest_2) as latest_2 ,
+                        prop
+                 FROM
+                   (SELECT aggregation_target,
+                           timestamp,
+                           step_0,
+                           latest_0,
+                           step_1,
+                           min(latest_1) over (PARTITION by aggregation_target,
+                                                            prop
+                                               ORDER BY timestamp DESC ROWS BETWEEN UNBOUNDED PRECEDING AND 0 PRECEDING) latest_1,
+                                              step_2,
+                                              min(latest_2) over (PARTITION by aggregation_target,
+                                                                               prop
+                                                                  ORDER BY timestamp DESC ROWS BETWEEN UNBOUNDED PRECEDING AND 0 PRECEDING) latest_2 ,
+                                                                 if(has(['technology', 'finance'], prop), prop, 'Other') as prop
+                    FROM
+                      (SELECT *,
+                              prop_vals as prop
+                       FROM
+                         (SELECT aggregation_target,
+                                 timestamp,
+                                 if(event = 'sign up', 1, 0) as step_0,
+                                 if(step_0 = 1, timestamp, null) as latest_0,
+                                 if(event = 'play movie', 1, 0) as step_1,
+                                 if(step_1 = 1, timestamp, null) as latest_1,
+                                 if(event = 'buy', 1, 0) as step_2,
+                                 if(step_2 = 1, timestamp, null) as latest_2,
+                                 "mat_gp0_industry" AS prop_basic,
+                                 prop_basic as prop,
+                                 argMinIf(prop, timestamp, isNotNull(prop)) over (PARTITION by aggregation_target) as prop_vals
+                          FROM
+                            (SELECT e.event as event,
+                                    e.team_id as team_id,
+                                    e.distinct_id as distinct_id,
+                                    e.timestamp as timestamp,
+                                    e."$group_0" as aggregation_target,
+                                    e."$group_0" as "$group_0",
+                                    e.person_id as person_id,
+                                    e."mat_gp0_industry" as "mat_gp0_industry"
+                             FROM events e
+                             WHERE team_id = 2
+                               AND event IN ['buy', 'play movie', 'sign up']
+                               AND timestamp >= toDateTime('2020-01-01 00:00:00', 'UTC')
+                               AND timestamp <= toDateTime('2020-01-08 23:59:59', 'UTC')
+                               AND (NOT has([''], "$group_0"))
+                               AND e.person_id != toUUIDOrZero('') ) events
+                          WHERE (step_0 = 1
+                                 OR step_1 = 1
+                                 OR step_2 = 1) )))))
+           WHERE step_0 = 1 SETTINGS allow_experimental_window_functions = 1 ))
+     GROUP BY aggregation_target,
+              steps,
+              prop
+     HAVING steps = max_steps SETTINGS allow_experimental_window_functions = 1)
+  GROUP BY prop SETTINGS allow_experimental_window_functions = 1
+  '
+---
+# name: TestStrictFunnelGroupBreakdown.test_funnel_breakdown_group
+  '
+  
+  SELECT groupArray(value)
+  FROM
+    (SELECT replaceRegexpAll(JSONExtractRaw(group_properties_0, 'industry'), '^"|"$', '') AS value,
+            count(*) as count
+     FROM events e
+     INNER JOIN
+       (SELECT group_key,
+               argMax(group_properties, _timestamp) AS group_properties_0
+        FROM groups
+        WHERE team_id = 2
+          AND group_type_index = 0
+        GROUP BY group_key) groups_0 ON "$group_0" == groups_0.group_key
+     WHERE team_id = 2
+       AND event IN ['buy', 'play movie', 'sign up']
+       AND timestamp >= toDateTime('2020-01-01 00:00:00', 'UTC')
+       AND timestamp <= toDateTime('2020-01-08 23:59:59', 'UTC')
+     GROUP BY value
+     ORDER BY count DESC, value DESC
+     LIMIT 25
+     OFFSET 0)
+  '
+---
+# name: TestStrictFunnelGroupBreakdown.test_funnel_breakdown_group.1
+  '
+  
+  SELECT countIf(steps = 1) step_1,
+         countIf(steps = 2) step_2,
+         countIf(steps = 3) step_3,
+         avg(step_1_average_conversion_time_inner) step_1_average_conversion_time,
+         avg(step_2_average_conversion_time_inner) step_2_average_conversion_time,
+         median(step_1_median_conversion_time_inner) step_1_median_conversion_time,
+         median(step_2_median_conversion_time_inner) step_2_median_conversion_time,
+         prop
+  FROM
+    (SELECT aggregation_target,
+            steps,
+            avg(step_1_conversion_time) step_1_average_conversion_time_inner,
+            avg(step_2_conversion_time) step_2_average_conversion_time_inner,
+            median(step_1_conversion_time) step_1_median_conversion_time_inner,
+            median(step_2_conversion_time) step_2_median_conversion_time_inner ,
+            prop
+     FROM
+       (SELECT aggregation_target,
+               steps,
+               max(steps) over (PARTITION BY aggregation_target,
+                                             prop) as max_steps,
+                               step_1_conversion_time,
+                               step_2_conversion_time ,
+                               prop
+        FROM
+          (SELECT *,
+                  if(latest_0 <= latest_1
+                     AND latest_1 <= latest_0 + INTERVAL 7 DAY
+                     AND latest_1 <= latest_2
+                     AND latest_2 <= latest_0 + INTERVAL 7 DAY, 3, if(latest_0 <= latest_1
+                                                                      AND latest_1 <= latest_0 + INTERVAL 7 DAY, 2, 1)) AS steps ,
+                  if(isNotNull(latest_1)
+                     AND latest_1 <= latest_0 + INTERVAL 7 DAY, dateDiff('second', toDateTime(latest_0), toDateTime(latest_1)), NULL) step_1_conversion_time,
+                  if(isNotNull(latest_2)
+                     AND latest_2 <= latest_1 + INTERVAL 7 DAY, dateDiff('second', toDateTime(latest_1), toDateTime(latest_2)), NULL) step_2_conversion_time,
+                  prop
+           FROM
+             (SELECT aggregation_target,
+                     timestamp,
+                     step_0,
+                     latest_0,
+                     step_1,
+                     latest_1,
+                     step_2,
+                     min(latest_2) over (PARTITION by aggregation_target,
+                                                      prop
+                                         ORDER BY timestamp DESC ROWS BETWEEN UNBOUNDED PRECEDING AND 0 PRECEDING) latest_2 ,
+                                        prop
+              FROM
+                (SELECT aggregation_target,
+                        timestamp,
+                        step_0,
+                        latest_0,
+                        step_1,
+                        latest_1,
+                        step_2,
+                        if(latest_2 < latest_1, NULL, latest_2) as latest_2 ,
+                        prop
+                 FROM
+                   (SELECT aggregation_target,
+                           timestamp,
+                           step_0,
+                           latest_0,
+                           step_1,
+                           min(latest_1) over (PARTITION by aggregation_target,
+                                                            prop
+                                               ORDER BY timestamp DESC ROWS BETWEEN UNBOUNDED PRECEDING AND 0 PRECEDING) latest_1,
+                                              step_2,
+                                              min(latest_2) over (PARTITION by aggregation_target,
+                                                                               prop
+                                                                  ORDER BY timestamp DESC ROWS BETWEEN UNBOUNDED PRECEDING AND 0 PRECEDING) latest_2 ,
+                                                                 if(has(['technology', 'finance'], prop), prop, 'Other') as prop
+                    FROM
+                      (SELECT *,
+                              prop_vals as prop
+                       FROM
+                         (SELECT aggregation_target,
+                                 timestamp,
+                                 if(event = 'sign up', 1, 0) as step_0,
+                                 if(step_0 = 1, timestamp, null) as latest_0,
+                                 if(event = 'play movie', 1, 0) as step_1,
+                                 if(step_1 = 1, timestamp, null) as latest_1,
+                                 if(event = 'buy', 1, 0) as step_2,
+                                 if(step_2 = 1, timestamp, null) as latest_2,
+                                 replaceRegexpAll(JSONExtractRaw(group_properties_0, 'industry'), '^"|"$', '') AS prop_basic,
+                                 prop_basic as prop,
+                                 argMinIf(prop, timestamp, isNotNull(prop)) over (PARTITION by aggregation_target) as prop_vals
+                          FROM
+                            (SELECT e.event as event,
+                                    e.team_id as team_id,
+                                    e.distinct_id as distinct_id,
+                                    e.timestamp as timestamp,
+                                    pdi.person_id as aggregation_target,
+                                    pdi.person_id as person_id,
+                                    groups_0.group_properties_0 as group_properties_0
+                             FROM events e
+                             INNER JOIN
+                               (SELECT distinct_id,
+                                       argMax(person_id, version) as person_id
+                                FROM person_distinct_id2
+                                WHERE team_id = 2
+                                GROUP BY distinct_id
+                                HAVING argMax(is_deleted, version) = 0) AS pdi ON e.distinct_id = pdi.distinct_id
+                             INNER JOIN
+                               (SELECT group_key,
+                                       argMax(group_properties, _timestamp) AS group_properties_0
+                                FROM groups
+                                WHERE team_id = 2
+                                  AND group_type_index = 0
+                                GROUP BY group_key) groups_0 ON "$group_0" == groups_0.group_key
+                             WHERE team_id = 2
+                               AND event IN ['buy', 'play movie', 'sign up']
+                               AND timestamp >= toDateTime('2020-01-01 00:00:00', 'UTC')
+                               AND timestamp <= toDateTime('2020-01-08 23:59:59', 'UTC') ) events
+                          WHERE (step_0 = 1
+                                 OR step_1 = 1
+                                 OR step_2 = 1) )))))
+           WHERE step_0 = 1 SETTINGS allow_experimental_window_functions = 1 ))
+     GROUP BY aggregation_target,
+              steps,
+              prop
+     HAVING steps = max_steps SETTINGS allow_experimental_window_functions = 1)
+  GROUP BY prop SETTINGS allow_experimental_window_functions = 1
+  '
+---
+# name: TestStrictFunnelGroupBreakdown.test_funnel_breakdown_group.2
+  '
+  
+  SELECT groupArray(value)
+  FROM
+    (SELECT replaceRegexpAll(JSONExtractRaw(group_properties_0, 'industry'), '^"|"$', '') AS value,
+            count(*) as count
+     FROM events e
+     INNER JOIN
+       (SELECT group_key,
+               argMax(group_properties, _timestamp) AS group_properties_0
+        FROM groups
+        WHERE team_id = 2
+          AND group_type_index = 0
+        GROUP BY group_key) groups_0 ON "$group_0" == groups_0.group_key
+     WHERE team_id = 2
+       AND event IN ['buy', 'play movie', 'sign up']
+       AND timestamp >= toDateTime('2020-01-01 00:00:00', 'UTC')
+       AND timestamp <= toDateTime('2020-01-08 23:59:59', 'UTC')
+     GROUP BY value
+     ORDER BY count DESC, value DESC
+     LIMIT 25
+     OFFSET 0)
+  '
+---
+# name: TestStrictFunnelGroupBreakdown.test_funnel_breakdown_group.3
+  '
+  
+  SELECT aggregation_target AS actor_id
+  FROM
+    (SELECT aggregation_target,
+            steps,
+            avg(step_1_conversion_time) step_1_average_conversion_time_inner,
+            avg(step_2_conversion_time) step_2_average_conversion_time_inner,
+            median(step_1_conversion_time) step_1_median_conversion_time_inner,
+            median(step_2_conversion_time) step_2_median_conversion_time_inner,
+            prop
+     FROM
+       (SELECT aggregation_target,
+               steps,
+               max(steps) over (PARTITION BY aggregation_target,
+                                             prop) as max_steps,
+                               step_1_conversion_time,
+                               step_2_conversion_time,
+                               prop
+        FROM
+          (SELECT *,
+                  if(latest_0 <= latest_1
+                     AND latest_1 <= latest_0 + INTERVAL 7 DAY
+                     AND latest_1 <= latest_2
+                     AND latest_2 <= latest_0 + INTERVAL 7 DAY, 3, if(latest_0 <= latest_1
+                                                                      AND latest_1 <= latest_0 + INTERVAL 7 DAY, 2, 1)) AS steps,
+                  if(isNotNull(latest_1)
+                     AND latest_1 <= latest_0 + INTERVAL 7 DAY, dateDiff('second', toDateTime(latest_0), toDateTime(latest_1)), NULL) step_1_conversion_time,
+                  if(isNotNull(latest_2)
+                     AND latest_2 <= latest_1 + INTERVAL 7 DAY, dateDiff('second', toDateTime(latest_1), toDateTime(latest_2)), NULL) step_2_conversion_time
+           FROM
+             (SELECT aggregation_target,
+                     timestamp,
+                     step_0,
+                     latest_0,
+                     step_1,
+                     min(latest_1) over (PARTITION by aggregation_target,
+                                                      prop
+                                         ORDER BY timestamp DESC ROWS BETWEEN 1 PRECEDING AND 1 PRECEDING) latest_1,
+                                        step_2,
+                                        min(latest_2) over (PARTITION by aggregation_target,
+                                                                         prop
+                                                            ORDER BY timestamp DESC ROWS BETWEEN 2 PRECEDING AND 2 PRECEDING) latest_2 ,
+                                                           if(has(['technology', 'finance'], prop), prop, 'Other') as prop
+              FROM
+                (SELECT *,
+                        prop_vals as prop
+                 FROM
+                   (SELECT aggregation_target,
+                           timestamp,
+                           if(event = 'sign up', 1, 0) as step_0,
+                           if(step_0 = 1, timestamp, null) as latest_0,
+                           if(event = 'play movie', 1, 0) as step_1,
+                           if(step_1 = 1, timestamp, null) as latest_1,
+                           if(event = 'buy', 1, 0) as step_2,
+                           if(step_2 = 1, timestamp, null) as latest_2,
+                           replaceRegexpAll(JSONExtractRaw(group_properties_0, 'industry'), '^"|"$', '') AS prop_basic,
+                           prop_basic as prop,
+                           argMinIf(prop, timestamp, isNotNull(prop)) over (PARTITION by aggregation_target) as prop_vals
+                    FROM
+                      (SELECT e.event as event,
+                              e.team_id as team_id,
+                              e.distinct_id as distinct_id,
+                              e.timestamp as timestamp,
+                              pdi.person_id as aggregation_target,
+                              pdi.person_id as person_id,
+                              groups_0.group_properties_0 as group_properties_0
+                       FROM events e
+                       INNER JOIN
+                         (SELECT distinct_id,
+                                 argMax(person_id, version) as person_id
+                          FROM person_distinct_id2
+                          WHERE team_id = 2
+                          GROUP BY distinct_id
+                          HAVING argMax(is_deleted, version) = 0) AS pdi ON e.distinct_id = pdi.distinct_id
+                       INNER JOIN
+                         (SELECT group_key,
+                                 argMax(group_properties, _timestamp) AS group_properties_0
+                          FROM groups
+                          WHERE team_id = 2
+                            AND group_type_index = 0
+                          GROUP BY group_key) groups_0 ON "$group_0" == groups_0.group_key
+                       WHERE team_id = 2
+                         AND timestamp >= toDateTime('2020-01-01 00:00:00', 'UTC')
+                         AND timestamp <= toDateTime('2020-01-08 23:59:59', 'UTC') ) events
+                    WHERE (1=1) )))
+           WHERE step_0 = 1 ))
+     GROUP BY aggregation_target,
+              steps,
+              prop
+     HAVING steps = max_steps)
+  WHERE steps IN [1, 2, 3]
+    AND arrayFlatten(array(prop)) = arrayFlatten(array('finance'))
+  ORDER BY aggregation_target
+  LIMIT 100
+  OFFSET 0 SETTINGS allow_experimental_window_functions = 1
+  '
+---
+# name: TestStrictFunnelGroupBreakdown.test_funnel_breakdown_group.4
+  '
+  
+  SELECT groupArray(value)
+  FROM
+    (SELECT replaceRegexpAll(JSONExtractRaw(group_properties_0, 'industry'), '^"|"$', '') AS value,
+            count(*) as count
+     FROM events e
+     INNER JOIN
+       (SELECT group_key,
+               argMax(group_properties, _timestamp) AS group_properties_0
+        FROM groups
+        WHERE team_id = 2
+          AND group_type_index = 0
+        GROUP BY group_key) groups_0 ON "$group_0" == groups_0.group_key
+     WHERE team_id = 2
+       AND event IN ['buy', 'play movie', 'sign up']
+       AND timestamp >= toDateTime('2020-01-01 00:00:00', 'UTC')
+       AND timestamp <= toDateTime('2020-01-08 23:59:59', 'UTC')
+     GROUP BY value
+     ORDER BY count DESC, value DESC
+     LIMIT 25
+     OFFSET 0)
+  '
+---
+# name: TestStrictFunnelGroupBreakdown.test_funnel_breakdown_group.5
+  '
+  
+  SELECT aggregation_target AS actor_id
+  FROM
+    (SELECT aggregation_target,
+            steps,
+            avg(step_1_conversion_time) step_1_average_conversion_time_inner,
+            avg(step_2_conversion_time) step_2_average_conversion_time_inner,
+            median(step_1_conversion_time) step_1_median_conversion_time_inner,
+            median(step_2_conversion_time) step_2_median_conversion_time_inner,
+            prop
+     FROM
+       (SELECT aggregation_target,
+               steps,
+               max(steps) over (PARTITION BY aggregation_target,
+                                             prop) as max_steps,
+                               step_1_conversion_time,
+                               step_2_conversion_time,
+                               prop
+        FROM
+          (SELECT *,
+                  if(latest_0 <= latest_1
+                     AND latest_1 <= latest_0 + INTERVAL 7 DAY
+                     AND latest_1 <= latest_2
+                     AND latest_2 <= latest_0 + INTERVAL 7 DAY, 3, if(latest_0 <= latest_1
+                                                                      AND latest_1 <= latest_0 + INTERVAL 7 DAY, 2, 1)) AS steps,
+                  if(isNotNull(latest_1)
+                     AND latest_1 <= latest_0 + INTERVAL 7 DAY, dateDiff('second', toDateTime(latest_0), toDateTime(latest_1)), NULL) step_1_conversion_time,
+                  if(isNotNull(latest_2)
+                     AND latest_2 <= latest_1 + INTERVAL 7 DAY, dateDiff('second', toDateTime(latest_1), toDateTime(latest_2)), NULL) step_2_conversion_time
+           FROM
+             (SELECT aggregation_target,
+                     timestamp,
+                     step_0,
+                     latest_0,
+                     step_1,
+                     min(latest_1) over (PARTITION by aggregation_target,
+                                                      prop
+                                         ORDER BY timestamp DESC ROWS BETWEEN 1 PRECEDING AND 1 PRECEDING) latest_1,
+                                        step_2,
+                                        min(latest_2) over (PARTITION by aggregation_target,
+                                                                         prop
+                                                            ORDER BY timestamp DESC ROWS BETWEEN 2 PRECEDING AND 2 PRECEDING) latest_2 ,
+                                                           if(has(['technology', 'finance'], prop), prop, 'Other') as prop
+              FROM
+                (SELECT *,
+                        prop_vals as prop
+                 FROM
+                   (SELECT aggregation_target,
+                           timestamp,
+                           if(event = 'sign up', 1, 0) as step_0,
+                           if(step_0 = 1, timestamp, null) as latest_0,
+                           if(event = 'play movie', 1, 0) as step_1,
+                           if(step_1 = 1, timestamp, null) as latest_1,
+                           if(event = 'buy', 1, 0) as step_2,
+                           if(step_2 = 1, timestamp, null) as latest_2,
+                           replaceRegexpAll(JSONExtractRaw(group_properties_0, 'industry'), '^"|"$', '') AS prop_basic,
+                           prop_basic as prop,
+                           argMinIf(prop, timestamp, isNotNull(prop)) over (PARTITION by aggregation_target) as prop_vals
+                    FROM
+                      (SELECT e.event as event,
+                              e.team_id as team_id,
+                              e.distinct_id as distinct_id,
+                              e.timestamp as timestamp,
+                              pdi.person_id as aggregation_target,
+                              pdi.person_id as person_id,
+                              groups_0.group_properties_0 as group_properties_0
+                       FROM events e
+                       INNER JOIN
+                         (SELECT distinct_id,
+                                 argMax(person_id, version) as person_id
+                          FROM person_distinct_id2
+                          WHERE team_id = 2
+                          GROUP BY distinct_id
+                          HAVING argMax(is_deleted, version) = 0) AS pdi ON e.distinct_id = pdi.distinct_id
+                       INNER JOIN
+                         (SELECT group_key,
+                                 argMax(group_properties, _timestamp) AS group_properties_0
+                          FROM groups
+                          WHERE team_id = 2
+                            AND group_type_index = 0
+                          GROUP BY group_key) groups_0 ON "$group_0" == groups_0.group_key
+                       WHERE team_id = 2
+                         AND timestamp >= toDateTime('2020-01-01 00:00:00', 'UTC')
+                         AND timestamp <= toDateTime('2020-01-08 23:59:59', 'UTC') ) events
+                    WHERE (1=1) )))
+           WHERE step_0 = 1 ))
+     GROUP BY aggregation_target,
+              steps,
+              prop
+     HAVING steps = max_steps)
+  WHERE steps IN [2, 3]
+    AND arrayFlatten(array(prop)) = arrayFlatten(array('finance'))
+  ORDER BY aggregation_target
+  LIMIT 100
+  OFFSET 0 SETTINGS allow_experimental_window_functions = 1
+  '
+---
+# name: TestStrictFunnelGroupBreakdown.test_funnel_breakdown_group.6
+  '
+  
+  SELECT groupArray(value)
+  FROM
+    (SELECT replaceRegexpAll(JSONExtractRaw(group_properties_0, 'industry'), '^"|"$', '') AS value,
+            count(*) as count
+     FROM events e
+     INNER JOIN
+       (SELECT group_key,
+               argMax(group_properties, _timestamp) AS group_properties_0
+        FROM groups
+        WHERE team_id = 2
+          AND group_type_index = 0
+        GROUP BY group_key) groups_0 ON "$group_0" == groups_0.group_key
+     WHERE team_id = 2
+       AND event IN ['buy', 'play movie', 'sign up']
+       AND timestamp >= toDateTime('2020-01-01 00:00:00', 'UTC')
+       AND timestamp <= toDateTime('2020-01-08 23:59:59', 'UTC')
+     GROUP BY value
+     ORDER BY count DESC, value DESC
+     LIMIT 25
+     OFFSET 0)
+  '
+---
+# name: TestStrictFunnelGroupBreakdown.test_funnel_breakdown_group.7
+  '
+  
+  SELECT aggregation_target AS actor_id
+  FROM
+    (SELECT aggregation_target,
+            steps,
+            avg(step_1_conversion_time) step_1_average_conversion_time_inner,
+            avg(step_2_conversion_time) step_2_average_conversion_time_inner,
+            median(step_1_conversion_time) step_1_median_conversion_time_inner,
+            median(step_2_conversion_time) step_2_median_conversion_time_inner,
+            prop
+     FROM
+       (SELECT aggregation_target,
+               steps,
+               max(steps) over (PARTITION BY aggregation_target,
+                                             prop) as max_steps,
+                               step_1_conversion_time,
+                               step_2_conversion_time,
+                               prop
+        FROM
+          (SELECT *,
+                  if(latest_0 <= latest_1
+                     AND latest_1 <= latest_0 + INTERVAL 7 DAY
+                     AND latest_1 <= latest_2
+                     AND latest_2 <= latest_0 + INTERVAL 7 DAY, 3, if(latest_0 <= latest_1
+                                                                      AND latest_1 <= latest_0 + INTERVAL 7 DAY, 2, 1)) AS steps,
+                  if(isNotNull(latest_1)
+                     AND latest_1 <= latest_0 + INTERVAL 7 DAY, dateDiff('second', toDateTime(latest_0), toDateTime(latest_1)), NULL) step_1_conversion_time,
+                  if(isNotNull(latest_2)
+                     AND latest_2 <= latest_1 + INTERVAL 7 DAY, dateDiff('second', toDateTime(latest_1), toDateTime(latest_2)), NULL) step_2_conversion_time
+           FROM
+             (SELECT aggregation_target,
+                     timestamp,
+                     step_0,
+                     latest_0,
+                     step_1,
+                     min(latest_1) over (PARTITION by aggregation_target,
+                                                      prop
+                                         ORDER BY timestamp DESC ROWS BETWEEN 1 PRECEDING AND 1 PRECEDING) latest_1,
+                                        step_2,
+                                        min(latest_2) over (PARTITION by aggregation_target,
+                                                                         prop
+                                                            ORDER BY timestamp DESC ROWS BETWEEN 2 PRECEDING AND 2 PRECEDING) latest_2 ,
+                                                           if(has(['technology', 'finance'], prop), prop, 'Other') as prop
+              FROM
+                (SELECT *,
+                        prop_vals as prop
+                 FROM
+                   (SELECT aggregation_target,
+                           timestamp,
+                           if(event = 'sign up', 1, 0) as step_0,
+                           if(step_0 = 1, timestamp, null) as latest_0,
+                           if(event = 'play movie', 1, 0) as step_1,
+                           if(step_1 = 1, timestamp, null) as latest_1,
+                           if(event = 'buy', 1, 0) as step_2,
+                           if(step_2 = 1, timestamp, null) as latest_2,
+                           replaceRegexpAll(JSONExtractRaw(group_properties_0, 'industry'), '^"|"$', '') AS prop_basic,
+                           prop_basic as prop,
+                           argMinIf(prop, timestamp, isNotNull(prop)) over (PARTITION by aggregation_target) as prop_vals
+                    FROM
+                      (SELECT e.event as event,
+                              e.team_id as team_id,
+                              e.distinct_id as distinct_id,
+                              e.timestamp as timestamp,
+                              pdi.person_id as aggregation_target,
+                              pdi.person_id as person_id,
+                              groups_0.group_properties_0 as group_properties_0
+                       FROM events e
+                       INNER JOIN
+                         (SELECT distinct_id,
+                                 argMax(person_id, version) as person_id
+                          FROM person_distinct_id2
+                          WHERE team_id = 2
+                          GROUP BY distinct_id
+                          HAVING argMax(is_deleted, version) = 0) AS pdi ON e.distinct_id = pdi.distinct_id
+                       INNER JOIN
+                         (SELECT group_key,
+                                 argMax(group_properties, _timestamp) AS group_properties_0
+                          FROM groups
+                          WHERE team_id = 2
+                            AND group_type_index = 0
+                          GROUP BY group_key) groups_0 ON "$group_0" == groups_0.group_key
+                       WHERE team_id = 2
+                         AND timestamp >= toDateTime('2020-01-01 00:00:00', 'UTC')
+                         AND timestamp <= toDateTime('2020-01-08 23:59:59', 'UTC') ) events
+                    WHERE (1=1) )))
+           WHERE step_0 = 1 ))
+     GROUP BY aggregation_target,
+              steps,
+              prop
+     HAVING steps = max_steps)
+  WHERE steps IN [1, 2, 3]
+    AND arrayFlatten(array(prop)) = arrayFlatten(array('technology'))
+  ORDER BY aggregation_target
+  LIMIT 100
+  OFFSET 0 SETTINGS allow_experimental_window_functions = 1
+  '
+---
+# name: TestStrictFunnelGroupBreakdown.test_funnel_breakdown_group.8
+  '
+  
+  SELECT groupArray(value)
+  FROM
+    (SELECT replaceRegexpAll(JSONExtractRaw(group_properties_0, 'industry'), '^"|"$', '') AS value,
+            count(*) as count
+     FROM events e
+     INNER JOIN
+       (SELECT group_key,
+               argMax(group_properties, _timestamp) AS group_properties_0
+        FROM groups
+        WHERE team_id = 2
+          AND group_type_index = 0
+        GROUP BY group_key) groups_0 ON "$group_0" == groups_0.group_key
+     WHERE team_id = 2
+       AND event IN ['buy', 'play movie', 'sign up']
+       AND timestamp >= toDateTime('2020-01-01 00:00:00', 'UTC')
+       AND timestamp <= toDateTime('2020-01-08 23:59:59', 'UTC')
+     GROUP BY value
+     ORDER BY count DESC, value DESC
+     LIMIT 25
+     OFFSET 0)
+  '
+---
+# name: TestStrictFunnelGroupBreakdown.test_funnel_breakdown_group.9
+  '
+  
+  SELECT aggregation_target AS actor_id
+  FROM
+    (SELECT aggregation_target,
+            steps,
+            avg(step_1_conversion_time) step_1_average_conversion_time_inner,
+            avg(step_2_conversion_time) step_2_average_conversion_time_inner,
+            median(step_1_conversion_time) step_1_median_conversion_time_inner,
+            median(step_2_conversion_time) step_2_median_conversion_time_inner,
+            prop
+     FROM
+       (SELECT aggregation_target,
+               steps,
+               max(steps) over (PARTITION BY aggregation_target,
+                                             prop) as max_steps,
+                               step_1_conversion_time,
+                               step_2_conversion_time,
+                               prop
+        FROM
+          (SELECT *,
+                  if(latest_0 <= latest_1
+                     AND latest_1 <= latest_0 + INTERVAL 7 DAY
+                     AND latest_1 <= latest_2
+                     AND latest_2 <= latest_0 + INTERVAL 7 DAY, 3, if(latest_0 <= latest_1
+                                                                      AND latest_1 <= latest_0 + INTERVAL 7 DAY, 2, 1)) AS steps,
+                  if(isNotNull(latest_1)
+                     AND latest_1 <= latest_0 + INTERVAL 7 DAY, dateDiff('second', toDateTime(latest_0), toDateTime(latest_1)), NULL) step_1_conversion_time,
+                  if(isNotNull(latest_2)
+                     AND latest_2 <= latest_1 + INTERVAL 7 DAY, dateDiff('second', toDateTime(latest_1), toDateTime(latest_2)), NULL) step_2_conversion_time
+           FROM
+             (SELECT aggregation_target,
+                     timestamp,
+                     step_0,
+                     latest_0,
+                     step_1,
+                     min(latest_1) over (PARTITION by aggregation_target,
+                                                      prop
+                                         ORDER BY timestamp DESC ROWS BETWEEN 1 PRECEDING AND 1 PRECEDING) latest_1,
+                                        step_2,
+                                        min(latest_2) over (PARTITION by aggregation_target,
+                                                                         prop
+                                                            ORDER BY timestamp DESC ROWS BETWEEN 2 PRECEDING AND 2 PRECEDING) latest_2 ,
+                                                           if(has(['technology', 'finance'], prop), prop, 'Other') as prop
+              FROM
+                (SELECT *,
+                        prop_vals as prop
+                 FROM
+                   (SELECT aggregation_target,
+                           timestamp,
+                           if(event = 'sign up', 1, 0) as step_0,
+                           if(step_0 = 1, timestamp, null) as latest_0,
+                           if(event = 'play movie', 1, 0) as step_1,
+                           if(step_1 = 1, timestamp, null) as latest_1,
+                           if(event = 'buy', 1, 0) as step_2,
+                           if(step_2 = 1, timestamp, null) as latest_2,
+                           replaceRegexpAll(JSONExtractRaw(group_properties_0, 'industry'), '^"|"$', '') AS prop_basic,
+                           prop_basic as prop,
+                           argMinIf(prop, timestamp, isNotNull(prop)) over (PARTITION by aggregation_target) as prop_vals
+                    FROM
+                      (SELECT e.event as event,
+                              e.team_id as team_id,
+                              e.distinct_id as distinct_id,
+                              e.timestamp as timestamp,
+                              pdi.person_id as aggregation_target,
+                              pdi.person_id as person_id,
+                              groups_0.group_properties_0 as group_properties_0
+                       FROM events e
+                       INNER JOIN
+                         (SELECT distinct_id,
+                                 argMax(person_id, version) as person_id
+                          FROM person_distinct_id2
+                          WHERE team_id = 2
+                          GROUP BY distinct_id
+                          HAVING argMax(is_deleted, version) = 0) AS pdi ON e.distinct_id = pdi.distinct_id
+                       INNER JOIN
+                         (SELECT group_key,
+                                 argMax(group_properties, _timestamp) AS group_properties_0
+                          FROM groups
+                          WHERE team_id = 2
+                            AND group_type_index = 0
+                          GROUP BY group_key) groups_0 ON "$group_0" == groups_0.group_key
+                       WHERE team_id = 2
+                         AND timestamp >= toDateTime('2020-01-01 00:00:00', 'UTC')
+                         AND timestamp <= toDateTime('2020-01-08 23:59:59', 'UTC') ) events
+                    WHERE (1=1) )))
+           WHERE step_0 = 1 ))
+     GROUP BY aggregation_target,
+              steps,
+              prop
+     HAVING steps = max_steps)
+  WHERE steps IN [2, 3]
+    AND arrayFlatten(array(prop)) = arrayFlatten(array('technology'))
+  ORDER BY aggregation_target
+  LIMIT 100
+  OFFSET 0 SETTINGS allow_experimental_window_functions = 1
+  '
+---
+# name: TestUnorderedFunnelGroupBreakdown.test_funnel_aggregate_by_groups_breakdown_group_person_on_events
+  '
+  
+  SELECT groupArray(value)
+  FROM
+    (SELECT replaceRegexpAll(JSONExtractRaw(group0_properties, 'industry'), '^"|"$', '') AS value,
+            count(*) as count
+     FROM events e
+     WHERE team_id = 2
+       AND event IN ['buy', 'play movie', 'sign up']
+       AND timestamp >= toDateTime('2020-01-01 00:00:00', 'UTC')
+       AND timestamp <= toDateTime('2020-01-08 23:59:59', 'UTC')
+       AND (NOT has([''], "$group_0"))
+       AND e.person_id != toUUIDOrZero('')
+     GROUP BY value
+     ORDER BY count DESC, value DESC
+     LIMIT 25
+     OFFSET 0)
+  '
+---
+# name: TestUnorderedFunnelGroupBreakdown.test_funnel_aggregate_by_groups_breakdown_group_person_on_events.1
+  '
+  
+  SELECT countIf(steps = 1) step_1,
+         countIf(steps = 2) step_2,
+         countIf(steps = 3) step_3,
+         avg(step_1_average_conversion_time_inner) step_1_average_conversion_time,
+         avg(step_2_average_conversion_time_inner) step_2_average_conversion_time,
+         median(step_1_median_conversion_time_inner) step_1_median_conversion_time,
+         median(step_2_median_conversion_time_inner) step_2_median_conversion_time,
+         prop
+  FROM
+    (SELECT aggregation_target,
+            steps,
+            avg(step_1_conversion_time) step_1_average_conversion_time_inner,
+            avg(step_2_conversion_time) step_2_average_conversion_time_inner,
+            median(step_1_conversion_time) step_1_median_conversion_time_inner,
+            median(step_2_conversion_time) step_2_median_conversion_time_inner ,
+            prop
+     FROM
+       (SELECT aggregation_target,
+               steps,
+               max(steps) over (PARTITION BY aggregation_target,
+                                             prop) as max_steps,
+                               step_1_conversion_time,
+                               step_2_conversion_time ,
+                               prop
+        FROM
+          (SELECT *,
+                  if(latest_0 <= latest_1
+                     AND latest_1 <= latest_0 + INTERVAL 7 DAY
+                     AND latest_1 <= latest_2
+                     AND latest_2 <= latest_0 + INTERVAL 7 DAY, 3, if(latest_0 <= latest_1
+                                                                      AND latest_1 <= latest_0 + INTERVAL 7 DAY, 2, 1)) AS steps ,
+                  if(isNotNull(latest_1)
+                     AND latest_1 <= latest_0 + INTERVAL 7 DAY, dateDiff('second', toDateTime(latest_0), toDateTime(latest_1)), NULL) step_1_conversion_time,
+                  if(isNotNull(latest_2)
+                     AND latest_2 <= latest_1 + INTERVAL 7 DAY, dateDiff('second', toDateTime(latest_1), toDateTime(latest_2)), NULL) step_2_conversion_time,
+                  prop
+           FROM
+             (SELECT aggregation_target,
+                     timestamp,
+                     step_0,
+                     latest_0,
+                     step_1,
+                     latest_1,
+                     step_2,
+                     min(latest_2) over (PARTITION by aggregation_target,
+                                                      prop
+                                         ORDER BY timestamp DESC ROWS BETWEEN UNBOUNDED PRECEDING AND 0 PRECEDING) latest_2 ,
+                                        prop
+              FROM
+                (SELECT aggregation_target,
+                        timestamp,
+                        step_0,
+                        latest_0,
+                        step_1,
+                        latest_1,
+                        step_2,
+                        if(latest_2 < latest_1, NULL, latest_2) as latest_2 ,
+                        prop
+                 FROM
+                   (SELECT aggregation_target,
+                           timestamp,
+                           step_0,
+                           latest_0,
+                           step_1,
+                           min(latest_1) over (PARTITION by aggregation_target,
+                                                            prop
+                                               ORDER BY timestamp DESC ROWS BETWEEN UNBOUNDED PRECEDING AND 0 PRECEDING) latest_1,
+                                              step_2,
+                                              min(latest_2) over (PARTITION by aggregation_target,
+                                                                               prop
+                                                                  ORDER BY timestamp DESC ROWS BETWEEN UNBOUNDED PRECEDING AND 0 PRECEDING) latest_2 ,
+                                                                 if(has(['technology', 'finance'], prop), prop, 'Other') as prop
+                    FROM
+                      (SELECT *,
+                              prop_vals as prop
+                       FROM
+                         (SELECT aggregation_target,
+                                 timestamp,
+                                 if(event = 'sign up', 1, 0) as step_0,
+                                 if(step_0 = 1, timestamp, null) as latest_0,
+                                 if(event = 'play movie', 1, 0) as step_1,
+                                 if(step_1 = 1, timestamp, null) as latest_1,
+                                 if(event = 'buy', 1, 0) as step_2,
+                                 if(step_2 = 1, timestamp, null) as latest_2,
+                                 replaceRegexpAll(JSONExtractRaw(group0_properties, 'industry'), '^"|"$', '') AS prop_basic,
+                                 prop_basic as prop,
+                                 argMinIf(prop, timestamp, isNotNull(prop)) over (PARTITION by aggregation_target) as prop_vals
+                          FROM
+                            (SELECT e.event as event,
+                                    e.team_id as team_id,
+                                    e.distinct_id as distinct_id,
+                                    e.timestamp as timestamp,
+                                    e."$group_0" as aggregation_target,
+                                    e."$group_0" as "$group_0",
+                                    e.person_id as person_id,
+                                    e."group0_properties" as "group0_properties"
+                             FROM events e
+                             WHERE team_id = 2
+                               AND event IN ['buy', 'play movie', 'sign up']
+                               AND timestamp >= toDateTime('2020-01-01 00:00:00', 'UTC')
+                               AND timestamp <= toDateTime('2020-01-08 23:59:59', 'UTC')
+                               AND (NOT has([''], "$group_0"))
+                               AND e.person_id != toUUIDOrZero('') ) events
+                          WHERE (step_0 = 1
+                                 OR step_1 = 1
+                                 OR step_2 = 1) )))))
+           WHERE step_0 = 1 SETTINGS allow_experimental_window_functions = 1 ))
+     GROUP BY aggregation_target,
+              steps,
+              prop
+     HAVING steps = max_steps SETTINGS allow_experimental_window_functions = 1)
+  GROUP BY prop SETTINGS allow_experimental_window_functions = 1
+  '
+---
+# name: TestUnorderedFunnelGroupBreakdown.test_funnel_aggregate_by_groups_breakdown_group_person_on_events_materialized
+  '
+  
+  SELECT groupArray(value)
+  FROM
+    (SELECT "mat_gp0_industry" AS value,
+            count(*) as count
+     FROM events e
+     WHERE team_id = 2
+       AND event IN ['buy', 'play movie', 'sign up']
+       AND timestamp >= toDateTime('2020-01-01 00:00:00', 'UTC')
+       AND timestamp <= toDateTime('2020-01-08 23:59:59', 'UTC')
+       AND (NOT has([''], "$group_0"))
+       AND e.person_id != toUUIDOrZero('')
+     GROUP BY value
+     ORDER BY count DESC, value DESC
+     LIMIT 25
+     OFFSET 0)
+  '
+---
+# name: TestUnorderedFunnelGroupBreakdown.test_funnel_aggregate_by_groups_breakdown_group_person_on_events_materialized.1
+  '
+  
+  SELECT countIf(steps = 1) step_1,
+         countIf(steps = 2) step_2,
+         countIf(steps = 3) step_3,
+         avg(step_1_average_conversion_time_inner) step_1_average_conversion_time,
+         avg(step_2_average_conversion_time_inner) step_2_average_conversion_time,
+         median(step_1_median_conversion_time_inner) step_1_median_conversion_time,
+         median(step_2_median_conversion_time_inner) step_2_median_conversion_time,
+         prop
+  FROM
+    (SELECT aggregation_target,
+            steps,
+            avg(step_1_conversion_time) step_1_average_conversion_time_inner,
+            avg(step_2_conversion_time) step_2_average_conversion_time_inner,
+            median(step_1_conversion_time) step_1_median_conversion_time_inner,
+            median(step_2_conversion_time) step_2_median_conversion_time_inner ,
+            prop
+     FROM
+       (SELECT aggregation_target,
+               steps,
+               max(steps) over (PARTITION BY aggregation_target,
+                                             prop) as max_steps,
+                               step_1_conversion_time,
+                               step_2_conversion_time ,
+                               prop
+        FROM
+          (SELECT *,
+                  if(latest_0 <= latest_1
+                     AND latest_1 <= latest_0 + INTERVAL 7 DAY
+                     AND latest_1 <= latest_2
+                     AND latest_2 <= latest_0 + INTERVAL 7 DAY, 3, if(latest_0 <= latest_1
+                                                                      AND latest_1 <= latest_0 + INTERVAL 7 DAY, 2, 1)) AS steps ,
+                  if(isNotNull(latest_1)
+                     AND latest_1 <= latest_0 + INTERVAL 7 DAY, dateDiff('second', toDateTime(latest_0), toDateTime(latest_1)), NULL) step_1_conversion_time,
+                  if(isNotNull(latest_2)
+                     AND latest_2 <= latest_1 + INTERVAL 7 DAY, dateDiff('second', toDateTime(latest_1), toDateTime(latest_2)), NULL) step_2_conversion_time,
+                  prop
+           FROM
+             (SELECT aggregation_target,
+                     timestamp,
+                     step_0,
+                     latest_0,
+                     step_1,
+                     latest_1,
+                     step_2,
+                     min(latest_2) over (PARTITION by aggregation_target,
+                                                      prop
+                                         ORDER BY timestamp DESC ROWS BETWEEN UNBOUNDED PRECEDING AND 0 PRECEDING) latest_2 ,
+                                        prop
+              FROM
+                (SELECT aggregation_target,
+                        timestamp,
+                        step_0,
+                        latest_0,
+                        step_1,
+                        latest_1,
+                        step_2,
+                        if(latest_2 < latest_1, NULL, latest_2) as latest_2 ,
+                        prop
+                 FROM
+                   (SELECT aggregation_target,
+                           timestamp,
+                           step_0,
+                           latest_0,
+                           step_1,
+                           min(latest_1) over (PARTITION by aggregation_target,
+                                                            prop
+                                               ORDER BY timestamp DESC ROWS BETWEEN UNBOUNDED PRECEDING AND 0 PRECEDING) latest_1,
+                                              step_2,
+                                              min(latest_2) over (PARTITION by aggregation_target,
+                                                                               prop
+                                                                  ORDER BY timestamp DESC ROWS BETWEEN UNBOUNDED PRECEDING AND 0 PRECEDING) latest_2 ,
+                                                                 if(has(['technology', 'finance'], prop), prop, 'Other') as prop
+                    FROM
+                      (SELECT *,
+                              prop_vals as prop
+                       FROM
+                         (SELECT aggregation_target,
+                                 timestamp,
+                                 if(event = 'sign up', 1, 0) as step_0,
+                                 if(step_0 = 1, timestamp, null) as latest_0,
+                                 if(event = 'play movie', 1, 0) as step_1,
+                                 if(step_1 = 1, timestamp, null) as latest_1,
+                                 if(event = 'buy', 1, 0) as step_2,
+                                 if(step_2 = 1, timestamp, null) as latest_2,
+                                 "mat_gp0_industry" AS prop_basic,
+                                 prop_basic as prop,
+                                 argMinIf(prop, timestamp, isNotNull(prop)) over (PARTITION by aggregation_target) as prop_vals
+                          FROM
+                            (SELECT e.event as event,
+                                    e.team_id as team_id,
+                                    e.distinct_id as distinct_id,
+                                    e.timestamp as timestamp,
+                                    e."$group_0" as aggregation_target,
+                                    e."$group_0" as "$group_0",
+                                    e.person_id as person_id,
+                                    e."mat_gp0_industry" as "mat_gp0_industry"
+                             FROM events e
+                             WHERE team_id = 2
+                               AND event IN ['buy', 'play movie', 'sign up']
+                               AND timestamp >= toDateTime('2020-01-01 00:00:00', 'UTC')
+                               AND timestamp <= toDateTime('2020-01-08 23:59:59', 'UTC')
+                               AND (NOT has([''], "$group_0"))
+                               AND e.person_id != toUUIDOrZero('') ) events
+                          WHERE (step_0 = 1
+                                 OR step_1 = 1
+                                 OR step_2 = 1) )))))
+           WHERE step_0 = 1 SETTINGS allow_experimental_window_functions = 1 ))
+     GROUP BY aggregation_target,
+              steps,
+              prop
+     HAVING steps = max_steps SETTINGS allow_experimental_window_functions = 1)
+  GROUP BY prop SETTINGS allow_experimental_window_functions = 1
+  '
+---
+# name: TestUnorderedFunnelGroupBreakdown.test_funnel_breakdown_group
+  '
+  
+  SELECT groupArray(value)
+  FROM
+    (SELECT replaceRegexpAll(JSONExtractRaw(group_properties_0, 'industry'), '^"|"$', '') AS value,
+            count(*) as count
+     FROM events e
+     INNER JOIN
+       (SELECT group_key,
+               argMax(group_properties, _timestamp) AS group_properties_0
+        FROM groups
+        WHERE team_id = 2
+          AND group_type_index = 0
+        GROUP BY group_key) groups_0 ON "$group_0" == groups_0.group_key
+     WHERE team_id = 2
+       AND event IN ['buy', 'play movie', 'sign up']
+       AND timestamp >= toDateTime('2020-01-01 00:00:00', 'UTC')
+       AND timestamp <= toDateTime('2020-01-08 23:59:59', 'UTC')
+     GROUP BY value
+     ORDER BY count DESC, value DESC
+     LIMIT 25
+     OFFSET 0)
+  '
+---
+# name: TestUnorderedFunnelGroupBreakdown.test_funnel_breakdown_group.1
+  '
+  
+  SELECT countIf(steps = 1) step_1,
+         countIf(steps = 2) step_2,
+         countIf(steps = 3) step_3,
+         avg(step_1_average_conversion_time_inner) step_1_average_conversion_time,
+         avg(step_2_average_conversion_time_inner) step_2_average_conversion_time,
+         median(step_1_median_conversion_time_inner) step_1_median_conversion_time,
+         median(step_2_median_conversion_time_inner) step_2_median_conversion_time,
+         prop
+  FROM
+    (SELECT aggregation_target,
+            steps,
+            avg(step_1_conversion_time) step_1_average_conversion_time_inner,
+            avg(step_2_conversion_time) step_2_average_conversion_time_inner,
+            median(step_1_conversion_time) step_1_median_conversion_time_inner,
+            median(step_2_conversion_time) step_2_median_conversion_time_inner ,
+            prop
+     FROM
+       (SELECT aggregation_target,
+               steps,
+               max(steps) over (PARTITION BY aggregation_target,
+                                             prop) as max_steps,
+                               step_1_conversion_time,
+                               step_2_conversion_time ,
+                               prop
+        FROM
+          (SELECT *,
+                  if(latest_0 <= latest_1
+                     AND latest_1 <= latest_0 + INTERVAL 7 DAY
+                     AND latest_1 <= latest_2
+                     AND latest_2 <= latest_0 + INTERVAL 7 DAY, 3, if(latest_0 <= latest_1
+                                                                      AND latest_1 <= latest_0 + INTERVAL 7 DAY, 2, 1)) AS steps ,
+                  if(isNotNull(latest_1)
+                     AND latest_1 <= latest_0 + INTERVAL 7 DAY, dateDiff('second', toDateTime(latest_0), toDateTime(latest_1)), NULL) step_1_conversion_time,
+                  if(isNotNull(latest_2)
+                     AND latest_2 <= latest_1 + INTERVAL 7 DAY, dateDiff('second', toDateTime(latest_1), toDateTime(latest_2)), NULL) step_2_conversion_time,
+                  prop
+           FROM
+             (SELECT aggregation_target,
+                     timestamp,
+                     step_0,
+                     latest_0,
+                     step_1,
+                     latest_1,
+                     step_2,
+                     min(latest_2) over (PARTITION by aggregation_target,
+                                                      prop
+                                         ORDER BY timestamp DESC ROWS BETWEEN UNBOUNDED PRECEDING AND 0 PRECEDING) latest_2 ,
+                                        prop
+              FROM
+                (SELECT aggregation_target,
+                        timestamp,
+                        step_0,
+                        latest_0,
+                        step_1,
+                        latest_1,
+                        step_2,
+                        if(latest_2 < latest_1, NULL, latest_2) as latest_2 ,
+                        prop
+                 FROM
+                   (SELECT aggregation_target,
+                           timestamp,
+                           step_0,
+                           latest_0,
+                           step_1,
+                           min(latest_1) over (PARTITION by aggregation_target,
+                                                            prop
+                                               ORDER BY timestamp DESC ROWS BETWEEN UNBOUNDED PRECEDING AND 0 PRECEDING) latest_1,
+                                              step_2,
+                                              min(latest_2) over (PARTITION by aggregation_target,
+                                                                               prop
+                                                                  ORDER BY timestamp DESC ROWS BETWEEN UNBOUNDED PRECEDING AND 0 PRECEDING) latest_2 ,
+                                                                 if(has(['technology', 'finance'], prop), prop, 'Other') as prop
+                    FROM
+                      (SELECT *,
+                              prop_vals as prop
+                       FROM
+                         (SELECT aggregation_target,
+                                 timestamp,
+                                 if(event = 'sign up', 1, 0) as step_0,
+                                 if(step_0 = 1, timestamp, null) as latest_0,
+                                 if(event = 'play movie', 1, 0) as step_1,
+                                 if(step_1 = 1, timestamp, null) as latest_1,
+                                 if(event = 'buy', 1, 0) as step_2,
+                                 if(step_2 = 1, timestamp, null) as latest_2,
+                                 replaceRegexpAll(JSONExtractRaw(group_properties_0, 'industry'), '^"|"$', '') AS prop_basic,
+                                 prop_basic as prop,
+                                 argMinIf(prop, timestamp, isNotNull(prop)) over (PARTITION by aggregation_target) as prop_vals
+                          FROM
+                            (SELECT e.event as event,
+                                    e.team_id as team_id,
+                                    e.distinct_id as distinct_id,
+                                    e.timestamp as timestamp,
+                                    pdi.person_id as aggregation_target,
+                                    pdi.person_id as person_id,
+                                    groups_0.group_properties_0 as group_properties_0
+                             FROM events e
+                             INNER JOIN
+                               (SELECT distinct_id,
+                                       argMax(person_id, version) as person_id
+                                FROM person_distinct_id2
+                                WHERE team_id = 2
+                                GROUP BY distinct_id
+                                HAVING argMax(is_deleted, version) = 0) AS pdi ON e.distinct_id = pdi.distinct_id
+                             INNER JOIN
+                               (SELECT group_key,
+                                       argMax(group_properties, _timestamp) AS group_properties_0
+                                FROM groups
+                                WHERE team_id = 2
+                                  AND group_type_index = 0
+                                GROUP BY group_key) groups_0 ON "$group_0" == groups_0.group_key
+                             WHERE team_id = 2
+                               AND event IN ['buy', 'play movie', 'sign up']
+                               AND timestamp >= toDateTime('2020-01-01 00:00:00', 'UTC')
+                               AND timestamp <= toDateTime('2020-01-08 23:59:59', 'UTC') ) events
+                          WHERE (step_0 = 1
+                                 OR step_1 = 1
+                                 OR step_2 = 1) )))))
+           WHERE step_0 = 1 SETTINGS allow_experimental_window_functions = 1 ))
+     GROUP BY aggregation_target,
+              steps,
+              prop
+     HAVING steps = max_steps SETTINGS allow_experimental_window_functions = 1)
+  GROUP BY prop SETTINGS allow_experimental_window_functions = 1
+  '
+---
+# name: TestUnorderedFunnelGroupBreakdown.test_funnel_breakdown_group.10
+  '
+  
+  SELECT groupArray(value)
+  FROM
+    (SELECT replaceRegexpAll(JSONExtractRaw(group_properties_0, 'industry'), '^"|"$', '') AS value,
+            count(*) as count
+     FROM events e
+     INNER JOIN
+       (SELECT group_key,
+               argMax(group_properties, _timestamp) AS group_properties_0
+        FROM groups
+        WHERE team_id = 2
+          AND group_type_index = 0
+        GROUP BY group_key) groups_0 ON "$group_0" == groups_0.group_key
+     WHERE team_id = 2
+       AND event IN ['buy', 'play movie', 'sign up']
+       AND timestamp >= toDateTime('2020-01-01 00:00:00', 'UTC')
+       AND timestamp <= toDateTime('2020-01-08 23:59:59', 'UTC')
+     GROUP BY value
+     ORDER BY count DESC, value DESC
+     LIMIT 25
+     OFFSET 0)
+  '
+---
+# name: TestUnorderedFunnelGroupBreakdown.test_funnel_breakdown_group.11
+  '
+  
+  SELECT groupArray(value)
+  FROM
+    (SELECT replaceRegexpAll(JSONExtractRaw(group_properties_0, 'industry'), '^"|"$', '') AS value,
+            count(*) as count
+     FROM events e
+     INNER JOIN
+       (SELECT group_key,
+               argMax(group_properties, _timestamp) AS group_properties_0
+        FROM groups
+        WHERE team_id = 2
+          AND group_type_index = 0
+        GROUP BY group_key) groups_0 ON "$group_0" == groups_0.group_key
+     WHERE team_id = 2
+       AND event IN ['buy', 'play movie', 'sign up']
+       AND timestamp >= toDateTime('2020-01-01 00:00:00', 'UTC')
+       AND timestamp <= toDateTime('2020-01-08 23:59:59', 'UTC')
+     GROUP BY value
+     ORDER BY count DESC, value DESC
+     LIMIT 25
+     OFFSET 0)
+  '
+---
+# name: TestUnorderedFunnelGroupBreakdown.test_funnel_breakdown_group.12
+  '
+  
+  SELECT groupArray(value)
+  FROM
+    (SELECT replaceRegexpAll(JSONExtractRaw(group_properties_0, 'industry'), '^"|"$', '') AS value,
+            count(*) as count
+     FROM events e
+     INNER JOIN
+       (SELECT group_key,
+               argMax(group_properties, _timestamp) AS group_properties_0
+        FROM groups
+        WHERE team_id = 2
+          AND group_type_index = 0
+        GROUP BY group_key) groups_0 ON "$group_0" == groups_0.group_key
+     WHERE team_id = 2
+       AND event IN ['buy', 'play movie', 'sign up']
+       AND timestamp >= toDateTime('2020-01-01 00:00:00', 'UTC')
+       AND timestamp <= toDateTime('2020-01-08 23:59:59', 'UTC')
      GROUP BY value
      ORDER BY count DESC, value DESC
      LIMIT 25
@@ -3413,8 +2533,8 @@
                           GROUP BY group_key) groups_0 ON "$group_0" == groups_0.group_key
                        WHERE team_id = 2
                          AND event IN ['buy', 'play movie', 'sign up']
-                         AND timestamp >= toDateTime('2020-01-01 00:00:00')
-                         AND timestamp <= toDateTime('2020-01-08 23:59:59') ) events
+                         AND timestamp >= toDateTime('2020-01-01 00:00:00', 'UTC')
+                         AND timestamp <= toDateTime('2020-01-08 23:59:59', 'UTC') ) events
                     WHERE (step_0 = 1
                            OR step_1 = 1
                            OR step_2 = 1) )))
@@ -3481,8 +2601,8 @@
                           GROUP BY group_key) groups_0 ON "$group_0" == groups_0.group_key
                        WHERE team_id = 2
                          AND event IN ['buy', 'play movie', 'sign up']
-                         AND timestamp >= toDateTime('2020-01-01 00:00:00')
-                         AND timestamp <= toDateTime('2020-01-08 23:59:59') ) events
+                         AND timestamp >= toDateTime('2020-01-01 00:00:00', 'UTC')
+                         AND timestamp <= toDateTime('2020-01-08 23:59:59', 'UTC') ) events
                     WHERE (step_0 = 1
                            OR step_1 = 1
                            OR step_2 = 1) )))
@@ -3549,8 +2669,8 @@
                           GROUP BY group_key) groups_0 ON "$group_0" == groups_0.group_key
                        WHERE team_id = 2
                          AND event IN ['buy', 'play movie', 'sign up']
-                         AND timestamp >= toDateTime('2020-01-01 00:00:00')
-                         AND timestamp <= toDateTime('2020-01-08 23:59:59') ) events
+                         AND timestamp >= toDateTime('2020-01-01 00:00:00', 'UTC')
+                         AND timestamp <= toDateTime('2020-01-08 23:59:59', 'UTC') ) events
                     WHERE (step_0 = 1
                            OR step_1 = 1
                            OR step_2 = 1) )))
@@ -3583,8 +2703,8 @@
         GROUP BY group_key) groups_0 ON "$group_0" == groups_0.group_key
      WHERE team_id = 2
        AND event IN ['buy', 'play movie', 'sign up']
-       AND timestamp >= toDateTime('2020-01-01 00:00:00')
-       AND timestamp <= toDateTime('2020-01-08 23:59:59')
+       AND timestamp >= toDateTime('2020-01-01 00:00:00', 'UTC')
+       AND timestamp <= toDateTime('2020-01-08 23:59:59', 'UTC')
      GROUP BY value
      ORDER BY count DESC, value DESC
      LIMIT 25
@@ -3608,8 +2728,8 @@
         GROUP BY group_key) groups_0 ON "$group_0" == groups_0.group_key
      WHERE team_id = 2
        AND event IN ['buy', 'play movie', 'sign up']
-       AND timestamp >= toDateTime('2020-01-01 00:00:00')
-       AND timestamp <= toDateTime('2020-01-08 23:59:59')
+       AND timestamp >= toDateTime('2020-01-01 00:00:00', 'UTC')
+       AND timestamp <= toDateTime('2020-01-08 23:59:59', 'UTC')
      GROUP BY value
      ORDER BY count DESC, value DESC
      LIMIT 25
@@ -3633,8 +2753,8 @@
         GROUP BY group_key) groups_0 ON "$group_0" == groups_0.group_key
      WHERE team_id = 2
        AND event IN ['buy', 'play movie', 'sign up']
-       AND timestamp >= toDateTime('2020-01-01 00:00:00')
-       AND timestamp <= toDateTime('2020-01-08 23:59:59')
+       AND timestamp >= toDateTime('2020-01-01 00:00:00', 'UTC')
+       AND timestamp <= toDateTime('2020-01-08 23:59:59', 'UTC')
      GROUP BY value
      ORDER BY count DESC, value DESC
      LIMIT 25
@@ -3724,8 +2844,8 @@
                           GROUP BY group_key) groups_0 ON "$group_0" == groups_0.group_key
                        WHERE team_id = 2
                          AND event IN ['buy', 'play movie', 'sign up']
-                         AND timestamp >= toDateTime('2020-01-01 00:00:00')
-                         AND timestamp <= toDateTime('2020-01-08 23:59:59') ) events
+                         AND timestamp >= toDateTime('2020-01-01 00:00:00', 'UTC')
+                         AND timestamp <= toDateTime('2020-01-08 23:59:59', 'UTC') ) events
                     WHERE (step_0 = 1
                            OR step_1 = 1
                            OR step_2 = 1) )))
@@ -3792,8 +2912,8 @@
                           GROUP BY group_key) groups_0 ON "$group_0" == groups_0.group_key
                        WHERE team_id = 2
                          AND event IN ['buy', 'play movie', 'sign up']
-                         AND timestamp >= toDateTime('2020-01-01 00:00:00')
-                         AND timestamp <= toDateTime('2020-01-08 23:59:59') ) events
+                         AND timestamp >= toDateTime('2020-01-01 00:00:00', 'UTC')
+                         AND timestamp <= toDateTime('2020-01-08 23:59:59', 'UTC') ) events
                     WHERE (step_0 = 1
                            OR step_1 = 1
                            OR step_2 = 1) )))
@@ -3860,8 +2980,8 @@
                           GROUP BY group_key) groups_0 ON "$group_0" == groups_0.group_key
                        WHERE team_id = 2
                          AND event IN ['buy', 'play movie', 'sign up']
-                         AND timestamp >= toDateTime('2020-01-01 00:00:00')
-                         AND timestamp <= toDateTime('2020-01-08 23:59:59') ) events
+                         AND timestamp >= toDateTime('2020-01-01 00:00:00', 'UTC')
+                         AND timestamp <= toDateTime('2020-01-08 23:59:59', 'UTC') ) events
                     WHERE (step_0 = 1
                            OR step_1 = 1
                            OR step_2 = 1) )))
@@ -3894,8 +3014,8 @@
         GROUP BY group_key) groups_0 ON "$group_0" == groups_0.group_key
      WHERE team_id = 2
        AND event IN ['buy', 'play movie', 'sign up']
-       AND timestamp >= toDateTime('2020-01-01 00:00:00')
-       AND timestamp <= toDateTime('2020-01-08 23:59:59')
+       AND timestamp >= toDateTime('2020-01-01 00:00:00', 'UTC')
+       AND timestamp <= toDateTime('2020-01-08 23:59:59', 'UTC')
      GROUP BY value
      ORDER BY count DESC, value DESC
      LIMIT 25
@@ -3919,8 +3039,8 @@
         GROUP BY group_key) groups_0 ON "$group_0" == groups_0.group_key
      WHERE team_id = 2
        AND event IN ['buy', 'play movie', 'sign up']
-       AND timestamp >= toDateTime('2020-01-01 00:00:00')
-       AND timestamp <= toDateTime('2020-01-08 23:59:59')
+       AND timestamp >= toDateTime('2020-01-01 00:00:00', 'UTC')
+       AND timestamp <= toDateTime('2020-01-08 23:59:59', 'UTC')
      GROUP BY value
      ORDER BY count DESC, value DESC
      LIMIT 25
@@ -3944,8 +3064,8 @@
         GROUP BY group_key) groups_0 ON "$group_0" == groups_0.group_key
      WHERE team_id = 2
        AND event IN ['buy', 'play movie', 'sign up']
-       AND timestamp >= toDateTime('2020-01-01 00:00:00')
-       AND timestamp <= toDateTime('2020-01-08 23:59:59')
+       AND timestamp >= toDateTime('2020-01-01 00:00:00', 'UTC')
+       AND timestamp <= toDateTime('2020-01-08 23:59:59', 'UTC')
      GROUP BY value
      ORDER BY count DESC, value DESC
      LIMIT 25
@@ -4035,8 +3155,8 @@
                           GROUP BY group_key) groups_0 ON "$group_0" == groups_0.group_key
                        WHERE team_id = 2
                          AND event IN ['buy', 'play movie', 'sign up']
-                         AND timestamp >= toDateTime('2020-01-01 00:00:00')
-                         AND timestamp <= toDateTime('2020-01-08 23:59:59') ) events
+                         AND timestamp >= toDateTime('2020-01-01 00:00:00', 'UTC')
+                         AND timestamp <= toDateTime('2020-01-08 23:59:59', 'UTC') ) events
                     WHERE (step_0 = 1
                            OR step_1 = 1
                            OR step_2 = 1) )))
@@ -4103,8 +3223,8 @@
                           GROUP BY group_key) groups_0 ON "$group_0" == groups_0.group_key
                        WHERE team_id = 2
                          AND event IN ['buy', 'play movie', 'sign up']
-                         AND timestamp >= toDateTime('2020-01-01 00:00:00')
-                         AND timestamp <= toDateTime('2020-01-08 23:59:59') ) events
+                         AND timestamp >= toDateTime('2020-01-01 00:00:00', 'UTC')
+                         AND timestamp <= toDateTime('2020-01-08 23:59:59', 'UTC') ) events
                     WHERE (step_0 = 1
                            OR step_1 = 1
                            OR step_2 = 1) )))
@@ -4171,8 +3291,8 @@
                           GROUP BY group_key) groups_0 ON "$group_0" == groups_0.group_key
                        WHERE team_id = 2
                          AND event IN ['buy', 'play movie', 'sign up']
-                         AND timestamp >= toDateTime('2020-01-01 00:00:00')
-                         AND timestamp <= toDateTime('2020-01-08 23:59:59') ) events
+                         AND timestamp >= toDateTime('2020-01-01 00:00:00', 'UTC')
+                         AND timestamp <= toDateTime('2020-01-08 23:59:59', 'UTC') ) events
                     WHERE (step_0 = 1
                            OR step_1 = 1
                            OR step_2 = 1) )))
@@ -4205,8 +3325,8 @@
         GROUP BY group_key) groups_0 ON "$group_0" == groups_0.group_key
      WHERE team_id = 2
        AND event IN ['buy', 'play movie', 'sign up']
-       AND timestamp >= toDateTime('2020-01-01 00:00:00')
-       AND timestamp <= toDateTime('2020-01-08 23:59:59')
+       AND timestamp >= toDateTime('2020-01-01 00:00:00', 'UTC')
+       AND timestamp <= toDateTime('2020-01-08 23:59:59', 'UTC')
      GROUP BY value
      ORDER BY count DESC, value DESC
      LIMIT 25
@@ -4230,8 +3350,8 @@
         GROUP BY group_key) groups_0 ON "$group_0" == groups_0.group_key
      WHERE team_id = 2
        AND event IN ['buy', 'play movie', 'sign up']
-       AND timestamp >= toDateTime('2020-01-01 00:00:00')
-       AND timestamp <= toDateTime('2020-01-08 23:59:59')
+       AND timestamp >= toDateTime('2020-01-01 00:00:00', 'UTC')
+       AND timestamp <= toDateTime('2020-01-08 23:59:59', 'UTC')
      GROUP BY value
      ORDER BY count DESC, value DESC
      LIMIT 25
@@ -4255,8 +3375,8 @@
         GROUP BY group_key) groups_0 ON "$group_0" == groups_0.group_key
      WHERE team_id = 2
        AND event IN ['buy', 'play movie', 'sign up']
-       AND timestamp >= toDateTime('2020-01-01 00:00:00')
-       AND timestamp <= toDateTime('2020-01-08 23:59:59')
+       AND timestamp >= toDateTime('2020-01-01 00:00:00', 'UTC')
+       AND timestamp <= toDateTime('2020-01-08 23:59:59', 'UTC')
      GROUP BY value
      ORDER BY count DESC, value DESC
      LIMIT 25
@@ -4346,8 +3466,8 @@
                           GROUP BY group_key) groups_0 ON "$group_0" == groups_0.group_key
                        WHERE team_id = 2
                          AND event IN ['buy', 'play movie', 'sign up']
-                         AND timestamp >= toDateTime('2020-01-01 00:00:00')
-                         AND timestamp <= toDateTime('2020-01-08 23:59:59') ) events
+                         AND timestamp >= toDateTime('2020-01-01 00:00:00', 'UTC')
+                         AND timestamp <= toDateTime('2020-01-08 23:59:59', 'UTC') ) events
                     WHERE (step_0 = 1
                            OR step_1 = 1
                            OR step_2 = 1) )))
@@ -4414,8 +3534,8 @@
                           GROUP BY group_key) groups_0 ON "$group_0" == groups_0.group_key
                        WHERE team_id = 2
                          AND event IN ['buy', 'play movie', 'sign up']
-                         AND timestamp >= toDateTime('2020-01-01 00:00:00')
-                         AND timestamp <= toDateTime('2020-01-08 23:59:59') ) events
+                         AND timestamp >= toDateTime('2020-01-01 00:00:00', 'UTC')
+                         AND timestamp <= toDateTime('2020-01-08 23:59:59', 'UTC') ) events
                     WHERE (step_0 = 1
                            OR step_1 = 1
                            OR step_2 = 1) )))
@@ -4482,8 +3602,8 @@
                           GROUP BY group_key) groups_0 ON "$group_0" == groups_0.group_key
                        WHERE team_id = 2
                          AND event IN ['buy', 'play movie', 'sign up']
-                         AND timestamp >= toDateTime('2020-01-01 00:00:00')
-                         AND timestamp <= toDateTime('2020-01-08 23:59:59') ) events
+                         AND timestamp >= toDateTime('2020-01-01 00:00:00', 'UTC')
+                         AND timestamp <= toDateTime('2020-01-08 23:59:59', 'UTC') ) events
                     WHERE (step_0 = 1
                            OR step_1 = 1
                            OR step_2 = 1) )))
