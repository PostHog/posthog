from uuid import uuid4

from ee.clickhouse.models.event import create_event
<<<<<<< HEAD
from ee.clickhouse.queries.funnels.funnel import ClickhouseFunnel
=======
from ee.clickhouse.queries.funnels.funnel import ClickhouseFunnel, ClickhouseFunnelNew
from ee.clickhouse.queries.funnels.funnel_persons import ClickhouseFunnelPersons
>>>>>>> 22e02537
from ee.clickhouse.util import ClickhouseTestMixin
from posthog.constants import INSIGHT_FUNNELS
from posthog.models.action import Action
from posthog.models.action_step import ActionStep
from posthog.models.filters import Filter
from posthog.models.person import Person
from posthog.queries.test.test_funnel import funnel_test_factory

FORMAT_TIME = "%Y-%m-%d 00:00:00"
MAX_STEP_COLUMN = 0
COUNT_COLUMN = 1
PERSON_ID_COLUMN = 2


def _create_action(**kwargs):
    team = kwargs.pop("team")
    name = kwargs.pop("name")
    properties = kwargs.pop("properties", {})
    action = Action.objects.create(team=team, name=name)
    ActionStep.objects.create(action=action, event=name, properties=properties)
    return action


def _create_person(**kwargs):
    person = Person.objects.create(**kwargs)
    return Person(id=person.uuid, uuid=person.uuid)


def _create_event(**kwargs):
    kwargs.update({"event_uuid": uuid4()})
    create_event(**kwargs)


class TestFunnel(ClickhouseTestMixin, funnel_test_factory(ClickhouseFunnel, _create_event, _create_person)):  # type: ignore
<<<<<<< HEAD
=======
    pass


class TestFunnelNew(ClickhouseTestMixin, funnel_test_factory(ClickhouseFunnelNew, _create_event, _create_person)):  # type: ignore
    def _get_people_at_step(self, filter, funnel_step):
        person_filter = filter.with_data({"funnel_step": funnel_step})
        result = ClickhouseFunnelPersons(person_filter, self.team)._exec_query()
        return [row[0] for row in result]

    def test_basic_funnel_default_funnel_days(self):
        filters = {
            "events": [
                {"id": "user signed up", "type": "events", "order": 0},
                {"id": "paid", "type": "events", "order": 1},
            ],
            "insight": INSIGHT_FUNNELS,
            "date_from": "2020-01-01",
            "date_to": "2020-01-14",
        }

        filter = Filter(data=filters)
        funnel = ClickhouseFunnelNew(filter, self.team)

        # event
        _create_person(distinct_ids=["user_1"], team_id=self.team.pk)
        _create_event(
            team=self.team, event="user signed up", distinct_id="user_1", timestamp="2020-01-02T14:00:00Z",
        )
        _create_event(
            team=self.team, event="paid", distinct_id="user_1", timestamp="2020-01-10T14:00:00Z",
        )

        with self.assertNumQueries(1):
            result = funnel.run()

        self.assertEqual(result[0]["name"], "user signed up")
        self.assertEqual(result[0]["count"], 1)

        self.assertEqual(result[1]["name"], "paid")
        self.assertEqual(result[1]["count"], 1)

>>>>>>> 22e02537
    def test_basic_funnel_with_repeat_steps(self):
        filters = {
            "events": [
                {"id": "user signed up", "type": "events", "order": 0},
                {"id": "user signed up", "type": "events", "order": 1},
            ],
            "insight": INSIGHT_FUNNELS,
            "funnel_window_days": 14,
        }

        filter = Filter(data=filters)
        funnel = ClickhouseFunnel(filter, self.team)

        # event
        person1_stopped_after_two_signups = _create_person(distinct_ids=["stopped_after_signup1"], team_id=self.team.pk)
        _create_event(team=self.team, event="user signed up", distinct_id="stopped_after_signup1")
        _create_event(team=self.team, event="user signed up", distinct_id="stopped_after_signup1")

        person2_stopped_after_signup = _create_person(distinct_ids=["stopped_after_signup2"], team_id=self.team.pk)
        _create_event(team=self.team, event="user signed up", distinct_id="stopped_after_signup2")

        result = funnel.run()

        self.assertEqual(result[0]["name"], "user signed up")
        self.assertEqual(result[0]["count"], 2)
        self.assertEqual(result[1]["count"], 1)

        self.assertCountEqual(
            self._get_people_at_step(filter, 1),
            [person1_stopped_after_two_signups.uuid, person2_stopped_after_signup.uuid],
        )

        self.assertCountEqual(
            self._get_people_at_step(filter, 2), [person1_stopped_after_two_signups.uuid],
        )

    def test_advanced_funnel_with_repeat_steps(self):
        filters = {
            "events": [
                {"id": "user signed up", "type": "events", "order": 0},
                {"id": "$pageview", "type": "events", "order": 1},
                {"id": "$pageview", "type": "events", "order": 2},
                {"id": "$pageview", "type": "events", "order": 3},
                {"id": "$pageview", "type": "events", "order": 4},
            ],
            "insight": INSIGHT_FUNNELS,
        }

        filter = Filter(data=filters)
        funnel = ClickhouseFunnel(filter, self.team)

        # event
        person1_stopped_after_signup = _create_person(distinct_ids=["stopped_after_signup1"], team_id=self.team.pk)
        _create_event(team=self.team, event="user signed up", distinct_id="stopped_after_signup1")

        person2_stopped_after_one_pageview = _create_person(
            distinct_ids=["stopped_after_pageview1"], team_id=self.team.pk
        )
        _create_event(team=self.team, event="user signed up", distinct_id="stopped_after_pageview1")
        _create_event(team=self.team, event="$pageview", distinct_id="stopped_after_pageview1")

        person3_stopped_after_two_pageview = _create_person(
            distinct_ids=["stopped_after_pageview2"], team_id=self.team.pk
        )
        _create_event(team=self.team, event="user signed up", distinct_id="stopped_after_pageview2")
        _create_event(team=self.team, event="$pageview", distinct_id="stopped_after_pageview2")
        _create_event(team=self.team, event="blaah blaa", distinct_id="stopped_after_pageview2")
        _create_event(team=self.team, event="$pageview", distinct_id="stopped_after_pageview2")

        person4_stopped_after_three_pageview = _create_person(
            distinct_ids=["stopped_after_pageview3"], team_id=self.team.pk
        )
        _create_event(team=self.team, event="user signed up", distinct_id="stopped_after_pageview3")
        _create_event(team=self.team, event="$pageview", distinct_id="stopped_after_pageview3")
        _create_event(team=self.team, event="blaah blaa", distinct_id="stopped_after_pageview3")
        _create_event(team=self.team, event="$pageview", distinct_id="stopped_after_pageview3")
        _create_event(team=self.team, event="$pageview", distinct_id="stopped_after_pageview3")
        _create_event(team=self.team, event="blaah blaa", distinct_id="stopped_after_pageview3")

        person5_stopped_after_many_pageview = _create_person(
            distinct_ids=["stopped_after_pageview4"], team_id=self.team.pk
        )
        _create_event(team=self.team, event="user signed up", distinct_id="stopped_after_pageview4")
        _create_event(team=self.team, event="$pageview", distinct_id="stopped_after_pageview4")
        _create_event(team=self.team, event="$pageview", distinct_id="stopped_after_pageview4")
        _create_event(team=self.team, event="$pageview", distinct_id="stopped_after_pageview4")
        _create_event(team=self.team, event="$pageview", distinct_id="stopped_after_pageview4")

        result = funnel.run()

        self.assertEqual(result[0]["name"], "user signed up")
        self.assertEqual(result[1]["name"], "$pageview")
        self.assertEqual(result[4]["name"], "$pageview")
        self.assertEqual(result[0]["count"], 5)
        self.assertEqual(result[1]["count"], 4)
        self.assertEqual(result[2]["count"], 3)
        self.assertEqual(result[3]["count"], 2)
        self.assertEqual(result[4]["count"], 1)
        # check ordering of people in every step
        self.assertCountEqual(
            self._get_people_at_step(filter, 1),
            [
                person1_stopped_after_signup.uuid,
                person2_stopped_after_one_pageview.uuid,
                person3_stopped_after_two_pageview.uuid,
                person4_stopped_after_three_pageview.uuid,
                person5_stopped_after_many_pageview.uuid,
            ],
        )

        self.assertCountEqual(
            self._get_people_at_step(filter, 2),
            [
                person2_stopped_after_one_pageview.uuid,
                person3_stopped_after_two_pageview.uuid,
                person4_stopped_after_three_pageview.uuid,
                person5_stopped_after_many_pageview.uuid,
            ],
        )

        self.assertCountEqual(
            self._get_people_at_step(filter, 3),
            [
                person3_stopped_after_two_pageview.uuid,
                person4_stopped_after_three_pageview.uuid,
                person5_stopped_after_many_pageview.uuid,
            ],
        )

        self.assertCountEqual(
            self._get_people_at_step(filter, 4),
            [person4_stopped_after_three_pageview.uuid, person5_stopped_after_many_pageview.uuid],
        )

        self.assertCountEqual(
            self._get_people_at_step(filter, 5), [person5_stopped_after_many_pageview.uuid],
        )

    def test_advanced_funnel_with_repeat_steps_out_of_order_events(self):
        filters = {
            "events": [
                {"id": "user signed up", "type": "events", "order": 0},
                {"id": "$pageview", "type": "events", "order": 1},
                {"id": "$pageview", "type": "events", "order": 2},
                {"id": "$pageview", "type": "events", "order": 3},
                {"id": "$pageview", "type": "events", "order": 4},
            ],
            "insight": INSIGHT_FUNNELS,
            "funnel_window_days": 14,
        }

        filter = Filter(data=filters)
        funnel = ClickhouseFunnel(filter, self.team)

        # event
        person1_stopped_after_signup = _create_person(
            distinct_ids=["random", "stopped_after_signup1"], team_id=self.team.pk
        )
        _create_event(team=self.team, event="$pageview", distinct_id="random")
        _create_event(team=self.team, event="user signed up", distinct_id="stopped_after_signup1")

        person2_stopped_after_one_pageview = _create_person(
            distinct_ids=["stopped_after_pageview1"], team_id=self.team.pk
        )
        _create_event(team=self.team, event="user signed up", distinct_id="stopped_after_pageview1")
        _create_event(team=self.team, event="$pageview", distinct_id="stopped_after_pageview1")

        person3_stopped_after_two_pageview = _create_person(
            distinct_ids=["stopped_after_pageview2"], team_id=self.team.pk
        )
        _create_event(team=self.team, event="$pageview", distinct_id="stopped_after_pageview2")
        _create_event(team=self.team, event="user signed up", distinct_id="stopped_after_pageview2")
        _create_event(team=self.team, event="blaah blaa", distinct_id="stopped_after_pageview2")
        _create_event(team=self.team, event="$pageview", distinct_id="stopped_after_pageview2")

        person4_stopped_after_three_pageview = _create_person(
            distinct_ids=["stopped_after_pageview3"], team_id=self.team.pk
        )
        _create_event(team=self.team, event="blaah blaa", distinct_id="stopped_after_pageview3")
        _create_event(team=self.team, event="$pageview", distinct_id="stopped_after_pageview3")
        _create_event(team=self.team, event="blaah blaa", distinct_id="stopped_after_pageview3")
        _create_event(team=self.team, event="$pageview", distinct_id="stopped_after_pageview3")
        _create_event(team=self.team, event="user signed up", distinct_id="stopped_after_pageview3")
        _create_event(team=self.team, event="$pageview", distinct_id="stopped_after_pageview3")

        person5_stopped_after_many_pageview = _create_person(
            distinct_ids=["stopped_after_pageview4"], team_id=self.team.pk
        )
        _create_event(team=self.team, event="user signed up", distinct_id="stopped_after_pageview4")
        _create_event(team=self.team, event="$pageview", distinct_id="stopped_after_pageview4")
        _create_event(team=self.team, event="blaah blaa", distinct_id="stopped_after_pageview4")
        _create_event(team=self.team, event="$pageview", distinct_id="stopped_after_pageview4")
        _create_event(team=self.team, event="$pageview", distinct_id="stopped_after_pageview4")
        _create_event(team=self.team, event="$pageview", distinct_id="stopped_after_pageview4")

        person6_stopped_after_many_pageview_without_signup = _create_person(
            distinct_ids=["stopped_after_pageview5"], team_id=self.team.pk
        )
        _create_event(team=self.team, event="$pageview", distinct_id="stopped_after_pageview5")
        _create_event(team=self.team, event="blaah blaa", distinct_id="stopped_after_pageview5")
        _create_event(team=self.team, event="$pageview", distinct_id="stopped_after_pageview5")
        _create_event(team=self.team, event="$pageview", distinct_id="stopped_after_pageview5")
        _create_event(team=self.team, event="$pageview", distinct_id="stopped_after_pageview5")

        result = funnel.run()

        self.assertEqual(result[0]["name"], "user signed up")
        self.assertEqual(result[1]["name"], "$pageview")
        self.assertEqual(result[4]["name"], "$pageview")
        self.assertEqual(result[0]["count"], 5)
        self.assertEqual(result[1]["count"], 4)
        self.assertEqual(result[2]["count"], 1)
        self.assertEqual(result[3]["count"], 1)
        self.assertEqual(result[4]["count"], 1)
        # check ordering of people in every step
        self.assertCountEqual(
            self._get_people_at_step(filter, 1),
            [
                person1_stopped_after_signup.uuid,
                person2_stopped_after_one_pageview.uuid,
                person3_stopped_after_two_pageview.uuid,
                person4_stopped_after_three_pageview.uuid,
                person5_stopped_after_many_pageview.uuid,
            ],
        )

        self.assertCountEqual(
            self._get_people_at_step(filter, 2),
            [
                person2_stopped_after_one_pageview.uuid,
                person3_stopped_after_two_pageview.uuid,
                person4_stopped_after_three_pageview.uuid,
                person5_stopped_after_many_pageview.uuid,
            ],
        )

        self.assertCountEqual(
            self._get_people_at_step(filter, 3), [person5_stopped_after_many_pageview.uuid],
        )

        self.assertCountEqual(
            self._get_people_at_step(filter, 4), [person5_stopped_after_many_pageview.uuid],
        )

        self.assertCountEqual(
            self._get_people_at_step(filter, 5), [person5_stopped_after_many_pageview.uuid],
        )

    def test_funnel_with_actions(self):

        sign_up_action = _create_action(
            name="sign up",
            team=self.team,
            properties=[{"key": "key", "type": "event", "value": ["val"], "operator": "exact"}],
        )

        filters = {
            "actions": [
                {"id": sign_up_action.id, "math": "dau", "order": 0},
                {"id": sign_up_action.id, "math": "wau", "order": 1},
            ],
            "insight": INSIGHT_FUNNELS,
        }

        filter = Filter(data=filters)
        funnel = ClickhouseFunnel(filter, self.team)

        # event
        person1_stopped_after_two_signups = _create_person(distinct_ids=["stopped_after_signup1"], team_id=self.team.pk)
        _create_event(team=self.team, event="sign up", distinct_id="stopped_after_signup1", properties={"key": "val"})
        _create_event(team=self.team, event="sign up", distinct_id="stopped_after_signup1", properties={"key": "val"})

        person2_stopped_after_signup = _create_person(distinct_ids=["stopped_after_signup2"], team_id=self.team.pk)
        _create_event(team=self.team, event="sign up", distinct_id="stopped_after_signup2", properties={"key": "val"})

        result = funnel.run()

        self.assertEqual(result[0]["name"], "sign up")
        self.assertEqual(result[0]["count"], 2)
        self.assertEqual(result[1]["count"], 1)
        # check ordering of people in first step
        self.assertCountEqual(
            self._get_people_at_step(filter, 1),
            [person1_stopped_after_two_signups.uuid, person2_stopped_after_signup.uuid],
        )

        self.assertCountEqual(
            self._get_people_at_step(filter, 2), [person1_stopped_after_two_signups.uuid],
        )

    def test_funnel_with_actions_and_events(self):

        sign_up_action = _create_action(
            name="sign up",
            team=self.team,
            properties=[{"key": "key", "type": "event", "value": ["val"], "operator": "exact"}],
        )

        filters = {
            "events": [
                {"id": "user signed up", "type": "events", "order": 0},
                {"id": "user signed up", "type": "events", "order": 1},
            ],
            "actions": [
                {"id": sign_up_action.id, "math": "dau", "order": 2},
                {"id": sign_up_action.id, "math": "wau", "order": 3},
            ],
            "insight": INSIGHT_FUNNELS,
            "funnel_window_days": 14,
        }

        filter = Filter(data=filters)
        funnel = ClickhouseFunnel(filter, self.team)

        # event
        person1_stopped_after_two_signups = _create_person(distinct_ids=["stopped_after_signup1"], team_id=self.team.pk)
        _create_event(team=self.team, event="user signed up", distinct_id="stopped_after_signup1")
        _create_event(team=self.team, event="user signed up", distinct_id="stopped_after_signup1")
        _create_event(team=self.team, event="sign up", distinct_id="stopped_after_signup1", properties={"key": "val"})
        _create_event(team=self.team, event="sign up", distinct_id="stopped_after_signup1", properties={"key": "val"})

        person2_stopped_after_signup = _create_person(distinct_ids=["stopped_after_signup2"], team_id=self.team.pk)
        _create_event(team=self.team, event="user signed up", distinct_id="stopped_after_signup2")
        _create_event(team=self.team, event="user signed up", distinct_id="stopped_after_signup2")
        _create_event(team=self.team, event="sign up", distinct_id="stopped_after_signup2", properties={"key": "val"})

        person3 = _create_person(distinct_ids=["person3"], team_id=self.team.pk)
        _create_event(team=self.team, event="user signed up", distinct_id="person3")
        _create_event(team=self.team, event="sign up", distinct_id="person3", properties={"key": "val"})
        _create_event(team=self.team, event="user signed up", distinct_id="person3")
        _create_event(team=self.team, event="sign up", distinct_id="person3", properties={"key": "val"})

        person4 = _create_person(distinct_ids=["person4"], team_id=self.team.pk)
        _create_event(team=self.team, event="user signed up", distinct_id="person4")
        _create_event(team=self.team, event="sign up", distinct_id="person4", properties={"key": "val"})
        _create_event(team=self.team, event="user signed up", distinct_id="person4")

        person5 = _create_person(distinct_ids=["person5"], team_id=self.team.pk)
        _create_event(team=self.team, event="sign up", distinct_id="person5", properties={"key": "val"})

        result = funnel.run()

        self.assertEqual(result[0]["name"], "user signed up")
        self.assertEqual(result[0]["count"], 4)
        self.assertEqual(result[1]["count"], 4)
        self.assertEqual(result[2]["count"], 3)
        self.assertEqual(result[3]["count"], 1)

        # check ordering of people in steps
        self.assertCountEqual(
            self._get_people_at_step(filter, 1),
            [person1_stopped_after_two_signups.uuid, person2_stopped_after_signup.uuid, person3.uuid, person4.uuid],
        )

        self.assertCountEqual(
            self._get_people_at_step(filter, 2),
            [person1_stopped_after_two_signups.uuid, person2_stopped_after_signup.uuid, person3.uuid, person4.uuid],
        )

        self.assertCountEqual(
            self._get_people_at_step(filter, 3),
            [person1_stopped_after_two_signups.uuid, person2_stopped_after_signup.uuid, person3.uuid,],
        )

        self.assertCountEqual(self._get_people_at_step(filter, 4), [person1_stopped_after_two_signups.uuid,])

    def test_funnel_with_matching_properties(self):
        filters = {
            "events": [
                {"id": "user signed up", "order": 0},
                {"id": "$pageview", "order": 1, "properties": {"$current_url": "aloha.com"}},
                {
                    "id": "$pageview",
                    "order": 2,
                    "properties": {"$current_url": "aloha2.com"},
                },  # different event to above
                {"id": "$pageview", "order": 3, "properties": {"$current_url": "aloha2.com"}},
                {"id": "$pageview", "order": 4,},
            ],
            "insight": INSIGHT_FUNNELS,
            "funnel_window_days": 14,
        }

        filter = Filter(data=filters)
        funnel = ClickhouseFunnel(filter, self.team)

        # event
        person1_stopped_after_signup = _create_person(distinct_ids=["stopped_after_signup1"], team_id=self.team.pk)
        _create_event(team=self.team, event="user signed up", distinct_id="stopped_after_signup1")

        person2_stopped_after_one_pageview = _create_person(
            distinct_ids=["stopped_after_pageview1"], team_id=self.team.pk
        )
        _create_event(team=self.team, event="user signed up", distinct_id="stopped_after_pageview1")
        _create_event(
            team=self.team,
            event="$pageview",
            distinct_id="stopped_after_pageview1",
            properties={"$current_url": "aloha.com"},
        )

        person3_stopped_after_two_pageview = _create_person(
            distinct_ids=["stopped_after_pageview2"], team_id=self.team.pk
        )
        _create_event(team=self.team, event="user signed up", distinct_id="stopped_after_pageview2")
        _create_event(
            team=self.team,
            event="$pageview",
            distinct_id="stopped_after_pageview2",
            properties={"$current_url": "aloha.com"},
        )
        _create_event(
            team=self.team,
            event="blaah blaa",
            distinct_id="stopped_after_pageview2",
            properties={"$current_url": "aloha.com"},
        )
        _create_event(
            team=self.team,
            event="$pageview",
            distinct_id="stopped_after_pageview2",
            properties={"$current_url": "aloha2.com"},
        )

        person4_stopped_after_three_pageview = _create_person(
            distinct_ids=["stopped_after_pageview3"], team_id=self.team.pk
        )
        _create_event(team=self.team, event="user signed up", distinct_id="stopped_after_pageview3")
        _create_event(
            team=self.team,
            event="$pageview",
            distinct_id="stopped_after_pageview3",
            properties={"$current_url": "aloha.com"},
        )
        _create_event(team=self.team, event="blaah blaa", distinct_id="stopped_after_pageview3")
        _create_event(
            team=self.team,
            event="$pageview",
            distinct_id="stopped_after_pageview3",
            properties={"$current_url": "aloha2.com"},
        )
        _create_event(
            team=self.team,
            event="$pageview",
            distinct_id="stopped_after_pageview3",
            properties={"$current_url": "aloha2.com"},
        )
        _create_event(team=self.team, event="blaah blaa", distinct_id="stopped_after_pageview3")

        person5_stopped_after_many_pageview = _create_person(
            distinct_ids=["stopped_after_pageview4"], team_id=self.team.pk
        )
        _create_event(team=self.team, event="user signed up", distinct_id="stopped_after_pageview4")
        _create_event(
            team=self.team,
            event="$pageview",
            distinct_id="stopped_after_pageview4",
            properties={"$current_url": "aloha.com"},
        )
        _create_event(team=self.team, event="blaah blaa", distinct_id="stopped_after_pageview4")
        _create_event(
            team=self.team,
            event="$pageview",
            distinct_id="stopped_after_pageview4",
            properties={"$current_url": "aloha2.com"},
        )
        _create_event(
            team=self.team,
            event="$pageview",
            distinct_id="stopped_after_pageview4",
            properties={"$current_url": "aloha.com"},
        )
        _create_event(
            team=self.team,
            event="$pageview",
            distinct_id="stopped_after_pageview4",
            properties={"$current_url": "aloha2.com"},
        )

        result = funnel.run()

        self.assertEqual(result[0]["name"], "user signed up")
        self.assertEqual(result[1]["name"], "$pageview")
        self.assertEqual(result[4]["name"], "$pageview")
        self.assertEqual(result[0]["count"], 5)
        self.assertEqual(result[1]["count"], 4)
        self.assertEqual(result[2]["count"], 3)
        self.assertEqual(result[3]["count"], 2)
        self.assertEqual(result[4]["count"], 0)
        # check ordering of people in every step
        self.assertCountEqual(
            self._get_people_at_step(filter, 1),
            [
                person1_stopped_after_signup.uuid,
                person2_stopped_after_one_pageview.uuid,
                person3_stopped_after_two_pageview.uuid,
                person4_stopped_after_three_pageview.uuid,
                person5_stopped_after_many_pageview.uuid,
            ],
        )

        self.assertCountEqual(
            self._get_people_at_step(filter, 2),
            [
                person2_stopped_after_one_pageview.uuid,
                person3_stopped_after_two_pageview.uuid,
                person4_stopped_after_three_pageview.uuid,
                person5_stopped_after_many_pageview.uuid,
            ],
        )

        self.assertCountEqual(
            self._get_people_at_step(filter, 3),
            [
                person3_stopped_after_two_pageview.uuid,
                person4_stopped_after_three_pageview.uuid,
                person5_stopped_after_many_pageview.uuid,
            ],
        )

        self.assertCountEqual(
            self._get_people_at_step(filter, 4),
            [person4_stopped_after_three_pageview.uuid, person5_stopped_after_many_pageview.uuid],
        )

        self.assertCountEqual(
            self._get_people_at_step(filter, 5), [],
        )

    def test_funnel_step_conversion_times(self):

        filters = {
            "events": [{"id": "sign up", "order": 0}, {"id": "play movie", "order": 1}, {"id": "buy", "order": 2},],
            "insight": INSIGHT_FUNNELS,
            "date_from": "2020-01-01",
            "date_to": "2020-01-08",
            "funnel_window_days": 7,
        }

        filter = Filter(data=filters)
        funnel = ClickhouseFunnel(filter, self.team)

        # event
        person1 = _create_person(distinct_ids=["person1"], team_id=self.team.pk)
        _create_event(
            team=self.team,
            event="sign up",
            distinct_id="person1",
            properties={"key": "val"},
            timestamp="2020-01-01T12:00:00Z",
        )
        _create_event(
            team=self.team,
            event="play movie",
            distinct_id="person1",
            properties={"key": "val"},
            timestamp="2020-01-01T13:00:00Z",
        )
        _create_event(
            team=self.team,
            event="buy",
            distinct_id="person1",
            properties={"key": "val"},
            timestamp="2020-01-01T15:00:00Z",
        )

        person2 = _create_person(distinct_ids=["person2"], team_id=self.team.pk)
        _create_event(
            team=self.team,
            event="sign up",
            distinct_id="person2",
            properties={"key": "val"},
            timestamp="2020-01-02T14:00:00Z",
        )
        _create_event(
            team=self.team,
            event="play movie",
            distinct_id="person2",
            properties={"key": "val"},
            timestamp="2020-01-02T16:00:00Z",
        )

        person3 = _create_person(distinct_ids=["person3"], team_id=self.team.pk)
        _create_event(
            team=self.team,
            event="sign up",
            distinct_id="person3",
            properties={"key": "val"},
            timestamp="2020-01-02T14:00:00Z",
        )
        _create_event(
            team=self.team,
            event="play movie",
            distinct_id="person3",
            properties={"key": "val"},
            timestamp="2020-01-02T16:00:00Z",
        )
        _create_event(
            team=self.team,
            event="buy",
            distinct_id="person3",
            properties={"key": "val"},
            timestamp="2020-01-02T17:00:00Z",
        )

        result = funnel.run()
        self.assertEqual(result[0]["average_conversion_time"], None)
        self.assertEqual(result[1]["average_conversion_time"], 6000)
        self.assertEqual(result[2]["average_conversion_time"], 5400)<|MERGE_RESOLUTION|>--- conflicted
+++ resolved
@@ -1,12 +1,8 @@
 from uuid import uuid4
 
 from ee.clickhouse.models.event import create_event
-<<<<<<< HEAD
 from ee.clickhouse.queries.funnels.funnel import ClickhouseFunnel
-=======
-from ee.clickhouse.queries.funnels.funnel import ClickhouseFunnel, ClickhouseFunnelNew
 from ee.clickhouse.queries.funnels.funnel_persons import ClickhouseFunnelPersons
->>>>>>> 22e02537
 from ee.clickhouse.util import ClickhouseTestMixin
 from posthog.constants import INSIGHT_FUNNELS
 from posthog.models.action import Action
@@ -41,12 +37,6 @@
 
 
 class TestFunnel(ClickhouseTestMixin, funnel_test_factory(ClickhouseFunnel, _create_event, _create_person)):  # type: ignore
-<<<<<<< HEAD
-=======
-    pass
-
-
-class TestFunnelNew(ClickhouseTestMixin, funnel_test_factory(ClickhouseFunnelNew, _create_event, _create_person)):  # type: ignore
     def _get_people_at_step(self, filter, funnel_step):
         person_filter = filter.with_data({"funnel_step": funnel_step})
         result = ClickhouseFunnelPersons(person_filter, self.team)._exec_query()
@@ -64,7 +54,7 @@
         }
 
         filter = Filter(data=filters)
-        funnel = ClickhouseFunnelNew(filter, self.team)
+        funnel = ClickhouseFunnel(filter, self.team)
 
         # event
         _create_person(distinct_ids=["user_1"], team_id=self.team.pk)
@@ -84,7 +74,6 @@
         self.assertEqual(result[1]["name"], "paid")
         self.assertEqual(result[1]["count"], 1)
 
->>>>>>> 22e02537
     def test_basic_funnel_with_repeat_steps(self):
         filters = {
             "events": [
