from typing import List, cast
from unittest.case import skip
from uuid import uuid4

from freezegun.api import freeze_time
from rest_framework.exceptions import ValidationError

from ee.clickhouse.materialized_columns import materialize
from ee.clickhouse.models.event import create_event
from ee.clickhouse.models.group import create_group
from ee.clickhouse.queries.actor_base_query import SerializedGroup, SerializedPerson
from ee.clickhouse.queries.funnels.funnel import ClickhouseFunnel
from ee.clickhouse.queries.funnels.funnel_persons import ClickhouseFunnelActors
from ee.clickhouse.queries.funnels.test.breakdown_cases import (
    assert_funnel_results_equal,
    funnel_breakdown_test_factory,
)
from ee.clickhouse.queries.funnels.test.conversion_time_cases import funnel_conversion_time_test_factory
from ee.clickhouse.test.test_journeys import journeys_for
from ee.clickhouse.util import ClickhouseTestMixin, snapshot_clickhouse_queries
from posthog.constants import INSIGHT_FUNNELS
from posthog.models import Element
from posthog.models.action import Action
from posthog.models.action_step import ActionStep
from posthog.models.filters import Filter
from posthog.models.group_type_mapping import GroupTypeMapping
from posthog.models.person import Person
from posthog.queries.test.test_funnel import funnel_test_factory
from posthog.test.base import test_with_materialized_columns

FORMAT_TIME = "%Y-%m-%d 00:00:00"
MAX_STEP_COLUMN = 0
COUNT_COLUMN = 1
PERSON_ID_COLUMN = 2


def _create_action(**kwargs):
    team = kwargs.pop("team")
    name = kwargs.pop("name")
    properties = kwargs.pop("properties", {})
    action = Action.objects.create(team=team, name=name)
    ActionStep.objects.create(action=action, event=name, properties=properties)
    return action


def _create_person(**kwargs):
    person = Person.objects.create(**kwargs)
    return Person(id=person.uuid, uuid=person.uuid)


def _create_event(**kwargs):
    kwargs.update({"event_uuid": uuid4()})
    create_event(**kwargs)


class TestFunnelBreakdown(ClickhouseTestMixin, funnel_breakdown_test_factory(ClickhouseFunnel, ClickhouseFunnelActors, _create_event, _create_action, _create_person)):  # type: ignore
    maxDiff = None
    pass


class TestFunnelConversionTime(ClickhouseTestMixin, funnel_conversion_time_test_factory(ClickhouseFunnel, ClickhouseFunnelActors, _create_event, _create_person)):  # type: ignore
    maxDiff = None
    pass


class TestClickhouseFunnel(ClickhouseTestMixin, funnel_test_factory(ClickhouseFunnel, _create_event, _create_person)):  # type: ignore

    maxDiff = None

    def _get_actor_ids_at_step(self, filter, funnel_step, breakdown_value=None):
        person_filter = filter.with_data({"funnel_step": funnel_step, "funnel_step_breakdown": breakdown_value})
        funnel_query_builder = ClickhouseFunnelActors(person_filter, self.team)
        is_aggregating_by_groups = funnel_query_builder.is_aggregating_by_groups
        _, serialized_result = funnel_query_builder.get_actors()

        if is_aggregating_by_groups:
            serialized_groups = cast(List[SerializedGroup], serialized_result)
            return [val["group_key"] for val in serialized_groups]
        else:
            serialized_people = cast(List[SerializedPerson], serialized_result)
            return [val["id"] for val in serialized_people]

    def test_basic_funnel_default_funnel_days(self):
        filters = {
            "events": [
                {"id": "user signed up", "type": "events", "order": 0},
                {"id": "paid", "type": "events", "order": 1},
            ],
            "insight": INSIGHT_FUNNELS,
            "date_from": "2020-01-01",
            "date_to": "2020-01-14",
        }

        filter = Filter(data=filters)
        funnel = ClickhouseFunnel(filter, self.team)

        # event
        _create_person(distinct_ids=["user_1"], team_id=self.team.pk)
        _create_event(
            team=self.team, event="user signed up", distinct_id="user_1", timestamp="2020-01-02T14:00:00Z",
        )
        _create_event(
            team=self.team, event="paid", distinct_id="user_1", timestamp="2020-01-10T14:00:00Z",
        )

        result = funnel.run()

        self.assertEqual(result[0]["name"], "user signed up")
        self.assertEqual(result[0]["count"], 1)

        self.assertEqual(result[1]["name"], "paid")
        self.assertEqual(result[1]["count"], 1)

    def test_basic_funnel_with_repeat_steps(self):
        filters = {
            "events": [
                {"id": "user signed up", "type": "events", "order": 0},
                {"id": "user signed up", "type": "events", "order": 1},
            ],
            "insight": INSIGHT_FUNNELS,
            "funnel_window_days": 14,
        }

        filter = Filter(data=filters)
        funnel = ClickhouseFunnel(filter, self.team)

        # event
        person1_stopped_after_two_signups = _create_person(distinct_ids=["stopped_after_signup1"], team_id=self.team.pk)
        _create_event(team=self.team, event="user signed up", distinct_id="stopped_after_signup1")
        _create_event(team=self.team, event="user signed up", distinct_id="stopped_after_signup1")

        person2_stopped_after_signup = _create_person(distinct_ids=["stopped_after_signup2"], team_id=self.team.pk)
        _create_event(team=self.team, event="user signed up", distinct_id="stopped_after_signup2")

        result = funnel.run()
        self.assertEqual(result[0]["name"], "user signed up")
        self.assertEqual(result[0]["count"], 2)

        self.assertEqual(result[1]["count"], 1)

        self.assertCountEqual(
            self._get_actor_ids_at_step(filter, 1),
            [person1_stopped_after_two_signups.uuid, person2_stopped_after_signup.uuid],
        )

        self.assertCountEqual(
            self._get_actor_ids_at_step(filter, 2), [person1_stopped_after_two_signups.uuid],
        )

    @test_with_materialized_columns(["key"])
    def test_basic_funnel_with_derivative_steps(self):
        filters = {
            "events": [
                {"id": "user signed up", "type": "events", "order": 0, "properties": {"key": "val"}},
                {"id": "user signed up", "type": "events", "order": 1},
            ],
            "insight": INSIGHT_FUNNELS,
            "funnel_window_days": 14,
        }

        filter = Filter(data=filters)
        funnel = ClickhouseFunnel(filter, self.team)

        # event
        person1_stopped_after_two_signups = _create_person(distinct_ids=["stopped_after_signup1"], team_id=self.team.pk)
        _create_event(
            team=self.team, event="user signed up", distinct_id="stopped_after_signup1", properties={"key": "val"}
        )
        _create_event(team=self.team, event="user signed up", distinct_id="stopped_after_signup1")

        person2_stopped_after_signup = _create_person(distinct_ids=["stopped_after_signup2"], team_id=self.team.pk)
        _create_event(
            team=self.team, event="user signed up", distinct_id="stopped_after_signup2", properties={"key": "val"}
        )

        result = funnel.run()
        self.assertEqual(result[0]["name"], "user signed up")
        self.assertEqual(result[0]["count"], 2)

        self.assertEqual(result[1]["count"], 1)

        self.assertCountEqual(
            self._get_actor_ids_at_step(filter, 1),
            [person1_stopped_after_two_signups.uuid, person2_stopped_after_signup.uuid],
        )

        self.assertCountEqual(
            self._get_actor_ids_at_step(filter, 2), [person1_stopped_after_two_signups.uuid],
        )

    def test_basic_funnel_with_repeat_step_updated_param(self):
        people = journeys_for(
            {
                "stopped_after_signup1": [{"event": "user signed up"}, {"event": "user signed up"}],
                "stopped_after_signup2": [{"event": "user signed up"}],
            },
            self.team,
        )

        filters = {
            "events": [
                {"id": "user signed up", "type": "events", "order": 0},
                {"id": "user signed up", "type": "events", "order": 1},
            ],
            "insight": INSIGHT_FUNNELS,
            "funnel_window_interval": 14,
            "funnel_window_interval_unit": "day",
        }

        filter = Filter(data=filters)
        funnel = ClickhouseFunnel(filter, self.team)
        result = funnel.run()

        self.assertEqual(result[0]["name"], "user signed up")
        self.assertEqual(result[0]["count"], 2)

        self.assertEqual(result[1]["count"], 1)

        self.assertCountEqual(
            self._get_actor_ids_at_step(filter, 1),
            [people["stopped_after_signup1"].uuid, people["stopped_after_signup2"].uuid],
        )

        self.assertCountEqual(
            self._get_actor_ids_at_step(filter, 2), [people["stopped_after_signup1"].uuid],
        )

        filters = {
            "events": [
                {"id": "user signed up", "type": "events", "order": 0},
                {"id": "user signed up", "type": "events", "order": 1},
            ],
            "insight": INSIGHT_FUNNELS,
            "funnel_window_interval": 2,
            "funnel_window_interval_unit": "week",
        }

        filter = Filter(data=filters)
        funnel = ClickhouseFunnel(filter, self.team)
        result2 = funnel.run()

        assert_funnel_results_equal(result, result2)

        filters = {
            "events": [
                {"id": "user signed up", "type": "events", "order": 0},
                {"id": "user signed up", "type": "events", "order": 1},
            ],
            "insight": INSIGHT_FUNNELS,
            "funnel_window_days": 14,
            "funnel_window_interval": 1,
            "funnel_window_interval_unit": "hour",
        }

        filter = Filter(data=filters)
        funnel = ClickhouseFunnel(filter, self.team)
        result3 = funnel.run()

        assert_funnel_results_equal(result, result3)

    def test_funnel_exclusions_full_window(self):
        filters = {
            "events": [
                {"id": "user signed up", "type": "events", "order": 0},
                {"id": "paid", "type": "events", "order": 1},
            ],
            "insight": INSIGHT_FUNNELS,
            "funnel_window_days": 14,
            "date_from": "2021-05-01 00:00:00",
            "date_to": "2021-05-14 00:00:00",
            "exclusions": [
                {"id": "x 1 name with numbers 2", "type": "events", "funnel_from_step": 0, "funnel_to_step": 1},
            ],
        }
        filter = Filter(data=filters)
        funnel = ClickhouseFunnel(filter, self.team)

        # event 1
        person1 = _create_person(distinct_ids=["person1"], team_id=self.team.pk)
        _create_event(team=self.team, event="user signed up", distinct_id="person1", timestamp="2021-05-01 01:00:00")
        _create_event(team=self.team, event="paid", distinct_id="person1", timestamp="2021-05-01 02:00:00")

        # event 2
        person2 = _create_person(distinct_ids=["person2"], team_id=self.team.pk)
        _create_event(team=self.team, event="user signed up", distinct_id="person2", timestamp="2021-05-01 03:00:00")
        _create_event(
            team=self.team, event="x 1 name with numbers 2", distinct_id="person2", timestamp="2021-05-01 03:30:00"
        )
        _create_event(team=self.team, event="paid", distinct_id="person2", timestamp="2021-05-01 04:00:00")

        # event 3
        person3 = _create_person(distinct_ids=["person3"], team_id=self.team.pk)
        _create_event(team=self.team, event="user signed up", distinct_id="person3", timestamp="2021-05-01 05:00:00")
        _create_event(team=self.team, event="paid", distinct_id="person3", timestamp="2021-05-01 06:00:00")

        result = funnel.run()
        self.assertEqual(len(result), 2)
        self.assertEqual(result[0]["name"], "user signed up")
        self.assertEqual(result[0]["count"], 2)

        self.assertEqual(result[1]["name"], "paid")
        self.assertEqual(result[1]["count"], 2)

        self.assertCountEqual(
            self._get_actor_ids_at_step(filter, 1), [person1.uuid, person3.uuid],
        )
        self.assertCountEqual(
            self._get_actor_ids_at_step(filter, 2), [person1.uuid, person3.uuid],
        )

    def test_advanced_funnel_exclusions_between_steps(self):
        filters = {
            "events": [
                {"id": "user signed up", "type": "events", "order": 0},
                {"id": "$pageview", "type": "events", "order": 1},
                {"id": "insight viewed", "type": "events", "order": 2},
                {"id": "invite teammate", "type": "events", "order": 3},
                {"id": "pageview2", "type": "events", "order": 4},
            ],
            "date_from": "2021-05-01 00:00:00",
            "date_to": "2021-05-14 00:00:00",
            "insight": INSIGHT_FUNNELS,
            "exclusions": [{"id": "x", "type": "events", "funnel_from_step": 0, "funnel_to_step": 1},],
        }

        person1 = _create_person(distinct_ids=["person1"], team_id=self.team.pk)
        # this dude is discarded when funnel_from_step = 1
        # this dude is discarded when funnel_from_step = 2
        # this dude is discarded when funnel_from_step = 3
        _create_event(team=self.team, event="user signed up", distinct_id="person1", timestamp="2021-05-01 01:00:00")
        _create_event(team=self.team, event="$pageview", distinct_id="person1", timestamp="2021-05-01 02:00:00")
        _create_event(team=self.team, event="x", distinct_id="person1", timestamp="2021-05-01 03:00:00")
        _create_event(team=self.team, event="insight viewed", distinct_id="person1", timestamp="2021-05-01 04:00:00")
        _create_event(team=self.team, event="x", distinct_id="person1", timestamp="2021-05-01 04:30:00")
        _create_event(team=self.team, event="invite teammate", distinct_id="person1", timestamp="2021-05-01 05:00:00")
        _create_event(team=self.team, event="x", distinct_id="person1", timestamp="2021-05-01 05:30:00")
        _create_event(team=self.team, event="pageview2", distinct_id="person1", timestamp="2021-05-01 06:00:00")

        person2 = _create_person(distinct_ids=["person2"], team_id=self.team.pk)
        # this dude is discarded when funnel_from_step = 2
        # this dude is discarded when funnel_from_step = 3
        _create_event(team=self.team, event="user signed up", distinct_id="person2", timestamp="2021-05-01 01:00:00")
        _create_event(team=self.team, event="$pageview", distinct_id="person2", timestamp="2021-05-01 02:00:00")
        _create_event(team=self.team, event="insight viewed", distinct_id="person2", timestamp="2021-05-01 04:00:00")
        _create_event(team=self.team, event="x", distinct_id="person2", timestamp="2021-05-01 04:30:00")
        _create_event(team=self.team, event="invite teammate", distinct_id="person2", timestamp="2021-05-01 05:00:00")
        _create_event(team=self.team, event="x", distinct_id="person2", timestamp="2021-05-01 05:30:00")
        _create_event(team=self.team, event="pageview2", distinct_id="person2", timestamp="2021-05-01 06:00:00")

        person3 = _create_person(distinct_ids=["person3"], team_id=self.team.pk)
        # this dude is discarded when funnel_from_step = 0
        # this dude is discarded when funnel_from_step = 3
        _create_event(team=self.team, event="user signed up", distinct_id="person3", timestamp="2021-05-01 01:00:00")
        _create_event(team=self.team, event="x", distinct_id="person3", timestamp="2021-05-01 01:30:00")
        _create_event(team=self.team, event="$pageview", distinct_id="person3", timestamp="2021-05-01 02:00:00")
        _create_event(team=self.team, event="insight viewed", distinct_id="person3", timestamp="2021-05-01 04:00:00")
        _create_event(team=self.team, event="invite teammate", distinct_id="person3", timestamp="2021-05-01 05:00:00")
        _create_event(team=self.team, event="x", distinct_id="person3", timestamp="2021-05-01 05:30:00")
        _create_event(team=self.team, event="pageview2", distinct_id="person3", timestamp="2021-05-01 06:00:00")

        filter = Filter(data=filters)
        funnel = ClickhouseFunnel(filter, self.team)

        result = funnel.run()

        self.assertEqual(result[0]["name"], "user signed up")
        self.assertEqual(result[0]["count"], 2)

        self.assertEqual(result[4]["count"], 2)

        self.assertCountEqual(
            self._get_actor_ids_at_step(filter, 1), [person1.uuid, person2.uuid,],
        )

        filter = filter.with_data(
            {"exclusions": [{"id": "x", "type": "events", "funnel_from_step": 1, "funnel_to_step": 2}]}
        )
        funnel = ClickhouseFunnel(filter, self.team)

        result = funnel.run()

        self.assertEqual(result[0]["name"], "user signed up")
        self.assertEqual(result[0]["count"], 2)

        self.assertEqual(result[4]["count"], 2)

        self.assertCountEqual(
            self._get_actor_ids_at_step(filter, 1), [person2.uuid, person3.uuid,],
        )

        filter = filter.with_data(
            {"exclusions": [{"id": "x", "type": "events", "funnel_from_step": 2, "funnel_to_step": 3}]}
        )
        funnel = ClickhouseFunnel(filter, self.team)

        result = funnel.run()

        self.assertEqual(result[0]["name"], "user signed up")
        self.assertEqual(result[0]["count"], 1)

        self.assertEqual(result[4]["count"], 1)

        self.assertCountEqual(
            self._get_actor_ids_at_step(filter, 1), [person3.uuid,],
        )

        filter = filter.with_data(
            {"exclusions": [{"id": "x", "type": "events", "funnel_from_step": 3, "funnel_to_step": 4}]}
        )
        funnel = ClickhouseFunnel(filter, self.team)

        result = funnel.run()

        self.assertEqual(result[0]["name"], "user signed up")
        self.assertEqual(result[0]["count"], 0)

        self.assertEqual(result[4]["count"], 0)

        self.assertCountEqual(
            self._get_actor_ids_at_step(filter, 1), [],
        )

        #  bigger step window
        filter = filter.with_data(
            {"exclusions": [{"id": "x", "type": "events", "funnel_from_step": 1, "funnel_to_step": 3}]}
        )
        funnel = ClickhouseFunnel(filter, self.team)

        result = funnel.run()

        self.assertEqual(result[0]["name"], "user signed up")
        self.assertEqual(result[0]["count"], 1)

        self.assertEqual(result[4]["count"], 1)

        self.assertCountEqual(
            self._get_actor_ids_at_step(filter, 1), [person3.uuid],
        )

    def test_advanced_funnel_with_repeat_steps(self):
        filters = {
            "events": [
                {"id": "user signed up", "type": "events", "order": 0},
                {"id": "$pageview", "type": "events", "order": 1},
                {"id": "$pageview", "type": "events", "order": 2},
                {"id": "$pageview", "type": "events", "order": 3},
                {"id": "$pageview", "type": "events", "order": 4},
            ],
            "insight": INSIGHT_FUNNELS,
        }

        filter = Filter(data=filters)
        funnel = ClickhouseFunnel(filter, self.team)

        people = journeys_for(
            {
                "stopped_after_signup1": [{"event": "user signed up"}],
                "stopped_after_pageview1": [{"event": "user signed up"}, {"event": "$pageview"}],
                "stopped_after_pageview2": [
                    {"event": "user signed up"},
                    {"event": "$pageview"},
                    {"event": "blaah blaa"},
                    {"event": "$pageview"},
                ],
                "stopped_after_pageview3": [
                    {"event": "user signed up"},
                    {"event": "$pageview"},
                    {"event": "blaah blaa"},
                    {"event": "$pageview"},
                    {"event": "$pageview"},
                    {"event": "blaah blaa"},
                ],
                "stopped_after_pageview4": [
                    {"event": "user signed up"},
                    {"event": "$pageview"},
                    {"event": "$pageview"},
                    {"event": "$pageview"},
                    {"event": "$pageview"},
                ],
            },
            self.team,
        )

        result = funnel.run()

        self.assertEqual(result[0]["name"], "user signed up")
        self.assertEqual(result[1]["name"], "$pageview")
        self.assertEqual(result[4]["name"], "$pageview")
        self.assertEqual(result[0]["count"], 5)

        self.assertEqual(result[1]["count"], 4)

        self.assertEqual(result[2]["count"], 3)

        self.assertEqual(result[3]["count"], 2)

        self.assertEqual(result[4]["count"], 1)

        # check ordering of people in every step
        self.assertCountEqual(
            self._get_actor_ids_at_step(filter, 1),
            [
                people["stopped_after_signup1"].uuid,
                people["stopped_after_pageview1"].uuid,
                people["stopped_after_pageview2"].uuid,
                people["stopped_after_pageview3"].uuid,
                people["stopped_after_pageview4"].uuid,
            ],
        )

        self.assertCountEqual(
            self._get_actor_ids_at_step(filter, 2),
            [
                people["stopped_after_pageview1"].uuid,
                people["stopped_after_pageview2"].uuid,
                people["stopped_after_pageview3"].uuid,
                people["stopped_after_pageview4"].uuid,
            ],
        )

        self.assertCountEqual(
            self._get_actor_ids_at_step(filter, 3),
            [
                people["stopped_after_pageview2"].uuid,
                people["stopped_after_pageview3"].uuid,
                people["stopped_after_pageview4"].uuid,
            ],
        )

        self.assertCountEqual(
            self._get_actor_ids_at_step(filter, 4),
            [people["stopped_after_pageview3"].uuid, people["stopped_after_pageview4"].uuid,],
        )

        self.assertCountEqual(
            self._get_actor_ids_at_step(filter, 5), [people["stopped_after_pageview4"].uuid,],
        )

    def test_advanced_funnel_with_repeat_steps_out_of_order_events(self):
        filters = {
            "events": [
                {"id": "user signed up", "type": "events", "order": 0},
                {"id": "$pageview", "type": "events", "order": 1},
                {"id": "$pageview", "type": "events", "order": 2},
                {"id": "$pageview", "type": "events", "order": 3},
                {"id": "$pageview", "type": "events", "order": 4},
            ],
            "insight": INSIGHT_FUNNELS,
            "funnel_window_days": 14,
        }

        filter = Filter(data=filters)
        funnel = ClickhouseFunnel(filter, self.team)

        # event
        person1_stopped_after_signup = _create_person(
            distinct_ids=["random", "stopped_after_signup1"], team_id=self.team.pk
        )
        _create_event(team=self.team, event="$pageview", distinct_id="random")
        _create_event(team=self.team, event="user signed up", distinct_id="stopped_after_signup1")

        person2_stopped_after_one_pageview = _create_person(
            distinct_ids=["stopped_after_pageview1"], team_id=self.team.pk
        )
        _create_event(team=self.team, event="user signed up", distinct_id="stopped_after_pageview1")
        _create_event(team=self.team, event="$pageview", distinct_id="stopped_after_pageview1")

        person3_stopped_after_two_pageview = _create_person(
            distinct_ids=["stopped_after_pageview2"], team_id=self.team.pk
        )
        _create_event(team=self.team, event="$pageview", distinct_id="stopped_after_pageview2")
        _create_event(team=self.team, event="user signed up", distinct_id="stopped_after_pageview2")
        _create_event(team=self.team, event="blaah blaa", distinct_id="stopped_after_pageview2")
        _create_event(team=self.team, event="$pageview", distinct_id="stopped_after_pageview2")

        person4_stopped_after_three_pageview = _create_person(
            distinct_ids=["stopped_after_pageview3"], team_id=self.team.pk
        )
        _create_event(team=self.team, event="blaah blaa", distinct_id="stopped_after_pageview3")
        _create_event(team=self.team, event="$pageview", distinct_id="stopped_after_pageview3")
        _create_event(team=self.team, event="blaah blaa", distinct_id="stopped_after_pageview3")
        _create_event(team=self.team, event="$pageview", distinct_id="stopped_after_pageview3")
        _create_event(team=self.team, event="user signed up", distinct_id="stopped_after_pageview3")
        _create_event(team=self.team, event="$pageview", distinct_id="stopped_after_pageview3")

        person5_stopped_after_many_pageview = _create_person(
            distinct_ids=["stopped_after_pageview4"], team_id=self.team.pk
        )
        _create_event(team=self.team, event="user signed up", distinct_id="stopped_after_pageview4")
        _create_event(team=self.team, event="$pageview", distinct_id="stopped_after_pageview4")
        _create_event(team=self.team, event="blaah blaa", distinct_id="stopped_after_pageview4")
        _create_event(team=self.team, event="$pageview", distinct_id="stopped_after_pageview4")
        _create_event(team=self.team, event="$pageview", distinct_id="stopped_after_pageview4")
        _create_event(team=self.team, event="$pageview", distinct_id="stopped_after_pageview4")

        person6_stopped_after_many_pageview_without_signup = _create_person(
            distinct_ids=["stopped_after_pageview5"], team_id=self.team.pk
        )
        _create_event(team=self.team, event="$pageview", distinct_id="stopped_after_pageview5")
        _create_event(team=self.team, event="blaah blaa", distinct_id="stopped_after_pageview5")
        _create_event(team=self.team, event="$pageview", distinct_id="stopped_after_pageview5")
        _create_event(team=self.team, event="$pageview", distinct_id="stopped_after_pageview5")
        _create_event(team=self.team, event="$pageview", distinct_id="stopped_after_pageview5")

        result = funnel.run()

        self.assertEqual(result[0]["name"], "user signed up")
        self.assertEqual(result[1]["name"], "$pageview")
        self.assertEqual(result[4]["name"], "$pageview")
        self.assertEqual(result[0]["count"], 5)

        self.assertEqual(result[1]["count"], 4)

        self.assertEqual(result[2]["count"], 1)

        self.assertEqual(result[3]["count"], 1)

        self.assertEqual(result[4]["count"], 1)

        # check ordering of people in every step
        self.assertCountEqual(
            self._get_actor_ids_at_step(filter, 1),
            [
                person1_stopped_after_signup.uuid,
                person2_stopped_after_one_pageview.uuid,
                person3_stopped_after_two_pageview.uuid,
                person4_stopped_after_three_pageview.uuid,
                person5_stopped_after_many_pageview.uuid,
            ],
        )

        self.assertCountEqual(
            self._get_actor_ids_at_step(filter, 2),
            [
                person2_stopped_after_one_pageview.uuid,
                person3_stopped_after_two_pageview.uuid,
                person4_stopped_after_three_pageview.uuid,
                person5_stopped_after_many_pageview.uuid,
            ],
        )

        self.assertCountEqual(
            self._get_actor_ids_at_step(filter, 3), [person5_stopped_after_many_pageview.uuid],
        )

        self.assertCountEqual(
            self._get_actor_ids_at_step(filter, 4), [person5_stopped_after_many_pageview.uuid],
        )

        self.assertCountEqual(
            self._get_actor_ids_at_step(filter, 5), [person5_stopped_after_many_pageview.uuid],
        )

    @test_with_materialized_columns(["key"])
    def test_funnel_with_actions(self):

        sign_up_action = _create_action(
            name="sign up",
            team=self.team,
            properties=[{"key": "key", "type": "event", "value": ["val"], "operator": "exact"}],
        )

        filters = {
            "actions": [
                {"id": sign_up_action.id, "math": "dau", "order": 0},
                {"id": sign_up_action.id, "math": "wau", "order": 1},
            ],
            "insight": INSIGHT_FUNNELS,
        }

        filter = Filter(data=filters)
        funnel = ClickhouseFunnel(filter, self.team)

        # event
        person1_stopped_after_two_signups = _create_person(distinct_ids=["stopped_after_signup1"], team_id=self.team.pk)
        _create_event(team=self.team, event="sign up", distinct_id="stopped_after_signup1", properties={"key": "val"})
        _create_event(team=self.team, event="sign up", distinct_id="stopped_after_signup1", properties={"key": "val"})

        person2_stopped_after_signup = _create_person(distinct_ids=["stopped_after_signup2"], team_id=self.team.pk)
        _create_event(team=self.team, event="sign up", distinct_id="stopped_after_signup2", properties={"key": "val"})

        result = funnel.run()

        self.assertEqual(result[0]["name"], "sign up")
        self.assertEqual(result[0]["count"], 2)

        self.assertEqual(result[1]["count"], 1)

        # check ordering of people in first step
        self.assertCountEqual(
            self._get_actor_ids_at_step(filter, 1),
            [person1_stopped_after_two_signups.uuid, person2_stopped_after_signup.uuid],
        )

        self.assertCountEqual(
            self._get_actor_ids_at_step(filter, 2), [person1_stopped_after_two_signups.uuid],
        )

    @test_with_materialized_columns(["key"])
    @skip("Flaky funnel test")
    def test_funnel_with_actions_and_events(self):

        sign_up_action = _create_action(
            name="sign up",
            team=self.team,
            properties=[{"key": "key", "type": "event", "value": ["val"], "operator": "exact"}],
        )

        filters = {
            "events": [
                {"id": "user signed up", "type": "events", "order": 0},
                {"id": "user signed up", "type": "events", "order": 1},
            ],
            "actions": [
                {"id": sign_up_action.id, "math": "dau", "order": 2},
                {"id": sign_up_action.id, "math": "wau", "order": 3},
            ],
            "insight": INSIGHT_FUNNELS,
            "funnel_window_days": 14,
        }

        filter = Filter(data=filters, team=self.team)

        # event
        person1_stopped_after_two_signups = _create_person(distinct_ids=["stopped_after_signup1"], team_id=self.team.pk)
        _create_event(
            team=self.team, event="user signed up", distinct_id="stopped_after_signup1", timestamp="2021-05-01 00:00:00"
        )
        _create_event(
            team=self.team, event="user signed up", distinct_id="stopped_after_signup1", timestamp="2021-05-01 00:00:01"
        )
        _create_event(
            team=self.team,
            event="sign up",
            distinct_id="stopped_after_signup1",
            properties={"key": "val"},
            timestamp="2021-05-01 00:00:02",
        )
        _create_event(
            team=self.team,
            event="sign up",
            distinct_id="stopped_after_signup1",
            properties={"key": "val"},
            timestamp="2021-05-01 00:00:03",
        )

        person2_stopped_after_signup = _create_person(distinct_ids=["stopped_after_signup2"], team_id=self.team.pk)
        _create_event(
            team=self.team, event="user signed up", distinct_id="stopped_after_signup2", timestamp="2021-05-01 00:00:04"
        )
        _create_event(
            team=self.team, event="user signed up", distinct_id="stopped_after_signup2", timestamp="2021-05-01 00:00:05"
        )
        _create_event(
            team=self.team,
            event="sign up",
            distinct_id="stopped_after_signup2",
            properties={"key": "val"},
            timestamp="2021-05-01 00:00:06",
        )

        person3 = _create_person(distinct_ids=["person3"], team_id=self.team.pk)
        _create_event(team=self.team, event="user signed up", distinct_id="person3", timestamp="2021-05-01 00:00:07")
        _create_event(
            team=self.team,
            event="sign up",
            distinct_id="person3",
            properties={"key": "val"},
            timestamp="2021-05-01 00:00:08",
        )
        _create_event(team=self.team, event="user signed up", distinct_id="person3", timestamp="2021-05-01 00:00:09")
        _create_event(
            team=self.team,
            event="sign up",
            distinct_id="person3",
            properties={"key": "val"},
            timestamp="2021-05-01 00:00:10",
        )

        person4 = _create_person(distinct_ids=["person4"], team_id=self.team.pk)
        _create_event(team=self.team, event="user signed up", distinct_id="person4", timestamp="2021-05-01 00:00:11")
        _create_event(
            team=self.team,
            event="sign up",
            distinct_id="person4",
            properties={"key": "val"},
            timestamp="2021-05-01 00:00:12",
        )
        _create_event(team=self.team, event="user signed up", distinct_id="person4", timestamp="2021-05-01 00:00:13")

        person5 = _create_person(distinct_ids=["person5"], team_id=self.team.pk)
        _create_event(
            team=self.team,
            event="sign up",
            distinct_id="person5",
            properties={"key": "val"},
            timestamp="2021-05-01 00:00:14",
        )

        with freeze_time("2021-05-02"):
            result = ClickhouseFunnel(filter, self.team).run()

        self.assertEqual(result[0]["name"], "user signed up")
        self.assertEqual(result[0]["count"], 4)
        self.assertEqual(result[1]["count"], 4)
        self.assertEqual(result[2]["count"], 3)
        self.assertEqual(result[3]["count"], 1)

        # check ordering of people in steps
        self.assertCountEqual(
            self._get_actor_ids_at_step(filter, 1),
            [person1_stopped_after_two_signups.uuid, person2_stopped_after_signup.uuid, person3.uuid, person4.uuid],
        )

        self.assertCountEqual(
            self._get_actor_ids_at_step(filter, 2),
            [person1_stopped_after_two_signups.uuid, person2_stopped_after_signup.uuid, person3.uuid, person4.uuid],
        )

        self.assertCountEqual(
            self._get_actor_ids_at_step(filter, 3),
            [person1_stopped_after_two_signups.uuid, person2_stopped_after_signup.uuid, person3.uuid,],
        )

        self.assertCountEqual(self._get_actor_ids_at_step(filter, 4), [person1_stopped_after_two_signups.uuid,])

    @test_with_materialized_columns(["$current_url"])
    def test_funnel_with_matching_properties(self):
        filters = {
            "events": [
                {"id": "user signed up", "order": 0},
                {"id": "$pageview", "order": 1, "properties": {"$current_url": "aloha.com"}},
                {
                    "id": "$pageview",
                    "order": 2,
                    "properties": {"$current_url": "aloha2.com"},
                },  # different event to above
                {"id": "$pageview", "order": 3, "properties": {"$current_url": "aloha2.com"}},
                {"id": "$pageview", "order": 4,},
            ],
            "insight": INSIGHT_FUNNELS,
            "funnel_window_days": 14,
        }

        filter = Filter(data=filters)
        funnel = ClickhouseFunnel(filter, self.team)

        # event
        people = journeys_for(
            {
                "stopped_after_signup1": [{"event": "user signed up"}],
                "stopped_after_pageview1": [
                    {"event": "user signed up"},
                    {"event": "$pageview", "properties": {"$current_url": "aloha.com"}},
                ],
                "stopped_after_pageview2": [
                    {"event": "user signed up"},
                    {"event": "$pageview", "properties": {"$current_url": "aloha.com"}},
                    {"event": "blaah blaa", "properties": {"$current_url": "aloha.com"}},
                    {"event": "$pageview", "properties": {"$current_url": "aloha2.com"}},
                ],
                "stopped_after_pageview3": [
                    {"event": "user signed up"},
                    {"event": "$pageview", "properties": {"$current_url": "aloha.com"}},
                    {"event": "$pageview", "properties": {"$current_url": "aloha2.com"}},
                    {"event": "$pageview", "properties": {"$current_url": "aloha2.com"}},
                    {"event": "blaah blaa"},
                ],
                "stopped_after_pageview4": [
                    {"event": "user signed up"},
                    {"event": "$pageview", "properties": {"$current_url": "aloha.com"}},
                    {"event": "blaah blaa"},
                    {"event": "$pageview", "properties": {"$current_url": "aloha2.com"}},
                    {"event": "$pageview", "properties": {"$current_url": "aloha.com"}},
                    {"event": "$pageview", "properties": {"$current_url": "aloha2.com"}},
                ],
            },
            self.team,
        )

        result = funnel.run()

        self.assertEqual(result[0]["name"], "user signed up")
        self.assertEqual(result[1]["name"], "$pageview")
        self.assertEqual(result[4]["name"], "$pageview")
        self.assertEqual(result[0]["count"], 5)
        self.assertEqual(result[1]["count"], 4)
        self.assertEqual(result[2]["count"], 3)
        self.assertEqual(result[3]["count"], 2)
        self.assertEqual(result[4]["count"], 0)
        # check ordering of people in every step
        self.assertCountEqual(
            self._get_actor_ids_at_step(filter, 1),
            [
                people["stopped_after_signup1"].uuid,
                people["stopped_after_pageview1"].uuid,
                people["stopped_after_pageview2"].uuid,
                people["stopped_after_pageview3"].uuid,
                people["stopped_after_pageview4"].uuid,
            ],
        )

        self.assertCountEqual(
            self._get_actor_ids_at_step(filter, 2),
            [
                people["stopped_after_pageview1"].uuid,
                people["stopped_after_pageview2"].uuid,
                people["stopped_after_pageview3"].uuid,
                people["stopped_after_pageview4"].uuid,
            ],
        )

        self.assertCountEqual(
            self._get_actor_ids_at_step(filter, 3),
            [
                people["stopped_after_pageview2"].uuid,
                people["stopped_after_pageview3"].uuid,
                people["stopped_after_pageview4"].uuid,
            ],
        )

        self.assertCountEqual(
            self._get_actor_ids_at_step(filter, 4),
            [people["stopped_after_pageview3"].uuid, people["stopped_after_pageview4"].uuid,],
        )

        self.assertCountEqual(
            self._get_actor_ids_at_step(filter, 5), [],
        )

    def test_funnel_conversion_window(self):
        ids_to_compare = []
        for i in range(10):
            person = _create_person(distinct_ids=[f"user_{i}"], team=self.team)
            ids_to_compare.append(str(person.uuid))
            _create_event(event="step one", distinct_id=f"user_{i}", team=self.team, timestamp="2021-05-01 00:00:00")
            _create_event(event="step two", distinct_id=f"user_{i}", team=self.team, timestamp="2021-05-02 00:00:00")

        for i in range(10, 25):
            _create_person(distinct_ids=[f"user_{i}"], team=self.team)
            _create_event(event="step one", distinct_id=f"user_{i}", team=self.team, timestamp="2021-05-01 00:00:00")
            _create_event(event="step two", distinct_id=f"user_{i}", team=self.team, timestamp="2021-05-10 00:00:00")

        data = {
            "insight": INSIGHT_FUNNELS,
            "interval": "day",
            "date_from": "2021-05-01 00:00:00",
            "date_to": "2021-05-14 00:00:00",
            "funnel_window_days": 7,
            "events": [
                {"id": "step one", "order": 0},
                {"id": "step two", "order": 1},
                {"id": "step three", "order": 2},
            ],
        }

        filter = Filter(data={**data})
        results = ClickhouseFunnel(filter, self.team).run()

        self.assertEqual(results[0]["count"], 25)
        self.assertEqual(results[1]["count"], 10)
        self.assertEqual(results[2]["count"], 0)

        self.assertCountEqual([str(id) for id in self._get_actor_ids_at_step(filter, 2)], ids_to_compare)

    def test_funnel_exclusions_invalid_params(self):
        filters = {
            "events": [
                {"id": "user signed up", "type": "events", "order": 0},
                {"id": "paid", "type": "events", "order": 1},
            ],
            "insight": INSIGHT_FUNNELS,
            "funnel_window_days": 14,
            "date_from": "2021-05-01 00:00:00",
            "date_to": "2021-05-14 00:00:00",
            "exclusions": [{"id": "x", "type": "events", "funnel_from_step": 1, "funnel_to_step": 1},],
        }
        filter = Filter(data=filters)
        self.assertRaises(ValidationError, lambda: ClickhouseFunnel(filter, self.team))

        filter = filter.with_data(
            {"exclusions": [{"id": "x", "type": "events", "funnel_from_step": 1, "funnel_to_step": 2}]}
        )
        self.assertRaises(ValidationError, lambda: ClickhouseFunnel(filter, self.team))

        filter = filter.with_data(
            {"exclusions": [{"id": "x", "type": "events", "funnel_from_step": 2, "funnel_to_step": 1}]}
        )
        self.assertRaises(ValidationError, lambda: ClickhouseFunnel(filter, self.team))

        filter = filter.with_data(
            {"exclusions": [{"id": "x", "type": "events", "funnel_from_step": 0, "funnel_to_step": 2}]}
        )
        self.assertRaises(ValidationError, lambda: ClickhouseFunnel(filter, self.team))

    def test_funnel_exclusion_no_end_event(self):
        filters = {
            "events": [
                {"id": "user signed up", "type": "events", "order": 0},
                {"id": "paid", "type": "events", "order": 1},
            ],
            "insight": INSIGHT_FUNNELS,
            "funnel_window_days": 1,
            "date_from": "2021-05-01 00:00:00",
            "date_to": "2021-05-14 00:00:00",
            "exclusions": [{"id": "x", "type": "events", "funnel_from_step": 0, "funnel_to_step": 1},],
        }
        filter = Filter(data=filters)
        funnel = ClickhouseFunnel(filter, self.team)

        # event 1
        person1 = _create_person(distinct_ids=["person1"], team_id=self.team.pk)
        _create_event(team=self.team, event="user signed up", distinct_id="person1", timestamp="2021-05-01 01:00:00")
        _create_event(team=self.team, event="paid", distinct_id="person1", timestamp="2021-05-01 02:00:00")

        # event 2
        person2 = _create_person(distinct_ids=["person2"], team_id=self.team.pk)
        _create_event(team=self.team, event="user signed up", distinct_id="person2", timestamp="2021-05-01 03:00:00")
        _create_event(team=self.team, event="x", distinct_id="person2", timestamp="2021-05-01 03:30:00")
        _create_event(team=self.team, event="paid", distinct_id="person2", timestamp="2021-05-01 04:00:00")

        # event 3
        person3 = _create_person(distinct_ids=["person3"], team_id=self.team.pk)
        # should be discarded, even if nothing happened after x, since within conversion window
        _create_event(team=self.team, event="user signed up", distinct_id="person3", timestamp="2021-05-01 05:00:00")
        _create_event(team=self.team, event="x", distinct_id="person3", timestamp="2021-05-01 06:00:00")

        # event 4 - outside conversion window
        person4 = _create_person(distinct_ids=["person4"], team_id=self.team.pk)
        _create_event(team=self.team, event="user signed up", distinct_id="person4", timestamp="2021-05-01 07:00:00")
        _create_event(team=self.team, event="x", distinct_id="person4", timestamp="2021-05-02 08:00:00")

        result = funnel.run()
        self.assertEqual(len(result), 2)
        self.assertEqual(result[0]["name"], "user signed up")
        self.assertEqual(result[0]["count"], 2)

        self.assertEqual(result[1]["name"], "paid")
        self.assertEqual(result[1]["count"], 1)

        self.assertCountEqual(
            self._get_actor_ids_at_step(filter, 1), [person1.uuid, person4.uuid],
        )
        self.assertCountEqual(
            self._get_actor_ids_at_step(filter, 2), [person1.uuid],
        )

    @test_with_materialized_columns(["key"])
    def test_funnel_exclusions_with_actions(self):

        sign_up_action = _create_action(
            name="sign up",
            team=self.team,
            properties=[{"key": "key", "type": "event", "value": ["val"], "operator": "exact"}],
        )

        filters = {
            "events": [
                {"id": "user signed up", "type": "events", "order": 0},
                {"id": "paid", "type": "events", "order": 1},
            ],
            "insight": INSIGHT_FUNNELS,
            "funnel_window_days": 14,
            "date_from": "2021-05-01 00:00:00",
            "date_to": "2021-05-14 00:00:00",
            "exclusions": [{"id": sign_up_action.id, "type": "actions", "funnel_from_step": 0, "funnel_to_step": 1},],
        }
        filter = Filter(data=filters)
        funnel = ClickhouseFunnel(filter, self.team)

        # event 1
        person1 = _create_person(distinct_ids=["person1"], team_id=self.team.pk)
        _create_event(team=self.team, event="user signed up", distinct_id="person1", timestamp="2021-05-01 01:00:00")
        _create_event(team=self.team, event="paid", distinct_id="person1", timestamp="2021-05-01 02:00:00")

        # event 2
        person2 = _create_person(distinct_ids=["person2"], team_id=self.team.pk)
        _create_event(team=self.team, event="user signed up", distinct_id="person2", timestamp="2021-05-01 03:00:00")
        _create_event(
            team=self.team,
            event="sign up",
            distinct_id="person2",
            properties={"key": "val"},
            timestamp="2021-05-01 03:30:00",
        )
        _create_event(team=self.team, event="paid", distinct_id="person2", timestamp="2021-05-01 04:00:00")

        # event 3
        person3 = _create_person(distinct_ids=["person3"], team_id=self.team.pk)
        _create_event(team=self.team, event="user signed up", distinct_id="person3", timestamp="2021-05-01 05:00:00")
        _create_event(team=self.team, event="paid", distinct_id="person3", timestamp="2021-05-01 06:00:00")

        result = funnel.run()
        self.assertEqual(len(result), 2)
        self.assertEqual(result[0]["name"], "user signed up")
        self.assertEqual(result[0]["count"], 2)

        self.assertEqual(result[1]["name"], "paid")
        self.assertEqual(result[1]["count"], 2)

        self.assertCountEqual(
            self._get_actor_ids_at_step(filter, 1), [person1.uuid, person3.uuid],
        )
        self.assertCountEqual(
            self._get_actor_ids_at_step(filter, 2), [person1.uuid, person3.uuid],
        )

    def test_funnel_with_denormalised_properties(self):
        filters = {
            "events": [
                {
                    "id": "user signed up",
                    "type": "events",
                    "order": 0,
                    "properties": [{"key": "test_prop", "value": "hi"}],
                },
                {"id": "paid", "type": "events", "order": 1},
            ],
            "insight": INSIGHT_FUNNELS,
            "date_from": "2020-01-01",
            "properties": [{"key": "test_prop", "value": "hi"}],
            "date_to": "2020-01-14",
        }

        materialize("events", "test_prop")

        filter = Filter(data=filters)
        funnel = ClickhouseFunnel(filter, self.team)

        # event
        _create_person(distinct_ids=["user_1"], team_id=self.team.pk)
        _create_event(
            team=self.team,
            event="user signed up",
            distinct_id="user_1",
            timestamp="2020-01-02T14:00:00Z",
            properties={"test_prop": "hi"},
        )
        _create_event(
            team=self.team, event="paid", distinct_id="user_1", timestamp="2020-01-10T14:00:00Z",
        )

        self.assertNotIn("json", funnel.get_query().lower())
        result = funnel.run()

        self.assertEqual(result[0]["name"], "user signed up")
        self.assertEqual(result[0]["count"], 1)

    def test_advanced_funnel_multiple_exclusions_between_steps(self):
        filters = {
            "events": [
                {"id": "user signed up", "type": "events", "order": 0},
                {"id": "$pageview", "type": "events", "order": 1},
                {"id": "insight viewed", "type": "events", "order": 2},
                {"id": "invite teammate", "type": "events", "order": 3},
                {"id": "pageview2", "type": "events", "order": 4},
            ],
            "date_from": "2021-05-01 00:00:00",
            "date_to": "2021-05-14 00:00:00",
            "insight": INSIGHT_FUNNELS,
            "exclusions": [
                {"id": "x", "type": "events", "funnel_from_step": 0, "funnel_to_step": 1},
                {"id": "y", "type": "events", "funnel_from_step": 2, "funnel_to_step": 3},
            ],
        }

        person1 = _create_person(distinct_ids=["person1"], team_id=self.team.pk)
        _create_event(team=self.team, event="user signed up", distinct_id="person1", timestamp="2021-05-01 01:00:00")
        _create_event(team=self.team, event="x", distinct_id="person1", timestamp="2021-05-01 02:00:00")
        _create_event(team=self.team, event="$pageview", distinct_id="person1", timestamp="2021-05-01 03:00:00")
        _create_event(team=self.team, event="insight viewed", distinct_id="person1", timestamp="2021-05-01 04:00:00")
        _create_event(team=self.team, event="y", distinct_id="person1", timestamp="2021-05-01 04:30:00")
        _create_event(team=self.team, event="invite teammate", distinct_id="person1", timestamp="2021-05-01 05:00:00")
        _create_event(team=self.team, event="pageview2", distinct_id="person1", timestamp="2021-05-01 06:00:00")

        person2 = _create_person(distinct_ids=["person2"], team_id=self.team.pk)
        _create_event(team=self.team, event="user signed up", distinct_id="person2", timestamp="2021-05-01 01:00:00")
        _create_event(team=self.team, event="y", distinct_id="person2", timestamp="2021-05-01 01:30:00")
        _create_event(team=self.team, event="$pageview", distinct_id="person2", timestamp="2021-05-01 02:00:00")
        _create_event(team=self.team, event="insight viewed", distinct_id="person2", timestamp="2021-05-01 04:00:00")
        _create_event(team=self.team, event="y", distinct_id="person2", timestamp="2021-05-01 04:30:00")
        _create_event(team=self.team, event="invite teammate", distinct_id="person2", timestamp="2021-05-01 05:00:00")
        _create_event(team=self.team, event="x", distinct_id="person2", timestamp="2021-05-01 05:30:00")
        _create_event(team=self.team, event="pageview2", distinct_id="person2", timestamp="2021-05-01 06:00:00")

        person3 = _create_person(distinct_ids=["person3"], team_id=self.team.pk)
        _create_event(team=self.team, event="user signed up", distinct_id="person3", timestamp="2021-05-01 01:00:00")
        _create_event(team=self.team, event="x", distinct_id="person3", timestamp="2021-05-01 01:30:00")
        _create_event(team=self.team, event="$pageview", distinct_id="person3", timestamp="2021-05-01 02:00:00")
        _create_event(team=self.team, event="insight viewed", distinct_id="person3", timestamp="2021-05-01 04:00:00")
        _create_event(team=self.team, event="invite teammate", distinct_id="person3", timestamp="2021-05-01 05:00:00")
        _create_event(team=self.team, event="x", distinct_id="person3", timestamp="2021-05-01 05:30:00")
        _create_event(team=self.team, event="pageview2", distinct_id="person3", timestamp="2021-05-01 06:00:00")

        person4 = _create_person(distinct_ids=["person4"], team_id=self.team.pk)
        _create_event(team=self.team, event="user signed up", distinct_id="person4", timestamp="2021-05-01 01:00:00")
        _create_event(team=self.team, event="$pageview", distinct_id="person4", timestamp="2021-05-01 02:00:00")
        _create_event(team=self.team, event="insight viewed", distinct_id="person4", timestamp="2021-05-01 04:00:00")
        _create_event(team=self.team, event="invite teammate", distinct_id="person4", timestamp="2021-05-01 05:00:00")
        _create_event(team=self.team, event="pageview2", distinct_id="person4", timestamp="2021-05-01 06:00:00")

        filter = Filter(data=filters)
        funnel = ClickhouseFunnel(filter, self.team)

        result = funnel.run()

        self.assertEqual(result[0]["name"], "user signed up")
        self.assertEqual(result[0]["count"], 1)

        self.assertEqual(result[4]["count"], 1)

        self.assertCountEqual(
            self._get_actor_ids_at_step(filter, 1), [person4.uuid],
        )

        filter = filter.with_data(
            {
                "exclusions": [
                    {"id": "x", "type": "events", "funnel_from_step": 0, "funnel_to_step": 1},
                    {"id": "y", "type": "events", "funnel_from_step": 0, "funnel_to_step": 1},
                ],
            }
        )
        funnel = ClickhouseFunnel(filter, self.team)

        result = funnel.run()

        self.assertEqual(result[0]["name"], "user signed up")
        self.assertEqual(result[0]["count"], 1)

        self.assertEqual(result[4]["count"], 1)

        self.assertCountEqual(
            self._get_actor_ids_at_step(filter, 1), [person4.uuid],
        )

        filter = filter.with_data(
            {
                "exclusions": [
                    {"id": "x", "type": "events", "funnel_from_step": 0, "funnel_to_step": 1},
                    {"id": "y", "type": "events", "funnel_from_step": 0, "funnel_to_step": 1},
                ],
            }
        )
        funnel = ClickhouseFunnel(filter, self.team)

        result = funnel.run()

        self.assertEqual(result[0]["name"], "user signed up")
        self.assertEqual(result[0]["count"], 1)

        self.assertEqual(result[4]["count"], 1)

        self.assertCountEqual(
            self._get_actor_ids_at_step(filter, 1), [person4.uuid],
        )

        filter = filter.with_data(
            {
                "exclusions": [
                    {"id": "x", "type": "events", "funnel_from_step": 0, "funnel_to_step": 4},
                    {"id": "y", "type": "events", "funnel_from_step": 0, "funnel_to_step": 4},
                ],
            }
        )
        funnel = ClickhouseFunnel(filter, self.team)

        result = funnel.run()

        self.assertEqual(result[0]["name"], "user signed up")
        self.assertEqual(result[0]["count"], 1)

        self.assertEqual(result[4]["count"], 1)

        self.assertCountEqual(
            self._get_actor_ids_at_step(filter, 1), [person4.uuid],
        )

    def test_funnel_with_elements_chain(self):
        person1 = _create_person(distinct_ids=["test"], team_id=self.team.pk)
        _create_event(team=self.team, event="user signed up", distinct_id="test")
        _create_event(
            team=self.team,
            event="$autocapture",
            distinct_id="test",
            properties={"$current_url": "http://example.com/something_else"},
            elements=[Element(tag_name="img"), Element(tag_name="svg")],
        )

        person2 = _create_person(distinct_ids=["test2"], team_id=self.team.pk)
        _create_event(team=self.team, event="user signed up", distinct_id="test2")

        for tag_name in ["img", "svg"]:
            filters = {
                "events": [
                    {"id": "user signed up", "type": "events", "order": 0,},
                    {
                        "id": "$autocapture",
                        "name": "$autocapture",
                        "order": 1,
                        "properties": [
                            {"key": "tag_name", "value": [tag_name], "operator": "exact", "type": "element"}
                        ],
                        "type": "events",
                    },
                ],
                "insight": INSIGHT_FUNNELS,
            }

            filter = Filter(data=filters)
            result = ClickhouseFunnel(filter, self.team).run()

            self.assertEqual(len(result), 2)
            self.assertEqual(result[0]["name"], "user signed up")
            self.assertEqual(result[0]["count"], 2)

            self.assertEqual(result[1]["name"], "$autocapture")
            self.assertEqual(result[1]["count"], 1)

            self.assertCountEqual(
                self._get_actor_ids_at_step(filter, 1), [person1.uuid, person2.uuid],
            )
            self.assertCountEqual(
<<<<<<< HEAD
                self._get_actor_ids_at_step(filter, 2), [person1.uuid],
            )
=======
                self._get_people_at_step(filter, 2), [person1.uuid],
            )

    def _create_groups(self):
        GroupTypeMapping.objects.create(team=self.team, group_type="organization", group_type_index=0)
        GroupTypeMapping.objects.create(team=self.team, group_type="company", group_type_index=1)

        create_group(team_id=self.team.pk, group_type_index=0, group_key="org:5", properties={"industry": "finance"})
        create_group(team_id=self.team.pk, group_type_index=0, group_key="org:6", properties={"industry": "technology"})

        create_group(team_id=self.team.pk, group_type_index=1, group_key="company:1", properties={})
        create_group(team_id=self.team.pk, group_type_index=1, group_key="company:2", properties={})

    @snapshot_clickhouse_queries
    def test_funnel_aggregation_with_groups(self):
        self._create_groups()

        _create_person(distinct_ids=["user_1"], team_id=self.team.pk)
        _create_event(
            team=self.team,
            event="user signed up",
            distinct_id="user_1",
            timestamp="2020-01-02T14:00:00Z",
            properties={"$group_0": "org:5"},
        )

        # different person, same group, so should count as step two in funnel
        _create_person(distinct_ids=["user_2"], team_id=self.team.pk)
        _create_event(
            team=self.team,
            event="paid",
            distinct_id="user_2",
            timestamp="2020-01-03T14:00:00Z",
            properties={"$group_0": "org:5"},
        )

        # same person, different group, so should count as different step 1 in funnel
        _create_event(
            team=self.team,
            event="user signed up",
            distinct_id="user_1",
            timestamp="2020-01-10T14:00:00Z",
            properties={"$group_0": "org:6"},
        )

        filters = {
            "events": [
                {"id": "user signed up", "type": "events", "order": 0},
                {"id": "paid", "type": "events", "order": 1},
            ],
            "insight": INSIGHT_FUNNELS,
            "aggregation_group_type_index": 0,
            "date_from": "2020-01-01",
            "date_to": "2020-01-14",
        }
        result = ClickhouseFunnel(Filter(data=filters, team=self.team), self.team).run()

        self.assertEqual(result[0]["name"], "user signed up")
        self.assertEqual(result[0]["count"], 2)

        self.assertEqual(result[1]["name"], "paid")
        self.assertEqual(result[1]["count"], 1)

        self.assertAlmostEqual(result[1]["average_conversion_time"], 86400)

    @snapshot_clickhouse_queries
    def test_funnel_group_aggregation_with_groups_entity_filtering(self):
        self._create_groups()

        _create_person(distinct_ids=["user_1"], team_id=self.team.pk)
        _create_event(
            team=self.team,
            event="user signed up",
            distinct_id="user_1",
            timestamp="2020-01-02T14:00:00Z",
            properties={"$group_0": "org:5"},
        )

        # different person, same group, so should count as step two in funnel
        _create_person(distinct_ids=["user_2"], team_id=self.team.pk)
        _create_event(
            team=self.team,
            event="paid",
            distinct_id="user_2",
            timestamp="2020-01-03T14:00:00Z",
            properties={"$group_0": "org:5"},
        )

        # different person, different group, so should be discarded from step 1 in funnel
        _create_person(distinct_ids=["user_3"], team_id=self.team.pk)
        _create_event(
            team=self.team,
            event="user signed up",
            distinct_id="user_3",
            timestamp="2020-01-10T14:00:00Z",
            properties={"$group_0": "org:6"},
        )

        filters = {
            "events": [
                {"id": "user signed up", "type": "events", "order": 0, "properties": {"$group_0": "org:5"}},
                {"id": "paid", "type": "events", "order": 1},
            ],
            "insight": INSIGHT_FUNNELS,
            "aggregation_group_type_index": 0,
            "date_from": "2020-01-01",
            "date_to": "2020-01-14",
        }
        result = ClickhouseFunnel(Filter(data=filters, team=self.team), self.team).run()

        self.assertEqual(result[0]["name"], "user signed up")
        self.assertEqual(result[0]["count"], 1)

        self.assertEqual(result[1]["name"], "paid")
        self.assertEqual(result[1]["count"], 1)

        self.assertAlmostEqual(result[1]["average_conversion_time"], 86400)

    @snapshot_clickhouse_queries
    def test_funnel_with_groups_entity_filtering(self):
        self._create_groups()

        _create_person(distinct_ids=["user_1"], team_id=self.team.pk)
        _create_event(
            team=self.team,
            event="user signed up",
            distinct_id="user_1",
            timestamp="2020-01-02T14:00:00Z",
            properties={"$group_0": "org:5"},
        )
        _create_event(
            team=self.team,
            event="paid",
            distinct_id="user_1",
            timestamp="2020-01-03T14:00:00Z",
            properties={"$group_0": "org:6"},  # different group, but doesn't matter since not aggregating by groups
        )

        # event belongs to different group, so shouldn't enter funnel
        _create_person(distinct_ids=["user_2"], team_id=self.team.pk)
        _create_event(
            team=self.team,
            event="user signed up",
            distinct_id="user_1",
            timestamp="2020-01-02T14:00:00Z",
            properties={"$group_0": "org:6"},
        )
        _create_event(
            team=self.team,
            event="paid",
            distinct_id="user_1",
            timestamp="2020-01-03T14:00:00Z",
            properties={"$group_0": "org:6"},
        )

        filters = {
            "events": [
                {"id": "user signed up", "type": "events", "order": 0, "properties": {"$group_0": "org:5"}},
                {"id": "paid", "type": "events", "order": 1},
            ],
            "insight": INSIGHT_FUNNELS,
            "date_from": "2020-01-01",
            "date_to": "2020-01-14",
        }
        result = ClickhouseFunnel(Filter(data=filters, team=self.team), self.team).run()

        self.assertEqual(result[0]["name"], "user signed up")
        self.assertEqual(result[0]["count"], 1)

        self.assertEqual(result[1]["name"], "paid")
        self.assertEqual(result[1]["count"], 1)

    @snapshot_clickhouse_queries
    def test_funnel_with_groups_global_filtering(self):
        self._create_groups()

        person1 = _create_person(distinct_ids=["user_1"], team_id=self.team.pk)
        _create_event(
            team=self.team,
            event="user signed up",
            distinct_id="user_1",
            timestamp="2020-01-02T14:00:00Z",
            properties={"$group_0": "org:5"},
        )
        # second event belongs to different group, so shouldn't complete funnel
        _create_event(
            team=self.team,
            event="paid",
            distinct_id="user_1",
            timestamp="2020-01-03T14:00:00Z",
            properties={"$group_0": "org:6"},
        )

        # event belongs to different group, so shouldn't enter funnel
        _create_person(distinct_ids=["user_2"], team_id=self.team.pk)
        _create_event(
            team=self.team,
            event="user signed up",
            distinct_id="user_2",
            timestamp="2020-01-02T14:00:00Z",
            properties={"$group_0": "org:6"},
        )
        _create_event(
            team=self.team,
            event="paid",
            distinct_id="user_2",
            timestamp="2020-01-03T14:00:00Z",
            properties={"$group_0": "org:5"},  # same group, but different person, so not in funnel
        )

        filters = {
            "events": [
                {"id": "user signed up", "type": "events", "order": 0},
                {"id": "paid", "type": "events", "order": 1},
            ],
            "insight": INSIGHT_FUNNELS,
            "date_from": "2020-01-01",
            "date_to": "2020-01-14",
            "properties": [{"key": "industry", "value": "finance", "type": "group", "group_type_index": 0}],
        }
        result = ClickhouseFunnel(Filter(data=filters, team=self.team), self.team).run()

        self.assertEqual(result[0]["name"], "user signed up")
        self.assertEqual(result[0]["count"], 1)

        self.assertEqual(result[1]["name"], "paid")
        self.assertEqual(result[1]["count"], 0)

    def test_breakdown_values_is_set_on_the_query_with_fewer_than_two_entities(self):
        """
        failing test for https://sentry.io/organizations/posthog/issues/2807609211/?project=1899813&referrer=slack
        """

        filter_with_breakdown = {
            "events": [{"id": "with one entity", "type": "events", "order": 0},],
            "breakdown": "something",
        }
        funnel = ClickhouseFunnel(Filter(data=filter_with_breakdown), self.team)

        # because this calls get_step_counts_query
        # which calls get_step_counts_without_aggregation_query
        # which calls _get_inner_event_query
        # which calls _get_breakdown_conditions
        funnel.get_query()

        assert "breakdown_values" in funnel.params
>>>>>>> 7881d1ca
<|MERGE_RESOLUTION|>--- conflicted
+++ resolved
@@ -1321,237 +1321,8 @@
                 self._get_actor_ids_at_step(filter, 1), [person1.uuid, person2.uuid],
             )
             self.assertCountEqual(
-<<<<<<< HEAD
                 self._get_actor_ids_at_step(filter, 2), [person1.uuid],
             )
-=======
-                self._get_people_at_step(filter, 2), [person1.uuid],
-            )
-
-    def _create_groups(self):
-        GroupTypeMapping.objects.create(team=self.team, group_type="organization", group_type_index=0)
-        GroupTypeMapping.objects.create(team=self.team, group_type="company", group_type_index=1)
-
-        create_group(team_id=self.team.pk, group_type_index=0, group_key="org:5", properties={"industry": "finance"})
-        create_group(team_id=self.team.pk, group_type_index=0, group_key="org:6", properties={"industry": "technology"})
-
-        create_group(team_id=self.team.pk, group_type_index=1, group_key="company:1", properties={})
-        create_group(team_id=self.team.pk, group_type_index=1, group_key="company:2", properties={})
-
-    @snapshot_clickhouse_queries
-    def test_funnel_aggregation_with_groups(self):
-        self._create_groups()
-
-        _create_person(distinct_ids=["user_1"], team_id=self.team.pk)
-        _create_event(
-            team=self.team,
-            event="user signed up",
-            distinct_id="user_1",
-            timestamp="2020-01-02T14:00:00Z",
-            properties={"$group_0": "org:5"},
-        )
-
-        # different person, same group, so should count as step two in funnel
-        _create_person(distinct_ids=["user_2"], team_id=self.team.pk)
-        _create_event(
-            team=self.team,
-            event="paid",
-            distinct_id="user_2",
-            timestamp="2020-01-03T14:00:00Z",
-            properties={"$group_0": "org:5"},
-        )
-
-        # same person, different group, so should count as different step 1 in funnel
-        _create_event(
-            team=self.team,
-            event="user signed up",
-            distinct_id="user_1",
-            timestamp="2020-01-10T14:00:00Z",
-            properties={"$group_0": "org:6"},
-        )
-
-        filters = {
-            "events": [
-                {"id": "user signed up", "type": "events", "order": 0},
-                {"id": "paid", "type": "events", "order": 1},
-            ],
-            "insight": INSIGHT_FUNNELS,
-            "aggregation_group_type_index": 0,
-            "date_from": "2020-01-01",
-            "date_to": "2020-01-14",
-        }
-        result = ClickhouseFunnel(Filter(data=filters, team=self.team), self.team).run()
-
-        self.assertEqual(result[0]["name"], "user signed up")
-        self.assertEqual(result[0]["count"], 2)
-
-        self.assertEqual(result[1]["name"], "paid")
-        self.assertEqual(result[1]["count"], 1)
-
-        self.assertAlmostEqual(result[1]["average_conversion_time"], 86400)
-
-    @snapshot_clickhouse_queries
-    def test_funnel_group_aggregation_with_groups_entity_filtering(self):
-        self._create_groups()
-
-        _create_person(distinct_ids=["user_1"], team_id=self.team.pk)
-        _create_event(
-            team=self.team,
-            event="user signed up",
-            distinct_id="user_1",
-            timestamp="2020-01-02T14:00:00Z",
-            properties={"$group_0": "org:5"},
-        )
-
-        # different person, same group, so should count as step two in funnel
-        _create_person(distinct_ids=["user_2"], team_id=self.team.pk)
-        _create_event(
-            team=self.team,
-            event="paid",
-            distinct_id="user_2",
-            timestamp="2020-01-03T14:00:00Z",
-            properties={"$group_0": "org:5"},
-        )
-
-        # different person, different group, so should be discarded from step 1 in funnel
-        _create_person(distinct_ids=["user_3"], team_id=self.team.pk)
-        _create_event(
-            team=self.team,
-            event="user signed up",
-            distinct_id="user_3",
-            timestamp="2020-01-10T14:00:00Z",
-            properties={"$group_0": "org:6"},
-        )
-
-        filters = {
-            "events": [
-                {"id": "user signed up", "type": "events", "order": 0, "properties": {"$group_0": "org:5"}},
-                {"id": "paid", "type": "events", "order": 1},
-            ],
-            "insight": INSIGHT_FUNNELS,
-            "aggregation_group_type_index": 0,
-            "date_from": "2020-01-01",
-            "date_to": "2020-01-14",
-        }
-        result = ClickhouseFunnel(Filter(data=filters, team=self.team), self.team).run()
-
-        self.assertEqual(result[0]["name"], "user signed up")
-        self.assertEqual(result[0]["count"], 1)
-
-        self.assertEqual(result[1]["name"], "paid")
-        self.assertEqual(result[1]["count"], 1)
-
-        self.assertAlmostEqual(result[1]["average_conversion_time"], 86400)
-
-    @snapshot_clickhouse_queries
-    def test_funnel_with_groups_entity_filtering(self):
-        self._create_groups()
-
-        _create_person(distinct_ids=["user_1"], team_id=self.team.pk)
-        _create_event(
-            team=self.team,
-            event="user signed up",
-            distinct_id="user_1",
-            timestamp="2020-01-02T14:00:00Z",
-            properties={"$group_0": "org:5"},
-        )
-        _create_event(
-            team=self.team,
-            event="paid",
-            distinct_id="user_1",
-            timestamp="2020-01-03T14:00:00Z",
-            properties={"$group_0": "org:6"},  # different group, but doesn't matter since not aggregating by groups
-        )
-
-        # event belongs to different group, so shouldn't enter funnel
-        _create_person(distinct_ids=["user_2"], team_id=self.team.pk)
-        _create_event(
-            team=self.team,
-            event="user signed up",
-            distinct_id="user_1",
-            timestamp="2020-01-02T14:00:00Z",
-            properties={"$group_0": "org:6"},
-        )
-        _create_event(
-            team=self.team,
-            event="paid",
-            distinct_id="user_1",
-            timestamp="2020-01-03T14:00:00Z",
-            properties={"$group_0": "org:6"},
-        )
-
-        filters = {
-            "events": [
-                {"id": "user signed up", "type": "events", "order": 0, "properties": {"$group_0": "org:5"}},
-                {"id": "paid", "type": "events", "order": 1},
-            ],
-            "insight": INSIGHT_FUNNELS,
-            "date_from": "2020-01-01",
-            "date_to": "2020-01-14",
-        }
-        result = ClickhouseFunnel(Filter(data=filters, team=self.team), self.team).run()
-
-        self.assertEqual(result[0]["name"], "user signed up")
-        self.assertEqual(result[0]["count"], 1)
-
-        self.assertEqual(result[1]["name"], "paid")
-        self.assertEqual(result[1]["count"], 1)
-
-    @snapshot_clickhouse_queries
-    def test_funnel_with_groups_global_filtering(self):
-        self._create_groups()
-
-        person1 = _create_person(distinct_ids=["user_1"], team_id=self.team.pk)
-        _create_event(
-            team=self.team,
-            event="user signed up",
-            distinct_id="user_1",
-            timestamp="2020-01-02T14:00:00Z",
-            properties={"$group_0": "org:5"},
-        )
-        # second event belongs to different group, so shouldn't complete funnel
-        _create_event(
-            team=self.team,
-            event="paid",
-            distinct_id="user_1",
-            timestamp="2020-01-03T14:00:00Z",
-            properties={"$group_0": "org:6"},
-        )
-
-        # event belongs to different group, so shouldn't enter funnel
-        _create_person(distinct_ids=["user_2"], team_id=self.team.pk)
-        _create_event(
-            team=self.team,
-            event="user signed up",
-            distinct_id="user_2",
-            timestamp="2020-01-02T14:00:00Z",
-            properties={"$group_0": "org:6"},
-        )
-        _create_event(
-            team=self.team,
-            event="paid",
-            distinct_id="user_2",
-            timestamp="2020-01-03T14:00:00Z",
-            properties={"$group_0": "org:5"},  # same group, but different person, so not in funnel
-        )
-
-        filters = {
-            "events": [
-                {"id": "user signed up", "type": "events", "order": 0},
-                {"id": "paid", "type": "events", "order": 1},
-            ],
-            "insight": INSIGHT_FUNNELS,
-            "date_from": "2020-01-01",
-            "date_to": "2020-01-14",
-            "properties": [{"key": "industry", "value": "finance", "type": "group", "group_type_index": 0}],
-        }
-        result = ClickhouseFunnel(Filter(data=filters, team=self.team), self.team).run()
-
-        self.assertEqual(result[0]["name"], "user signed up")
-        self.assertEqual(result[0]["count"], 1)
-
-        self.assertEqual(result[1]["name"], "paid")
-        self.assertEqual(result[1]["count"], 0)
 
     def test_breakdown_values_is_set_on_the_query_with_fewer_than_two_entities(self):
         """
@@ -1570,5 +1341,4 @@
         # which calls _get_breakdown_conditions
         funnel.get_query()
 
-        assert "breakdown_values" in funnel.params
->>>>>>> 7881d1ca
+        assert "breakdown_values" in funnel.params