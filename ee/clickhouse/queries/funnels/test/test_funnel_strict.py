--- conflicted
+++ resolved
@@ -1,9 +1,5 @@
-<<<<<<< HEAD
 from datetime import datetime, timedelta
 from typing import List, cast
-=======
-from datetime import datetime
->>>>>>> 3fd53907
 from uuid import uuid4
 
 from ee.clickhouse.models.event import create_event
@@ -120,13 +116,8 @@
                 },
             ],
         )
-<<<<<<< HEAD
-        self.assertCountEqual(self._get_actor_ids_at_step(filter, 1, "Chrome"), [person1.uuid])
-        self.assertCountEqual(self._get_actor_ids_at_step(filter, 2, "Chrome"), [])
-=======
-        self.assertCountEqual(self._get_people_at_step(filter, 1, ["Chrome"]), [people["person1"].uuid])
-        self.assertCountEqual(self._get_people_at_step(filter, 2, ["Chrome"]), [])
->>>>>>> 3fd53907
+        self.assertCountEqual(self._get_actor_ids_at_step(filter, 1, ["Chrome"]), [people["person1"].uuid])
+        self.assertCountEqual(self._get_actor_ids_at_step(filter, 2, ["Chrome"]), [])
 
         assert_funnel_results_equal(
             result[1],
@@ -159,13 +150,8 @@
                 },
             ],
         )
-<<<<<<< HEAD
-        self.assertCountEqual(self._get_actor_ids_at_step(filter, 1, "Safari"), [person2.uuid])
-        self.assertCountEqual(self._get_actor_ids_at_step(filter, 2, "Safari"), [person2.uuid])
-=======
-        self.assertCountEqual(self._get_people_at_step(filter, 1, ["Safari"]), [people["person2"].uuid])
-        self.assertCountEqual(self._get_people_at_step(filter, 2, ["Safari"]), [people["person2"].uuid])
->>>>>>> 3fd53907
+        self.assertCountEqual(self._get_actor_ids_at_step(filter, 1, ["Safari"]), [people["person2"].uuid])
+        self.assertCountEqual(self._get_actor_ids_at_step(filter, 2, ["Safari"]), [people["person2"].uuid])
 
 
 class TestFunnelStrictStepsConversionTime(ClickhouseTestMixin, funnel_conversion_time_test_factory(ClickhouseFunnelStrict, ClickhouseFunnelStrictActors, _create_event, _create_person)):  # type: ignore
