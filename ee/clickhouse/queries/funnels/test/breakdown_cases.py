from datetime import datetime
from string import ascii_lowercase
from typing import Dict, List, TypedDict

from ee.clickhouse.models.group import create_group
from ee.clickhouse.queries.breakdown_props import ALL_USERS_COHORT_ID
from ee.clickhouse.queries.funnels.funnel import ClickhouseFunnel
from ee.clickhouse.test.test_journeys import journeys_for
from ee.clickhouse.util import snapshot_clickhouse_queries
from posthog.constants import INSIGHT_FUNNELS
from posthog.models.cohort import Cohort
from posthog.models.filters import Filter
from posthog.models.group_type_mapping import GroupTypeMapping
from posthog.test.base import APIBaseTest, test_with_materialized_columns


def funnel_breakdown_test_factory(Funnel, FunnelPerson, _create_event, _create_action, _create_person):
    class TestFunnelBreakdown(APIBaseTest):
        def _get_people_at_step(self, filter, funnel_step, breakdown_value=None):
            person_filter = filter.with_data({"funnel_step": funnel_step, "funnel_step_breakdown": breakdown_value})
            result = FunnelPerson(person_filter, self.team)._exec_query()
            return [row[0] for row in result]

        class EventTestCase(TypedDict):
            event: str
            day: int
            hour: int

        def a_journey_for(self, person: str, events: List[EventTestCase], properties: Dict[str, str]) -> None:
            for event in events:
                day = f"{event['day']:02d}"
                hour = f"{event['hour']:02d}"
                timestamp = f"2020-01-{day}T{hour}:00:00Z"

                _create_event(
                    team=self.team,
                    event=event["event"],
                    distinct_id=person,
                    properties=properties,
                    timestamp=timestamp,
                )

        @test_with_materialized_columns(["$browser"])
        def test_funnel_step_breakdown_event(self):

            filters = {
                "events": [{"id": "sign up", "order": 0}, {"id": "play movie", "order": 1}, {"id": "buy", "order": 2},],
                "insight": INSIGHT_FUNNELS,
                "date_from": "2020-01-01",
                "date_to": "2020-01-08",
                "funnel_window_days": 7,
                "breakdown_type": "event",
                "breakdown": "$browser",
            }

            filter = Filter(data=filters)
            funnel = Funnel(filter, self.team)

            journey = {
                "person1": [
                    {
                        "event": "sign up",
                        "timestamp": datetime(2020, 1, 1, 12),
                        "properties": {"key": "val", "$browser": "Chrome"},
                    },
                    {
                        "event": "play movie",
                        "timestamp": datetime(2020, 1, 1, 13),
                        "properties": {"key": "val", "$browser": "Chrome"},
                    },
                    {
                        "event": "buy",
                        "timestamp": datetime(2020, 1, 1, 15),
                        "properties": {"key": "val", "$browser": "Chrome"},
                    },
                ],
                "person2": [
                    {
                        "event": "sign up",
                        "timestamp": datetime(2020, 1, 2, 14),
                        "properties": {"key": "val", "$browser": "Safari"},
                    },
                    {
                        "event": "play movie",
                        "timestamp": datetime(2020, 1, 2, 16),
                        "properties": {"key": "val", "$browser": "Safari"},
                    },
                ],
                "person3": [
                    {
                        "event": "sign up",
                        "timestamp": datetime(2020, 1, 2, 14),
                        "properties": {"key": "val", "$browser": "Safari"},
                    }
                ],
            }

            people = journeys_for(events_by_person=journey, team=self.team)

            result = funnel.run()
            assert_funnel_results_equal(
                result[0],
                [
                    {
                        "action_id": "sign up",
                        "name": "sign up",
                        "custom_name": None,
                        "order": 0,
                        "people": [],
                        "count": 1,
                        "type": "events",
                        "average_conversion_time": None,
                        "median_conversion_time": None,
                        "breakdown": "Chrome",
                        "breakdown_value": "Chrome",
                    },
                    {
                        "action_id": "play movie",
                        "name": "play movie",
                        "custom_name": None,
                        "order": 1,
                        "people": [],
                        "count": 1,
                        "type": "events",
                        "average_conversion_time": 3600.0,
                        "median_conversion_time": 3600.0,
                        "breakdown": "Chrome",
                        "breakdown_value": "Chrome",
                    },
                    {
                        "action_id": "buy",
                        "name": "buy",
                        "custom_name": None,
                        "order": 2,
                        "people": [],
                        "count": 1,
                        "type": "events",
                        "average_conversion_time": 7200.0,
                        "median_conversion_time": 7200.0,
                        "breakdown": "Chrome",
                        "breakdown_value": "Chrome",
                    },
                ],
            )
<<<<<<< HEAD
            self.assertCountEqual(self._get_people_at_step(filter, 1, "Chrome"), [person1.uuid])
            self.assertCountEqual(self._get_people_at_step(filter, 2, "Chrome"), [person1.uuid])
            assert_funnel_results_equal(
=======
            self.assertCountEqual(self._get_people_at_step(filter, 1, "Chrome"), [people["person1"].uuid])
            self.assertCountEqual(self._get_people_at_step(filter, 2, "Chrome"), [people["person1"].uuid])
            self.assertEqual(
>>>>>>> 6344db46
                result[1],
                [
                    {
                        "action_id": "sign up",
                        "name": "sign up",
                        "custom_name": None,
                        "order": 0,
                        "people": [],
                        "count": 2,
                        "type": "events",
                        "average_conversion_time": None,
                        "median_conversion_time": None,
                        "breakdown": "Safari",
                        "breakdown_value": "Safari",
                    },
                    {
                        "action_id": "play movie",
                        "name": "play movie",
                        "custom_name": None,
                        "order": 1,
                        "people": [],
                        "count": 1,
                        "type": "events",
                        "average_conversion_time": 7200.0,
                        "median_conversion_time": 7200.0,
                        "breakdown": "Safari",
                        "breakdown_value": "Safari",
                    },
                    {
                        "action_id": "buy",
                        "name": "buy",
                        "custom_name": None,
                        "order": 2,
                        "people": [],
                        "count": 0,
                        "type": "events",
                        "average_conversion_time": None,
                        "median_conversion_time": None,
                        "breakdown": "Safari",
                        "breakdown_value": "Safari",
                    },
                ],
            )

            self.assertCountEqual(
                self._get_people_at_step(filter, 1, "Safari"), [people["person2"].uuid, people["person3"].uuid]
            )
            self.assertCountEqual(self._get_people_at_step(filter, 2, "Safari"), [people["person2"].uuid])

        @test_with_materialized_columns(["$browser"])
        def test_funnel_step_breakdown_event_with_other(self):

            filters = {
                "events": [{"id": "sign up", "order": 0}, {"id": "play movie", "order": 1}, {"id": "buy", "order": 2},],
                "insight": INSIGHT_FUNNELS,
                "date_from": "2020-01-01",
                "date_to": "2020-01-08",
                "funnel_window_days": 7,
                "breakdown_type": "event",
                "breakdown": "$browser",
                "breakdown_limit": 1,
            }

            filter = Filter(data=filters)
            funnel = Funnel(filter, self.team)

            # event
            person1 = _create_person(distinct_ids=["person1"], team_id=self.team.pk)
            self.a_journey_for(
                "person1",
                [
                    {"event": "sign up", "day": 1, "hour": 12},
                    {"event": "play movie", "day": 1, "hour": 13},
                    {"event": "buy", "day": 1, "hour": 15},
                ],
                {"key": "val", "$browser": "Chrome"},
            )

            person2 = _create_person(distinct_ids=["person2"], team_id=self.team.pk)
            self.a_journey_for(
                "person2",
                [{"event": "sign up", "day": 2, "hour": 14}, {"event": "play movie", "day": 2, "hour": 16},],
                {"key": "val", "$browser": "Safari"},
            )

            person3 = _create_person(distinct_ids=["person3"], team_id=self.team.pk)
            self.a_journey_for(
                "person3", [{"event": "sign up", "day": 2, "hour": 14},], {"key": "val", "$browser": "Safari"}
            )

            person4 = _create_person(distinct_ids=["person4"], team_id=self.team.pk)
            self.a_journey_for(
                "person4", [{"event": "sign up", "day": 2, "hour": 14},], {"key": "val", "$browser": "random"}
            )

            person5 = _create_person(distinct_ids=["person5"], team_id=self.team.pk)
            self.a_journey_for(
                "person5", [{"event": "sign up", "day": 2, "hour": 15},], {"key": "val", "$browser": "another one"}
            )

            result = funnel.run()

<<<<<<< HEAD
            people = result[0][0].pop("people")
            self.assertCountEqual(
                people, [person1.uuid, person4.uuid, person5.uuid] if Funnel == ClickhouseFunnel else []
            )

            assert_funnel_results_equal(
=======
            self.assertEqual(
>>>>>>> 6344db46
                result[0],
                [
                    {
                        "action_id": "sign up",
                        "name": "sign up",
                        "custom_name": None,
                        "order": 0,
                        "people": [],
                        "count": 3,
                        "type": "events",
                        "average_conversion_time": None,
                        "median_conversion_time": None,
                        "breakdown": "Other",
                        "breakdown_value": "Other",
                    },
                    {
                        "action_id": "play movie",
                        "name": "play movie",
                        "custom_name": None,
                        "order": 1,
                        "people": [],
                        "count": 1,
                        "type": "events",
                        "average_conversion_time": 3600.0,
                        "median_conversion_time": 3600.0,
                        "breakdown": "Other",
                        "breakdown_value": "Other",
                    },
                    {
                        "action_id": "buy",
                        "name": "buy",
                        "custom_name": None,
                        "order": 2,
                        "people": [],
                        "count": 1,
                        "type": "events",
                        "average_conversion_time": 7200.0,
                        "median_conversion_time": 7200.0,
                        "breakdown": "Other",
                        "breakdown_value": "Other",
                    },
                ],
            )
            self.assertCountEqual(
                self._get_people_at_step(filter, 1, "Other"), [person1.uuid, person4.uuid, person5.uuid]
            )
            self.assertCountEqual(self._get_people_at_step(filter, 2, "Other"), [person1.uuid])

            assert_funnel_results_equal(
                result[1],
                [
                    {
                        "action_id": "sign up",
                        "name": "sign up",
                        "custom_name": None,
                        "order": 0,
                        "people": [],
                        "count": 2,
                        "type": "events",
                        "average_conversion_time": None,
                        "median_conversion_time": None,
                        "breakdown": "Safari",
                        "breakdown_value": "Safari",
                    },
                    {
                        "action_id": "play movie",
                        "name": "play movie",
                        "custom_name": None,
                        "order": 1,
                        "people": [],
                        "count": 1,
                        "type": "events",
                        "average_conversion_time": 7200.0,
                        "median_conversion_time": 7200.0,
                        "breakdown": "Safari",
                        "breakdown_value": "Safari",
                    },
                    {
                        "action_id": "buy",
                        "name": "buy",
                        "custom_name": None,
                        "order": 2,
                        "people": [],
                        "count": 0,
                        "type": "events",
                        "average_conversion_time": None,
                        "median_conversion_time": None,
                        "breakdown": "Safari",
                        "breakdown_value": "Safari",
                    },
                ],
            )

            self.assertCountEqual(self._get_people_at_step(filter, 1, "Safari"), [person2.uuid, person3.uuid])
            self.assertCountEqual(self._get_people_at_step(filter, 2, "Safari"), [person2.uuid])

        @test_with_materialized_columns(["$browser"])
        def test_funnel_step_breakdown_event_no_type(self):

            filters = {
                "events": [{"id": "sign up", "order": 0}, {"id": "play movie", "order": 1}, {"id": "buy", "order": 2},],
                "insight": INSIGHT_FUNNELS,
                "date_from": "2020-01-01",
                "date_to": "2020-01-08",
                "funnel_window_days": 7,
                "breakdown": "$browser",
            }

            filter = Filter(data=filters)
            funnel = Funnel(filter, self.team)

            person1 = _create_person(distinct_ids=["person1"], team_id=self.team.pk)
            self.a_journey_for(
                "person1",
                [
                    {"event": "sign up", "day": 1, "hour": 12},
                    {"event": "play movie", "day": 1, "hour": 13},
                    {"event": "buy", "day": 1, "hour": 15},
                ],
                {"key": "val", "$browser": "Chrome"},
            )

            person2 = _create_person(distinct_ids=["person2"], team_id=self.team.pk)
            self.a_journey_for(
                "person2",
                [{"event": "sign up", "day": 2, "hour": 14}, {"event": "play movie", "day": 2, "hour": 16},],
                {"key": "val", "$browser": "Safari"},
            )

            person3 = _create_person(distinct_ids=["person3"], team_id=self.team.pk)
            self.a_journey_for(
                "person3", [{"event": "sign up", "day": 2, "hour": 14},], {"key": "val", "$browser": "Safari"}
            )

            result = funnel.run()
            assert_funnel_results_equal(
                result[0],
                [
                    {
                        "action_id": "sign up",
                        "name": "sign up",
                        "custom_name": None,
                        "order": 0,
                        "people": [],
                        "count": 1,
                        "type": "events",
                        "average_conversion_time": None,
                        "median_conversion_time": None,
                        "breakdown": "Chrome",
                        "breakdown_value": "Chrome",
                    },
                    {
                        "action_id": "play movie",
                        "name": "play movie",
                        "custom_name": None,
                        "order": 1,
                        "people": [],
                        "count": 1,
                        "type": "events",
                        "average_conversion_time": 3600.0,
                        "median_conversion_time": 3600.0,
                        "breakdown": "Chrome",
                        "breakdown_value": "Chrome",
                    },
                    {
                        "action_id": "buy",
                        "name": "buy",
                        "custom_name": None,
                        "order": 2,
                        "people": [],
                        "count": 1,
                        "type": "events",
                        "average_conversion_time": 7200.0,
                        "median_conversion_time": 7200.0,
                        "breakdown": "Chrome",
                        "breakdown_value": "Chrome",
                    },
                ],
            )
            self.assertCountEqual(self._get_people_at_step(filter, 1, "Chrome"), [person1.uuid])
            self.assertCountEqual(self._get_people_at_step(filter, 2, "Chrome"), [person1.uuid])
            assert_funnel_results_equal(
                result[1],
                [
                    {
                        "action_id": "sign up",
                        "name": "sign up",
                        "custom_name": None,
                        "order": 0,
                        "people": [],
                        "count": 2,
                        "type": "events",
                        "average_conversion_time": None,
                        "median_conversion_time": None,
                        "breakdown": "Safari",
                        "breakdown_value": "Safari",
                    },
                    {
                        "action_id": "play movie",
                        "name": "play movie",
                        "custom_name": None,
                        "order": 1,
                        "people": [],
                        "count": 1,
                        "type": "events",
                        "average_conversion_time": 7200.0,
                        "median_conversion_time": 7200.0,
                        "breakdown": "Safari",
                        "breakdown_value": "Safari",
                    },
                    {
                        "action_id": "buy",
                        "name": "buy",
                        "custom_name": None,
                        "order": 2,
                        "people": [],
                        "count": 0,
                        "type": "events",
                        "average_conversion_time": None,
                        "median_conversion_time": None,
                        "breakdown": "Safari",
                        "breakdown_value": "Safari",
                    },
                ],
            )

            self.assertCountEqual(self._get_people_at_step(filter, 1, "Safari"), [person2.uuid, person3.uuid])
            self.assertCountEqual(self._get_people_at_step(filter, 2, "Safari"), [person2.uuid])

        @test_with_materialized_columns(person_properties=["$browser"])
        def test_funnel_step_breakdown_person(self):

            filters = {
                "events": [{"id": "sign up", "order": 0}, {"id": "play movie", "order": 1}, {"id": "buy", "order": 2},],
                "insight": INSIGHT_FUNNELS,
                "date_from": "2020-01-01",
                "date_to": "2020-01-08",
                "funnel_window_days": 7,
                "breakdown_type": "person",
                "breakdown": "$browser",
            }

            filter = Filter(data=filters)
            funnel = Funnel(filter, self.team)

            person1 = _create_person(distinct_ids=["person1"], team_id=self.team.pk, properties={"$browser": "Chrome"})
            person2 = _create_person(distinct_ids=["person2"], team_id=self.team.pk, properties={"$browser": "Safari"})

            peoples_journeys = {
                "person1": [
                    {"event": "sign up", "timestamp": datetime(2020, 1, 1, 12)},
                    {"event": "play movie", "timestamp": datetime(2020, 1, 1, 13)},
                    {"event": "buy", "timestamp": datetime(2020, 1, 1, 15)},
                ],
                "person2": [
                    {"event": "sign up", "timestamp": datetime(2020, 1, 2, 14)},
                    {"event": "play movie", "timestamp": datetime(2020, 1, 2, 16)},
                ],
            }
            journeys_for(peoples_journeys, self.team)

            result = funnel.run()
            assert_funnel_results_equal(
                result[0],
                [
                    {
                        "action_id": "sign up",
                        "name": "sign up",
                        "custom_name": None,
                        "order": 0,
                        "people": [],
                        "count": 1,
                        "type": "events",
                        "average_conversion_time": None,
                        "median_conversion_time": None,
                        "breakdown": "Chrome",
                        "breakdown_value": "Chrome",
                    },
                    {
                        "action_id": "play movie",
                        "name": "play movie",
                        "custom_name": None,
                        "order": 1,
                        "people": [],
                        "count": 1,
                        "type": "events",
                        "average_conversion_time": 3600.0,
                        "median_conversion_time": 3600.0,
                        "breakdown": "Chrome",
                        "breakdown_value": "Chrome",
                    },
                    {
                        "action_id": "buy",
                        "name": "buy",
                        "custom_name": None,
                        "order": 2,
                        "people": [],
                        "count": 1,
                        "type": "events",
                        "average_conversion_time": 7200.0,
                        "median_conversion_time": 7200.0,
                        "breakdown": "Chrome",
                        "breakdown_value": "Chrome",
                    },
                ],
            )
            self.assertCountEqual(self._get_people_at_step(filter, 1, "Chrome"), [person1.uuid])
            self.assertCountEqual(self._get_people_at_step(filter, 2, "Chrome"), [person1.uuid])

            assert_funnel_results_equal(
                result[1],
                [
                    {
                        "action_id": "sign up",
                        "name": "sign up",
                        "custom_name": None,
                        "order": 0,
                        "people": [],
                        "count": 1,
                        "type": "events",
                        "average_conversion_time": None,
                        "median_conversion_time": None,
                        "breakdown": "Safari",
                        "breakdown_value": "Safari",
                    },
                    {
                        "action_id": "play movie",
                        "name": "play movie",
                        "custom_name": None,
                        "order": 1,
                        "people": [],
                        "count": 1,
                        "type": "events",
                        "average_conversion_time": 7200.0,
                        "median_conversion_time": 7200.0,
                        "breakdown": "Safari",
                        "breakdown_value": "Safari",
                    },
                    {
                        "action_id": "buy",
                        "name": "buy",
                        "custom_name": None,
                        "order": 2,
                        "people": [],
                        "count": 0,
                        "type": "events",
                        "average_conversion_time": None,
                        "median_conversion_time": None,
                        "breakdown": "Safari",
                        "breakdown_value": "Safari",
                    },
                ],
            )
            self.assertCountEqual(self._get_people_at_step(filter, 1, "Safari"), [person2.uuid])
            self.assertCountEqual(self._get_people_at_step(filter, 3, "Safari"), [])

        @test_with_materialized_columns(["some_breakdown_val"])
        def test_funnel_step_breakdown_limit(self):

            filters = {
                "events": [{"id": "sign up", "order": 0}, {"id": "play movie", "order": 1}, {"id": "buy", "order": 2},],
                "insight": INSIGHT_FUNNELS,
                "date_from": "2020-01-01",
                "date_to": "2020-01-08",
                "funnel_window_days": 7,
                "breakdown_type": "event",
                "breakdown": "some_breakdown_val",
                "breakdown_limit": 5,
            }

            filter = Filter(data=filters)
            funnel = Funnel(filter, self.team)

            for num in range(10):
                for i in range(num):
                    person_id = f"person_{num}_{i}"
                    _create_person(distinct_ids=[person_id], team_id=self.team.pk)
                    self.a_journey_for(
                        person_id,
                        [
                            {"event": "sign up", "day": 1, "hour": 12},
                            {"event": "play movie", "day": 1, "hour": 13},
                            {"event": "buy", "day": 1, "hour": 15},
                        ],
                        {"key": "val", "some_breakdown_val": str(num)},
                    )

            result = funnel.run()

            # assert that we give 5 at a time at most and that those values are the most popular ones
            breakdown_vals = sorted([res[0]["breakdown"] for res in result])
            self.assertEqual(["5", "6", "7", "8", "9", "Other"], breakdown_vals)

        @test_with_materialized_columns(["some_breakdown_val"])
        def test_funnel_step_custom_breakdown_limit_with_nulls(self):

            filters = {
                "events": [{"id": "sign up", "order": 0}, {"id": "play movie", "order": 1}, {"id": "buy", "order": 2},],
                "insight": INSIGHT_FUNNELS,
                "date_from": "2020-01-01",
                "date_to": "2020-01-08",
                "funnel_window_days": 7,
                "breakdown_type": "event",
                "breakdown_limit": 3,
                "breakdown": "some_breakdown_val",
            }

            filter = Filter(data=filters)
            funnel = Funnel(filter, self.team)

            for num in range(5):
                for i in range(num):
                    person_id = f"person_{num}_{i}"
                    _create_person(distinct_ids=[person_id], team_id=self.team.pk)
                    self.a_journey_for(
                        person_id,
                        [
                            {"event": "sign up", "day": 1, "hour": 12},
                            {"event": "play movie", "day": 1, "hour": 13},
                            {"event": "buy", "day": 1, "hour": 15},
                        ],
                        {"key": "val", "some_breakdown_val": str(num)},
                    )

            # no breakdown value for this guy
            person0 = _create_person(distinct_ids=[f"person_null"], team_id=self.team.pk)
            self.a_journey_for(
                f"person_null",
                [
                    {"event": "sign up", "day": 1, "hour": 12},
                    {"event": "play movie", "day": 1, "hour": 13},
                    {"event": "buy", "day": 1, "hour": 15},
                ],
                {"key": "val"},
            )

            result = funnel.run()

            breakdown_vals = sorted([res[0]["breakdown"] for res in result])
            self.assertEqual(["2", "3", "4", "Other"], breakdown_vals)
            # skipped 1 and '' because the limit was 3.
            self.assertTrue(person0.uuid in self._get_people_at_step(filter, 1, "Other"))

        @test_with_materialized_columns(["some_breakdown_val"])
        def test_funnel_step_custom_breakdown_limit_with_nulls_included(self):

            filters = {
                "events": [{"id": "sign up", "order": 0}, {"id": "play movie", "order": 1}, {"id": "buy", "order": 2},],
                "insight": INSIGHT_FUNNELS,
                "date_from": "2020-01-01",
                "date_to": "2020-01-08",
                "funnel_window_days": 7,
                "breakdown_type": "event",
                "breakdown_limit": 6,
                "breakdown": "some_breakdown_val",
            }

            filter = Filter(data=filters)
            funnel = Funnel(filter, self.team)

            for num in range(5):
                for i in range(num):
                    person_id = f"person_{num}_{i}"
                    _create_person(distinct_ids=[person_id], team_id=self.team.pk)
                    self.a_journey_for(
                        person_id,
                        [
                            {"event": "sign up", "day": 1, "hour": 12},
                            {"event": "play movie", "day": 1, "hour": 13},
                            {"event": "buy", "day": 1, "hour": 15},
                        ],
                        {"key": "val", "some_breakdown_val": str(num)},
                    )

            # no breakdown value for this guy
            p_null = _create_person(distinct_ids=[f"person_null"], team_id=self.team.pk)
            self.a_journey_for(
                f"person_null",
                [
                    {"event": "sign up", "day": 1, "hour": 12},
                    {"event": "play movie", "day": 1, "hour": 13},
                    {"event": "buy", "day": 1, "hour": 15},
                ],
                {"key": "val"},
            )

            result = funnel.run()

            breakdown_vals = sorted([res[0]["breakdown"] for res in result])
            self.assertEqual(["", "1", "2", "3", "4"], breakdown_vals)
            # included 1 and '' because the limit was 6.

            for i in range(1, 5):
                self.assertEqual(len(self._get_people_at_step(filter, 3, str(i))), i)

            self.assertEqual([p_null.uuid], self._get_people_at_step(filter, 1, ""))
            self.assertEqual([p_null.uuid], self._get_people_at_step(filter, 3, ""))

        @test_with_materialized_columns(["$browser"])
        def test_funnel_step_breakdown_event_single_person_multiple_breakdowns(self):

            filters = {
                "events": [{"id": "sign up", "order": 0}],
                "insight": INSIGHT_FUNNELS,
                "date_from": "2020-01-01",
                "date_to": "2020-01-08",
                "funnel_window_days": 7,
                "breakdown_type": "event",
                "breakdown": "$browser",
            }

            filter = Filter(data=filters)
            funnel = Funnel(filter, self.team)

            # event
            person1 = _create_person(distinct_ids=["person1"], team_id=self.team.pk)
            _create_event(
                team=self.team,
                event="sign up",
                distinct_id="person1",
                properties={"key": "val", "$browser": "Chrome"},
                timestamp="2020-01-01T12:00:00Z",
            )
            _create_event(
                team=self.team,
                event="sign up",
                distinct_id="person1",
                properties={"key": "val", "$browser": "Safari"},
                timestamp="2020-01-02T13:00:00Z",
            )
            _create_event(
                team=self.team,
                event="sign up",
                distinct_id="person1",
                properties={"key": "val", "$browser": "Mac"},
                timestamp="2020-01-02T14:00:00Z",
            )
            _create_event(
                team=self.team,
                event="sign up",
                distinct_id="person1",
                properties={"key": "val", "$browser": 0},  # mixed property type!
                timestamp="2020-01-02T15:00:00Z",
            )

            result = funnel.run()
            result = sorted(result, key=lambda res: res[0]["breakdown"])

            assert_funnel_results_equal(
                result[0],
                [
                    {
                        "action_id": "sign up",
                        "name": "sign up",
                        "custom_name": None,
                        "order": 0,
                        "people": [],
                        "count": 1,
                        "type": "events",
                        "average_conversion_time": None,
                        "median_conversion_time": None,
                        "breakdown": "0",
                        "breakdown_value": "0",
                    },
                ],
            )
            self.assertCountEqual(self._get_people_at_step(filter, 1, "0"), [person1.uuid])

            assert_funnel_results_equal(
                result[1],
                [
                    {
                        "action_id": "sign up",
                        "name": "sign up",
                        "custom_name": None,
                        "order": 0,
                        "people": [],
                        "count": 1,
                        "type": "events",
                        "average_conversion_time": None,
                        "median_conversion_time": None,
                        "breakdown": "Chrome",
                        "breakdown_value": "Chrome",
                    },
                ],
            )
            self.assertCountEqual(self._get_people_at_step(filter, 1, "Chrome"), [person1.uuid])

            assert_funnel_results_equal(
                result[2],
                [
                    {
                        "action_id": "sign up",
                        "name": "sign up",
                        "custom_name": None,
                        "order": 0,
                        "people": [],
                        "count": 1,
                        "type": "events",
                        "average_conversion_time": None,
                        "median_conversion_time": None,
                        "breakdown": "Mac",
                        "breakdown_value": "Mac",
                    },
                ],
            )
            self.assertCountEqual(self._get_people_at_step(filter, 1, "Mac"), [person1.uuid])

            assert_funnel_results_equal(
                result[3],
                [
                    {
                        "action_id": "sign up",
                        "name": "sign up",
                        "custom_name": None,
                        "order": 0,
                        "people": [],
                        "count": 1,
                        "type": "events",
                        "average_conversion_time": None,
                        "median_conversion_time": None,
                        "breakdown": "Safari",
                        "breakdown_value": "Safari",
                    },
                ],
            )
            self.assertCountEqual(self._get_people_at_step(filter, 1, "Safari"), [person1.uuid])

        def test_funnel_step_breakdown_event_single_person_events_with_multiple_properties(self):

            filters = {
                "events": [{"id": "sign up", "order": 0}, {"id": "play movie", "order": 1}],
                "insight": INSIGHT_FUNNELS,
                "date_from": "2020-01-01",
                "date_to": "2020-01-08",
                "funnel_window_days": 7,
                "breakdown_type": "event",
                "breakdown": "$browser",
            }

            filter = Filter(data=filters)
            funnel = Funnel(filter, self.team)

            # event
            person1 = _create_person(distinct_ids=["person1"], team_id=self.team.pk)
            _create_event(
                team=self.team,
                event="sign up",
                distinct_id="person1",
                properties={"key": "val", "$browser": "Chrome"},
                timestamp="2020-01-01T12:00:00Z",
            )
            _create_event(
                team=self.team,
                event="play movie",
                distinct_id="person1",
                properties={"key": "val", "$browser": "Safari"},
                timestamp="2020-01-02T12:30:00Z",
            )
            _create_event(
                team=self.team,
                event="sign up",
                distinct_id="person1",
                properties={"key": "val", "$browser": "Safari"},
                timestamp="2020-01-02T13:00:00Z",
            )
            _create_event(
                team=self.team,
                event="play movie",
                distinct_id="person1",
                properties={"key": "val", "$browser": "Safari"},
                timestamp="2020-01-02T14:00:00Z",
            )

            result = funnel.run()
            assert_funnel_results_equal(
                result[0],
                [
                    {
                        "action_id": "sign up",
                        "name": "sign up",
                        "custom_name": None,
                        "order": 0,
                        "people": [],
                        "count": 1,
                        "type": "events",
                        "average_conversion_time": None,
                        "median_conversion_time": None,
                        "breakdown": "Chrome",
                        "breakdown_value": "Chrome",
                    },
                    {
                        "action_id": "play movie",
                        "name": "play movie",
                        "custom_name": None,
                        "order": 1,
                        "people": [],
                        "count": 0,
                        "type": "events",
                        "average_conversion_time": None,
                        "median_conversion_time": None,
                        "breakdown": "Chrome",
                        "breakdown_value": "Chrome",
                    },
                ],
            )
            self.assertCountEqual(self._get_people_at_step(filter, 1, "Chrome"), [person1.uuid])
            self.assertCountEqual(self._get_people_at_step(filter, 2, "Chrome"), [])

            assert_funnel_results_equal(
                result[1],
                [
                    {
                        "action_id": "sign up",
                        "name": "sign up",
                        "custom_name": None,
                        "order": 0,
                        "people": [],
                        "count": 1,
                        "type": "events",
                        "average_conversion_time": None,
                        "median_conversion_time": None,
                        "breakdown": "Safari",
                        "breakdown_value": "Safari",
                    },
                    {
                        "action_id": "play movie",
                        "name": "play movie",
                        "custom_name": None,
                        "order": 1,
                        "people": [],
                        "count": 1,
                        "type": "events",
                        "average_conversion_time": 3600,
                        "median_conversion_time": 3600,
                        "breakdown": "Safari",
                        "breakdown_value": "Safari",
                    },
                ],
            )
            self.assertCountEqual(self._get_people_at_step(filter, 1, "Safari"), [person1.uuid])
            self.assertCountEqual(self._get_people_at_step(filter, 2, "Safari"), [person1.uuid])

        @test_with_materialized_columns(person_properties=["key"], verify_no_jsonextract=False)
        def test_funnel_cohort_breakdown(self):
            # This caused some issues with SQL parsing
            person = _create_person(distinct_ids=[f"person1"], team_id=self.team.pk, properties={"key": "value"})
            _create_event(
                team=self.team,
                event="sign up",
                distinct_id=f"person1",
                properties={},
                timestamp="2020-01-02T12:00:00Z",
            )
            cohort = Cohort.objects.create(
                team=self.team,
                name="test_cohort",
                groups=[{"properties": [{"key": "key", "value": "value", "type": "person"}]}],
            )
            filters = {
                "events": [{"id": "sign up", "order": 0}, {"id": "play movie", "order": 1}, {"id": "buy", "order": 2},],
                "insight": INSIGHT_FUNNELS,
                "date_from": "2020-01-01",
                "date_to": "2020-01-08",
                "funnel_window_days": 7,
                "breakdown_type": "cohort",
                "breakdown": ["all", cohort.pk],
            }
            filter = Filter(data=filters)
            funnel = ClickhouseFunnel(filter, self.team)

            result = funnel.run()
            self.assertEqual(len(result[0]), 3)
            self.assertEqual(result[0][0]["breakdown"], "all users")
            self.assertEqual(len(result[1]), 3)
            self.assertEqual(result[1][0]["breakdown"], "test_cohort")
            self.assertCountEqual(self._get_people_at_step(filter, 1, cohort.pk), [person.uuid])
            self.assertCountEqual(self._get_people_at_step(filter, 2, cohort.pk), [])

            self.assertCountEqual(self._get_people_at_step(filter, 1, ALL_USERS_COHORT_ID), [person.uuid])
            self.assertCountEqual(self._get_people_at_step(filter, 2, ALL_USERS_COHORT_ID), [])

            # non array
            filters = {
                "events": [{"id": "sign up", "order": 0}, {"id": "play movie", "order": 1}, {"id": "buy", "order": 2},],
                "insight": INSIGHT_FUNNELS,
                "date_from": "2020-01-01",
                "date_to": "2020-01-08",
                "funnel_window_days": 7,
                "breakdown_type": "cohort",
                "breakdown": cohort.pk,
            }
            filter = Filter(data=filters)
            funnel = ClickhouseFunnel(filter, self.team)

            result = funnel.run()
            self.assertEqual(len(result[0]), 3)
            self.assertEqual(result[0][0]["breakdown"], "test_cohort")
            self.assertEqual(result[0][0]["breakdown_value"], cohort.pk)
            self.assertCountEqual(self._get_people_at_step(filter, 1, cohort.pk), [person.uuid])
            self.assertCountEqual(self._get_people_at_step(filter, 2, cohort.pk), [])

        def test_basic_funnel_default_funnel_days_breakdown_event(self):

            person = _create_person(distinct_ids=["user_1"], team_id=self.team.pk)
            self.a_journey_for(
                "user_1",
                [{"event": "user signed up", "day": 2, "hour": 14}, {"event": "paid", "day": 10, "hour": 14},],
                {"$current_url": "https://posthog.com/docs/x"},
            )

            # Dummy events to make sure that breakdown is not confused
            # It was confused before due to the nature of fetching breakdown values with a LIMIT based on value popularity
            # See https://github.com/PostHog/posthog/pull/5496
            for current_url_letter in ascii_lowercase[:20]:
                # Twenty dummy breakdown values
                for _ in range(2):
                    # Each twice, so that the breakdown values from dummy events rank higher in raw order
                    # This test makes sure that events are prefiltered properly to avoid problems with this raw order
                    _create_event(
                        team=self.team,
                        event="user signed up",
                        distinct_id="user_1",
                        timestamp="2020-01-02T14:00:00Z",
                        properties={"$current_url": f"https://posthog.com/blog/{current_url_letter}"},
                    )

            filters = {
                "events": [
                    {
                        "id": "user signed up",
                        "type": "events",
                        "order": 0,
                        "properties": [
                            {
                                "key": "$current_url",
                                "operator": "icontains",
                                "type": "event",
                                "value": "https://posthog.com/docs",
                            }
                        ],
                    },
                    {"id": "paid", "type": "events", "order": 1},
                ],
                "insight": INSIGHT_FUNNELS,
                "date_from": "2020-01-01",
                "date_to": "2020-01-14",
                "breakdown": "$current_url",
                "breakdown_type": "event",
            }

            result = ClickhouseFunnel(Filter(data=filters), self.team).run()

            assert_funnel_breakdown_results_equal(
                result,
                [
                    [
                        {
                            "action_id": "user signed up",
                            "average_conversion_time": None,
                            "breakdown": "https://posthog.com/docs/x",
                            "breakdown_value": "https://posthog.com/docs/x",
                            "count": 1,
                            "median_conversion_time": None,
                            "name": "user signed up",
                            "custom_name": None,
                            "order": 0,
                            "people": [],
                            "type": "events",
                        },
                        {
                            "action_id": "paid",
                            "average_conversion_time": 691200.0,
                            "breakdown": "https://posthog.com/docs/x",
                            "breakdown_value": "https://posthog.com/docs/x",
                            "count": 1,
                            "median_conversion_time": 691200.0,
                            "name": "paid",
                            "custom_name": None,
                            "order": 1,
                            "people": [],
                            "type": "events",
                        },
                    ]
                ],
            )

        @test_with_materialized_columns(["$current_url"])
        def test_basic_funnel_default_funnel_days_breakdown_action(self):
            # Same case as test_basic_funnel_default_funnel_days_breakdown_event but with an action
            user_signed_up_action = _create_action(name="user signed up", event="user signed up", team=self.team,)
            person = _create_person(distinct_ids=["user_1"], team_id=self.team.pk)
            self.a_journey_for(
                "user_1",
                [{"event": "user signed up", "day": 2, "hour": 14}, {"event": "paid", "day": 10, "hour": 14},],
                {"$current_url": "https://posthog.com/docs/x"},
            )

            for current_url_letter in ascii_lowercase[:20]:
                for _ in range(2):
                    _create_event(
                        team=self.team,
                        event="user signed up",
                        distinct_id="user_1",
                        timestamp="2020-01-02T14:00:00Z",
                        properties={"$current_url": f"https://posthog.com/blog/{current_url_letter}"},
                    )

            filters = {
                "actions": [
                    {
                        "id": user_signed_up_action.id,
                        "order": 0,
                        "properties": [
                            {
                                "key": "$current_url",
                                "operator": "icontains",
                                "type": "event",
                                "value": "https://posthog.com/docs",
                            }
                        ],
                    }
                ],
                "events": [{"id": "paid", "type": "events", "order": 1},],
                "insight": INSIGHT_FUNNELS,
                "date_from": "2020-01-01",
                "date_to": "2020-01-14",
                "breakdown": "$current_url",
                "breakdown_type": "event",
            }

            result = ClickhouseFunnel(Filter(data=filters), self.team).run()

            assert_funnel_breakdown_results_equal(
                result,
                [
                    [
                        {
                            "action_id": user_signed_up_action.id,
                            "average_conversion_time": None,
                            "breakdown": "https://posthog.com/docs/x",
                            "breakdown_value": "https://posthog.com/docs/x",
                            "count": 1,
                            "median_conversion_time": None,
                            "name": "user signed up",
                            "custom_name": None,
                            "order": 0,
                            "people": [],
                            "type": "actions",
                        },
                        {
                            "action_id": "paid",
                            "average_conversion_time": 691200.0,
                            "breakdown": "https://posthog.com/docs/x",
                            "breakdown_value": "https://posthog.com/docs/x",
                            "count": 1,
                            "median_conversion_time": 691200.0,
                            "name": "paid",
                            "custom_name": None,
                            "order": 1,
                            "people": [],
                            "type": "events",
                        },
                    ]
                ],
            )

        def _create_groups(self):
            GroupTypeMapping.objects.create(team=self.team, group_type="organization", group_type_index=0)
            GroupTypeMapping.objects.create(team=self.team, group_type="company", group_type_index=1)

            create_group(
                team_id=self.team.pk, group_type_index=0, group_key="org:5", properties={"industry": "finance"}
            )
            create_group(
                team_id=self.team.pk, group_type_index=0, group_key="org:6", properties={"industry": "technology"}
            )
            create_group(team_id=self.team.pk, group_type_index=1, group_key="org:5", properties={"industry": "random"})

        @snapshot_clickhouse_queries
        def test_funnel_breakdown_group(self):
            self._create_groups()

            person1 = _create_person(distinct_ids=["person1"], team_id=self.team.pk)
            self.a_journey_for(
                "person1",
                [
                    {"event": "sign up", "day": 1, "hour": 12},
                    {"event": "play movie", "day": 1, "hour": 13},
                    {"event": "buy", "day": 1, "hour": 15},
                ],
                {"$group_0": "org:5", "$browser": "Chrome"},
            )

            person2 = _create_person(distinct_ids=["person2"], team_id=self.team.pk)
            self.a_journey_for(
                "person2",
                [{"event": "sign up", "day": 2, "hour": 14}, {"event": "play movie", "day": 2, "hour": 16},],
                {"$group_0": "org:6", "$browser": "Safari"},
            )

            person3 = _create_person(distinct_ids=["person3"], team_id=self.team.pk)
            self.a_journey_for(
                "person3", [{"event": "sign up", "day": 2, "hour": 14},], {"$group_0": "org:6", "$browser": "Safari"}
            )

            filters = {
                "events": [{"id": "sign up", "order": 0}, {"id": "play movie", "order": 1}, {"id": "buy", "order": 2},],
                "insight": INSIGHT_FUNNELS,
                "date_from": "2020-01-01",
                "date_to": "2020-01-08",
                "funnel_window_days": 7,
                "breakdown": "industry",
                "breakdown_type": "group",
                "breakdown_group_type_index": 0,
            }

            filter = Filter(data=filters, team=self.team)
            result = Funnel(filter, self.team).run()
            assert_funnel_results_equal(
                result[0],
                [
                    {
                        "action_id": "sign up",
                        "name": "sign up",
                        "custom_name": None,
                        "order": 0,
                        "people": [],
                        "count": 1,
                        "type": "events",
                        "average_conversion_time": None,
                        "median_conversion_time": None,
                        "breakdown": "finance",
                        "breakdown_value": "finance",
                    },
                    {
                        "action_id": "play movie",
                        "name": "play movie",
                        "custom_name": None,
                        "order": 1,
                        "people": [],
                        "count": 1,
                        "type": "events",
                        "average_conversion_time": 3600.0,
                        "median_conversion_time": 3600.0,
                        "breakdown": "finance",
                        "breakdown_value": "finance",
                    },
                    {
                        "action_id": "buy",
                        "name": "buy",
                        "custom_name": None,
                        "order": 2,
                        "people": [],
                        "count": 1,
                        "type": "events",
                        "average_conversion_time": 7200.0,
                        "median_conversion_time": 7200.0,
                        "breakdown": "finance",
                        "breakdown_value": "finance",
                    },
                ],
            )
            # Querying persons when aggregating by persons should be ok, despite group breakdown
            self.assertCountEqual(self._get_people_at_step(filter, 1, "finance"), [person1.uuid])
            self.assertCountEqual(self._get_people_at_step(filter, 2, "finance"), [person1.uuid])
            assert_funnel_results_equal(
                result[1],
                [
                    {
                        "action_id": "sign up",
                        "name": "sign up",
                        "custom_name": None,
                        "order": 0,
                        "people": [],
                        "count": 2,
                        "type": "events",
                        "average_conversion_time": None,
                        "median_conversion_time": None,
                        "breakdown": "technology",
                        "breakdown_value": "technology",
                    },
                    {
                        "action_id": "play movie",
                        "name": "play movie",
                        "custom_name": None,
                        "order": 1,
                        "people": [],
                        "count": 1,
                        "type": "events",
                        "average_conversion_time": 7200.0,
                        "median_conversion_time": 7200.0,
                        "breakdown": "technology",
                        "breakdown_value": "technology",
                    },
                    {
                        "action_id": "buy",
                        "name": "buy",
                        "custom_name": None,
                        "order": 2,
                        "people": [],
                        "count": 0,
                        "type": "events",
                        "average_conversion_time": None,
                        "median_conversion_time": None,
                        "breakdown": "technology",
                        "breakdown_value": "technology",
                    },
                ],
            )

            self.assertCountEqual(self._get_people_at_step(filter, 1, "technology"), [person2.uuid, person3.uuid])
            self.assertCountEqual(self._get_people_at_step(filter, 2, "technology"), [person2.uuid])

        @snapshot_clickhouse_queries
        def test_funnel_aggregate_by_groups_breakdown_group(self):
            self._create_groups()
            # event
            _create_person(distinct_ids=["person1"], team_id=self.team.pk)
            self.a_journey_for(
                "person1",
                [
                    {"event": "sign up", "day": 1, "hour": 12},
                    {"event": "play movie", "day": 1, "hour": 13},
                    {"event": "buy", "day": 1, "hour": 15},
                ],
                {"$group_0": "org:5", "$browser": "Chrome"},
            )

            _create_person(distinct_ids=["person2"], team_id=self.team.pk)
            self.a_journey_for(
                "person2",
                [{"event": "sign up", "day": 2, "hour": 14}, {"event": "play movie", "day": 2, "hour": 16},],
                {"$group_0": "org:6", "$browser": "Safari"},
            )

            _create_person(distinct_ids=["person3"], team_id=self.team.pk)
            self.a_journey_for(
                "person3", [{"event": "buy", "day": 2, "hour": 18},], {"$group_0": "org:6", "$browser": "Safari"}
            )

            filters = {
                "events": [{"id": "sign up", "order": 0}, {"id": "play movie", "order": 1}, {"id": "buy", "order": 2},],
                "insight": INSIGHT_FUNNELS,
                "date_from": "2020-01-01",
                "date_to": "2020-01-08",
                "funnel_window_days": 7,
                "breakdown": "industry",
                "breakdown_type": "group",
                "breakdown_group_type_index": 0,
                "aggregation_group_type_index": 0,
            }

            result = Funnel(Filter(data=filters, team=self.team), self.team).run()

            assert_funnel_results_equal(
                result[0],
                [
                    {
                        "action_id": "sign up",
                        "name": "sign up",
                        "custom_name": None,
                        "order": 0,
                        "people": [],
                        "count": 1,
                        "type": "events",
                        "average_conversion_time": None,
                        "median_conversion_time": None,
                        "breakdown": "finance",
                        "breakdown_value": "finance",
                    },
                    {
                        "action_id": "play movie",
                        "name": "play movie",
                        "custom_name": None,
                        "order": 1,
                        "people": [],
                        "count": 1,
                        "type": "events",
                        "average_conversion_time": 3600.0,
                        "median_conversion_time": 3600.0,
                        "breakdown": "finance",
                        "breakdown_value": "finance",
                    },
                    {
                        "action_id": "buy",
                        "name": "buy",
                        "custom_name": None,
                        "order": 2,
                        "people": [],
                        "count": 1,
                        "type": "events",
                        "average_conversion_time": 7200.0,
                        "median_conversion_time": 7200.0,
                        "breakdown": "finance",
                        "breakdown_value": "finance",
                    },
                ],
            )

            assert_funnel_results_equal(
                result[1],
                [
                    {
                        "action_id": "sign up",
                        "name": "sign up",
                        "custom_name": None,
                        "order": 0,
                        "people": [],
                        "count": 1,
                        "type": "events",
                        "average_conversion_time": None,
                        "median_conversion_time": None,
                        "breakdown": "technology",
                        "breakdown_value": "technology",
                    },
                    {
                        "action_id": "play movie",
                        "name": "play movie",
                        "custom_name": None,
                        "order": 1,
                        "people": [],
                        "count": 1,
                        "type": "events",
                        "average_conversion_time": 7200.0,
                        "median_conversion_time": 7200.0,
                        "breakdown": "technology",
                        "breakdown_value": "technology",
                    },
                    {
                        "action_id": "buy",
                        "name": "buy",
                        "custom_name": None,
                        "order": 2,
                        "people": [],
                        "count": 1,
                        "type": "events",
                        "average_conversion_time": 7200,
                        "median_conversion_time": 7200,
                        "breakdown": "technology",
                        "breakdown_value": "technology",
                    },
                ],
            )

    return TestFunnelBreakdown


def exclude_prople_urls_from_funnel_response(steps):
    return [{**step, "converted_people_url": None, "dropped_people_url": None} for step in steps]


def assert_funnel_results_equal(left, right):
    """
    Helper to be able to compare two funnel results, but exclude people urls
    from the comparison, as these include:

        1. all the params from the request, and will thus almost always be
        different for varying inputs
        2. contain timestamps which are not stable across runs
    """

    assert exclude_prople_urls_from_funnel_response(left) == exclude_prople_urls_from_funnel_response(right)


def assert_funnel_breakdown_results_equal(left, right):
    """
    Helper to be able to compare two funnel with breakdown results.
    """
    assert [exclude_prople_urls_from_funnel_response(result) for result in left] == [
        exclude_prople_urls_from_funnel_response(result) for result in right
    ]<|MERGE_RESOLUTION|>--- conflicted
+++ resolved
@@ -142,15 +142,9 @@
                     },
                 ],
             )
-<<<<<<< HEAD
-            self.assertCountEqual(self._get_people_at_step(filter, 1, "Chrome"), [person1.uuid])
-            self.assertCountEqual(self._get_people_at_step(filter, 2, "Chrome"), [person1.uuid])
-            assert_funnel_results_equal(
-=======
             self.assertCountEqual(self._get_people_at_step(filter, 1, "Chrome"), [people["person1"].uuid])
             self.assertCountEqual(self._get_people_at_step(filter, 2, "Chrome"), [people["person1"].uuid])
-            self.assertEqual(
->>>>>>> 6344db46
+            assert_funnel_results_equal(
                 result[1],
                 [
                     {
@@ -253,16 +247,7 @@
 
             result = funnel.run()
 
-<<<<<<< HEAD
-            people = result[0][0].pop("people")
-            self.assertCountEqual(
-                people, [person1.uuid, person4.uuid, person5.uuid] if Funnel == ClickhouseFunnel else []
-            )
-
-            assert_funnel_results_equal(
-=======
-            self.assertEqual(
->>>>>>> 6344db46
+            assert_funnel_results_equal(
                 result[0],
                 [
                     {
