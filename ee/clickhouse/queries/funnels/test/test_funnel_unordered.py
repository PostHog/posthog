--- conflicted
+++ resolved
@@ -683,10 +683,6 @@
             self._get_people_at_step(filter, 5), [person4.uuid],
         )
 
-<<<<<<< HEAD
-    @snapshot_clickhouse_queries
-=======
->>>>>>> a4002962
     def test_unordered_funnel_with_groups(self):
         GroupTypeMapping.objects.create(team=self.team, group_type="organization", group_type_index=0)
         GroupTypeMapping.objects.create(team=self.team, group_type="company", group_type_index=1)
