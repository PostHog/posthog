from datetime import timedelta
from typing import Dict

from ee.clickhouse.client import sync_execute
from ee.clickhouse.models.action import format_action_filter
from ee.clickhouse.models.property import parse_prop_clauses
from ee.clickhouse.sql.retention.retention import RETENTION_SQL
from posthog.constants import TREND_FILTER_TYPE_ACTIONS, TREND_FILTER_TYPE_EVENTS
from posthog.models.action import Action
from posthog.models.entity import Entity
from posthog.models.filter import Filter
from posthog.models.team import Team
from posthog.queries.retention import Retention
from posthog.utils import SqlQuery, compose

PERIOD_TRUNC_HOUR = "toStartOfHour"
PERIOD_TRUNC_DAY = "toStartOfDay"
PERIOD_TRUNC_WEEK = "toStartOfWeek"
PERIOD_TRUNC_MONTH = "toStartOfMonth"


class ClickhouseRetention(Retention):
    def _get_trunc_func(self, period: str) -> str:
        if period == "Hour":
            return PERIOD_TRUNC_HOUR
        elif period == "Week":
            return PERIOD_TRUNC_WEEK
        elif period == "Day":
            return PERIOD_TRUNC_DAY
        elif period == "Month":
            return PERIOD_TRUNC_MONTH
        else:
            raise ValueError(f"Period {period} is unsupported.")

    def _execute_sql(self, filter: Filter, target_entity: Entity, team: Team):

<<<<<<< HEAD
        period = filter.period
        date_from = filter.date_from
        date_to = filter.date_to
        prop_filters, prop_filter_params = parse_prop_clauses("uuid", filter.properties, team)
=======
        prop_filters, prop_filter_params = parse_prop_clauses(filter.properties, team)
>>>>>>> c199b6e4

        target_query = ""
        target_params: Dict = {}

        if target_entity.type == TREND_FILTER_TYPE_ACTIONS:
            action = Action.objects.get(pk=target_entity.id)
            action_query, target_params = format_action_filter(action, use_loop=True)
            target_query = "AND e.uuid IN ({})".format(action_query)
        elif target_entity.type == TREND_FILTER_TYPE_EVENTS:
            target_query = "AND e.event = %(target_event)s"
            target_params = {"target_event": target_entity.id}

        trunc_func = self._get_trunc_func(period)

        if period == "Week":
            date_from = date_from - timedelta(days=date_from.isoweekday() % 7)

        person_q = SqlQuery(
            SELECT="""
                person_id,
                distinct_id
            """,
            FROM="""
                person_distinct_id
            """,
            WHERE="""
                team_id = %(team_id)s
            """,
        ).update_params(team_id=team.pk)

        event_query = compose(
            lambda: SqlQuery(
                SELECT="""
                        timestamp AS event_date,
                        pdi.person_id as person_id
                        """.format(
                    trunc_func=trunc_func
                )
            )
            .c(
                WHERE="""
                        toDateTime(e.timestamp) >= toDateTime(%(start_date)s)
                        AND toDateTime(e.timestamp) <= toDateTime(%(end_date)s)
                        AND e.team_id = %(team_id)s
                        """
            )
            .update_params(
                start_date=date_from.strftime(
                    "%Y-%m-%d{}".format(" %H:%M:%S" if filter.period == "Hour" else " 00:00:00")
                ),
                end_date=date_to.strftime("%Y-%m-%d{}".format(" %H:%M:%S" if filter.period == "Hour" else " 00:00:00")),
                team_id=team.pk,
            )
            .c(FROM=f"events e JOIN ({person_q}) pdi on e.distinct_id = pdi.distinct_id")
            .update_params(**person_q.params),
            lambda q: target_query and q.c(WHERE=target_query).update_params(**target_params),
            lambda q: prop_filters and q.c(WHERE=prop_filters).update_params(**prop_filter_params),
        )

        reference_event_query = compose(
            lambda: SqlQuery(
                SELECT="""
                        DISTINCT pdi.person_id as person_id,
                        {trunc_func}(e.timestamp) as event_date
                        """.format(
                    trunc_func=trunc_func
                )
            )
            .c(
                WHERE="""
                        toDateTime(e.timestamp) >= toDateTime(%(start_date)s)
                        AND toDateTime(e.timestamp) <= toDateTime(%(end_date)s)
                        AND e.team_id = %(team_id)s
                        """
            )
            .update_params(
                start_date=date_from.strftime(
                    "%Y-%m-%d{}".format(" %H:%M:%S" if filter.period == "Hour" else " 00:00:00")
                ),
                end_date=date_to.strftime("%Y-%m-%d{}".format(" %H:%M:%S" if filter.period == "Hour" else " 00:00:00")),
                team_id=team.pk,
            )
            .c(FROM=f"events e JOIN ({person_q}) pdi on e.distinct_id = pdi.distinct_id")
            .update_params(**person_q.params),
            lambda q: target_query and q.c(WHERE=target_query).update_params(**target_params),
            lambda q: prop_filters and q.c(WHERE=prop_filters).update_params(**prop_filter_params),
        )

        final_query = SqlQuery(
            SELECT="""
                datediff(%(period)s, {trunc_func}(toDateTime(%(start_date)s)), reference_event.event_date) as period_to_event_days,
                datediff(%(period)s, reference_event.event_date, {trunc_func}(toDateTime(event_date))) as period_between_events_days,
                COUNT(DISTINCT event.person_id) count
            """.format(
                trunc_func=trunc_func
            ),
            FROM=f"({event_query}) event JOIN ({reference_event_query}) reference_event ON (event.person_id = reference_event.person_id)",
            WHERE="{trunc_func}(event.event_date) >= {trunc_func}(reference_event.event_date)".format(
                trunc_func=trunc_func
            ),
            GROUP="period_to_event_days, period_between_events_days",
            ORDER="period_to_event_days, period_between_events_days",
        ).update_params(period=period, **reference_event_query.params)

        result = sync_execute(str(final_query), final_query.params)

        result_dict = {}

        for res in result:
            result_dict.update({(res[0], res[1]): {"count": res[2], "people": []}})

        return result_dict<|MERGE_RESOLUTION|>--- conflicted
+++ resolved
@@ -34,14 +34,10 @@
 
     def _execute_sql(self, filter: Filter, target_entity: Entity, team: Team):
 
-<<<<<<< HEAD
         period = filter.period
         date_from = filter.date_from
         date_to = filter.date_to
-        prop_filters, prop_filter_params = parse_prop_clauses("uuid", filter.properties, team)
-=======
         prop_filters, prop_filter_params = parse_prop_clauses(filter.properties, team)
->>>>>>> c199b6e4
 
         target_query = ""
         target_params: Dict = {}
