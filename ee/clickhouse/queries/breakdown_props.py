from typing import Any, Dict, List, Tuple

from django.db.models.manager import BaseManager

from ee.clickhouse.models.cohort import format_filter_query
from ee.clickhouse.models.property import parse_prop_clauses
from ee.clickhouse.queries.trends.util import populate_entity_params
from ee.clickhouse.queries.util import parse_timestamps
<<<<<<< HEAD
from ee.clickhouse.sql.person import GET_LATEST_PERSON_DISTINCT_ID_SQL, GET_LATEST_PERSON_SQL
=======
from ee.clickhouse.sql.person import GET_LATEST_PERSON_SQL, GET_TEAM_PERSON_DISTINCT_IDS
from ee.clickhouse.sql.trends.top_elements import TOP_ELEMENTS_ARRAY_OF_KEY_SQL
from ee.clickhouse.sql.trends.top_person_props import TOP_PERSON_PROPS_ARRAY_OF_KEY_SQL
>>>>>>> 5392aabb
from posthog.models.cohort import Cohort
from posthog.models.entity import Entity
from posthog.models.filters.filter import Filter

QueryWithParams = Tuple[str, Dict[str, Any]]


def get_breakdown_person_prop_query(
    filter: Filter,
    entity: Entity,
    aggregate_operation: str,
    team_id: int,
    limit: int = 25,
    *,
    include_none: bool = False,
) -> QueryWithParams:
    parsed_date_from, parsed_date_to, _ = parse_timestamps(filter=filter, team_id=team_id)
    prop_filters, prop_filter_params = parse_prop_clauses(
        filter.properties, team_id, table_name="e", filter_test_accounts=filter.filter_test_accounts,
    )
    person_prop_filters, person_prop_params = parse_prop_clauses(
        [prop for prop in filter.properties if prop.type == "person"],
        team_id,
        table_name="e",
        filter_test_accounts=filter.filter_test_accounts,
        is_person_query=True,
    )
    entity_params, entity_format_params = populate_entity_params(entity)

<<<<<<< HEAD
    elements_query = f"""
        SELECT breakdown_value FROM (
            SELECT breakdown_value, {aggregate_operation} AS count
            FROM events e 
            INNER JOIN (SELECT person_id, distinct_id FROM ({GET_LATEST_PERSON_DISTINCT_ID_SQL}) WHERE team_id = %(team_id)s) AS pdi ON e.distinct_id = pdi.distinct_id
            INNER JOIN
                (
                    SELECT * FROM (
                        SELECT id, array_property_keys AS key, array_property_values AS breakdown_value
                        FROM (
                            SELECT
                                id,
                                arrayMap(k -> toString(k.1), JSONExtractKeysAndValuesRaw(properties)) AS array_property_keys,
                                arrayMap(k -> trim(BOTH '\"' FROM k.2), JSONExtractKeysAndValuesRaw(properties)) AS array_property_values
                            FROM ({GET_LATEST_PERSON_SQL.format(query="")}) person WHERE team_id = %(team_id)s {person_prop_filters}
                        )
                        ARRAY JOIN array_property_keys, array_property_values
                    ) ep
                    WHERE key = %(key)s
                ) ep ON person_id = ep.id
            WHERE
                e.team_id = %(team_id)s {entity_format_params["entity_query"]} {parsed_date_from} {parsed_date_to} {prop_filters}
            GROUP BY breakdown_value
            ORDER BY count DESC
            LIMIT %(breakdown_limit)s OFFSET %(breakdown_offset)s
        )"""

    if include_none:
        elements_query += " UNION ALL ( SELECT 'none')"

    return (
        elements_query,
        {**entity_params, "key": filter.breakdown, "breakdown_limit": limit, "breakdown_offset": filter.offset,},
=======
    elements_query = TOP_PERSON_PROPS_ARRAY_OF_KEY_SQL.format(
        parsed_date_from=parsed_date_from,
        parsed_date_to=parsed_date_to,
        latest_person_sql=GET_LATEST_PERSON_SQL.format(query=""),
        prop_filters=prop_filters,
        person_prop_filters=person_prop_filters,
        aggregate_operation=aggregate_operation,
        GET_TEAM_PERSON_DISTINCT_IDS=GET_TEAM_PERSON_DISTINCT_IDS,
        **entity_format_params,
    )
    top_elements_array = _get_top_elements(
        filter=filter,
        team_id=team_id,
        query=elements_query,
        params={**prop_filter_params, **person_prop_params, **entity_params},
        limit=limit,
>>>>>>> 5392aabb
    )


def get_breakdown_event_prop_query(
    filter: Filter,
    entity: Entity,
    aggregate_operation: str,
    team_id: int,
    limit: int = 25,
    *,
    include_none: bool = False,
) -> QueryWithParams:
    parsed_date_from, parsed_date_to, _ = parse_timestamps(filter=filter, team_id=team_id)
    prop_filters, prop_filter_params = parse_prop_clauses(
        filter.properties, team_id, table_name="e", filter_test_accounts=filter.filter_test_accounts,
    )
    entity_params, entity_format_params = populate_entity_params(entity)

    elements_query = f"""
        SELECT breakdown_value FROM (
            SELECT
                trim(BOTH '\"' FROM JSONExtractRaw(properties, %(key)s)) AS breakdown_value,
                {aggregate_operation} AS count
            FROM events e
            WHERE
                team_id = %(team_id)s {entity_format_params["entity_query"]} {parsed_date_from} {parsed_date_to} {prop_filters}
            AND JSONHas(properties, %(key)s)
            GROUP BY breakdown_value
            ORDER BY count DESC
            LIMIT %(breakdown_limit)s OFFSET %(breakdown_offset)s
        )"""

    if include_none:
        elements_query += " UNION ALL ( SELECT 'none')"

    return (
        elements_query,
        {**entity_params, "key": filter.breakdown, "breakdown_limit": limit, "breakdown_offset": filter.offset,},
    )


def _format_all_query(team_id: int, filter: Filter, **kwargs) -> Tuple[str, Dict]:
    entity = kwargs.pop("entity", None)
    parsed_date_from, parsed_date_to, date_params = parse_timestamps(
        filter=filter, team_id=team_id, table="all_events."
    )

    props_to_filter = [*filter.properties]

    if entity and isinstance(entity, Entity):
        props_to_filter = [*props_to_filter, *entity.properties]

    prop_filters, prop_filter_params = parse_prop_clauses(
        props_to_filter, team_id, prepend="all_cohort_", table_name="all_events"
    )
    query = f"""
            SELECT DISTINCT distinct_id, 0 as value
            FROM events all_events
            WHERE team_id = {team_id} 
            {parsed_date_from} 
            {parsed_date_to} 
            {prop_filters}
            """
    return query, {**date_params, **prop_filter_params}


def format_breakdown_cohort_join_query(team_id: int, filter: Filter, **kwargs) -> Tuple[str, List, Dict]:
    entity = kwargs.pop("entity", None)
    cohorts = Cohort.objects.filter(team_id=team_id, pk__in=[b for b in filter.breakdown if b != "all"])
    cohort_queries, params = _parse_breakdown_cohorts(cohorts)
    ids = [cohort.pk for cohort in cohorts]
    if "all" in filter.breakdown:
        all_query, all_params = _format_all_query(team_id, filter, entity=entity)
        cohort_queries.append(all_query)
        params = {**params, **all_params}
        ids.append(0)
    return " UNION ALL ".join(cohort_queries), ids, params


def _parse_breakdown_cohorts(cohorts: BaseManager) -> Tuple[List[str], Dict]:
    queries = []
    params: Dict[str, Any] = {}
    for idx, cohort in enumerate(cohorts):
        person_id_query, cohort_filter_params = format_filter_query(cohort, idx)
        params = {**params, **cohort_filter_params}
        cohort_query = person_id_query.replace("SELECT distinct_id", f"SELECT distinct_id, {cohort.pk} as value")
        queries.append(cohort_query)
    return queries, params<|MERGE_RESOLUTION|>--- conflicted
+++ resolved
@@ -6,13 +6,7 @@
 from ee.clickhouse.models.property import parse_prop_clauses
 from ee.clickhouse.queries.trends.util import populate_entity_params
 from ee.clickhouse.queries.util import parse_timestamps
-<<<<<<< HEAD
-from ee.clickhouse.sql.person import GET_LATEST_PERSON_DISTINCT_ID_SQL, GET_LATEST_PERSON_SQL
-=======
 from ee.clickhouse.sql.person import GET_LATEST_PERSON_SQL, GET_TEAM_PERSON_DISTINCT_IDS
-from ee.clickhouse.sql.trends.top_elements import TOP_ELEMENTS_ARRAY_OF_KEY_SQL
-from ee.clickhouse.sql.trends.top_person_props import TOP_PERSON_PROPS_ARRAY_OF_KEY_SQL
->>>>>>> 5392aabb
 from posthog.models.cohort import Cohort
 from posthog.models.entity import Entity
 from posthog.models.filters.filter import Filter
@@ -42,12 +36,11 @@
     )
     entity_params, entity_format_params = populate_entity_params(entity)
 
-<<<<<<< HEAD
     elements_query = f"""
         SELECT breakdown_value FROM (
             SELECT breakdown_value, {aggregate_operation} AS count
             FROM events e 
-            INNER JOIN (SELECT person_id, distinct_id FROM ({GET_LATEST_PERSON_DISTINCT_ID_SQL}) WHERE team_id = %(team_id)s) AS pdi ON e.distinct_id = pdi.distinct_id
+            INNER JOIN (SELECT person_id, distinct_id FROM ({GET_TEAM_PERSON_DISTINCT_IDS}) WHERE team_id = %(team_id)s) AS pdi ON e.distinct_id = pdi.distinct_id
             INNER JOIN
                 (
                     SELECT * FROM (
@@ -76,24 +69,6 @@
     return (
         elements_query,
         {**entity_params, "key": filter.breakdown, "breakdown_limit": limit, "breakdown_offset": filter.offset,},
-=======
-    elements_query = TOP_PERSON_PROPS_ARRAY_OF_KEY_SQL.format(
-        parsed_date_from=parsed_date_from,
-        parsed_date_to=parsed_date_to,
-        latest_person_sql=GET_LATEST_PERSON_SQL.format(query=""),
-        prop_filters=prop_filters,
-        person_prop_filters=person_prop_filters,
-        aggregate_operation=aggregate_operation,
-        GET_TEAM_PERSON_DISTINCT_IDS=GET_TEAM_PERSON_DISTINCT_IDS,
-        **entity_format_params,
-    )
-    top_elements_array = _get_top_elements(
-        filter=filter,
-        team_id=team_id,
-        query=elements_query,
-        params={**prop_filter_params, **person_prop_params, **entity_params},
-        limit=limit,
->>>>>>> 5392aabb
     )
 
 
