--- conflicted
+++ resolved
@@ -42,11 +42,7 @@
                           WHERE team_id = %(team_id)s AND group_type_index = %(group_index_2)s
                           GROUP BY group_key
                       ) groups_2
-<<<<<<< HEAD
-                      ON call_me_crazy == groups_2.group_key
-=======
                       ON call_me_industry == groups_2.group_key
->>>>>>> 7a5bb93e
                       
     ',
     <class 'dict'> {
