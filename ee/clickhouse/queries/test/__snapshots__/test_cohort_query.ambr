--- conflicted
+++ resolved
@@ -46,11 +46,7 @@
                WHERE equals(person_distinct_id_overrides.team_id, 99999)
                GROUP BY person_distinct_id_overrides.distinct_id
                HAVING ifNull(equals(tupleElement(argMax(tuple(person_distinct_id_overrides.is_deleted), person_distinct_id_overrides.version), 1), 0), 0) SETTINGS optimize_aggregation_in_order=1) AS e__override ON equals(e.distinct_id, e__override.distinct_id)
-<<<<<<< HEAD
-            WHERE and(equals(e.team_id, 99999), greaterOrEquals(timestamp, toDateTime64('explicit_redacted_timestamp', 6, 'UTC')), lessOrEquals(timestamp, toDateTime64('today', 6, 'UTC')), equals(e.event, '$pageview')))
-=======
             WHERE and(equals(e.team_id, 99999), greaterOrEquals(timestamp, toDateTime64('2025-11-12 00:00:00.000000', 6, 'UTC')), lessOrEquals(timestamp, toDateTime64('today', 6, 'UTC')), equals(e.event, '$pageview')))
->>>>>>> 9fb8922c
          GROUP BY actor_id) AS source
       ORDER BY source.id ASC
       LIMIT 1000000000 SETTINGS optimize_aggregation_in_order=1,
@@ -63,11 +59,7 @@
                                                                                          actor_id AS id
                                                                                   FROM
                                                                                     (SELECT min(toTimeZone(e.timestamp, 'UTC')) AS min_timestamp,
-<<<<<<< HEAD
-                                                                                            minIf(toTimeZone(e.timestamp, 'UTC'), greaterOrEquals(toTimeZone(e.timestamp, 'UTC'), toDateTime64('explicit_redacted_timestamp', 6, 'UTC'))) AS min_timestamp_with_condition,
-=======
                                                                                             minIf(toTimeZone(e.timestamp, 'UTC'), greaterOrEquals(toTimeZone(e.timestamp, 'UTC'), toDateTime64('2025-11-12 00:00:00.000000', 6, 'UTC'))) AS min_timestamp_with_condition,
->>>>>>> 9fb8922c
                                                                                             if(not(empty(e__override.distinct_id)), e__override.person_id, e.person_id) AS actor_id,
                                                                                             argMin(e.uuid, toTimeZone(e.timestamp, 'UTC')) AS uuid,
                                                                                             argMin(e.distinct_id, toTimeZone(e.timestamp, 'UTC')) AS distinct_id
@@ -221,11 +213,7 @@
                  WHERE equals(person_distinct_id_overrides.team_id, 99999)
                  GROUP BY person_distinct_id_overrides.distinct_id
                  HAVING ifNull(equals(tupleElement(argMax(tuple(person_distinct_id_overrides.is_deleted), person_distinct_id_overrides.version), 1), 0), 0) SETTINGS optimize_aggregation_in_order=1) AS e__override ON equals(e.distinct_id, e__override.distinct_id)
-<<<<<<< HEAD
-              WHERE and(equals(e.team_id, 99999), and(and(greaterOrEquals(toTimeZone(e.timestamp, 'UTC'), toDateTime64('explicit_redacted_timestamp', 6, 'UTC')), lessOrEquals(toTimeZone(e.timestamp, 'UTC'), toDateTime64('today', 6, 'UTC'))), in(e.event, tuple('$new_view'))), or(ifNull(equals(step_0, 1), 0), ifNull(equals(step_1, 1), 0))))
-=======
               WHERE and(equals(e.team_id, 99999), and(and(greaterOrEquals(toTimeZone(e.timestamp, 'UTC'), toDateTime64('2025-11-18 00:00:00.000000', 6, 'UTC')), lessOrEquals(toTimeZone(e.timestamp, 'UTC'), toDateTime64('today', 6, 'UTC'))), in(e.event, tuple('$new_view'))), or(ifNull(equals(step_0, 1), 0), ifNull(equals(step_1, 1), 0))))
->>>>>>> 9fb8922c
            GROUP BY aggregation_target
            HAVING ifNull(greaterOrEquals(step_reached, 0), 0))
         WHERE bitTest(steps_bitfield, 1)
@@ -466,11 +454,7 @@
               WHERE equals(person_distinct_id_overrides.team_id, 99999)
               GROUP BY person_distinct_id_overrides.distinct_id
               HAVING ifNull(equals(tupleElement(argMax(tuple(person_distinct_id_overrides.is_deleted), person_distinct_id_overrides.version), 1), 0), 0) SETTINGS optimize_aggregation_in_order=1) AS e__override ON equals(e.distinct_id, e__override.distinct_id)
-<<<<<<< HEAD
-           WHERE and(equals(e.team_id, 99999), greaterOrEquals(timestamp, toDateTime64('explicit_redacted_timestamp', 6, 'UTC')), lessOrEquals(timestamp, toDateTime64('today', 6, 'UTC')), equals(e.event, '$pageview')))
-=======
            WHERE and(equals(e.team_id, 99999), greaterOrEquals(timestamp, toDateTime64('2025-11-19 00:00:00.000000', 6, 'UTC')), lessOrEquals(timestamp, toDateTime64('today', 6, 'UTC')), equals(e.event, '$pageview')))
->>>>>>> 9fb8922c
         GROUP BY actor_id) AS source
      ORDER BY source.id ASC
      LIMIT 1000000000 SETTINGS optimize_aggregation_in_order=1,
@@ -816,11 +800,7 @@
                               WHERE equals(person_distinct_id_overrides.team_id, 99999)
                               GROUP BY person_distinct_id_overrides.distinct_id
                               HAVING ifNull(equals(tupleElement(argMax(tuple(person_distinct_id_overrides.is_deleted), person_distinct_id_overrides.version), 1), 0), 0) SETTINGS optimize_aggregation_in_order=1) AS e__override ON equals(e.distinct_id, e__override.distinct_id)
-<<<<<<< HEAD
-                           WHERE and(equals(e.team_id, 99999), greaterOrEquals(timestamp, toDateTime64('explicit_redacted_timestamp', 6, 'UTC')), lessOrEquals(timestamp, toDateTime64('today', 6, 'UTC')), equals(e.event, '$pageview')))
-=======
                            WHERE and(equals(e.team_id, 99999), greaterOrEquals(timestamp, toDateTime64('2025-11-19 00:00:00.000000', 6, 'UTC')), lessOrEquals(timestamp, toDateTime64('today', 6, 'UTC')), equals(e.event, '$pageview')))
->>>>>>> 9fb8922c
                         GROUP BY actor_id) AS source
                      ORDER BY source.id ASC
                      LIMIT 1000000000 SETTINGS optimize_aggregation_in_order=1,
@@ -1083,11 +1063,7 @@
               WHERE equals(person_distinct_id_overrides.team_id, 99999)
               GROUP BY person_distinct_id_overrides.distinct_id
               HAVING ifNull(equals(tupleElement(argMax(tuple(person_distinct_id_overrides.is_deleted), person_distinct_id_overrides.version), 1), 0), 0) SETTINGS optimize_aggregation_in_order=1) AS e__override ON equals(e.distinct_id, e__override.distinct_id)
-<<<<<<< HEAD
-           WHERE and(equals(e.team_id, 99999), greaterOrEquals(timestamp, toDateTime64('explicit_redacted_timestamp', 6, 'UTC')), lessOrEquals(timestamp, toDateTime64('today', 6, 'UTC')), equals(e.event, '$pageview')))
-=======
            WHERE and(equals(e.team_id, 99999), greaterOrEquals(timestamp, toDateTime64('2025-11-19 00:00:00.000000', 6, 'UTC')), lessOrEquals(timestamp, toDateTime64('today', 6, 'UTC')), equals(e.event, '$pageview')))
->>>>>>> 9fb8922c
         GROUP BY actor_id) AS source
      ORDER BY source.id ASC
      LIMIT 1000000000 SETTINGS optimize_aggregation_in_order=1,
@@ -1168,11 +1144,7 @@
                  WHERE equals(person_distinct_id_overrides.team_id, 99999)
                  GROUP BY person_distinct_id_overrides.distinct_id
                  HAVING ifNull(equals(tupleElement(argMax(tuple(person_distinct_id_overrides.is_deleted), person_distinct_id_overrides.version), 1), 0), 0) SETTINGS optimize_aggregation_in_order=1) AS e__override ON equals(e.distinct_id, e__override.distinct_id)
-<<<<<<< HEAD
-              WHERE and(equals(e.team_id, 99999), and(and(greaterOrEquals(toTimeZone(e.timestamp, 'UTC'), toDateTime64('explicit_redacted_timestamp', 6, 'UTC')), lessOrEquals(toTimeZone(e.timestamp, 'UTC'), toDateTime64('today', 6, 'UTC'))), in(e.event, tuple('$pageview'))), or(ifNull(equals(step_0, 1), 0), ifNull(equals(step_1, 1), 0))))
-=======
               WHERE and(equals(e.team_id, 99999), and(and(greaterOrEquals(toTimeZone(e.timestamp, 'UTC'), toDateTime64('2025-11-19 00:00:00.000000', 6, 'UTC')), lessOrEquals(toTimeZone(e.timestamp, 'UTC'), toDateTime64('today', 6, 'UTC'))), in(e.event, tuple('$pageview'))), or(ifNull(equals(step_0, 1), 0), ifNull(equals(step_1, 1), 0))))
->>>>>>> 9fb8922c
            GROUP BY aggregation_target
            HAVING ifNull(greaterOrEquals(step_reached, 0), 0))
         WHERE bitTest(steps_bitfield, 1)
@@ -1272,11 +1244,7 @@
                  WHERE equals(person_distinct_id_overrides.team_id, 99999)
                  GROUP BY person_distinct_id_overrides.distinct_id
                  HAVING ifNull(equals(tupleElement(argMax(tuple(person_distinct_id_overrides.is_deleted), person_distinct_id_overrides.version), 1), 0), 0) SETTINGS optimize_aggregation_in_order=1) AS e__override ON equals(e.distinct_id, e__override.distinct_id)
-<<<<<<< HEAD
-              WHERE and(equals(e.team_id, 99999), and(and(greaterOrEquals(toTimeZone(e.timestamp, 'UTC'), toDateTime64('explicit_redacted_timestamp', 6, 'UTC')), lessOrEquals(toTimeZone(e.timestamp, 'UTC'), toDateTime64('today', 6, 'UTC'))), in(e.event, tuple('$pageview'))), or(ifNull(equals(step_0, 1), 0), ifNull(equals(step_1, 1), 0))))
-=======
               WHERE and(equals(e.team_id, 99999), and(and(greaterOrEquals(toTimeZone(e.timestamp, 'UTC'), toDateTime64('2025-11-19 00:00:00.000000', 6, 'UTC')), lessOrEquals(toTimeZone(e.timestamp, 'UTC'), toDateTime64('today', 6, 'UTC'))), in(e.event, tuple('$pageview'))), or(ifNull(equals(step_0, 1), 0), ifNull(equals(step_1, 1), 0))))
->>>>>>> 9fb8922c
            GROUP BY aggregation_target
            HAVING ifNull(greaterOrEquals(step_reached, 0), 0))
         WHERE bitTest(steps_bitfield, 1)
@@ -1297,11 +1265,7 @@
            WHERE equals(person_distinct_id_overrides.team_id, 99999)
            GROUP BY person_distinct_id_overrides.distinct_id
            HAVING ifNull(equals(tupleElement(argMax(tuple(person_distinct_id_overrides.is_deleted), person_distinct_id_overrides.version), 1), 0), 0) SETTINGS optimize_aggregation_in_order=1) AS events__override ON equals(events.distinct_id, events__override.distinct_id)
-<<<<<<< HEAD
-        WHERE and(equals(events.team_id, 99999), equals(events.event, '$new_view'), less(toTimeZone(events.timestamp, 'UTC'), toDateTime64('today', 6, 'UTC')), greater(toTimeZone(events.timestamp, 'UTC'), toDateTime64('explicit_redacted_timestamp', 6, 'UTC')))
-=======
         WHERE and(equals(events.team_id, 99999), equals(events.event, '$new_view'), less(toTimeZone(events.timestamp, 'UTC'), toDateTime64('today', 6, 'UTC')), greater(toTimeZone(events.timestamp, 'UTC'), toDateTime64('2025-11-19 00:00:00.000000', 6, 'UTC')))
->>>>>>> 9fb8922c
         GROUP BY if(not(empty(events__override.distinct_id)), events__override.person_id, events.person_id)
         HAVING ifNull(greaterOrEquals(count(), 1), 0)
         ORDER BY count() DESC)
@@ -1403,11 +1367,7 @@
                  WHERE equals(person_distinct_id_overrides.team_id, 99999)
                  GROUP BY person_distinct_id_overrides.distinct_id
                  HAVING ifNull(equals(tupleElement(argMax(tuple(person_distinct_id_overrides.is_deleted), person_distinct_id_overrides.version), 1), 0), 0) SETTINGS optimize_aggregation_in_order=1) AS e__override ON equals(e.distinct_id, e__override.distinct_id)
-<<<<<<< HEAD
-              WHERE and(equals(e.team_id, 99999), and(and(greaterOrEquals(toTimeZone(e.timestamp, 'UTC'), toDateTime64('explicit_redacted_timestamp', 6, 'UTC')), lessOrEquals(toTimeZone(e.timestamp, 'UTC'), toDateTime64('today', 6, 'UTC'))), in(e.event, tuple('$pageview'))), or(ifNull(equals(step_0, 1), 0), ifNull(equals(step_1, 1), 0))))
-=======
               WHERE and(equals(e.team_id, 99999), and(and(greaterOrEquals(toTimeZone(e.timestamp, 'UTC'), toDateTime64('2025-11-19 00:00:00.000000', 6, 'UTC')), lessOrEquals(toTimeZone(e.timestamp, 'UTC'), toDateTime64('today', 6, 'UTC'))), in(e.event, tuple('$pageview'))), or(ifNull(equals(step_0, 1), 0), ifNull(equals(step_1, 1), 0))))
->>>>>>> 9fb8922c
            GROUP BY aggregation_target
            HAVING ifNull(greaterOrEquals(step_reached, 0), 0))
         WHERE bitTest(steps_bitfield, 1)
@@ -1427,11 +1387,7 @@
            WHERE equals(person_distinct_id_overrides.team_id, 99999)
            GROUP BY person_distinct_id_overrides.distinct_id
            HAVING ifNull(equals(tupleElement(argMax(tuple(person_distinct_id_overrides.is_deleted), person_distinct_id_overrides.version), 1), 0), 0) SETTINGS optimize_aggregation_in_order=1) AS events__override ON equals(events.distinct_id, events__override.distinct_id)
-<<<<<<< HEAD
-        WHERE and(equals(events.team_id, 99999), equals(events.event, '$pageview'), less(toTimeZone(events.timestamp, 'UTC'), toDateTime64('today', 6, 'UTC')), greater(toTimeZone(events.timestamp, 'UTC'), toDateTime64('explicit_redacted_timestamp', 6, 'UTC')))
-=======
         WHERE and(equals(events.team_id, 99999), equals(events.event, '$pageview'), less(toTimeZone(events.timestamp, 'UTC'), toDateTime64('today', 6, 'UTC')), greater(toTimeZone(events.timestamp, 'UTC'), toDateTime64('2025-11-19 00:00:00.000000', 6, 'UTC')))
->>>>>>> 9fb8922c
         GROUP BY if(not(empty(events__override.distinct_id)), events__override.person_id, events.person_id)
         HAVING ifNull(greaterOrEquals(count(), 1), 0)
         ORDER BY count() DESC)
@@ -1548,11 +1504,7 @@
               WHERE equals(person_distinct_id_overrides.team_id, 99999)
               GROUP BY person_distinct_id_overrides.distinct_id
               HAVING ifNull(equals(tupleElement(argMax(tuple(person_distinct_id_overrides.is_deleted), person_distinct_id_overrides.version), 1), 0), 0) SETTINGS optimize_aggregation_in_order=1) AS e__override ON equals(e.distinct_id, e__override.distinct_id)
-<<<<<<< HEAD
-           WHERE and(equals(e.team_id, 99999), ifNull(equals(replaceRegexpAll(nullIf(nullIf(JSONExtractRaw(e.properties, '$filter_prop'), ''), 'null'), '^"|"$', ''), 'something'), 0), greaterOrEquals(timestamp, toDateTime64('explicit_redacted_timestamp', 6, 'UTC')), lessOrEquals(timestamp, toDateTime64('today', 6, 'UTC')), equals(e.event, '$pageview')))
-=======
            WHERE and(equals(e.team_id, 99999), ifNull(equals(replaceRegexpAll(nullIf(nullIf(JSONExtractRaw(e.properties, '$filter_prop'), ''), 'null'), '^"|"$', ''), 'something'), 0), greaterOrEquals(timestamp, toDateTime64('2025-11-23 00:00:00.000000', 6, 'UTC')), lessOrEquals(timestamp, toDateTime64('today', 6, 'UTC')), equals(e.event, '$pageview')))
->>>>>>> 9fb8922c
         GROUP BY actor_id) AS source
      ORDER BY source.id ASC
      LIMIT 1000000000 SETTINGS optimize_aggregation_in_order=1,
@@ -1618,11 +1570,7 @@
               WHERE equals(person_distinct_id_overrides.team_id, 99999)
               GROUP BY person_distinct_id_overrides.distinct_id
               HAVING ifNull(equals(tupleElement(argMax(tuple(person_distinct_id_overrides.is_deleted), person_distinct_id_overrides.version), 1), 0), 0) SETTINGS optimize_aggregation_in_order=1) AS e__override ON equals(e.distinct_id, e__override.distinct_id)
-<<<<<<< HEAD
-           WHERE and(equals(e.team_id, 99999), greaterOrEquals(timestamp, toDateTime64('explicit_redacted_timestamp', 6, 'UTC')), lessOrEquals(timestamp, toDateTime64('today', 6, 'UTC')), equals(e.event, '$pageview')))
-=======
            WHERE and(equals(e.team_id, 99999), greaterOrEquals(timestamp, toDateTime64('2025-11-19 00:00:00.000000', 6, 'UTC')), lessOrEquals(timestamp, toDateTime64('today', 6, 'UTC')), equals(e.event, '$pageview')))
->>>>>>> 9fb8922c
         GROUP BY actor_id) AS source
      ORDER BY source.id ASC
      LIMIT 1000000000 SETTINGS optimize_aggregation_in_order=1,
@@ -1715,11 +1663,7 @@
               WHERE equals(person_distinct_id_overrides.team_id, 99999)
               GROUP BY person_distinct_id_overrides.distinct_id
               HAVING ifNull(equals(tupleElement(argMax(tuple(person_distinct_id_overrides.is_deleted), person_distinct_id_overrides.version), 1), 0), 0) SETTINGS optimize_aggregation_in_order=1) AS e__override ON equals(e.distinct_id, e__override.distinct_id)
-<<<<<<< HEAD
-           WHERE and(equals(e.team_id, 99999), greaterOrEquals(timestamp, toDateTime64('explicit_redacted_timestamp', 6, 'UTC')), lessOrEquals(timestamp, toDateTime64('today', 6, 'UTC')), equals(e.event, '$pageview')))
-=======
            WHERE and(equals(e.team_id, 99999), greaterOrEquals(timestamp, toDateTime64('2025-11-19 00:00:00.000000', 6, 'UTC')), lessOrEquals(timestamp, toDateTime64('today', 6, 'UTC')), equals(e.event, '$pageview')))
->>>>>>> 9fb8922c
         GROUP BY actor_id) AS source
      ORDER BY source.id ASC
      LIMIT 1000000000 SETTINGS optimize_aggregation_in_order=1,
@@ -1837,11 +1781,7 @@
                WHERE equals(person_distinct_id_overrides.team_id, 99999)
                GROUP BY person_distinct_id_overrides.distinct_id
                HAVING ifNull(equals(tupleElement(argMax(tuple(person_distinct_id_overrides.is_deleted), person_distinct_id_overrides.version), 1), 0), 0) SETTINGS optimize_aggregation_in_order=1) AS e__override ON equals(e.distinct_id, e__override.distinct_id)
-<<<<<<< HEAD
-            WHERE and(equals(e.team_id, 99999), greaterOrEquals(timestamp, toDateTime64('explicit_redacted_timestamp', 6, 'UTC')), lessOrEquals(timestamp, toDateTime64('today', 6, 'UTC')), equals(e.event, '$pageview')))
-=======
             WHERE and(equals(e.team_id, 99999), greaterOrEquals(timestamp, toDateTime64('2025-11-12 00:00:00.000000', 6, 'UTC')), lessOrEquals(timestamp, toDateTime64('today', 6, 'UTC')), equals(e.event, '$pageview')))
->>>>>>> 9fb8922c
          GROUP BY actor_id) AS source
       ORDER BY source.id ASC
       LIMIT 1000000000 SETTINGS optimize_aggregation_in_order=1,
@@ -1870,11 +1810,7 @@
                                                                                          actor_id AS id
                                                                                   FROM
                                                                                     (SELECT min(toTimeZone(e.timestamp, 'UTC')) AS min_timestamp,
-<<<<<<< HEAD
-                                                                                            minIf(toTimeZone(e.timestamp, 'UTC'), greaterOrEquals(toTimeZone(e.timestamp, 'UTC'), toDateTime64('explicit_redacted_timestamp', 6, 'UTC'))) AS min_timestamp_with_condition,
-=======
                                                                                             minIf(toTimeZone(e.timestamp, 'UTC'), greaterOrEquals(toTimeZone(e.timestamp, 'UTC'), toDateTime64('2025-11-12 00:00:00.000000', 6, 'UTC'))) AS min_timestamp_with_condition,
->>>>>>> 9fb8922c
                                                                                             if(not(empty(e__override.distinct_id)), e__override.person_id, e.person_id) AS actor_id,
                                                                                             argMin(e.uuid, toTimeZone(e.timestamp, 'UTC')) AS uuid,
                                                                                             argMin(e.distinct_id, toTimeZone(e.timestamp, 'UTC')) AS distinct_id
@@ -2250,11 +2186,7 @@
               WHERE equals(person_distinct_id_overrides.team_id, 99999)
               GROUP BY person_distinct_id_overrides.distinct_id
               HAVING ifNull(equals(tupleElement(argMax(tuple(person_distinct_id_overrides.is_deleted), person_distinct_id_overrides.version), 1), 0), 0) SETTINGS optimize_aggregation_in_order=1) AS e__override ON equals(e.distinct_id, e__override.distinct_id)
-<<<<<<< HEAD
-           WHERE and(equals(e.team_id, 99999), greaterOrEquals(timestamp, toDateTime64('explicit_redacted_timestamp', 6, 'UTC')), lessOrEquals(timestamp, toDateTime64('today', 6, 'UTC')), equals(e.event, '$pageview')))
-=======
            WHERE and(equals(e.team_id, 99999), greaterOrEquals(timestamp, toDateTime64('2025-11-19 00:00:00.000000', 6, 'UTC')), lessOrEquals(timestamp, toDateTime64('today', 6, 'UTC')), equals(e.event, '$pageview')))
->>>>>>> 9fb8922c
         GROUP BY actor_id) AS source
      ORDER BY source.id ASC
      LIMIT 1000000000 SETTINGS optimize_aggregation_in_order=1,
@@ -2339,11 +2271,7 @@
                               WHERE equals(person_distinct_id_overrides.team_id, 99999)
                               GROUP BY person_distinct_id_overrides.distinct_id
                               HAVING ifNull(equals(tupleElement(argMax(tuple(person_distinct_id_overrides.is_deleted), person_distinct_id_overrides.version), 1), 0), 0) SETTINGS optimize_aggregation_in_order=1) AS e__override ON equals(e.distinct_id, e__override.distinct_id)
-<<<<<<< HEAD
-                           WHERE and(equals(e.team_id, 99999), greaterOrEquals(timestamp, toDateTime64('explicit_redacted_timestamp', 6, 'UTC')), lessOrEquals(timestamp, toDateTime64('today', 6, 'UTC')), equals(e.event, '$pageview')))
-=======
                            WHERE and(equals(e.team_id, 99999), greaterOrEquals(timestamp, toDateTime64('2025-11-19 00:00:00.000000', 6, 'UTC')), lessOrEquals(timestamp, toDateTime64('today', 6, 'UTC')), equals(e.event, '$pageview')))
->>>>>>> 9fb8922c
                         GROUP BY actor_id) AS source
                      ORDER BY source.id ASC
                      LIMIT 1000000000 SETTINGS optimize_aggregation_in_order=1,
@@ -2443,8 +2371,6 @@
               WHERE equals(person_distinct_id_overrides.team_id, 99999)
               GROUP BY person_distinct_id_overrides.distinct_id
               HAVING ifNull(equals(tupleElement(argMax(tuple(person_distinct_id_overrides.is_deleted), person_distinct_id_overrides.version), 1), 0), 0) SETTINGS optimize_aggregation_in_order=1) AS e__override ON equals(e.distinct_id, e__override.distinct_id)
-<<<<<<< HEAD
-=======
            WHERE and(equals(e.team_id, 99999), greaterOrEquals(timestamp, toDateTime64('2025-11-19 00:00:00.000000', 6, 'UTC')), lessOrEquals(timestamp, toDateTime64('today', 6, 'UTC')), equals(e.event, '$pageview')))
         GROUP BY actor_id) AS source
      ORDER BY source.id ASC
@@ -2502,95 +2428,4 @@
           OR (coalesce(performed_event_condition_None_level_level_0_level_1_0, false)))) SETTINGS optimize_aggregation_in_order = 1,
                                                                                                   join_algorithm = 'auto'
   '''
-# ---
-# name: TestCohortQuery.test_unwrapping_static_cohort_filter_hidden_in_layers_of_cohorts.3
-  '''
-  
-    (SELECT cohort_people.person_id AS id
-     FROM
-       (SELECT DISTINCT cohortpeople.person_id AS person_id,
-                        cohortpeople.cohort_id AS cohort_id,
-                        cohortpeople.team_id AS team_id
-        FROM cohortpeople
-        WHERE and(equals(cohortpeople.team_id, 99999), in(tuple(cohortpeople.cohort_id, cohortpeople.version), [(99999, 0)]))) AS cohort_people
-     WHERE and(ifNull(equals(cohort_people.cohort_id, 99999), 0), ifNull(equals(cohort_people.team_id, 99999), 0))
-     LIMIT 1000000000)
-  UNION DISTINCT
-    (SELECT source.id AS id
-     FROM
-       (SELECT actor_id AS actor_id,
-               count() AS event_count,
-               groupUniqArray(distinct_id) AS event_distinct_ids,
-               actor_id AS id
-        FROM
-          (SELECT if(not(empty(e__override.distinct_id)), e__override.person_id, e.person_id) AS actor_id,
-                  toTimeZone(e.timestamp, 'UTC') AS timestamp,
-                  e.uuid AS uuid,
-                  e.distinct_id AS distinct_id
-           FROM events AS e
-           LEFT OUTER JOIN
-             (SELECT argMax(person_distinct_id_overrides.person_id, person_distinct_id_overrides.version) AS person_id,
-                     person_distinct_id_overrides.distinct_id AS distinct_id
-              FROM person_distinct_id_overrides
-              WHERE equals(person_distinct_id_overrides.team_id, 99999)
-              GROUP BY person_distinct_id_overrides.distinct_id
-              HAVING ifNull(equals(argMax(person_distinct_id_overrides.is_deleted, person_distinct_id_overrides.version), 0), 0) SETTINGS optimize_aggregation_in_order=1) AS e__override ON equals(e.distinct_id, e__override.distinct_id)
->>>>>>> 9fb8922c
-           WHERE and(equals(e.team_id, 99999), greaterOrEquals(timestamp, toDateTime64('explicit_redacted_timestamp', 6, 'UTC')), lessOrEquals(timestamp, toDateTime64('today', 6, 'UTC')), equals(e.event, '$pageview')))
-        GROUP BY actor_id) AS source
-     ORDER BY source.id ASC
-     LIMIT 1000000000 SETTINGS optimize_aggregation_in_order=1,
-                               join_algorithm='auto') SETTINGS readonly=2,
-                                                               max_execution_time=600,
-                                                               allow_experimental_object_type=1,
-                                                               format_csv_allow_double_quotes=0,
-                                                               max_ast_elements=4000000,
-                                                               max_expanded_ast_elements=4000000,
-                                                               max_bytes_before_external_group_by=0,
-                                                               transform_null_in=1,
-                                                               optimize_min_equality_disjunction_chain_length=4294967295,
-                                                               allow_experimental_join_condition=1
-  '''
-# ---
-# name: TestCohortQuery.test_unwrapping_static_cohort_filter_hidden_in_layers_of_cohorts.2
-  '''
-  
-  SELECT if(behavior_query.person_id = '00000000-0000-0000-0000-000000000000', person.person_id, behavior_query.person_id) AS id
-  FROM
-    (SELECT if(not(empty(pdi.distinct_id)), pdi.person_id, e.person_id) AS person_id,
-            countIf(timestamp > now() - INTERVAL 1 week
-                    AND timestamp < now()
-                    AND event = '$pageview'
-                    AND 1=1) > 0 AS performed_event_condition_None_level_level_0_level_1_0
-     FROM events e
-     LEFT OUTER JOIN
-       (SELECT distinct_id,
-               argMax(person_id, version) as person_id
-        FROM person_distinct_id2
-        WHERE team_id = 99999
-        GROUP BY distinct_id
-        HAVING argMax(is_deleted, version) = 0) AS pdi ON e.distinct_id = pdi.distinct_id
-     WHERE team_id = 99999
-       AND event IN ['$pageview']
-       AND timestamp <= now()
-       AND timestamp >= now() - INTERVAL 1 week
-     GROUP BY person_id) behavior_query
-  FULL OUTER JOIN
-    (SELECT *,
-            id AS person_id
-     FROM
-       (SELECT id
-        FROM person
-        WHERE team_id = 99999
-        GROUP BY id
-        HAVING max(is_deleted) = 0 SETTINGS optimize_aggregation_in_order = 1)) person ON person.person_id = behavior_query.person_id
-  WHERE 1 = 1
-    AND (((id IN
-             (SELECT person_id
-              FROM cohortpeople
-              WHERE cohort_id = 99999
-                AND team_id = 99999 ))
-          OR (coalesce(performed_event_condition_None_level_level_0_level_1_0, false)))) SETTINGS optimize_aggregation_in_order = 1,
-                                                                                                  join_algorithm = 'auto'
-  '''
 # ---