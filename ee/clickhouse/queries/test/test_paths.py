--- conflicted
+++ resolved
@@ -171,7 +171,30 @@
             ],
         )
 
-<<<<<<< HEAD
+    # this tests to make sure that paths don't get scrambled when there are several similar variations
+    def test_path_event_ordering(self):
+        for i in range(50):
+            Person.objects.create(distinct_ids=[f"user_{i}"], team=self.team)
+            _create_event(event="step one", distinct_id=f"user_{i}", team=self.team, timestamp="2021-05-01 00:00:00")
+            _create_event(event="step two", distinct_id=f"user_{i}", team=self.team, timestamp="2021-05-01 00:01:00")
+            _create_event(event="step three", distinct_id=f"user_{i}", team=self.team, timestamp="2021-05-01 00:02:00")
+
+            if i % 2 == 0:
+                _create_event(
+                    event="step branch", distinct_id=f"user_{i}", team=self.team, timestamp="2021-05-01 00:03:00"
+                )
+
+        filter = PathFilter(data={"date_from": "2021-05-01", "date_to": "2021-05-03"})
+        response = ClickhousePathsNew(team=self.team, filter=filter).run(team=self.team, filter=filter)
+        self.assertEqual(
+            response,
+            [
+                {"source": "1_step one", "target": "2_step two", "value": 50, "average_conversion_time": 60000.0},
+                {"source": "2_step two", "target": "3_step three", "value": 50, "average_conversion_time": 60000.0},
+                {"source": "3_step three", "target": "4_step branch", "value": 25, "average_conversion_time": 60000.0},
+            ],
+        )
+
     def _create_sample_data_multiple_dropoffs(self):
         for i in range(5):
             Person.objects.create(distinct_ids=[f"user_{i}"], team=self.team)
@@ -218,28 +241,5 @@
             [
                 {"source": "1_step one", "target": "2_step dropoff1", "value": 20},
                 {"source": "2_step dropoff1", "target": "3_step dropoff2", "value": 20},
-=======
-    # this tests to make sure that paths don't get scrambled when there are several similar variations
-    def test_path_event_ordering(self):
-        for i in range(50):
-            Person.objects.create(distinct_ids=[f"user_{i}"], team=self.team)
-            _create_event(event="step one", distinct_id=f"user_{i}", team=self.team, timestamp="2021-05-01 00:00:00")
-            _create_event(event="step two", distinct_id=f"user_{i}", team=self.team, timestamp="2021-05-01 00:01:00")
-            _create_event(event="step three", distinct_id=f"user_{i}", team=self.team, timestamp="2021-05-01 00:02:00")
-
-            if i % 2 == 0:
-                _create_event(
-                    event="step branch", distinct_id=f"user_{i}", team=self.team, timestamp="2021-05-01 00:03:00"
-                )
-
-        filter = PathFilter(data={"date_from": "2021-05-01", "date_to": "2021-05-03"})
-        response = ClickhousePathsNew(team=self.team, filter=filter).run(team=self.team, filter=filter)
-        self.assertEqual(
-            response,
-            [
-                {"source": "1_step one", "target": "2_step two", "value": 50, "average_conversion_time": 60000.0},
-                {"source": "2_step two", "target": "3_step three", "value": 50, "average_conversion_time": 60000.0},
-                {"source": "3_step three", "target": "4_step branch", "value": 25, "average_conversion_time": 60000.0},
->>>>>>> 7b33153f
             ],
         )