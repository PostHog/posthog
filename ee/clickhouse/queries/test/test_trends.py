--- conflicted
+++ resolved
@@ -1,7 +1,6 @@
 from datetime import datetime
 from unittest.mock import patch
 
-from constance.test import override_config
 from django.utils import timezone
 from freezegun import freeze_time
 from rest_framework.exceptions import ValidationError
@@ -147,11 +146,6 @@
         )
         response = ClickhouseTrends().run(filter, self.team,)
 
-        with override_config(ENABLE_ACTOR_ON_EVENTS_TEAMS=f"{self.team.pk}"):
-            new_response = ClickhouseTrends().run(filter, self.team)
-
-        self.assertEqual(response, new_response)
-
         self.assertEqual(len(response), 2)
         self.assertEqual(response[0]["breakdown_value"], "finance")
         self.assertEqual(response[0]["count"], 2)
@@ -205,14 +199,6 @@
 
         response = ClickhouseTrends().run(filter, self.team,)
 
-<<<<<<< HEAD
-        with override_config(ENABLE_ACTOR_ON_EVENTS_TEAMS=f"{self.team.pk}"):
-            new_response = ClickhouseTrends().run(filter, self.team)
-
-        self.assertEqual(response, new_response)
-
-=======
->>>>>>> 0debf88a
         self.assertEqual(len(response), 1)
         self.assertEqual(response[0]["breakdown_value"], "finance")
         self.assertEqual(response[0]["count"], 1)
