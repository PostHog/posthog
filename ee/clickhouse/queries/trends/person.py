from datetime import timedelta
from typing import Dict, List, Optional, Tuple

from dateutil.relativedelta import relativedelta
from django.utils import timezone

from ee.clickhouse.queries.actor_base_query import ActorBaseQuery
from ee.clickhouse.queries.trends.trend_event_query import TrendsEventQuery
from ee.clickhouse.sql.person import GET_ACTORS_FROM_EVENT_QUERY
from posthog.constants import TRENDS_CUMULATIVE, TRENDS_DISPLAY_BY_VALUE
from posthog.models.cohort import Cohort
from posthog.models.entity import Entity
from posthog.models.filters import Filter
from posthog.models.filters.mixins.utils import cached_property
from posthog.models.property import Property
from posthog.models.team import Team


def _handle_date_interval(filter: Filter) -> Filter:
    # adhoc date handling. parsed differently with django orm
    date_from = filter.date_from or timezone.now()
    data: Dict = {}
    if filter.interval == "month":
        data.update(
            {"date_to": (date_from + relativedelta(months=1) - timedelta(days=1)).strftime("%Y-%m-%d %H:%M:%S")}
        )
    elif filter.interval == "week":
        data.update({"date_to": (date_from + relativedelta(weeks=1) - timedelta(days=1)).strftime("%Y-%m-%d %H:%M:%S")})
    elif filter.interval == "day":
        data.update({"date_to": date_from})
    elif filter.interval == "hour":
        data.update({"date_to": date_from + timedelta(hours=1)})
    return filter.with_data(data)


class ClickhouseTrendsActors(ActorBaseQuery):
    entity: Entity
    _filter: Filter

<<<<<<< HEAD
    def __init__(self, team: Team, entity: Optional[Entity], filter: Filter, include_recordings: bool = False):
=======
    def __init__(self, team: Team, entity: Optional[Entity], filter: Filter, **kwargs):
>>>>>>> 9f9b5f3e
        if not entity:
            raise ValueError("Entity is required")

        if filter.display != TRENDS_CUMULATIVE and not filter.display in TRENDS_DISPLAY_BY_VALUE:
            filter = _handle_date_interval(filter)

<<<<<<< HEAD
        self._include_recordings = include_recordings
        super().__init__(team, filter, entity)
=======
        super().__init__(team, filter, entity, **kwargs)
>>>>>>> 9f9b5f3e

    @cached_property
    def is_aggregating_by_groups(self) -> bool:
        return self.entity.math == "unique_group"

<<<<<<< HEAD
    @cached_property
    def should_include_recordings(self) -> bool:
        return self._include_recordings

    def actor_query(self) -> Tuple[str, Dict]:
=======
    def actor_query(self, limit_actors: Optional[bool] = True) -> Tuple[str, Dict]:
>>>>>>> 9f9b5f3e
        if self._filter.breakdown_type == "cohort" and self._filter.breakdown_value != "all":
            cohort = Cohort.objects.get(pk=self._filter.breakdown_value, team_id=self._team.pk)
            self._filter = self._filter.with_data(
                {"properties": self._filter.properties + [Property(key="id", value=cohort.pk, type="cohort")]}
            )
        elif (
            self._filter.breakdown_type
            and isinstance(self._filter.breakdown, str)
            and isinstance(self._filter.breakdown_value, str)
        ):
            if self._filter.breakdown_type == "group":
                breakdown_prop = Property(
                    key=self._filter.breakdown,
                    value=self._filter.breakdown_value,
                    type=self._filter.breakdown_type,
                    group_type_index=self._filter.breakdown_group_type_index,
                )
            else:
                breakdown_prop = Property(
                    key=self._filter.breakdown, value=self._filter.breakdown_value, type=self._filter.breakdown_type
                )

            self._filter = self._filter.with_data({"properties": self._filter.properties + [breakdown_prop]})

        extra_fields: List[str] = ["distinct_id", "team_id"] if not self.is_aggregating_by_groups else []
        if self.should_include_recordings:
            extra_fields += ["uuid"]

        events_query, params = TrendsEventQuery(
            filter=self._filter,
            team_id=self._team.pk,
            entity=self.entity,
            should_join_distinct_ids=not self.is_aggregating_by_groups,
            should_join_persons=not self.is_aggregating_by_groups,
            extra_event_properties=["$window_id", "$session_id"] if self.should_include_recordings else [],
            extra_fields=extra_fields,
        ).get_query()

        matching_events_select_statement = (
            ", groupUniqArray(10)((uuid, timestamp, $session_id, $window_id)) as matching_events"
            if self.should_include_recordings
            else ""
        )

        return (
            GET_ACTORS_FROM_EVENT_QUERY.format(
                id_field=self._aggregation_actor_field,
<<<<<<< HEAD
                matching_events_select_statement=matching_events_select_statement,
                events_query=events_query,
=======
                events_query=events_query,
                limit="LIMIT %(limit)s" if limit_actors else "",
                offset="OFFSET %(offset)s" if limit_actors else "",
>>>>>>> 9f9b5f3e
            ),
            {**params, "offset": self._filter.offset, "limit": 200},
        )

    @cached_property
    def _aggregation_actor_field(self) -> str:
        if self.is_aggregating_by_groups:
            group_type_index = self.entity.math_group_type_index
            return f"$group_{group_type_index}"
        else:
            return "person_id"<|MERGE_RESOLUTION|>--- conflicted
+++ resolved
@@ -37,37 +37,27 @@
     entity: Entity
     _filter: Filter
 
-<<<<<<< HEAD
-    def __init__(self, team: Team, entity: Optional[Entity], filter: Filter, include_recordings: bool = False):
-=======
-    def __init__(self, team: Team, entity: Optional[Entity], filter: Filter, **kwargs):
->>>>>>> 9f9b5f3e
+    def __init__(
+        self, team: Team, entity: Optional[Entity], filter: Filter, include_recordings: bool = False, **kwargs
+    ):
         if not entity:
             raise ValueError("Entity is required")
 
         if filter.display != TRENDS_CUMULATIVE and not filter.display in TRENDS_DISPLAY_BY_VALUE:
             filter = _handle_date_interval(filter)
 
-<<<<<<< HEAD
         self._include_recordings = include_recordings
-        super().__init__(team, filter, entity)
-=======
         super().__init__(team, filter, entity, **kwargs)
->>>>>>> 9f9b5f3e
 
     @cached_property
     def is_aggregating_by_groups(self) -> bool:
         return self.entity.math == "unique_group"
 
-<<<<<<< HEAD
     @cached_property
     def should_include_recordings(self) -> bool:
         return self._include_recordings
 
-    def actor_query(self) -> Tuple[str, Dict]:
-=======
     def actor_query(self, limit_actors: Optional[bool] = True) -> Tuple[str, Dict]:
->>>>>>> 9f9b5f3e
         if self._filter.breakdown_type == "cohort" and self._filter.breakdown_value != "all":
             cohort = Cohort.objects.get(pk=self._filter.breakdown_value, team_id=self._team.pk)
             self._filter = self._filter.with_data(
@@ -115,14 +105,10 @@
         return (
             GET_ACTORS_FROM_EVENT_QUERY.format(
                 id_field=self._aggregation_actor_field,
-<<<<<<< HEAD
                 matching_events_select_statement=matching_events_select_statement,
-                events_query=events_query,
-=======
                 events_query=events_query,
                 limit="LIMIT %(limit)s" if limit_actors else "",
                 offset="OFFSET %(offset)s" if limit_actors else "",
->>>>>>> 9f9b5f3e
             ),
             {**params, "offset": self._filter.offset, "limit": 200},
         )
