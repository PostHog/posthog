import json
import urllib.parse
from datetime import datetime
from typing import Any, Callable, Dict, List, Tuple, Union

from ee.clickhouse.queries.trends.trend_event_query import TrendsEventQuery
from ee.clickhouse.queries.trends.util import enumerate_time_range, parse_response, process_math
from ee.clickhouse.queries.util import deep_dump_object, get_interval_func_ch, get_time_diff, get_trunc_func_ch
from ee.clickhouse.sql.events import NULL_SQL
from ee.clickhouse.sql.trends.volume import (
    ACTIVE_USER_SQL,
    AGGREGATE_SQL,
    CUMULATIVE_SQL,
    VOLUME_SQL,
    VOLUME_TOTAL_AGGREGATE_SQL,
)
from posthog.constants import MONTHLY_ACTIVE, TRENDS_CUMULATIVE, TRENDS_DISPLAY_BY_VALUE, WEEKLY_ACTIVE
from posthog.models.entity import Entity
from posthog.models.filters import Filter


class ClickhouseTrendsTotalVolume:
    def _total_volume_query(self, entity: Entity, filter: Filter, team_id: int) -> Tuple[str, Dict, Callable]:
        trunc_func = get_trunc_func_ch(filter.interval)
        interval_func = get_interval_func_ch(filter.interval)
        aggregate_operation, join_condition, math_params = process_math(entity)

        trend_event_query = TrendsEventQuery(
            filter=filter,
            entity=entity,
            team_id=team_id,
            should_join_distinct_ids=True
            if join_condition != "" or entity.math in [WEEKLY_ACTIVE, MONTHLY_ACTIVE]
            else False,
        )
        event_query, event_query_params = trend_event_query.get_query()

        content_sql_params = {
            "aggregate_operation": aggregate_operation,
            "timestamp": "e.timestamp",
            "interval": trunc_func,
        }
        params: Dict = {"team_id": team_id}
        params = {**params, **math_params, **event_query_params}

        if filter.display in TRENDS_DISPLAY_BY_VALUE:
            content_sql = VOLUME_TOTAL_AGGREGATE_SQL.format(event_query=event_query, **content_sql_params)

            return (content_sql, params, self._parse_aggregate_volume_result(filter, entity, team_id))
        else:

            if entity.math in [WEEKLY_ACTIVE, MONTHLY_ACTIVE]:
                content_sql = ACTIVE_USER_SQL.format(
                    event_query=event_query,
                    **content_sql_params,
                    parsed_date_to=trend_event_query.parsed_date_to,
                    parsed_date_from=trend_event_query.parsed_date_from,
                    **trend_event_query.active_user_params,
                )
            elif filter.display == TRENDS_CUMULATIVE and entity.math == "dau":
                cumulative_sql = CUMULATIVE_SQL.format(event_query=event_query)
                content_sql = VOLUME_SQL.format(event_query=cumulative_sql, **content_sql_params)
            else:
                content_sql = VOLUME_SQL.format(event_query=event_query, **content_sql_params)

            null_sql = NULL_SQL.format(trunc_func=trunc_func, interval_func=interval_func)
            params["interval"] = filter.interval
<<<<<<< HEAD

            # If we have a smoothing interval > 1 then add in the sql to
            # handling rolling average. Else just do a sum. This is possibly an
            # nessacary optimization.
            if filter.smoothing_intervals > 1:
                smoothing_operation = f"""
                    AVG(SUM(total)) 
                    OVER (
                        ORDER BY day_start 
                        ROWS BETWEEN {filter.smoothing_intervals - 1} PRECEDING 
                        AND CURRENT ROW
                    )"""
            else:
                smoothing_operation = "SUM(total)"

            final_query = AGGREGATE_SQL.format(
                null_sql=null_sql, content_sql=content_sql, smoothing_operation=smoothing_operation
            )
            return final_query, params, self._parse_total_volume_result(filter)
=======
            final_query = AGGREGATE_SQL.format(null_sql=null_sql, content_sql=content_sql)
            return final_query, params, self._parse_total_volume_result(filter, entity, team_id)
>>>>>>> 71fa4403

    def _parse_total_volume_result(self, filter: Filter, entity: Entity, team_id: int) -> Callable:
        def _parse(result: List) -> List:
            parsed_results = []
            for _, stats in enumerate(result):
                parsed_result = parse_response(stats, filter)
                parsed_result.update(
                    {"persons_urls": self._get_persons_url(filter, entity, team_id, parsed_result["days"])}
                )
                parsed_results.append(parsed_result)

                parsed_result.update({"filter": filter.to_dict()})
            return parsed_results

        return _parse

    def _parse_aggregate_volume_result(self, filter: Filter, entity: Entity, team_id: int) -> Callable:
        def _parse(result: List) -> List:
            _, seconds_in_interval, _ = get_time_diff(
                filter.interval, filter.date_from, filter.date_to, team_id=team_id
            )
            time_range = enumerate_time_range(filter, seconds_in_interval)
            filter_params = filter.to_params()
            extra_params = {
                "entity_id": entity.id,
                "entity_type": entity.type,
            }
            parsed_params: Dict[str, Union[Any, int, str]] = {**filter_params, **extra_params}

            return [
                {
                    "aggregated_value": result[0][0] if result and len(result) else 0,
                    "days": time_range,
                    "filter": filter_params,
                    "persons": {
                        "filter": extra_params,
                        "url": f"api/projects/{team_id}/actions/people/?{urllib.parse.urlencode(parsed_params)}",
                    },
                }
            ]

        return _parse

    def _get_persons_url(self, filter: Filter, entity: Entity, team_id: int, dates: List[str]) -> List[Dict[str, Any]]:
        persons_url = []
        for date in dates:
            filter_params = filter.to_params()
            extra_params = {
                "entity_id": entity.id,
                "entity_type": entity.type,
                "date_from": filter.date_from if filter.display == TRENDS_CUMULATIVE else date,
                "date_to": date,
            }
            parsed_params: Dict[str, Union[Any, int, str]] = {**filter_params, **extra_params}
            persons_url.append(
                {
                    "filter": extra_params,
                    "url": f"api/projects/{team_id}/actions/people/?{urllib.parse.urlencode(parsed_params)}",
                }
            )
        return persons_url<|MERGE_RESOLUTION|>--- conflicted
+++ resolved
@@ -65,7 +65,6 @@
 
             null_sql = NULL_SQL.format(trunc_func=trunc_func, interval_func=interval_func)
             params["interval"] = filter.interval
-<<<<<<< HEAD
 
             # If we have a smoothing interval > 1 then add in the sql to
             # handling rolling average. Else just do a sum. This is possibly an
@@ -84,11 +83,7 @@
             final_query = AGGREGATE_SQL.format(
                 null_sql=null_sql, content_sql=content_sql, smoothing_operation=smoothing_operation
             )
-            return final_query, params, self._parse_total_volume_result(filter)
-=======
-            final_query = AGGREGATE_SQL.format(null_sql=null_sql, content_sql=content_sql)
             return final_query, params, self._parse_total_volume_result(filter, entity, team_id)
->>>>>>> 71fa4403
 
     def _parse_total_volume_result(self, filter: Filter, entity: Entity, team_id: int) -> Callable:
         def _parse(result: List) -> List:
