--- conflicted
+++ resolved
@@ -82,11 +82,7 @@
     def retention(self, request: Request, *args: Any, **kwargs: Any) -> Response:
 
         team = request.user.team
-<<<<<<< HEAD
+        assert team is not None
         filter = RetentionFilter(request=request)
-=======
-        assert team is not None
-        filter = Filter(request=request)
->>>>>>> c066732b
         result = ClickhouseRetention().run(filter, team)
         return Response({"data": result})