# serializer version: 1
# name: ClickhouseTestExperimentSecondaryResults.test_basic_secondary_metric_results
  '''
<<<<<<< HEAD
  /* user_id:109 celery:posthog.tasks.tasks.sync_insight_caching_state */
=======
  /* user_id:108 celery:posthog.tasks.tasks.sync_insight_caching_state */
>>>>>>> 906737b4
  SELECT team_id,
         date_diff('second', max(timestamp), now()) AS age
  FROM events
  WHERE timestamp > date_sub(DAY, 3, now())
    AND timestamp < now()
  GROUP BY team_id
  ORDER BY age;
  '''
# ---
# name: ClickhouseTestExperimentSecondaryResults.test_basic_secondary_metric_results.1
  '''
  /* user_id:0 request:_snapshot_ */
  SELECT replaceRegexpAll(JSONExtractRaw(properties, '$feature/a-b-test'), '^"|"$', '') AS value,
         count(*) as count
  FROM events e
  WHERE team_id = 2
    AND event = '$pageview'
    AND toTimeZone(timestamp, 'UTC') >= toDateTime('2020-01-01 00:00:00', 'UTC')
    AND toTimeZone(timestamp, 'UTC') <= toDateTime('2020-01-06 00:00:00', 'UTC')
    AND (has(['control', 'test'], replaceRegexpAll(JSONExtractRaw(e.properties, '$feature/a-b-test'), '^"|"$', '')))
  GROUP BY value
  ORDER BY count DESC, value DESC
  LIMIT 26
  OFFSET 0
  '''
# ---
# name: ClickhouseTestExperimentSecondaryResults.test_basic_secondary_metric_results.2
  '''
  /* user_id:0 request:_snapshot_ */
  SELECT groupArray(day_start) as date,
         groupArray(count) AS total,
         breakdown_value
  FROM
    (SELECT SUM(total) as count,
            day_start,
            breakdown_value
     FROM
       (SELECT *
        FROM
          (SELECT toUInt16(0) AS total,
                  ticks.day_start as day_start,
                  breakdown_value
           FROM
             (SELECT toStartOfDay(toDateTime('2020-01-06 00:00:00', 'UTC')) - toIntervalDay(number) as day_start
              FROM numbers(6)
              UNION ALL SELECT toStartOfDay(toDateTime('2020-01-01 00:00:00', 'UTC')) as day_start) as ticks
           CROSS JOIN
             (SELECT breakdown_value
              FROM
                (SELECT ['control', 'test'] as breakdown_value) ARRAY
              JOIN breakdown_value) as sec
           ORDER BY breakdown_value,
                    day_start
           UNION ALL SELECT count(*) as total,
                            toStartOfDay(toTimeZone(toDateTime(timestamp, 'UTC'), 'UTC')) as day_start,
                            transform(ifNull(nullIf(replaceRegexpAll(JSONExtractRaw(properties, '$feature/a-b-test'), '^"|"$', ''), ''), '$$_posthog_breakdown_null_$$'), (['control', 'test']), (['control', 'test']), '$$_posthog_breakdown_other_$$') as breakdown_value
           FROM events e
           WHERE e.team_id = 2
             AND event = '$pageview'
             AND (has(['control', 'test'], replaceRegexpAll(JSONExtractRaw(e.properties, '$feature/a-b-test'), '^"|"$', '')))
             AND toTimeZone(timestamp, 'UTC') >= toDateTime('2020-01-01 00:00:00', 'UTC')
             AND toTimeZone(timestamp, 'UTC') <= toDateTime('2020-01-06 00:00:00', 'UTC')
           GROUP BY day_start,
                    breakdown_value))
     GROUP BY day_start,
              breakdown_value
     ORDER BY breakdown_value,
              day_start)
  GROUP BY breakdown_value
  ORDER BY breakdown_value
  '''
# ---
# name: ClickhouseTestExperimentSecondaryResults.test_basic_secondary_metric_results.3
  '''
  /* user_id:0 request:_snapshot_ */
  SELECT replaceRegexpAll(JSONExtractRaw(properties, '$feature_flag_response'), '^"|"$', '') AS value,
         count(*) as count
  FROM events e
  WHERE team_id = 2
    AND event = '$feature_flag_called'
    AND toTimeZone(timestamp, 'UTC') >= toDateTime('2020-01-01 00:00:00', 'UTC')
    AND toTimeZone(timestamp, 'UTC') <= toDateTime('2020-01-06 00:00:00', 'UTC')
    AND ((has(['control', 'test'], replaceRegexpAll(JSONExtractRaw(e.properties, '$feature_flag_response'), '^"|"$', '')))
         AND (has(['a-b-test'], replaceRegexpAll(JSONExtractRaw(e.properties, '$feature_flag'), '^"|"$', ''))))
  GROUP BY value
  ORDER BY count DESC, value DESC
  LIMIT 26
  OFFSET 0
  '''
# ---
# name: ClickhouseTestExperimentSecondaryResults.test_basic_secondary_metric_results.4
  '''
  /* user_id:0 request:_snapshot_ */
  SELECT [now()] AS date,
         [0] AS total,
         '' AS breakdown_value
  LIMIT 0
  '''
# ---
# name: ClickhouseTestExperimentSecondaryResults.test_basic_secondary_metric_results.5
  '''
  /* user_id:0 request:_snapshot_ */
  SELECT array(replaceRegexpAll(JSONExtractRaw(properties, '$feature/a-b-test'), '^"|"$', '')) AS value,
         count(*) as count
  FROM events e
  WHERE team_id = 2
    AND event IN ['$pageleave_funnel', '$pageview_funnel']
    AND toTimeZone(timestamp, 'UTC') >= toDateTime('2020-01-01 00:00:00', 'UTC')
    AND toTimeZone(timestamp, 'UTC') <= toDateTime('2020-01-06 00:00:00', 'UTC')
  GROUP BY value
  ORDER BY count DESC, value DESC
  LIMIT 26
  OFFSET 0
  '''
# ---
# name: ClickhouseTestExperimentSecondaryResults.test_basic_secondary_metric_results.6
  '''
  /* user_id:0 request:_snapshot_ */
  SELECT countIf(steps = 1) step_1,
         countIf(steps = 2) step_2,
         avg(step_1_average_conversion_time_inner) step_1_average_conversion_time,
         median(step_1_median_conversion_time_inner) step_1_median_conversion_time,
         prop
  FROM
    (SELECT aggregation_target,
            steps,
            avg(step_1_conversion_time) step_1_average_conversion_time_inner,
            median(step_1_conversion_time) step_1_median_conversion_time_inner ,
            prop
     FROM
       (SELECT aggregation_target,
               steps,
               max(steps) over (PARTITION BY aggregation_target,
                                             prop) as max_steps,
                               step_1_conversion_time ,
                               prop
        FROM
          (SELECT *,
                  if(latest_0 <= latest_1
                     AND latest_1 <= latest_0 + INTERVAL 14 DAY, 2, 1) AS steps ,
                  if(isNotNull(latest_1)
                     AND latest_1 <= latest_0 + INTERVAL 14 DAY, dateDiff('second', toDateTime(latest_0), toDateTime(latest_1)), NULL) step_1_conversion_time,
                  prop
           FROM
             (SELECT aggregation_target, timestamp, step_0,
                                                    latest_0,
                                                    step_1,
                                                    min(latest_1) over (PARTITION by aggregation_target,
                                                                                     prop
                                                                        ORDER BY timestamp DESC ROWS BETWEEN UNBOUNDED PRECEDING AND 0 PRECEDING) latest_1 ,
                                                                       if(has([['test'], ['control'], ['']], prop), prop, ['Other']) as prop
              FROM
                (SELECT *,
                        if(notEmpty(arrayFilter(x -> notEmpty(x), prop_vals)), prop_vals, ['']) as prop
                 FROM
                   (SELECT e.timestamp as timestamp,
                           pdi.person_id as aggregation_target,
                           pdi.person_id as person_id,
                           if(event = '$pageview_funnel', 1, 0) as step_0,
                           if(step_0 = 1, timestamp, null) as latest_0,
                           if(event = '$pageleave_funnel', 1, 0) as step_1,
                           if(step_1 = 1, timestamp, null) as latest_1,
                           array(replaceRegexpAll(JSONExtractRaw(properties, '$feature/a-b-test'), '^"|"$', '')) AS prop_basic,
                           prop_basic as prop,
                           argMinIf(prop, timestamp, notEmpty(arrayFilter(x -> notEmpty(x), prop))) over (PARTITION by aggregation_target) as prop_vals
                    FROM events e
                    INNER JOIN
                      (SELECT distinct_id,
                              argMax(person_id, version) as person_id
                       FROM person_distinct_id2
                       WHERE team_id = 2
                         AND distinct_id IN
                           (SELECT distinct_id
                            FROM events
                            WHERE team_id = 2
                              AND event IN ['$pageleave_funnel', '$pageview_funnel']
                              AND toTimeZone(timestamp, 'UTC') >= toDateTime('2020-01-01 00:00:00', 'UTC')
                              AND toTimeZone(timestamp, 'UTC') <= toDateTime('2020-01-06 00:00:00', 'UTC') )
                       GROUP BY distinct_id
                       HAVING argMax(is_deleted, version) = 0) AS pdi ON e.distinct_id = pdi.distinct_id
                    WHERE team_id = 2
                      AND event IN ['$pageleave_funnel', '$pageview_funnel']
                      AND toTimeZone(timestamp, 'UTC') >= toDateTime('2020-01-01 00:00:00', 'UTC')
                      AND toTimeZone(timestamp, 'UTC') <= toDateTime('2020-01-06 00:00:00', 'UTC')
                      AND (step_0 = 1
                           OR step_1 = 1) )))
           WHERE step_0 = 1 ))
     GROUP BY aggregation_target,
              steps,
              prop
     HAVING steps = max_steps)
  GROUP BY prop
  '''
# ---
# name: ClickhouseTestExperimentSecondaryResults.test_basic_secondary_metric_results.7
  '''
  /* user_id:0 request:_snapshot_ */
  SELECT [now()] AS date,
         [0] AS total,
         '' AS breakdown_value
  LIMIT 0
  '''
# ---
# name: ClickhouseTestExperimentSecondaryResults.test_basic_secondary_metric_results.8
  '''
  /* user_id:0 request:_snapshot_ */
  SELECT array(replaceRegexpAll(JSONExtractRaw(properties, '$feature/a-b-test'), '^"|"$', '')) AS value,
         count(*) as count
  FROM events e
  WHERE team_id = 2
    AND event IN ['$pageleave_funnel', '$pageview_funnel']
    AND toTimeZone(timestamp, 'UTC') >= toDateTime('2020-01-01 00:00:00', 'UTC')
    AND toTimeZone(timestamp, 'UTC') <= toDateTime('2020-01-06 00:00:00', 'UTC')
  GROUP BY value
  ORDER BY count DESC, value DESC
  LIMIT 26
  OFFSET 0
  '''
# ---
# name: ClickhouseTestExperimentSecondaryResults.test_basic_secondary_metric_results.9
  '''
  /* user_id:0 request:_snapshot_ */
  SELECT countIf(steps = 1) step_1,
         countIf(steps = 2) step_2,
         avg(step_1_average_conversion_time_inner) step_1_average_conversion_time,
         median(step_1_median_conversion_time_inner) step_1_median_conversion_time,
         prop
  FROM
    (SELECT aggregation_target,
            steps,
            avg(step_1_conversion_time) step_1_average_conversion_time_inner,
            median(step_1_conversion_time) step_1_median_conversion_time_inner ,
            prop
     FROM
       (SELECT aggregation_target,
               steps,
               max(steps) over (PARTITION BY aggregation_target,
                                             prop) as max_steps,
                               step_1_conversion_time ,
                               prop
        FROM
          (SELECT *,
                  if(latest_0 <= latest_1
                     AND latest_1 <= latest_0 + INTERVAL 14 DAY, 2, 1) AS steps ,
                  if(isNotNull(latest_1)
                     AND latest_1 <= latest_0 + INTERVAL 14 DAY, dateDiff('second', toDateTime(latest_0), toDateTime(latest_1)), NULL) step_1_conversion_time,
                  prop
           FROM
             (SELECT aggregation_target, timestamp, step_0,
                                                    latest_0,
                                                    step_1,
                                                    min(latest_1) over (PARTITION by aggregation_target,
                                                                                     prop
                                                                        ORDER BY timestamp DESC ROWS BETWEEN UNBOUNDED PRECEDING AND 0 PRECEDING) latest_1 ,
                                                                       if(has([['test'], ['control'], ['']], prop), prop, ['Other']) as prop
              FROM
                (SELECT *,
                        if(notEmpty(arrayFilter(x -> notEmpty(x), prop_vals)), prop_vals, ['']) as prop
                 FROM
                   (SELECT e.timestamp as timestamp,
                           pdi.person_id as aggregation_target,
                           pdi.person_id as person_id,
                           if(event = '$pageview_funnel', 1, 0) as step_0,
                           if(step_0 = 1, timestamp, null) as latest_0,
                           if(event = '$pageleave_funnel', 1, 0) as step_1,
                           if(step_1 = 1, timestamp, null) as latest_1,
                           array(replaceRegexpAll(JSONExtractRaw(properties, '$feature/a-b-test'), '^"|"$', '')) AS prop_basic,
                           prop_basic as prop,
                           argMinIf(prop, timestamp, notEmpty(arrayFilter(x -> notEmpty(x), prop))) over (PARTITION by aggregation_target) as prop_vals
                    FROM events e
                    INNER JOIN
                      (SELECT distinct_id,
                              argMax(person_id, version) as person_id
                       FROM person_distinct_id2
                       WHERE team_id = 2
                         AND distinct_id IN
                           (SELECT distinct_id
                            FROM events
                            WHERE team_id = 2
                              AND event IN ['$pageleave_funnel', '$pageview_funnel']
                              AND toTimeZone(timestamp, 'UTC') >= toDateTime('2020-01-01 00:00:00', 'UTC')
                              AND toTimeZone(timestamp, 'UTC') <= toDateTime('2020-01-06 00:00:00', 'UTC') )
                       GROUP BY distinct_id
                       HAVING argMax(is_deleted, version) = 0) AS pdi ON e.distinct_id = pdi.distinct_id
                    WHERE team_id = 2
                      AND event IN ['$pageleave_funnel', '$pageview_funnel']
                      AND toTimeZone(timestamp, 'UTC') >= toDateTime('2020-01-01 00:00:00', 'UTC')
                      AND toTimeZone(timestamp, 'UTC') <= toDateTime('2020-01-06 00:00:00', 'UTC')
                      AND (step_0 = 1
                           OR step_1 = 1) )))
           WHERE step_0 = 1 ))
     GROUP BY aggregation_target,
              steps,
              prop
     HAVING steps = max_steps)
  GROUP BY prop
  '''
# ---<|MERGE_RESOLUTION|>--- conflicted
+++ resolved
@@ -1,11 +1,7 @@
 # serializer version: 1
 # name: ClickhouseTestExperimentSecondaryResults.test_basic_secondary_metric_results
   '''
-<<<<<<< HEAD
-  /* user_id:109 celery:posthog.tasks.tasks.sync_insight_caching_state */
-=======
   /* user_id:108 celery:posthog.tasks.tasks.sync_insight_caching_state */
->>>>>>> 906737b4
   SELECT team_id,
          date_diff('second', max(timestamp), now()) AS age
   FROM events
