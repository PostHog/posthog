# name: ClickhouseTestTrends.test_insight_trends_aggregate
  '
  /* request:api_projects_(?P<parent_lookup_team_id>[^_.]+)_insights_trend_?$ (ClickhouseInsightsViewSet) */
  SELECT count(*) as data
  FROM
    (SELECT e.timestamp as timestamp
     FROM events e
     WHERE team_id = 2
       AND event = '$pageview'
       AND timestamp >= toStartOfDay(toDateTime('2012-01-01 00:00:00'), 'UTC')
       AND timestamp <= toDateTime('2012-01-15 23:59:59', 'UTC') ) events
  '
---
# name: ClickhouseTestTrends.test_insight_trends_aggregate.1
  '
  /* request:api_projects_(?P<parent_lookup_team_id>[^_.]+)_actions_people_?$ (ActionViewSet) */
  SELECT person_id AS actor_id
  FROM
    (SELECT e.timestamp as timestamp,
            pdi.person_id as person_id,
            e.distinct_id as distinct_id,
            e.team_id as team_id
     FROM events e
     INNER JOIN
       (SELECT distinct_id,
               argMax(person_id, version) as person_id
        FROM person_distinct_id2
        WHERE team_id = 2
        GROUP BY distinct_id
        HAVING argMax(is_deleted, version) = 0) AS pdi ON e.distinct_id = pdi.distinct_id
     INNER JOIN
       (SELECT id
        FROM person
        WHERE team_id = 2
        GROUP BY id
        HAVING max(is_deleted) = 0) person ON person.id = pdi.person_id
     WHERE team_id = 2
       AND event = '$pageview'
       AND timestamp >= toStartOfDay(toDateTime('2012-01-01 00:00:00'), 'UTC')
       AND timestamp <= toDateTime('2012-01-15 23:59:59', 'UTC') )
  GROUP BY actor_id
  LIMIT 200
  OFFSET 0
  '
---
# name: ClickhouseTestTrends.test_insight_trends_basic
  '
  /* request:api_projects_(?P<parent_lookup_team_id>[^_.]+)_insights_trend_?$ (ClickhouseInsightsViewSet) */
  SELECT groupArray(day_start) as date,
         groupArray(count) as data
  FROM
    (SELECT SUM(total) AS count,
            day_start
     from
       (SELECT toUInt16(0) AS total,
               toStartOfDay(toDateTime('2012-01-15 23:59:59') - toIntervalDay(number), 'UTC') AS day_start
        FROM numbers(dateDiff('day', toStartOfDay(toDateTime('2012-01-01 00:00:00'), 'UTC'), toDateTime('2012-01-15 23:59:59'), 'UTC'))
        UNION ALL SELECT toUInt16(0) AS total,
                         toStartOfDay(toDateTime('2012-01-01 00:00:00'), 'UTC')
        UNION ALL SELECT count(DISTINCT person_id) as data,
                         toStartOfDay(toDateTime(timestamp), 'UTC') as date
        FROM
          (SELECT e.timestamp as timestamp,
                  pdi.person_id as person_id
           FROM events e
           INNER JOIN
             (SELECT distinct_id,
                     argMax(person_id, version) as person_id
              FROM person_distinct_id2
              WHERE team_id = 2
              GROUP BY distinct_id
              HAVING argMax(is_deleted, version) = 0) AS pdi ON e.distinct_id = pdi.distinct_id
           WHERE team_id = 2
             AND event = '$pageview'
             AND timestamp >= toStartOfDay(toDateTime('2012-01-01 00:00:00'), 'UTC')
             AND timestamp <= toDateTime('2012-01-15 23:59:59', 'UTC') )
        GROUP BY date)
     group by day_start
     order by day_start SETTINGS allow_experimental_window_functions = 1) SETTINGS timeout_before_checking_execution_speed = 60
  '
---
# name: ClickhouseTestTrends.test_insight_trends_basic.1
  '
  /* request:api_projects_(?P<parent_lookup_team_id>[^_.]+)_actions_people_?$ (ActionViewSet) */
  SELECT person_id AS actor_id
  FROM
    (SELECT e.timestamp as timestamp,
            pdi.person_id as person_id,
            e.distinct_id as distinct_id,
            e.team_id as team_id
     FROM events e
     INNER JOIN
       (SELECT distinct_id,
               argMax(person_id, version) as person_id
        FROM person_distinct_id2
        WHERE team_id = 2
        GROUP BY distinct_id
        HAVING argMax(is_deleted, version) = 0) AS pdi ON e.distinct_id = pdi.distinct_id
     INNER JOIN
       (SELECT id
        FROM person
        WHERE team_id = 2
        GROUP BY id
        HAVING max(is_deleted) = 0) person ON person.id = pdi.person_id
     WHERE team_id = 2
       AND event = '$pageview'
       AND timestamp >= toDateTime('2012-01-14 00:00:00', 'UTC')
       AND timestamp <= toDateTime('2012-01-14 23:59:59', 'UTC') )
  GROUP BY actor_id
  LIMIT 200
  OFFSET 0
  '
---
# name: ClickhouseTestTrends.test_insight_trends_clean_arg
  '
  /* request:api_projects_(?P<parent_lookup_team_id>[^_.]+)_insights_trend_?$ (ClickhouseInsightsViewSet) */
  SELECT groupArray(day_start) as date,
         groupArray(count) as data
  FROM
    (SELECT SUM(total) AS count,
            day_start
     from
       (SELECT toUInt16(0) AS total,
               toStartOfDay(toDateTime('2012-01-15 23:59:59') - toIntervalDay(number), 'UTC') AS day_start
        FROM numbers(dateDiff('day', toStartOfDay(toDateTime('2012-01-01 00:00:00'), 'UTC'), toDateTime('2012-01-15 23:59:59'), 'UTC'))
        UNION ALL SELECT toUInt16(0) AS total,
                         toStartOfDay(toDateTime('2012-01-01 00:00:00'), 'UTC')
        UNION ALL SELECT count(*) as data,
                         toStartOfDay(toDateTime(timestamp), 'UTC') as date
        FROM
          (SELECT e.timestamp as timestamp,
                  e.properties as properties
           FROM events e
           WHERE team_id = 2
             AND event = '$pageview'
             AND timestamp >= toStartOfDay(toDateTime('2012-01-01 00:00:00'), 'UTC')
             AND timestamp <= toDateTime('2012-01-15 23:59:59', 'UTC')
             AND (has(['val'], replaceRegexpAll(JSONExtractRaw(e.properties, 'key'), '^"|"$', ''))) )
        GROUP BY date)
     group by day_start
     order by day_start SETTINGS allow_experimental_window_functions = 1) SETTINGS timeout_before_checking_execution_speed = 60
  '
---
# name: ClickhouseTestTrends.test_insight_trends_clean_arg.1
  '
  /* request:api_projects_(?P<parent_lookup_team_id>[^_.]+)_actions_people_?$ (ActionViewSet) */
  SELECT person_id AS actor_id
  FROM
    (SELECT e.timestamp as timestamp,
            e.properties as properties,
            pdi.person_id as person_id,
            e.distinct_id as distinct_id,
            e.team_id as team_id
     FROM events e
     INNER JOIN
       (SELECT distinct_id,
               argMax(person_id, version) as person_id
        FROM person_distinct_id2
        WHERE team_id = 2
        GROUP BY distinct_id
        HAVING argMax(is_deleted, version) = 0) AS pdi ON e.distinct_id = pdi.distinct_id
     INNER JOIN
       (SELECT id
        FROM person
        WHERE team_id = 2
        GROUP BY id
        HAVING max(is_deleted) = 0) person ON person.id = pdi.person_id
     WHERE team_id = 2
       AND event = '$pageview'
       AND timestamp >= toDateTime('2012-01-14 00:00:00', 'UTC')
       AND timestamp <= toDateTime('2012-01-14 23:59:59', 'UTC')
       AND (has(['val'], replaceRegexpAll(JSONExtractRaw(e.properties, 'key'), '^"|"$', ''))) )
  GROUP BY actor_id
  LIMIT 200
  OFFSET 0
  '
---
# name: ClickhouseTestTrends.test_insight_trends_cumulative
  '
  /* request:api_projects_(?P<parent_lookup_team_id>[^_.]+)_insights_trend_?$ (ClickhouseInsightsViewSet) */
  SELECT groupArray(day_start) as date,
         groupArray(count) as data
  FROM
    (SELECT SUM(total) AS count,
            day_start
     from
       (SELECT toUInt16(0) AS total,
               toStartOfDay(toDateTime('2012-01-15 23:59:59') - toIntervalDay(number), 'UTC') AS day_start
        FROM numbers(dateDiff('day', toStartOfDay(toDateTime('2012-01-01 00:00:00'), 'UTC'), toDateTime('2012-01-15 23:59:59'), 'UTC'))
        UNION ALL SELECT toUInt16(0) AS total,
                         toStartOfDay(toDateTime('2012-01-01 00:00:00'), 'UTC')
        UNION ALL SELECT count(*) as data,
                         toStartOfDay(toDateTime(timestamp), 'UTC') as date
        FROM
          (SELECT e.timestamp as timestamp
           FROM events e
           WHERE team_id = 2
             AND event = '$pageview'
             AND timestamp >= toStartOfDay(toDateTime('2012-01-01 00:00:00'), 'UTC')
             AND timestamp <= toDateTime('2012-01-15 23:59:59', 'UTC') )
        GROUP BY date)
     group by day_start
     order by day_start SETTINGS allow_experimental_window_functions = 1) SETTINGS timeout_before_checking_execution_speed = 60
  '
---
# name: ClickhouseTestTrends.test_insight_trends_cumulative.1
  '
  /* request:api_projects_(?P<parent_lookup_team_id>[^_.]+)_actions_people_?$ (ActionViewSet) */
  SELECT person_id AS actor_id
  FROM
    (SELECT e.timestamp as timestamp,
            pdi.person_id as person_id,
            e.distinct_id as distinct_id,
            e.team_id as team_id
     FROM events e
     INNER JOIN
       (SELECT distinct_id,
               argMax(person_id, version) as person_id
        FROM person_distinct_id2
        WHERE team_id = 2
        GROUP BY distinct_id
        HAVING argMax(is_deleted, version) = 0) AS pdi ON e.distinct_id = pdi.distinct_id
     INNER JOIN
       (SELECT id
        FROM person
        WHERE team_id = 2
        GROUP BY id
        HAVING max(is_deleted) = 0) person ON person.id = pdi.person_id
     WHERE team_id = 2
       AND event = '$pageview'
       AND timestamp >= toStartOfDay(toDateTime('2012-01-01 00:00:00'), 'UTC')
       AND timestamp <= toDateTime('2012-01-14 23:59:59', 'UTC') )
  GROUP BY actor_id
  LIMIT 200
  OFFSET 0
  '
---
# name: ClickhouseTestTrends.test_insight_trends_cumulative.2
  '
  /* request:api_projects_(?P<parent_lookup_team_id>[^_.]+)_insights_trend_?$ (ClickhouseInsightsViewSet) */
  SELECT groupArray(day_start) as date,
         groupArray(count) as data
  FROM
    (SELECT SUM(total) AS count,
            day_start
     from
       (SELECT toUInt16(0) AS total,
               toStartOfDay(toDateTime('2012-01-15 23:59:59') - toIntervalDay(number), 'UTC') AS day_start
        FROM numbers(dateDiff('day', toStartOfDay(toDateTime('2012-01-01 00:00:00'), 'UTC'), toDateTime('2012-01-15 23:59:59'), 'UTC'))
        UNION ALL SELECT toUInt16(0) AS total,
                         toStartOfDay(toDateTime('2012-01-01 00:00:00'), 'UTC')
        UNION ALL SELECT count(DISTINCT person_id) as data,
                         toStartOfDay(toDateTime(timestamp), 'UTC') as date
        FROM
          (SELECT person_id,
                  min(timestamp) as timestamp
           FROM
             (SELECT e.timestamp as timestamp,
                     pdi.person_id as person_id
              FROM events e
              INNER JOIN
                (SELECT distinct_id,
                        argMax(person_id, version) as person_id
                 FROM person_distinct_id2
                 WHERE team_id = 2
                 GROUP BY distinct_id
                 HAVING argMax(is_deleted, version) = 0) AS pdi ON e.distinct_id = pdi.distinct_id
              WHERE team_id = 2
                AND event = '$pageview'
                AND timestamp >= toStartOfDay(toDateTime('2012-01-01 00:00:00'), 'UTC')
                AND timestamp <= toDateTime('2012-01-15 23:59:59', 'UTC') )
           GROUP BY person_id)
        GROUP BY date)
     group by day_start
     order by day_start SETTINGS allow_experimental_window_functions = 1) SETTINGS timeout_before_checking_execution_speed = 60
  '
---
# name: ClickhouseTestTrends.test_insight_trends_cumulative.3
  '
  /* request:api_projects_(?P<parent_lookup_team_id>[^_.]+)_actions_people_?$ (ActionViewSet) */
  SELECT person_id AS actor_id
  FROM
    (SELECT e.timestamp as timestamp,
            pdi.person_id as person_id,
            e.distinct_id as distinct_id,
            e.team_id as team_id
     FROM events e
     INNER JOIN
       (SELECT distinct_id,
               argMax(person_id, version) as person_id
        FROM person_distinct_id2
        WHERE team_id = 2
        GROUP BY distinct_id
        HAVING argMax(is_deleted, version) = 0) AS pdi ON e.distinct_id = pdi.distinct_id
     INNER JOIN
       (SELECT id
        FROM person
        WHERE team_id = 2
        GROUP BY id
        HAVING max(is_deleted) = 0) person ON person.id = pdi.person_id
     WHERE team_id = 2
       AND event = '$pageview'
       AND timestamp >= toStartOfDay(toDateTime('2012-01-01 00:00:00'), 'UTC')
       AND timestamp <= toDateTime('2012-01-14 23:59:59', 'UTC') )
  GROUP BY actor_id
  LIMIT 200
  OFFSET 0
  '
---
# name: ClickhouseTestTrends.test_insight_trends_cumulative.4
  '
  /* request:api_projects_(?P<parent_lookup_team_id>[^_.]+)_insights_trend_?$ (ClickhouseInsightsViewSet) */
  SELECT groupArray(value)
  FROM
    (SELECT replaceRegexpAll(JSONExtractRaw(properties, 'key'), '^"|"$', '') AS value,
            count(*) as count
     FROM events e
     WHERE team_id = 2
       AND event = '$pageview'
       AND timestamp >= toDateTime('2012-01-01 00:00:00', 'UTC')
       AND timestamp <= toDateTime('2012-01-15 23:59:59', 'UTC')
     GROUP BY value
     ORDER BY count DESC
     LIMIT 25
     OFFSET 0)
  '
---
# name: ClickhouseTestTrends.test_insight_trends_cumulative.5
  '
  /* request:api_projects_(?P<parent_lookup_team_id>[^_.]+)_insights_trend_?$ (ClickhouseInsightsViewSet) */
  SELECT groupArray(day_start) as date,
         groupArray(count) as data,
         breakdown_value
  FROM
    (SELECT SUM(total) as count,
            day_start,
            breakdown_value
     FROM
       (SELECT *
        FROM
          (SELECT toUInt16(0) AS total,
                  ticks.day_start as day_start,
                  breakdown_value
           FROM
             (SELECT toStartOfDay(toDateTime('2012-01-15 23:59:59', 'UTC') - number * 86400) as day_start
              FROM numbers(15)
              UNION ALL SELECT toStartOfDay(toDateTime('2012-01-01 00:00:00', 'UTC')) as day_start) as ticks
           CROSS JOIN
             (SELECT breakdown_value
              FROM
                (SELECT ['val', 'notval'] as breakdown_value) ARRAY
              JOIN breakdown_value) as sec
           ORDER BY breakdown_value,
                    day_start
           UNION ALL SELECT count(*) as total,
                            toStartOfDay(timestamp, 'UTC') as day_start,
                            replaceRegexpAll(JSONExtractRaw(properties, 'key'), '^"|"$', '') as breakdown_value
           FROM events e
           WHERE e.team_id = 2
             AND event = '$pageview'
             AND timestamp >= toStartOfDay(toDateTime('2012-01-01 00:00:00'), 'UTC')
             AND timestamp <= toDateTime('2012-01-15 23:59:59', 'UTC')
             AND replaceRegexpAll(JSONExtractRaw(properties, 'key'), '^"|"$', '') in (['val', 'notval'])
           GROUP BY day_start,
                    breakdown_value))
     GROUP BY day_start,
              breakdown_value
     ORDER BY breakdown_value,
              day_start)
  GROUP BY breakdown_value
  ORDER BY breakdown_value
  '
---
# name: ClickhouseTestTrends.test_insight_trends_cumulative.6
  '
  /* request:api_projects_(?P<parent_lookup_team_id>[^_.]+)_actions_people_?$ (ActionViewSet) */
  SELECT person_id AS actor_id
  FROM
    (SELECT e.timestamp as timestamp,
            e.properties as properties,
            pdi.person_id as person_id,
            e.distinct_id as distinct_id,
            e.team_id as team_id
     FROM events e
     INNER JOIN
       (SELECT distinct_id,
               argMax(person_id, version) as person_id
        FROM person_distinct_id2
        WHERE team_id = 2
        GROUP BY distinct_id
        HAVING argMax(is_deleted, version) = 0) AS pdi ON e.distinct_id = pdi.distinct_id
     INNER JOIN
       (SELECT id
        FROM person
        WHERE team_id = 2
        GROUP BY id
        HAVING max(is_deleted) = 0) person ON person.id = pdi.person_id
     WHERE team_id = 2
       AND event = '$pageview'
       AND timestamp >= toStartOfDay(toDateTime('2012-01-01 00:00:00'), 'UTC')
       AND timestamp <= toDateTime('2012-01-14 23:59:59', 'UTC')
       AND (has(['val'], replaceRegexpAll(JSONExtractRaw(e.properties, 'key'), '^"|"$', ''))) )
  GROUP BY actor_id
  LIMIT 200
  OFFSET 0
  '
---
# name: ClickhouseTestTrends.test_insight_trends_cumulative.7
  '
  /* request:api_projects_(?P<parent_lookup_team_id>[^_.]+)_insights_trend_?$ (ClickhouseInsightsViewSet) */
  SELECT groupArray(value)
  FROM
    (SELECT replaceRegexpAll(JSONExtractRaw(properties, 'key'), '^"|"$', '') AS value,
            count(*) as count
     FROM events e
     WHERE team_id = 2
       AND event = '$pageview'
       AND timestamp >= toDateTime('2012-01-01 00:00:00', 'UTC')
       AND timestamp <= toDateTime('2012-01-15 23:59:59', 'UTC')
     GROUP BY value
     ORDER BY count DESC
     LIMIT 25
     OFFSET 0)
  '
---
# name: ClickhouseTestTrends.test_insight_trends_cumulative.8
  '
  /* request:api_projects_(?P<parent_lookup_team_id>[^_.]+)_insights_trend_?$ (ClickhouseInsightsViewSet) */
  SELECT groupArray(day_start) as date,
         groupArray(count) as data,
         breakdown_value
  FROM
    (SELECT SUM(total) as count,
            day_start,
            breakdown_value
     FROM
       (SELECT *
        FROM
          (SELECT toUInt16(0) AS total,
                  ticks.day_start as day_start,
                  breakdown_value
           FROM
             (SELECT toStartOfDay(toDateTime('2012-01-15 23:59:59', 'UTC') - number * 86400) as day_start
              FROM numbers(15)
              UNION ALL SELECT toStartOfDay(toDateTime('2012-01-01 00:00:00', 'UTC')) as day_start) as ticks
           CROSS JOIN
             (SELECT breakdown_value
              FROM
                (SELECT ['val', 'notval'] as breakdown_value) ARRAY
              JOIN breakdown_value) as sec
           ORDER BY breakdown_value,
                    day_start
           UNION ALL SELECT count(DISTINCT pdi.person_id) as total,
                            toStartOfDay(timestamp, 'UTC') as day_start,
                            breakdown_value
           FROM
             (SELECT person_id,
                     min(timestamp) as timestamp,
                     breakdown_value
              FROM
                (SELECT pdi.person_id as person_id,
                        timestamp,
                        replaceRegexpAll(JSONExtractRaw(properties, 'key'), '^"|"$', '') as breakdown_value
                 FROM events e
                 INNER JOIN
                   (SELECT distinct_id,
                           argMax(person_id, version) as person_id
                    FROM person_distinct_id2
                    WHERE team_id = 2
                    GROUP BY distinct_id
                    HAVING argMax(is_deleted, version) = 0) as pdi ON events.distinct_id = pdi.distinct_id
                 WHERE e.team_id = 2
                   AND event = '$pageview'
                   AND timestamp >= toStartOfDay(toDateTime('2012-01-01 00:00:00'), 'UTC')
                   AND timestamp <= toDateTime('2012-01-15 23:59:59', 'UTC')
                   AND replaceRegexpAll(JSONExtractRaw(properties, 'key'), '^"|"$', '') in (['val', 'notval']) )
              GROUP BY person_id,
                       breakdown_value) AS pdi
           GROUP BY day_start,
                    breakdown_value))
     GROUP BY day_start,
              breakdown_value
     ORDER BY breakdown_value,
              day_start)
  GROUP BY breakdown_value
  ORDER BY breakdown_value
  '
---
# name: ClickhouseTestTrends.test_insight_trends_cumulative.9
  '
  /* request:api_projects_(?P<parent_lookup_team_id>[^_.]+)_actions_people_?$ (ActionViewSet) */
  SELECT person_id AS actor_id
  FROM
    (SELECT e.timestamp as timestamp,
            e.properties as properties,
            pdi.person_id as person_id,
            e.distinct_id as distinct_id,
            e.team_id as team_id
     FROM events e
     INNER JOIN
       (SELECT distinct_id,
               argMax(person_id, version) as person_id
        FROM person_distinct_id2
        WHERE team_id = 2
        GROUP BY distinct_id
        HAVING argMax(is_deleted, version) = 0) AS pdi ON e.distinct_id = pdi.distinct_id
     INNER JOIN
       (SELECT id
        FROM person
        WHERE team_id = 2
        GROUP BY id
        HAVING max(is_deleted) = 0) person ON person.id = pdi.person_id
     WHERE team_id = 2
       AND event = '$pageview'
       AND timestamp >= toStartOfDay(toDateTime('2012-01-01 00:00:00'), 'UTC')
       AND timestamp <= toDateTime('2012-01-14 23:59:59', 'UTC')
       AND (has(['val'], replaceRegexpAll(JSONExtractRaw(e.properties, 'key'), '^"|"$', ''))) )
  GROUP BY actor_id
  LIMIT 200
  OFFSET 0
  '
---
# name: ClickhouseTestTrendsGroups.test_aggregating_by_group
  '
  /* request:api_projects_(?P<parent_lookup_team_id>[^_.]+)_insights_trend_?$ (ClickhouseInsightsViewSet) */
  SELECT groupArray(day_start) as date,
         groupArray(count) as data
  FROM
    (SELECT SUM(total) AS count,
            day_start
     from
       (SELECT toUInt16(0) AS total,
               toStartOfDay(toDateTime('2020-01-12 23:59:59') - toIntervalDay(number), 'UTC') AS day_start
        FROM numbers(dateDiff('day', toStartOfDay(toDateTime('2020-01-01 00:00:00'), 'UTC'), toDateTime('2020-01-12 23:59:59'), 'UTC'))
        UNION ALL SELECT toUInt16(0) AS total,
<<<<<<< HEAD
                         toStartOfDay(toDateTime('2020-01-01 00:00:00'))
        UNION ALL SELECT count(DISTINCT group_0) as data,
                         toDateTime(toStartOfDay(timestamp), 'UTC') as date
=======
                         toStartOfDay(toDateTime('2020-01-01 00:00:00'), 'UTC')
        UNION ALL SELECT count(DISTINCT $group_0) as data,
                         toStartOfDay(toDateTime(timestamp), 'UTC') as date
>>>>>>> 874c3f75
        FROM
          (SELECT e.timestamp as timestamp,
                  e.group_0 as group_0
           FROM events e
           WHERE team_id = 2
             AND event = '$pageview'
<<<<<<< HEAD
             AND toStartOfDay(timestamp) >= toStartOfDay(toDateTime('2020-01-01 00:00:00'))
             AND timestamp <= '2020-01-12 23:59:59'
             AND (NOT has([''], "group_0")) )
        GROUP BY toStartOfDay(timestamp))
=======
             AND timestamp >= toStartOfDay(toDateTime('2020-01-01 00:00:00'), 'UTC')
             AND timestamp <= toDateTime('2020-01-12 23:59:59', 'UTC')
             AND (NOT has([''], "$group_0")) )
        GROUP BY date)
>>>>>>> 874c3f75
     group by day_start
     order by day_start SETTINGS allow_experimental_window_functions = 1) SETTINGS timeout_before_checking_execution_speed = 60
  '
---
# name: ClickhouseTestTrendsGroups.test_aggregating_by_group.1
  '
  /* request:api_projects_(?P<parent_lookup_team_id>[^_.]+)_actions_people_?$ (ActionViewSet) */
  SELECT group_0 AS actor_id
  FROM
    (SELECT e.timestamp as timestamp,
            e.group_0 as group_0
     FROM events e
     WHERE team_id = 2
       AND event = '$pageview'
<<<<<<< HEAD
       AND timestamp >= '2020-01-02 00:00:00'
       AND timestamp <= '2020-01-02 23:59:59'
       AND (NOT has([''], "group_0")
            AND NOT has([''], "group_0")) )
=======
       AND timestamp >= toDateTime('2020-01-02 00:00:00', 'UTC')
       AND timestamp <= toDateTime('2020-01-02 23:59:59', 'UTC')
       AND (NOT has([''], "$group_0")
            AND NOT has([''], "$group_0")) )
>>>>>>> 874c3f75
  GROUP BY actor_id
  LIMIT 200
  OFFSET 0
  '
---<|MERGE_RESOLUTION|>--- conflicted
+++ resolved
@@ -533,32 +533,19 @@
                toStartOfDay(toDateTime('2020-01-12 23:59:59') - toIntervalDay(number), 'UTC') AS day_start
         FROM numbers(dateDiff('day', toStartOfDay(toDateTime('2020-01-01 00:00:00'), 'UTC'), toDateTime('2020-01-12 23:59:59'), 'UTC'))
         UNION ALL SELECT toUInt16(0) AS total,
-<<<<<<< HEAD
-                         toStartOfDay(toDateTime('2020-01-01 00:00:00'))
-        UNION ALL SELECT count(DISTINCT group_0) as data,
-                         toDateTime(toStartOfDay(timestamp), 'UTC') as date
-=======
                          toStartOfDay(toDateTime('2020-01-01 00:00:00'), 'UTC')
         UNION ALL SELECT count(DISTINCT $group_0) as data,
                          toStartOfDay(toDateTime(timestamp), 'UTC') as date
->>>>>>> 874c3f75
         FROM
           (SELECT e.timestamp as timestamp,
                   e.group_0 as group_0
            FROM events e
            WHERE team_id = 2
              AND event = '$pageview'
-<<<<<<< HEAD
-             AND toStartOfDay(timestamp) >= toStartOfDay(toDateTime('2020-01-01 00:00:00'))
-             AND timestamp <= '2020-01-12 23:59:59'
-             AND (NOT has([''], "group_0")) )
-        GROUP BY toStartOfDay(timestamp))
-=======
              AND timestamp >= toStartOfDay(toDateTime('2020-01-01 00:00:00'), 'UTC')
              AND timestamp <= toDateTime('2020-01-12 23:59:59', 'UTC')
              AND (NOT has([''], "$group_0")) )
         GROUP BY date)
->>>>>>> 874c3f75
      group by day_start
      order by day_start SETTINGS allow_experimental_window_functions = 1) SETTINGS timeout_before_checking_execution_speed = 60
   '
@@ -573,17 +560,10 @@
      FROM events e
      WHERE team_id = 2
        AND event = '$pageview'
-<<<<<<< HEAD
-       AND timestamp >= '2020-01-02 00:00:00'
-       AND timestamp <= '2020-01-02 23:59:59'
-       AND (NOT has([''], "group_0")
-            AND NOT has([''], "group_0")) )
-=======
        AND timestamp >= toDateTime('2020-01-02 00:00:00', 'UTC')
        AND timestamp <= toDateTime('2020-01-02 23:59:59', 'UTC')
        AND (NOT has([''], "$group_0")
             AND NOT has([''], "$group_0")) )
->>>>>>> 874c3f75
   GROUP BY actor_id
   LIMIT 200
   OFFSET 0
