--- conflicted
+++ resolved
@@ -1,11 +1,8 @@
 import json
 from dataclasses import dataclass, field
 from datetime import datetime
-<<<<<<< HEAD
 from typing import Any, Dict, List, Optional, Union
 from uuid import uuid4
-=======
->>>>>>> 7fe96b81
 
 import pytest
 from django.core.cache import cache
@@ -580,7 +577,10 @@
 
     filtered_data = {k: v for k, v in data.items() if v is not None}
 
-    return client.get(f"/api/projects/{team.id}/insights/trend/", data=filtered_data,)
+    return client.get(
+        f"/api/projects/{team.id}/insights/trend/",
+        data=filtered_data,
+    )
 
 
 def get_trends_ok(client: Client, request: TrendsRequest, team: Team):
@@ -644,8 +644,12 @@
     def test_insight_trends_basic(self):
 
         events_by_person = {
-            "1": [{"event": "$pageview", "timestamp": datetime(2012, 1, 14, 3)},],
-            "2": [{"event": "$pageview", "timestamp": datetime(2012, 1, 14, 3)},],
+            "1": [
+                {"event": "$pageview", "timestamp": datetime(2012, 1, 14, 3)},
+            ],
+            "2": [
+                {"event": "$pageview", "timestamp": datetime(2012, 1, 14, 3)},
+            ],
         }
         created_people = journeys_for(events_by_person, self.team)
 
@@ -685,8 +689,12 @@
     def test_insight_trends_aggregate(self):
 
         events_by_person = {
-            "1": [{"event": "$pageview", "timestamp": datetime(2012, 1, 13, 3)},],
-            "2": [{"event": "$pageview", "timestamp": datetime(2012, 1, 14, 3)},],
+            "1": [
+                {"event": "$pageview", "timestamp": datetime(2012, 1, 13, 3)},
+            ],
+            "2": [
+                {"event": "$pageview", "timestamp": datetime(2012, 1, 14, 3)},
+            ],
         }
         created_people = journeys_for(events_by_person, self.team)
 
@@ -727,8 +735,12 @@
                 {"event": "$pageview", "timestamp": datetime(2012, 1, 13, 3), "properties": {"key": "val"}},
                 {"event": "$pageview", "timestamp": datetime(2012, 1, 14, 3), "properties": {"key": "val"}},
             ],
-            "p2": [{"event": "$pageview", "timestamp": datetime(2012, 1, 13, 3), "properties": {"key": "notval"}},],
-            "p3": [{"event": "$pageview", "timestamp": datetime(2012, 1, 14, 3), "properties": {"key": "val"}},],
+            "p2": [
+                {"event": "$pageview", "timestamp": datetime(2012, 1, 13, 3), "properties": {"key": "notval"}},
+            ],
+            "p3": [
+                {"event": "$pageview", "timestamp": datetime(2012, 1, 14, 3), "properties": {"key": "val"}},
+            ],
         }
         created_people = journeys_for(events_by_person, self.team)
 
@@ -862,8 +874,12 @@
     @test_with_materialized_columns(["key"])
     def test_breakdown_with_filter(self):
         events_by_person = {
-            "person1": [{"event": "sign up", "timestamp": datetime(2012, 1, 13, 3), "properties": {"key": "val"}},],
-            "person2": [{"event": "sign up", "timestamp": datetime(2012, 1, 13, 3), "properties": {"key": "oh"}},],
+            "person1": [
+                {"event": "sign up", "timestamp": datetime(2012, 1, 13, 3), "properties": {"key": "val"}},
+            ],
+            "person2": [
+                {"event": "sign up", "timestamp": datetime(2012, 1, 13, 3), "properties": {"key": "oh"}},
+            ],
         }
         created_people = journeys_for(events_by_person, self.team)
 
@@ -871,7 +887,14 @@
             params = TrendsRequestBreakdown(
                 date_from="-14d",
                 breakdown="key",
-                events=[{"id": "sign up", "name": "sign up", "type": "events", "order": 0,}],
+                events=[
+                    {
+                        "id": "sign up",
+                        "name": "sign up",
+                        "type": "events",
+                        "order": 0,
+                    }
+                ],
                 properties=[{"key": "key", "value": "oh", "operator": "not_icontains"}],
             )
             data_response = get_trends_time_series_ok(self.client, params, self.team)
@@ -887,7 +910,14 @@
                 date_from="-14d",
                 breakdown="key",
                 display="ActionsPie",
-                events=[{"id": "sign up", "name": "sign up", "type": "events", "order": 0,}],
+                events=[
+                    {
+                        "id": "sign up",
+                        "name": "sign up",
+                        "type": "events",
+                        "order": 0,
+                    }
+                ],
             )
             aggregate_response = get_trends_aggregate_ok(self.client, params, self.team)
             aggregate_person_response = get_trends_people_ok(
@@ -914,7 +944,14 @@
             request = TrendsRequest(
                 date_from="-7d",
                 compare=True,
-                events=[{"id": "$pageview", "name": "$pageview", "type": "events", "order": 0,}],
+                events=[
+                    {
+                        "id": "$pageview",
+                        "name": "$pageview",
+                        "type": "events",
+                        "order": 0,
+                    }
+                ],
             )
             data_response = get_trends_time_series_ok(self.client, request, self.team)
 
@@ -976,7 +1013,13 @@
             date_from="2020-01-01 00:00:00",
             date_to="2020-01-12 00:00:00",
             events=[
-                {"id": "$pageview", "type": "events", "order": 0, "math": "unique_group", "math_group_type_index": 0,}
+                {
+                    "id": "$pageview",
+                    "type": "events",
+                    "order": 0,
+                    "math": "unique_group",
+                    "math_group_type_index": 0,
+                }
             ],
         )
         data_response = get_trends_time_series_ok(self.client, request, self.team)
