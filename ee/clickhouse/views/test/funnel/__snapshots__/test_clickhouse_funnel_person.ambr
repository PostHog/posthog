--- conflicted
+++ resolved
@@ -67,41 +67,6 @@
                               if(step_1 = 1, timestamp, null) as latest_1,
                               if(event = 'step three', 1, 0) as step_2,
                               if(step_2 = 1, timestamp, null) as latest_2
-<<<<<<< HEAD
-                       FROM
-                         (SELECT e.event as event,
-                                 e.team_id as team_id,
-                                 e.distinct_id as distinct_id,
-                                 e.timestamp as timestamp,
-                                 e."$group_0" as aggregation_target,
-                                 e."$group_0" as "$group_0",
-                                 e."properties" as "properties",
-                                 pdi.person_id as person_id,
-                                 person.person_props as person_props,
-                                 groups_0.group_properties_0 as group_properties_0
-                          FROM events e
-                          INNER JOIN
-                            (SELECT distinct_id,
-                                    argMax(person_id, version) as person_id
-                             FROM person_distinct_id2
-                             WHERE team_id = 2
-                             GROUP BY distinct_id
-                             HAVING argMax(is_deleted, version) = 0) AS pdi ON e.distinct_id = pdi.distinct_id
-                          INNER JOIN
-                            (SELECT id,
-                                    argMax(properties, version) as person_props
-                             FROM person
-                             WHERE team_id = 2
-                             GROUP BY id
-                             HAVING max(is_deleted) = 0) person ON person.id = pdi.person_id
-                          INNER JOIN
-                            (SELECT group_key,
-                                    argMax(group_properties, _timestamp) AS group_properties_0
-                             FROM groups
-                             WHERE team_id = 2
-                               AND group_type_index = 0
-                             GROUP BY group_key) groups_0 ON "$group_0" == groups_0.group_key
-=======
                        FROM events e
                        INNER JOIN
                          (SELECT distinct_id,
@@ -121,7 +86,6 @@
                          (SELECT group_key,
                                  argMax(group_properties, _timestamp) AS group_properties_0
                           FROM groups
->>>>>>> ead52f29
                           WHERE team_id = 2
                             AND group_type_index = 0
                           GROUP BY group_key) groups_0 ON "$group_0" == groups_0.group_key
