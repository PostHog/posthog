# NOTE: bad django practice but /ee specifically depends on /posthog so it should be fine
from datetime import datetime
from typing import Any, Dict, List, Optional

from dateutil.relativedelta import relativedelta
from django.utils.timezone import now
from rest_framework import serializers
from rest_framework.decorators import action
from rest_framework.request import Request
from rest_framework.response import Response
from rest_framework_csv import renderers as csvrenderers

from ee.clickhouse.client import sync_execute
from ee.clickhouse.models.action import format_action_filter
from ee.clickhouse.queries.trends.person import ClickhouseTrendsActors
from ee.clickhouse.sql.person import INSERT_COHORT_ALL_PEOPLE_THROUGH_PERSON_ID, PERSON_STATIC_COHORT_TABLE
from posthog.api.action import ActionSerializer, ActionViewSet
from posthog.api.person import get_person_name
from posthog.api.utils import get_target_entity
from posthog.models.action import Action
from posthog.models.cohort import Cohort
from posthog.models.entity import Entity
from posthog.models.filters import Filter
from posthog.models.person import Person


class ClickhouseActionSerializer(ActionSerializer):
    is_calculating = serializers.SerializerMethodField()

    def get_is_calculating(self, action: Action) -> bool:
        return False


class ClickhouseActionsViewSet(ActionViewSet):
    serializer_class = ClickhouseActionSerializer

    def list(self, request: Request, *args: Any, **kwargs: Any) -> Response:
        actions = self.get_queryset()
        actions_list: List[Dict[Any, Any]] = self.serializer_class(actions, many=True, context={"request": request}).data  # type: ignore
        return Response({"results": actions_list})

    @action(methods=["GET"], detail=False)
    def people(self, request: Request, *args: Any, **kwargs: Any) -> Response:  # type: ignore
        team = self.team
        filter = Filter(request=request, team=self.team)
        entity = get_target_entity(filter)

<<<<<<< HEAD
        # Used to keep feature behind feature flag. Can be removed once that's removed.
        include_recordings = request.GET.get("include_recordings") == "true"

        actors, serialized_actors = TrendsPersonQuery(
            team, entity, filter, include_recordings=include_recordings
        ).get_actors()
=======
        current_url = request.get_full_path()
        actors, serialized_actors = ClickhouseTrendsActors(team, entity, filter).get_actors()
>>>>>>> 9f9b5f3e

        current_url = request.get_full_path()
        next_url: Optional[str] = request.get_full_path()
        offset = filter.offset
        if len(actors) > 100 and next_url:
            if "offset" in next_url:
                next_url = next_url[1:]
                next_url = next_url.replace("offset=" + str(offset), "offset=" + str(offset + 100))
            else:
                next_url = request.build_absolute_uri(
                    "{}{}offset={}".format(next_url, "&" if "?" in next_url else "?", offset + 100)
                )
        else:
            next_url = None

        if request.accepted_renderer.format == "csv":
            csvrenderers.CSVRenderer.header = ["Distinct ID", "Internal ID", "Email", "Name", "Properties"]
            content = [
                {
                    "Name": get_person_name(person),
                    "Distinct ID": person.distinct_ids[0] if person.distinct_ids else "",
                    "Internal ID": str(person.uuid),
                    "Email": person.properties.get("email"),
                    "Properties": person.properties,
                }
                for person in actors
                if isinstance(person, Person)
            ]
            return Response(content)

        return Response(
            {
                "results": [{"people": serialized_actors[0:100], "count": len(serialized_actors[0:100])}],
                "next": next_url,
                "previous": current_url[1:],
            }
        )

    @action(methods=["GET"], detail=True)
    def count(self, request: Request, **kwargs) -> Response:  # type: ignore
        action = self.get_object()
        query, params = format_action_filter(action)
        if query == "":
            return Response({"count": 0})

        results = sync_execute(
            "SELECT count(1) FROM events WHERE team_id = %(team_id)s AND timestamp < %(before)s AND timestamp > %(after)s AND {}".format(
                query
            ),
            {
                "team_id": action.team_id,
                "before": now().strftime("%Y-%m-%d %H:%M:%S.%f"),
                "after": (now() - relativedelta(months=3)).strftime("%Y-%m-%d %H:%M:%S.%f"),
                **params,
            },
        )
        return Response({"count": results[0][0]})


def insert_entity_people_into_cohort(cohort: Cohort, entity: Entity, filter: Filter):
    query, params = ClickhouseTrendsActors(cohort.team, entity, filter).actor_query()
    sync_execute(
        INSERT_COHORT_ALL_PEOPLE_THROUGH_PERSON_ID.format(cohort_table=PERSON_STATIC_COHORT_TABLE, query=query),
        {"cohort_id": cohort.pk, "_timestamp": datetime.now(), **params},
    )


class LegacyClickhouseActionsViewSet(ClickhouseActionsViewSet):
    legacy_team_compatibility = True<|MERGE_RESOLUTION|>--- conflicted
+++ resolved
@@ -45,17 +45,12 @@
         filter = Filter(request=request, team=self.team)
         entity = get_target_entity(filter)
 
-<<<<<<< HEAD
         # Used to keep feature behind feature flag. Can be removed once that's removed.
         include_recordings = request.GET.get("include_recordings") == "true"
 
-        actors, serialized_actors = TrendsPersonQuery(
+        actors, serialized_actors = ClickhouseTrendsActors(
             team, entity, filter, include_recordings=include_recordings
         ).get_actors()
-=======
-        current_url = request.get_full_path()
-        actors, serialized_actors = ClickhouseTrendsActors(team, entity, filter).get_actors()
->>>>>>> 9f9b5f3e
 
         current_url = request.get_full_path()
         next_url: Optional[str] = request.get_full_path()
