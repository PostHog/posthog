--- conflicted
+++ resolved
@@ -19,18 +19,10 @@
         """
         from ee.clickhouse import client
 
-<<<<<<< HEAD
-        if (
-            is_clickhouse_enabled()
-            and request.user.pk
-            and (request.user.is_staff or is_impersonated_session(request) or settings.DEBUG)
-        ):
-            client._save_query_user_id = request.user.pk
-=======
         route = resolve(request.path)
         client._request_information = {
             "save": (
-                is_ee_enabled()
+                is_clickhouse_enabled()
                 and request.user.pk
                 and (request.user.is_staff or is_impersonated_session(request) or settings.DEBUG)
             ),
@@ -38,7 +30,6 @@
             "kind": "request",
             "id": f"{route.route} ({route.func.__name__})",
         }
->>>>>>> 0e58f970
 
         response: HttpResponse = self.get_response(request)
 
