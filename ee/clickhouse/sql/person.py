--- conflicted
+++ resolved
@@ -151,13 +151,6 @@
     extra_fields=KAFKA_COLUMNS,
 )
 
-<<<<<<< HEAD
-KAFKA_PERSON_STATIC_COHORT_TABLE_SQL = PERSON_STATIC_COHORT_BASE_SQL.format(
-    table_name="kafka_" + PERSON_STATIC_COHORT_TABLE, engine=kafka_engine(KAFKA_PERSON_STATIC_COHORT), extra_fields="",
-)
-
-=======
->>>>>>> 3009e0aa
 DROP_PERSON_STATIC_COHORT_TABLE_SQL = """
 DROP TABLE {}
 """.format(
@@ -165,11 +158,7 @@
 )
 
 INSERT_PERSON_STATIC_COHORT = """
-<<<<<<< HEAD
-INSERT INTO {} SELECT %(id)s, %(person_id)s, %(cohort_id)s, %(team_id)s, now(), 0 VALUES
-=======
 INSERT INTO {} (id, person_id, cohort_id, team_id, _timestamp) VALUES 
->>>>>>> 3009e0aa
 """.format(
     PERSON_STATIC_COHORT_TABLE
 )
