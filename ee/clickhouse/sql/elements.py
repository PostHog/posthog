from ee.kafka.topics import KAFKA_ELEMENTS

from .clickhouse import STORAGE_POLICY, kafka_engine, table_engine

DROP_ELEMENTS_TABLE_SQL = """
DROP TABLE elements
"""

ELEMENTS_TABLE = "elements"

ELEMENTS_TABLE_BASE_SQL = """
CREATE TABLE {table_name}
(
    uuid UUID,
    event_uuid UUID,
    text VARCHAR,
    tag_name VARCHAR,
    href VARCHAR,
    attr_id VARCHAR,
    attr_class Array(VARCHAR),
    nth_child Int64,
    nth_of_type Int64,
    attributes VARCHAR,
    order Int64,
    team_id Int64,
    created_at DateTime,
    elements_hash VARCHAR,
    _timestamp UInt64,
    _offset UInt64
) ENGINE = {engine} 
"""

ELEMENTS_TABLE_SQL = (
    ELEMENTS_TABLE_BASE_SQL
    + """PARTITION BY toYYYYMM(created_at)
ORDER BY (team_id, elements_hash, order)
{storage_policy}
"""
).format(table_name=ELEMENTS_TABLE, engine=table_engine(ELEMENTS_TABLE, "_timestamp"), storage_policy=STORAGE_POLICY)

KAFKA_ELEMENTS_TABLE_SQL = ELEMENTS_TABLE_BASE_SQL.format(
    table_name="kafka_" + ELEMENTS_TABLE, engine=kafka_engine(topic=KAFKA_ELEMENTS)
)

ELEMENTS_TABLE_MV_SQL = """
CREATE MATERIALIZED VIEW {table_name}_mv 
TO {table_name} 
AS SELECT
uuid,
event_uuid,
text,
tag_name,
href,
attr_id,
attr_class,
nth_child,
nth_of_type,
attributes,
order,
team_id,
created_at,
elements_hash,
_timestamp,
_offset
FROM kafka_{table_name} 
""".format(
    table_name=ELEMENTS_TABLE
)

INSERT_ELEMENTS_SQL = """
INSERT INTO elements SELECT 
<<<<<<< HEAD
    %(id)s, 
=======
    %(uuid)s,
    %(event_uuid)s, 
>>>>>>> 1ed6263a
    %(text)s,
    %(tag_name)s,
    %(href)s,
    %(attr_id)s,
    %(attr_class)s,
    %(nth_child)s,
    %(nth_of_type)s,
    %(attributes)s,
    %(order)s,
    %(team_id)s,
    now(),
    %(elements_hash)s,
    now(), 
    0
"""

GET_ELEMENTS_BY_ELEMENTS_HASH_SQL = """
    SELECT 
        argMax(uuid, _timestamp) uuid,
        any(event_uuid) event_uuid, 
        any(text) text,
        any(tag_name) tag_name,
        any(href) href,
        any(attr_id) attr_id,
        any(attr_class) attr_class,
        any(nth_child) nth_child,
        any(nth_of_type) nth_of_type,
        any(attributes) attributes,
        order,
        team_id,
        max(_timestamp) _timestamp_,
        elements_hash,
        now(),
        0
    FROM elements
    WHERE elements_hash = %(elements_hash)s AND team_id=%(team_id)s
    GROUP BY team_id, elements_hash, order
    ORDER BY order
"""

GET_ALL_ELEMENTS_SQL = """
SELECT * FROM elements {final} ORDER by order ASC 
"""

ELEMENTS_WITH_ARRAY_PROPS = """
CREATE TABLE elements_with_array_props_view
(
    uuid UUID,
    event_uuid UUID,
    text VARCHAR,
    tag_name VARCHAR,
    href VARCHAR,
    attr_id VARCHAR,
    attr_class Array(VARCHAR),
    nth_child Int64,
    nth_of_type Int64,
    attributes VARCHAR,
    order Int64,
    team_id Int64,
    created_at DateTime,
    elements_hash VARCHAR,
    array_attribute_keys Array(VARCHAR),
    array_attribute_values Array(VARCHAR),
    _timestamp UInt64,
    _offset UInt64
) ENGINE = {engine}
PARTITION BY toYYYYMM(created_at)
ORDER BY (team_id, elements_hash, order)
{storage_policy}
""".format(
    engine=table_engine("elements_with_array_props_view", "_timestamp"), storage_policy=STORAGE_POLICY
)

ELEMENTS_WITH_ARRAY_PROPS_MAT = """
CREATE MATERIALIZED VIEW elements_with_array_props_mv
TO elements_with_array_props_view
AS SELECT
uuid,
event_uuid,
text,
tag_name,
href,
attr_id,
attr_class,
nth_child,
nth_of_type,
attributes,
order,
team_id,
elements_hash,
arrayMap(k -> k.1, JSONExtractKeysAndValues(attributes, 'varchar')) array_attribute_keys,
arrayMap(k -> k.2, JSONExtractKeysAndValues(attributes, 'varchar')) array_attribute_values,
_timestamp,
_offset
FROM elements
"""

ELEMENTS_PROPERTIES_MAT = """
CREATE MATERIALIZED VIEW elements_properties_view
ENGINE = MergeTree()
ORDER BY (key, value, uuid)
POPULATE
AS SELECT uuid,
event_uuid,
team_id,
array_attribute_keys as key,
array_attribute_values as value
from elements_with_array_props_view
ARRAY JOIN array_attribute_keys, array_attribute_values
"""

ELEMENT_TAG_COUNT = """
SELECT concat('<', elements.tag_name, '> ', elements.text) AS tag_name,
       events.elements_hash as tag_hash,
       count(*) as tag_count
FROM events
JOIN elements ON (elements.elements_hash = events.elements_hash AND elements.order = toInt64(0))
WHERE events.team_id = %(team_id)s AND event = '$autocapture'
GROUP BY tag_name, tag_hash
ORDER BY tag_count desc, tag_name
LIMIT %(limit)s
"""<|MERGE_RESOLUTION|>--- conflicted
+++ resolved
@@ -69,12 +69,8 @@
 
 INSERT_ELEMENTS_SQL = """
 INSERT INTO elements SELECT 
-<<<<<<< HEAD
-    %(id)s, 
-=======
     %(uuid)s,
     %(event_uuid)s, 
->>>>>>> 1ed6263a
     %(text)s,
     %(tag_name)s,
     %(href)s,
