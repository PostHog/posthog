--- conflicted
+++ resolved
@@ -60,11 +60,7 @@
                 event="$autocapture",
                 properties={"$current_url": base_url, "$browser": browser, "$lib": "web", "$event_type": "click",},
                 timestamp=date + relativedelta(seconds=14),
-<<<<<<< HEAD
                 elements_hash=elements_hash,
-=======
-                elements_hash=element_hash,
->>>>>>> 6b6e0b97
             )
 
             create_event(
@@ -96,11 +92,7 @@
                         "$event_type": "click",
                     },
                     timestamp=date + relativedelta(seconds=29),
-<<<<<<< HEAD
                     elements_hash=elements_hash,
-=======
-                    elements_hash=element_hash,
->>>>>>> 6b6e0b97
                 )
 
                 create_event(
@@ -133,11 +125,7 @@
                             "$event_type": "click",
                         },
                         timestamp=date + relativedelta(seconds=59),
-<<<<<<< HEAD
                         elements_hash=elements_hash,
-=======
-                        elements_hash=element_hash,
->>>>>>> 6b6e0b97
                     )
 
                     create_event(
