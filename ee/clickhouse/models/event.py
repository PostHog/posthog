--- conflicted
+++ resolved
@@ -1,9 +1,5 @@
 import json
-<<<<<<< HEAD
-from datetime import datetime
-=======
 from datetime import datetime, timezone
->>>>>>> 8a629179
 from typing import Dict, Optional, Tuple, Union
 
 import pytz
