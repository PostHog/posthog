--- conflicted
+++ resolved
@@ -134,13 +134,8 @@
 
 def determine_event_conditions(conditions: Dict[str, Union[str, List[str]]]) -> Tuple[str, Dict]:
     result = ""
-<<<<<<< HEAD
     params: Dict[str, Union[str, List[str]]] = {}
     for idx, (k, v) in enumerate(conditions.items()):
-=======
-    params = {}
-    for _, (k, v) in enumerate(conditions.items()):
->>>>>>> a15b387d
         if not isinstance(v, str):
             continue
         if k == "after":
