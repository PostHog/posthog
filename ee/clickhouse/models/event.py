import json
import uuid
from typing import Any, Dict, List, Optional, Tuple, Union

import pytz
from dateutil.parser import isoparse
from django.utils import timezone
from rest_framework import serializers

from ee.clickhouse.models.element import chain_to_elements, elements_to_string
<<<<<<< HEAD
from ee.clickhouse.sql.events import BULK_INSERT_EVENT_SQL, GET_EVENTS_BY_TEAM_SQL, INSERT_EVENT_SQL
=======
from ee.clickhouse.sql.events import GET_EVENTS_BY_TEAM_SQL, INSERT_EVENT_SQL
from ee.kafka_client.client import ClickhouseProducer
from ee.kafka_client.topics import KAFKA_EVENTS_JSON
>>>>>>> 52859685
from posthog.client import sync_execute
from posthog.models.element import Element
from posthog.models.person import Person
from posthog.models.team import Team
from posthog.settings import TEST


def create_event(
    event_uuid: uuid.UUID,
    event: str,
    team: Team,
    distinct_id: str,
    timestamp: Optional[Union[timezone.datetime, str]] = None,
    properties: Optional[Dict] = {},
    elements: Optional[List[Element]] = None,
) -> str:
    if not timestamp:
        timestamp = timezone.now()
    assert timestamp is not None

    # clickhouse specific formatting
    if isinstance(timestamp, str):
        timestamp = isoparse(timestamp)
    else:
        timestamp = timestamp.astimezone(pytz.utc)

    elements_chain = ""
    if elements and len(elements) > 0:
        elements_chain = elements_to_string(elements=elements)

<<<<<<< HEAD
    sync_execute(
        INSERT_EVENT_SQL(),
        {
            "uuid": str(event_uuid),
            "event": event,
            "properties": json.dumps(properties),
            "timestamp": timestamp.strftime("%Y-%m-%d %H:%M:%S.%f"),
            "team_id": team.pk,
            "distinct_id": str(distinct_id),
            "elements_chain": elements_chain,
            "created_at": timestamp.strftime("%Y-%m-%d %H:%M:%S.%f"),
        },
    )

    return str(event_uuid)

=======
    kafka_event = {
        "uuid": str(event_uuid),
        "event": event,
        "properties": json.dumps(properties),
        "timestamp": timestamp.strftime("%Y-%m-%d %H:%M:%S.%f"),
        "team_id": team.pk,
        "distinct_id": str(distinct_id),
        "elements_chain": elements_chain,
        "created_at": timestamp.strftime("%Y-%m-%d %H:%M:%S.%f"),
    }

    ClickhouseProducer().produce(sql=INSERT_EVENT_SQL(), topic=KAFKA_EVENTS_JSON, data=kafka_event)
>>>>>>> 52859685

def bulk_create_events(events: List[Dict[str, Any]]):
    """
    TEST ONLY
    Insert events in bulk. List of dicts:
    bulk_create_events([{
        "event": "user signed up",
        "distinct_id": "1",
        "team": team,
        "timestamp": "2022-01-01T12:00:00"
    }])
    """
    if not TEST:
        raise Exception("This function is only meant for setting up tests")
    inserts = []
    params: Dict[str, Any] = {}
    for index, event in enumerate(events):
        timestamp = event.get("timestamp")
        if not timestamp:
            timestamp = timezone.now()
        # clickhouse specific formatting
        if isinstance(timestamp, str):
            timestamp = isoparse(timestamp)
        else:
            timestamp = timestamp.astimezone(pytz.utc)

        timestamp = timestamp.strftime("%Y-%m-%d %H:%M:%S.%f")

        elements_chain = ""
        if event.get("elements") and len(event["elements"]) > 0:
            elements_chain = elements_to_string(elements=event.get("elements"))  # type: ignore

        inserts.append(
            "(%(uuid_{i})s, %(event_{i})s, %(properties_{i})s, %(timestamp_{i})s, %(team_id_{i})s, %(distinct_id_{i})s, %(elements_chain_{i})s, %(created_at_{i})s, now(), 0)".format(
                i=index
            )
        )
        event = {
            "uuid": str(event["event_uuid"]) if event.get("event_uuid") else str(uuid.uuid4()),
            "event": event["event"],
            "properties": json.dumps(event["properties"]) if event.get("properties") else "{}",
            "timestamp": timestamp,
            "team_id": event["team"].pk if event.get("team") else event["team_id"],
            "distinct_id": str(event["distinct_id"]),
            "elements_chain": elements_chain,
            "created_at": timestamp,
        }

        params = {**params, **{"{}_{}".format(key, index): value for key, value in event.items()}}
    sync_execute(BULK_INSERT_EVENT_SQL() + ", ".join(inserts), params, flush=False)


def get_events_by_team(team_id: Union[str, int]):
    events = sync_execute(GET_EVENTS_BY_TEAM_SQL, {"team_id": str(team_id)})
    return ClickhouseEventSerializer(events, many=True, context={"elements": None, "people": None}).data


class ElementSerializer(serializers.ModelSerializer):
    event = serializers.CharField()

    class Meta:
        model = Element
        fields = [
            "event",
            "text",
            "tag_name",
            "attr_class",
            "href",
            "attr_id",
            "nth_child",
            "nth_of_type",
            "attributes",
            "order",
        ]


# reference raw sql for
class ClickhouseEventSerializer(serializers.Serializer):
    id = serializers.SerializerMethodField()
    distinct_id = serializers.SerializerMethodField()
    properties = serializers.SerializerMethodField()
    event = serializers.SerializerMethodField()
    timestamp = serializers.SerializerMethodField()
    person = serializers.SerializerMethodField()
    elements = serializers.SerializerMethodField()
    elements_chain = serializers.SerializerMethodField()

    def get_id(self, event):
        return str(event[0])

    def get_distinct_id(self, event):
        return event[5]

    def get_properties(self, event):
        if len(event) >= 10 and event[8] and event[9]:
            prop_vals = [res.strip('"') for res in event[9]]
            return dict(zip(event[8], prop_vals))
        else:
            # parse_constants gets called for any NaN, Infinity etc values
            # we just want those to be returned as None
            props = json.loads(event[2], parse_constant=lambda x: None)
            unpadded = {key: value.strip('"') if isinstance(value, str) else value for key, value in props.items()}
            return unpadded

    def get_event(self, event):
        return event[1]

    def get_timestamp(self, event):
        dt = event[3].replace(tzinfo=timezone.utc)
        return dt.astimezone().isoformat()

    def get_person(self, event):
        if not self.context.get("people") or event[5] not in self.context["people"]:
            return None

        person = self.context["people"][event[5]]
        return {
            "is_identified": person.is_identified,
            "distinct_ids": person.distinct_ids[:1],  # only send the first one to avoid a payload bloat
            "properties": {
                key: person.properties[key] for key in ["email", "name", "username"] if key in person.properties
            },
        }

    def get_elements(self, event):
        if not event[6]:
            return []
        return ElementSerializer(chain_to_elements(event[6]), many=True).data

    def get_elements_chain(self, event):
        return event[6]


def determine_event_conditions(
    team: Team, conditions: Dict[str, Union[str, List[str]]], long_date_from: bool
) -> Tuple[str, Dict]:
    result = ""
    params: Dict[str, Union[str, List[str]]] = {}
    for idx, (k, v) in enumerate(conditions.items()):
        if not isinstance(v, str):
            continue
        if k == "after" and not long_date_from:
            timestamp = isoparse(v).strftime("%Y-%m-%d %H:%M:%S.%f")
            result += "AND timestamp > %(after)s"
            params.update({"after": timestamp})
        elif k == "before":
            timestamp = isoparse(v).strftime("%Y-%m-%d %H:%M:%S.%f")
            result += "AND timestamp < %(before)s"
            params.update({"before": timestamp})
        elif k == "person_id":
            result += """AND distinct_id IN (%(distinct_ids)s)"""
            person = Person.objects.filter(pk=v, team_id=team.pk).first()
            distinct_ids = person.distinct_ids if person is not None else []
            params.update({"distinct_ids": list(map(str, distinct_ids))})
        elif k == "distinct_id":
            result += "AND distinct_id = %(distinct_id)s"
            params.update({"distinct_id": v})
        elif k == "event":
            result += "AND event = %(event)s"
            params.update({"event": v})
    return result, params


def get_event_count_for_team_and_period(
    team_id: Union[str, int], begin: timezone.datetime, end: timezone.datetime
) -> int:
    result = sync_execute(
        """
        SELECT count(1) as count
        FROM events
        WHERE team_id = %(team_id)s
        AND timestamp between %(begin)s AND %(end)s
    """,
        {"team_id": str(team_id), "begin": begin, "end": end},
    )[0][0]
    return result


def get_agg_event_count_for_teams(team_ids: List[Union[str, int]]) -> int:
    result = sync_execute(
        """
        SELECT count(1) as count
        FROM events
        WHERE team_id IN (%(team_id_clause)s)
    """,
        {"team_id_clause": team_ids},
    )[0][0]
    return result


def get_agg_event_count_for_teams_and_period(
    team_ids: List[Union[str, int]], begin: timezone.datetime, end: timezone.datetime
) -> int:
    result = sync_execute(
        """
        SELECT count(1) as count
        FROM events
        WHERE team_id IN (%(team_id_clause)s)
        AND timestamp between %(begin)s AND %(end)s
    """,
        {"team_id_clause": team_ids, "begin": begin, "end": end},
    )[0][0]
    return result


def get_agg_events_with_groups_count_for_teams_and_period(
    team_ids: List[Union[str, int]], begin: timezone.datetime, end: timezone.datetime
) -> int:
    result = sync_execute(
        """
        SELECT count(1) as count
        FROM events
        WHERE team_id IN (%(team_id_clause)s)
        AND timestamp between %(begin)s AND %(end)s
        AND ($group_0 != '' OR $group_1 != '' OR $group_2 != '' OR $group_3 != '' OR $group_4 != '')
    """,
        {"team_id_clause": team_ids, "begin": begin, "end": end},
    )[0][0]
    return result


def get_event_count_for_team(team_id: Union[str, int]) -> int:
    result = sync_execute(
        """
        SELECT count(1) as count
        FROM events
        WHERE team_id = %(team_id)s
    """,
        {"team_id": str(team_id)},
    )[0][0]
    return result


def get_event_count() -> int:
    result = sync_execute(
        """
        SELECT count(1) as count
        FROM events
    """
    )[0][0]
    return result


def get_event_count_for_last_month() -> int:
    result = sync_execute(
        """
        -- count of events last month
        SELECT
        COUNT(1) freq
        FROM events
        WHERE
        toStartOfMonth(timestamp) = toStartOfMonth(date_sub(MONTH, 1, now()))
    """
    )[0][0]
    return result


def get_event_count_month_to_date() -> int:
    result = sync_execute(
        """
        -- count of events month to date
        SELECT
        COUNT(1) freq
        FROM events
        WHERE toStartOfMonth(timestamp) = toStartOfMonth(now());
    """
    )[0][0]
    return result


def get_events_count_for_team_by_client_lib(
    team_id: Union[str, int], begin: timezone.datetime, end: timezone.datetime
) -> dict:
    results = sync_execute(
        """
        SELECT JSONExtractString(properties, '$lib') as lib, COUNT(1) as freq
        FROM events
        WHERE team_id = %(team_id)s
        AND timestamp between %(begin)s AND %(end)s
        GROUP BY lib
    """,
        {"team_id": str(team_id), "begin": begin, "end": end},
    )
    return {result[0]: result[1] for result in results}


def get_events_count_for_team_by_event_type(
    team_id: Union[str, int], begin: timezone.datetime, end: timezone.datetime
) -> dict:
    results = sync_execute(
        """
        SELECT event, COUNT(1) as freq
        FROM events
        WHERE team_id = %(team_id)s
        AND timestamp between %(begin)s AND %(end)s
        GROUP BY event
    """,
        {"team_id": str(team_id), "begin": begin, "end": end},
    )
    return {result[0]: result[1] for result in results}<|MERGE_RESOLUTION|>--- conflicted
+++ resolved
@@ -8,13 +8,7 @@
 from rest_framework import serializers
 
 from ee.clickhouse.models.element import chain_to_elements, elements_to_string
-<<<<<<< HEAD
 from ee.clickhouse.sql.events import BULK_INSERT_EVENT_SQL, GET_EVENTS_BY_TEAM_SQL, INSERT_EVENT_SQL
-=======
-from ee.clickhouse.sql.events import GET_EVENTS_BY_TEAM_SQL, INSERT_EVENT_SQL
-from ee.kafka_client.client import ClickhouseProducer
-from ee.kafka_client.topics import KAFKA_EVENTS_JSON
->>>>>>> 52859685
 from posthog.client import sync_execute
 from posthog.models.element import Element
 from posthog.models.person import Person
@@ -45,7 +39,6 @@
     if elements and len(elements) > 0:
         elements_chain = elements_to_string(elements=elements)
 
-<<<<<<< HEAD
     sync_execute(
         INSERT_EVENT_SQL(),
         {
@@ -62,20 +55,6 @@
 
     return str(event_uuid)
 
-=======
-    kafka_event = {
-        "uuid": str(event_uuid),
-        "event": event,
-        "properties": json.dumps(properties),
-        "timestamp": timestamp.strftime("%Y-%m-%d %H:%M:%S.%f"),
-        "team_id": team.pk,
-        "distinct_id": str(distinct_id),
-        "elements_chain": elements_chain,
-        "created_at": timestamp.strftime("%Y-%m-%d %H:%M:%S.%f"),
-    }
-
-    ClickhouseProducer().produce(sql=INSERT_EVENT_SQL(), topic=KAFKA_EVENTS_JSON, data=kafka_event)
->>>>>>> 52859685
 
 def bulk_create_events(events: List[Dict[str, Any]]):
     """
