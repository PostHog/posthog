--- conflicted
+++ resolved
@@ -21,12 +21,8 @@
 
 
 def create_element_group(team: Team, element_hash: str) -> UUID:
-<<<<<<< HEAD
-    id = uuid4()
-=======
-    id = uuid1_macless()()
+    id = uuid1_macless()
     p = KafkaProducer()
->>>>>>> 8a629179
     data = {"id": str(id), "element_hash": element_hash, "team_id": team.pk}
     if KAFKA_ENABLED:
         p = KafkaProducer()
