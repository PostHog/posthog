--- conflicted
+++ resolved
@@ -753,18 +753,13 @@
 
         with self.settings(USE_PRECALCULATED_CH_COHORT_PEOPLE=True):
 
-<<<<<<< HEAD
-            filter = Filter(data={"properties": [{"key": "id", "value": cohort1.pk, "type": "cohort"}]}, team=self.team)
-            query, params = parse_prop_grouped_clauses(
-                team_id=self.team.pk, property_group=filter.property_groups, hogql_context=filter.hogql_context
-            )
-=======
             filter = Filter(
                 data={"properties": [{"key": "id", "value": cohort1.pk, "type": "precalculated-cohort"}]},
                 team=self.team,
             )
-            query, params = parse_prop_grouped_clauses(team_id=self.team.pk, property_group=filter.property_groups)
->>>>>>> 49c29c46
+            query, params = parse_prop_grouped_clauses(
+                team_id=self.team.pk, property_group=filter.property_groups, hogql_context=filter.hogql_context
+            )
             final_query = "SELECT uuid, distinct_id FROM events WHERE team_id = %(team_id)s {}".format(query)
 
             result = sync_execute(final_query, {**params, **filter.hogql_context.values, "team_id": self.team.pk})
