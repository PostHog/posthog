from datetime import datetime
from typing import List, Tuple, cast
from unittest.mock import patch
from uuid import uuid4

from django.utils import timezone
from freezegun import freeze_time

from ee.clickhouse.client import sync_execute
from ee.clickhouse.models.cohort import format_filter_query, get_person_ids_by_cohort_id
from ee.clickhouse.models.event import create_event
from ee.clickhouse.models.person import create_person, create_person_distinct_id
from ee.clickhouse.models.property import parse_prop_grouped_clauses
from ee.clickhouse.util import ClickhouseTestMixin, snapshot_clickhouse_queries
from posthog.models.action import Action
from posthog.models.action_step import ActionStep
from posthog.models.cohort import Cohort, CohortPeople
from posthog.models.event import Event
from posthog.models.filters import Filter
from posthog.models.organization import Organization
from posthog.models.person import Person
from posthog.models.team import Team
from posthog.models.utils import UUIDT
from posthog.test.base import BaseTest


def _create_event(**kwargs) -> Event:
    pk = uuid4()
    kwargs.update({"event_uuid": pk})
    create_event(**kwargs)
    return Event(pk=str(pk))


def _create_action(**kwargs):
    team = kwargs.pop("team")
    name = kwargs.pop("name")
    action = Action.objects.create(team=team, name=name)
    ActionStep.objects.create(action=action, event=name)
    return action


# Some custom stuff for this test as going via Person postgres model won't allow 2 people with same ID
def _create_person(**kwargs) -> Person:
    if kwargs.get("uuid"):
        uuid = str(kwargs.pop("uuid"))
    else:
        uuid = str(UUIDT())
    distinct_ids = kwargs.pop("distinct_ids")
    person = create_person(uuid=uuid, **kwargs)
    for id in distinct_ids:
        create_person_distinct_id(kwargs["team_id"], id, str(person))
    return Person(id=person, uuid=person)


class TestCohort(ClickhouseTestMixin, BaseTest):
    def test_prop_cohort_basic(self):

        _create_person(distinct_ids=["some_other_id"], team_id=self.team.pk, properties={"$some_prop": "something"})

        _create_person(
            distinct_ids=["some_id"],
            team_id=self.team.pk,
            properties={"$some_prop": "something", "$another_prop": "something"},
        )
        _create_person(distinct_ids=["no_match"], team_id=self.team.pk)
        _create_event(
            event="$pageview", team=self.team, distinct_id="some_id", properties={"attr": "some_val"},
        )

        _create_event(
            event="$pageview", team=self.team, distinct_id="some_other_id", properties={"attr": "some_val"},
        )

        cohort1 = Cohort.objects.create(
            team=self.team,
            groups=[{"properties": {"$some_prop": "something", "$another_prop": "something"}}],
            name="cohort1",
        )

        filter = Filter(data={"properties": [{"key": "id", "value": cohort1.pk, "type": "cohort"}],})
<<<<<<< HEAD
        query, params = parse_prop_clauses(team_id=self.team.pk, filters=filter.properties)
=======
        query, params = parse_prop_grouped_clauses(filter.property_groups)
>>>>>>> c5fd66a5
        final_query = "SELECT uuid FROM events WHERE team_id = %(team_id)s {}".format(query)
        result = sync_execute(final_query, {**params, "team_id": self.team.pk})
        self.assertEqual(len(result), 1)

    def test_prop_cohort_basic_action(self):

        _create_person(distinct_ids=["some_other_id"], team_id=self.team.pk, properties={"$some_prop": "something"})

        _create_person(
            distinct_ids=["some_id"],
            team_id=self.team.pk,
            properties={"$some_prop": "something", "$another_prop": "something"},
        )
        _create_person(distinct_ids=["no_match"], team_id=self.team.pk)

        action = _create_action(team=self.team, name="$pageview")
        _create_event(
            event="$pageview", team=self.team, distinct_id="some_id", properties={"attr": "some_val"},
        )

        _create_event(
            event="$not_pageview", team=self.team, distinct_id="some_other_id", properties={"attr": "some_val"},
        )

        cohort1 = Cohort.objects.create(team=self.team, groups=[{"action_id": action.pk}], name="cohort1",)

        filter = Filter(data={"properties": [{"key": "id", "value": cohort1.pk, "type": "cohort"}],}, team=self.team)
<<<<<<< HEAD
        query, params = parse_prop_clauses(team_id=self.team.pk, filters=filter.properties)
=======
        query, params = parse_prop_grouped_clauses(filter.property_groups)
>>>>>>> c5fd66a5
        final_query = "SELECT uuid FROM events WHERE team_id = %(team_id)s {}".format(query)
        result = sync_execute(final_query, {**params, "team_id": self.team.pk})
        self.assertEqual(len(result), 1)

    def test_prop_cohort_basic_event_days(self):

        _create_person(distinct_ids=["some_other_id"], team_id=self.team.pk, properties={"$some_prop": "something"})

        _create_person(
            distinct_ids=["some_id"],
            team_id=self.team.pk,
            properties={"$some_prop": "something", "$another_prop": "something"},
        )

        _create_event(
            event="$pageview",
            team=self.team,
            distinct_id="some_id",
            properties={"attr": "some_val"},
            timestamp=datetime(2020, 1, 9, 12, 0, 1),
        )

        _create_event(
            event="$pageview",
            team=self.team,
            distinct_id="some_other_id",
            properties={"attr": "some_val"},
            timestamp=datetime(2020, 1, 5, 12, 0, 1),
        )

        with freeze_time("2020-01-10"):
            cohort1 = Cohort.objects.create(
                team=self.team, groups=[{"event_id": "$pageview", "days": 1}], name="cohort1",
            )

            filter = Filter(
                data={"properties": [{"key": "id", "value": cohort1.pk, "type": "cohort"}],}, team=self.team
            )
<<<<<<< HEAD
            query, params = parse_prop_clauses(team_id=self.team.pk, filters=filter.properties)
=======
            query, params = parse_prop_grouped_clauses(filter.property_groups)
>>>>>>> c5fd66a5
            final_query = "SELECT uuid FROM events WHERE team_id = %(team_id)s {}".format(query)
            result = sync_execute(final_query, {**params, "team_id": self.team.pk})
            self.assertEqual(len(result), 1)

            cohort2 = Cohort.objects.create(
                team=self.team, groups=[{"event_id": "$pageview", "days": 7}], name="cohort2",
            )

            filter = Filter(
                data={"properties": [{"key": "id", "value": cohort2.pk, "type": "cohort"}],}, team=self.team
            )
<<<<<<< HEAD
            query, params = parse_prop_clauses(team_id=self.team.pk, filters=filter.properties)
=======
            query, params = parse_prop_grouped_clauses(filter.property_groups)
>>>>>>> c5fd66a5
            final_query = "SELECT uuid FROM events WHERE team_id = %(team_id)s {}".format(query)
            result = sync_execute(final_query, {**params, "team_id": self.team.pk})
            self.assertEqual(len(result), 2)

    def test_prop_cohort_basic_action_days(self):

        _create_person(distinct_ids=["some_other_id"], team_id=self.team.pk, properties={"$some_prop": "something"})

        _create_person(
            distinct_ids=["some_id"],
            team_id=self.team.pk,
            properties={"$some_prop": "something", "$another_prop": "something"},
        )

        action = _create_action(team=self.team, name="$pageview")
        _create_event(
            event="$pageview",
            team=self.team,
            distinct_id="some_id",
            properties={"attr": "some_val"},
            timestamp=datetime(2020, 1, 9, 12, 0, 1),
        )

        _create_event(
            event="$pageview",
            team=self.team,
            distinct_id="some_other_id",
            properties={"attr": "some_val"},
            timestamp=datetime(2020, 1, 5, 12, 0, 1),
        )

        with freeze_time("2020-01-10"):
            cohort1 = Cohort.objects.create(
                team=self.team, groups=[{"action_id": action.pk, "days": 1}], name="cohort1",
            )

            filter = Filter(
                data={"properties": [{"key": "id", "value": cohort1.pk, "type": "cohort"}],}, team=self.team
            )
<<<<<<< HEAD
            query, params = parse_prop_clauses(team_id=self.team.pk, filters=filter.properties)
=======
            query, params = parse_prop_grouped_clauses(filter.property_groups)
>>>>>>> c5fd66a5
            final_query = "SELECT uuid FROM events WHERE team_id = %(team_id)s {}".format(query)
            result = sync_execute(final_query, {**params, "team_id": self.team.pk})
            self.assertEqual(len(result), 1)

            cohort2 = Cohort.objects.create(
                team=self.team, groups=[{"action_id": action.pk, "days": 7}], name="cohort2",
            )

            filter = Filter(
                data={"properties": [{"key": "id", "value": cohort2.pk, "type": "cohort"}],}, team=self.team
            )
<<<<<<< HEAD
            query, params = parse_prop_clauses(team_id=self.team.pk, filters=filter.properties)
=======
            query, params = parse_prop_grouped_clauses(filter.property_groups)
>>>>>>> c5fd66a5
            final_query = "SELECT uuid FROM events WHERE team_id = %(team_id)s {}".format(query)
            result = sync_execute(final_query, {**params, "team_id": self.team.pk})
            self.assertEqual(len(result), 2)

    def test_prop_cohort_multiple_groups(self):

        _create_person(distinct_ids=["some_other_id"], team_id=self.team.pk, properties={"$some_prop": "something"})

        _create_person(distinct_ids=["some_id"], team_id=self.team.pk, properties={"$another_prop": "something"})
        _create_event(
            event="$pageview", team=self.team, distinct_id="some_id", properties={"attr": "some_val"},
        )

        _create_event(
            event="$pageview", team=self.team, distinct_id="some_other_id", properties={"attr": "some_val"},
        )

        cohort1 = Cohort.objects.create(
            team=self.team,
            groups=[{"properties": {"$some_prop": "something"}}, {"properties": {"$another_prop": "something"}}],
            name="cohort1",
        )

        filter = Filter(data={"properties": [{"key": "id", "value": cohort1.pk, "type": "cohort"}],}, team=self.team)
<<<<<<< HEAD
        query, params = parse_prop_clauses(team_id=self.team.pk, filters=filter.properties)
=======
        query, params = parse_prop_grouped_clauses(filter.property_groups)
>>>>>>> c5fd66a5
        final_query = "SELECT uuid FROM events WHERE team_id = %(team_id)s {}".format(query)
        result = sync_execute(final_query, {**params, "team_id": self.team.pk})
        self.assertEqual(len(result), 2)

    def test_prop_cohort_with_negation(self):
        team2 = Organization.objects.bootstrap(None)[2]

        _create_person(distinct_ids=["some_other_id"], team_id=self.team.pk, properties={"$some_prop": "something"})

        _create_person(distinct_ids=["some_id"], team_id=team2.pk, properties={"$another_prop": "something"})
        _create_event(
            event="$pageview", team=self.team, distinct_id="some_id", properties={"attr": "some_val"},
        )

        _create_event(
            event="$pageview", team=self.team, distinct_id="some_other_id", properties={"attr": "some_val"},
        )

        cohort1 = Cohort.objects.create(
            team=self.team,
            groups=[
                {"properties": [{"type": "person", "key": "$some_prop", "operator": "is_not", "value": "something"}]}
            ],
            name="cohort1",
        )

        filter = Filter(data={"properties": [{"key": "id", "value": cohort1.pk, "type": "cohort"}],}, team=self.team)
<<<<<<< HEAD
        query, params = parse_prop_clauses(team_id=self.team.pk, filters=filter.properties)
=======
        query, params = parse_prop_grouped_clauses(filter.property_groups)
>>>>>>> c5fd66a5
        final_query = "SELECT uuid FROM events WHERE team_id = %(team_id)s {}".format(query)
        self.assertIn("\nFROM person_distinct_id2\n", final_query)

        result = sync_execute(final_query, {**params, "team_id": self.team.pk})
        self.assertEqual(len(result), 0)

    def test_cohort_get_person_ids_by_cohort_id(self):
        user1 = _create_person(distinct_ids=["user1"], team_id=self.team.pk, properties={"$some_prop": "something"})
        user2 = _create_person(distinct_ids=["user2"], team_id=self.team.pk, properties={"$some_prop": "another"})
        user3 = _create_person(distinct_ids=["user3"], team_id=self.team.pk, properties={"$some_prop": "something"})
        cohort = Cohort.objects.create(
            team=self.team, groups=[{"properties": {"$some_prop": "something"}}], name="cohort1",
        )

        results = get_person_ids_by_cohort_id(self.team, cohort.id)
        self.assertEqual(len(results), 2)
        self.assertIn(user1.uuid, results)
        self.assertIn(user3.uuid, results)

    def test_insert_by_distinct_id_or_email(self):
        Person.objects.create(team_id=self.team.pk, distinct_ids=["1"])
        Person.objects.create(team_id=self.team.pk, distinct_ids=["123"])
        Person.objects.create(team_id=self.team.pk, distinct_ids=["2"])
        # Team leakage
        team2 = Team.objects.create(organization=self.organization)
        Person.objects.create(team=team2, distinct_ids=["1"])

        cohort = Cohort.objects.create(team=self.team, groups=[], is_static=True)
        cohort.insert_users_by_list(["1", "123"])
        cohort = Cohort.objects.get()
        results = get_person_ids_by_cohort_id(self.team, cohort.id)
        self.assertEqual(len(results), 2)
        self.assertEqual(cohort.is_calculating, False)

        # test SQLi
        Person.objects.create(team_id=self.team.pk, distinct_ids=["'); truncate person_static_cohort; --"])
        cohort.insert_users_by_list(["'); truncate person_static_cohort; --", "123"])
        results = sync_execute(
            "select count(1) from person_static_cohort where team_id = %(team_id)s", {"team_id": self.team.pk}
        )[0][0]
        self.assertEqual(results, 3)

        #  If we accidentally call calculate_people it shouldn't erase people
        cohort.calculate_people_ch(pending_version=0)
        results = get_person_ids_by_cohort_id(self.team, cohort.id)
        self.assertEqual(len(results), 3)

        # if we add people again, don't increase the number of people in cohort
        cohort.insert_users_by_list(["123"])
        results = get_person_ids_by_cohort_id(self.team, cohort.id)
        self.assertEqual(len(results), 3)

    def test_cohortpeople_basic(self):
        p1 = Person.objects.create(
            team_id=self.team.pk,
            distinct_ids=["1"],
            properties={"$some_prop": "something", "$another_prop": "something"},
        )
        p2 = Person.objects.create(
            team_id=self.team.pk,
            distinct_ids=["2"],
            properties={"$some_prop": "something", "$another_prop": "something"},
        )

        cohort1 = Cohort.objects.create(
            team=self.team,
            groups=[{"properties": {"$some_prop": "something", "$another_prop": "something"}}],
            name="cohort1",
        )

        cohort1.calculate_people_ch(pending_version=0)

        results = sync_execute(
            "SELECT person_id FROM cohortpeople WHERE team_id = %(team_id)s", {"team_id": self.team.pk}
        )
        self.assertEqual(len(results), 2)

    def test_cohortpeople_basic_paginating(self):
        for i in range(15):
            Person.objects.create(
                team_id=self.team.pk,
                distinct_ids=[f"{i}"],
                properties={"$some_prop": "something", "$another_prop": "something"},
            )

        cohort1: Cohort = Cohort.objects.create(
            team=self.team,
            groups=[{"properties": {"$some_prop": "something", "$another_prop": "something"}}],
            name="cohort1",
        )

        cohort1.calculate_people(new_version=cohort1.version, batch_size=2, pg_batch_size=1)

        self.assertEqual(len(cohort1.people.all()), 15)

    def test_cohortpeople_action_basic(self):
        action = _create_action(team=self.team, name="$pageview")
        p1 = Person.objects.create(
            team_id=self.team.pk,
            distinct_ids=["1"],
            properties={"$some_prop": "something", "$another_prop": "something"},
        )

        _create_event(
            event="$pageview",
            team=self.team,
            distinct_id="1",
            properties={"attr": "some_val"},
            timestamp=datetime(2020, 1, 9, 12, 0, 1),
        )

        p2 = Person.objects.create(
            team_id=self.team.pk,
            distinct_ids=["2"],
            properties={"$some_prop": "something", "$another_prop": "something"},
        )

        _create_event(
            event="$pageview",
            team=self.team,
            distinct_id="2",
            properties={"attr": "some_val"},
            timestamp=datetime(2020, 1, 9, 12, 0, 1),
        )

        cohort1 = Cohort.objects.create(team=self.team, groups=[{"action_id": action.pk, "days": 1}], name="cohort1",)
        with freeze_time("2020-01-10"):
            cohort1.calculate_people_ch(pending_version=0)

        results = sync_execute(
            "SELECT person_id FROM cohortpeople WHERE cohort_id = %(cohort_id)s", {"cohort_id": cohort1.pk}
        )
        self.assertEqual(len(results), 2)

        cohort2 = Cohort.objects.create(team=self.team, groups=[{"action_id": action.pk, "days": 1}], name="cohort2",)
        with freeze_time("2020-01-10"):
            cohort2.calculate_people_ch(pending_version=0)

        results = sync_execute(
            "SELECT person_id FROM cohortpeople WHERE cohort_id = %(cohort_id)s", {"cohort_id": cohort2.pk}
        )
        self.assertEqual(len(results), 2)

    def test_cohortpeople_timestamp(self):
        action = _create_action(team=self.team, name="$pageview")
        p1 = Person.objects.create(
            team_id=self.team.pk,
            distinct_ids=["1"],
            properties={"$some_prop": "something", "$another_prop": "something"},
        )

        _create_event(
            event="$pageview",
            team=self.team,
            distinct_id="1",
            properties={"attr": "some_val"},
            timestamp=datetime(2020, 1, 9, 12, 0, 1),
        )

        p2 = Person.objects.create(
            team_id=self.team.pk,
            distinct_ids=["2"],
            properties={"$some_prop": "something", "$another_prop": "something"},
        )

        _create_event(
            event="$pageview",
            team=self.team,
            distinct_id="2",
            properties={"attr": "some_val"},
            timestamp=datetime(2020, 1, 7, 12, 0, 1),
        )

        cohort1 = Cohort.objects.create(
            team=self.team,
            groups=[{"action_id": action.pk, "start_date": datetime(2020, 1, 8, 12, 0, 1)}],
            name="cohort1",
        )
        with freeze_time("2020-01-10"):
            cohort1.calculate_people_ch(pending_version=0)

        results = sync_execute(
            "SELECT person_id FROM cohortpeople where team_id = %(team_id)s", {"team_id": self.team.pk}
        )
        self.assertEqual(len(results), 1)

    def _setup_actions_with_different_counts(self):
        action = _create_action(team=self.team, name="$pageview")
        p1 = Person.objects.create(
            team_id=self.team.pk,
            distinct_ids=["1"],
            properties={"$some_prop": "something", "$another_prop": "something"},
        )

        _create_event(
            event="$pageview",
            team=self.team,
            distinct_id="1",
            properties={"attr": "some_val"},
            timestamp=datetime(2020, 1, 8, 12, 0, 1),
        )
        _create_event(
            event="$pageview",
            team=self.team,
            distinct_id="1",
            properties={"attr": "some_val"},
            timestamp=datetime(2020, 1, 9, 12, 0, 1),
        )

        p2 = Person.objects.create(
            team_id=self.team.pk,
            distinct_ids=["2"],
            properties={"$some_prop": "something", "$another_prop": "something"},
        )

        _create_event(
            event="$pageview",
            team=self.team,
            distinct_id="2",
            properties={"attr": "some_val"},
            timestamp=datetime(2020, 1, 8, 12, 0, 1),
        )

        _create_event(
            event="$pageview",
            team=self.team,
            distinct_id="2",
            properties={"attr": "some_val"},
            timestamp=datetime(2020, 1, 9, 12, 0, 1),
        )

        p3 = Person.objects.create(
            team_id=self.team.pk,
            distinct_ids=["3"],
            properties={"$some_prop": "something", "$another_prop": "something"},
        )

        _create_event(
            event="$pageview",
            team=self.team,
            distinct_id="3",
            properties={"attr": "some_val"},
            timestamp=datetime(2020, 1, 9, 12, 0, 1),
        )

        p4 = Person.objects.create(
            team_id=self.team.pk,
            distinct_ids=["4"],
            properties={"$some_prop": "something", "$another_prop": "something"},
        )

        p5 = Person.objects.create(
            team_id=self.team.pk,
            distinct_ids=["5"],
            properties={"$some_prop": "something", "$another_prop": "something"},
        )
        return action

    @snapshot_clickhouse_queries
    def test_cohortpeople_action_count(self):

        action = self._setup_actions_with_different_counts()

        # test operators
        cohort1 = Cohort.objects.create(
            team=self.team,
            groups=[{"action_id": action.pk, "days": 3, "count": 2, "count_operator": "gte"}],
            name="cohort1",
        )
        with freeze_time("2020-01-10"):
            cohort1.calculate_people_ch(pending_version=0)

        results = sync_execute(
            "SELECT person_id FROM cohortpeople where cohort_id = %(cohort_id)s", {"cohort_id": cohort1.pk}
        )
        self.assertEqual(len(results), 2)

        cohort2 = Cohort.objects.create(
            team=self.team,
            groups=[{"action_id": action.pk, "days": 3, "count": 1, "count_operator": "lte"}],
            name="cohort2",
        )
        with freeze_time("2020-01-10"):
            cohort2.calculate_people_ch(pending_version=0)

        results = sync_execute(
            "SELECT person_id FROM cohortpeople where cohort_id = %(cohort_id)s", {"cohort_id": cohort2.pk}
        )
        self.assertEqual(len(results), 1)

        cohort3 = Cohort.objects.create(
            team=self.team,
            groups=[{"action_id": action.pk, "days": 3, "count": 1, "count_operator": "eq"}],
            name="cohort3",
        )
        with freeze_time("2020-01-10"):
            cohort3.calculate_people_ch(pending_version=0)

        results = sync_execute(
            "SELECT person_id FROM cohortpeople where cohort_id = %(cohort_id)s", {"cohort_id": cohort3.pk}
        )
        self.assertEqual(len(results), 1)

        cohort4 = Cohort.objects.create(
            team=self.team,
            groups=[{"action_id": action.pk, "days": 3, "count": 0, "count_operator": "eq"}],
            name="cohort4",
        )
        with freeze_time("2020-01-10"):
            cohort4.calculate_people_ch(pending_version=0)

        results = sync_execute(
            "SELECT person_id FROM cohortpeople where cohort_id = %(cohort_id)s", {"cohort_id": cohort4.pk}
        )
        self.assertEqual(len(results), 2)

    def test_cohortpeople_deleted_person(self):
        p1 = Person.objects.create(
            team_id=self.team.pk,
            distinct_ids=["1"],
            properties={"$some_prop": "something", "$another_prop": "something"},
        )
        p2 = Person.objects.create(
            team_id=self.team.pk,
            distinct_ids=["2"],
            properties={"$some_prop": "something", "$another_prop": "something"},
        )

        cohort1 = Cohort.objects.create(
            team=self.team,
            groups=[{"properties": {"$some_prop": "something", "$another_prop": "something"}}],
            name="cohort1",
        )

        cohort1.calculate_people_ch(pending_version=0)
        p2.delete()
        cohort1.calculate_people_ch(pending_version=0)

    def test_cohortpeople_prop_changed(self):
        with freeze_time("2020-01-10"):
            p1 = Person.objects.create(
                team_id=self.team.pk,
                distinct_ids=["1"],
                properties={"$some_prop": "something", "$another_prop": "something"},
            )
            p2 = Person.objects.create(
                team_id=self.team.pk,
                distinct_ids=["2"],
                properties={"$some_prop": "something", "$another_prop": "something"},
            )

            cohort1 = Cohort.objects.create(
                team=self.team,
                groups=[{"properties": {"$some_prop": "something", "$another_prop": "something"}}],
                name="cohort1",
            )

            cohort1.calculate_people_ch(pending_version=0)

        with freeze_time("2020-01-11"):
            p2.properties = {"$some_prop": "another", "$another_prop": "another"}
            p2.save()

        cohort1.calculate_people_ch(pending_version=0)

        results = sync_execute(
            "SELECT person_id FROM cohortpeople WHERE team_id = %(team_id)s GROUP BY person_id, team_id, cohort_id HAVING sum(sign) > 0",
            {"team_id": self.team.pk},
        )

        self.assertEqual(len(results), 1)
        self.assertEqual(results[0][0], p1.uuid)

    def test_cohort_change(self):
        with freeze_time("2020-01-10"):
            p1 = Person.objects.create(
                team_id=self.team.pk,
                distinct_ids=["1"],
                properties={"$some_prop": "something", "$another_prop": "something"},
            )
            p2 = Person.objects.create(
                team_id=self.team.pk,
                distinct_ids=["2"],
                properties={"$some_prop": "another", "$another_prop": "another"},
            )

            cohort1 = Cohort.objects.create(
                team=self.team,
                groups=[{"properties": {"$some_prop": "something", "$another_prop": "something"}}],
                name="cohort1",
            )
            cohort1.calculate_people_ch(pending_version=0)

        results = sync_execute(
            "SELECT person_id FROM cohortpeople WHERE team_id = %(team_id)s GROUP BY person_id, team_id, cohort_id HAVING sum(sign) > 0",
            {"team_id": self.team.pk},
        )

        self.assertEqual(len(results), 1)
        self.assertEqual(results[0][0], p1.uuid)

        with freeze_time("2020-01-11"):
            cohort1.groups = [{"properties": {"$some_prop": "another", "$another_prop": "another"}}]
            cohort1.save()
            cohort1.calculate_people_ch(pending_version=0)

        results = sync_execute(
            "SELECT person_id FROM cohortpeople WHERE team_id = %(team_id)s GROUP BY person_id, team_id, cohort_id HAVING sum(sign) > 0",
            {"team_id": self.team.pk},
        )

        self.assertEqual(len(results), 1)
        self.assertEqual(results[0][0], p2.uuid)

    def test_static_cohort_precalculated(self):
        Person.objects.create(team_id=self.team.pk, distinct_ids=["1"])
        Person.objects.create(team_id=self.team.pk, distinct_ids=["123"])
        Person.objects.create(team_id=self.team.pk, distinct_ids=["2"])
        # Team leakage
        team2 = Team.objects.create(organization=self.organization)
        Person.objects.create(team=team2, distinct_ids=["1"])

        cohort = Cohort.objects.create(team=self.team, groups=[], is_static=True, last_calculation=timezone.now(),)
        cohort.insert_users_by_list(["1", "123"])

        with freeze_time("2020-01-10"):
            cohort.calculate_people_ch(pending_version=0)

        with self.settings(USE_PRECALCULATED_CH_COHORT_PEOPLE=True):
            sql, _ = format_filter_query(cohort)
            self.assertQueryMatchesSnapshot(sql)

    def test_cohortpeople_with_valid_other_cohort_filter(self):
        p1 = Person.objects.create(team_id=self.team.pk, distinct_ids=["1"], properties={"foo": "bar"},)
        p2 = Person.objects.create(team_id=self.team.pk, distinct_ids=["2"], properties={"foo": "non"},)

        cohort0: Cohort = Cohort.objects.create(
            team=self.team, groups=[{"properties": {"foo": "bar"}}], name="cohort0",
        )
        cohort0.calculate_people_ch(pending_version=0)

        cohort1: Cohort = Cohort.objects.create(
            team=self.team,
            groups=[{"properties": [{"key": "id", "type": "cohort", "value": cohort0.id}]}],
            name="cohort1",
        )

        cohort1.calculate_people_ch(pending_version=0)

        count_result = sync_execute(
            "SELECT count(person_id) FROM cohortpeople where cohort_id = %(cohort_id)s", {"cohort_id": cohort1.pk}
        )[0][0]
        self.assertEqual(count_result, 1)

    def test_cohortpeople_with_nonexistent_other_cohort_filter(self):
        p1 = Person.objects.create(team_id=self.team.pk, distinct_ids=["1"], properties={"foo": "bar"},)
        p2 = Person.objects.create(team_id=self.team.pk, distinct_ids=["2"], properties={"foo": "non"},)

        cohort1: Cohort = Cohort.objects.create(
            team=self.team, groups=[{"properties": [{"key": "id", "type": "cohort", "value": 666}]}], name="cohort1",
        )

        cohort1.calculate_people_ch(pending_version=0)

        count_result = sync_execute(
            "SELECT count(person_id) FROM cohortpeople where cohort_id = %(cohort_id)s", {"cohort_id": cohort1.pk}
        )[0][0]
        self.assertEqual(count_result, 0)

    def test_cohortpeople_with_cyclic_cohort_filter(self):
        p1 = Person.objects.create(team_id=self.team.pk, distinct_ids=["1"], properties={"foo": "bar"},)
        p2 = Person.objects.create(team_id=self.team.pk, distinct_ids=["2"], properties={"foo": "non"},)

        cohort1: Cohort = Cohort.objects.create(
            team=self.team, groups=[], name="cohort1",
        )
        cohort1.groups = [{"properties": [{"key": "id", "type": "cohort", "value": cohort1.id}]}]
        cohort1.save()

        cohort1.calculate_people_ch(pending_version=0)

        count_result = sync_execute(
            "SELECT count(person_id) FROM cohortpeople where cohort_id = %(cohort_id)s", {"cohort_id": cohort1.pk}
        )[0][0]
        self.assertEqual(count_result, 2)

    def test_clickhouse_empty_query(self):
        cohort2 = Cohort.objects.create(
            team=self.team, groups=[{"properties": {"$some_prop": "nomatchihope"}}], name="cohort1",
        )

        cohort2.calculate_people_ch(pending_version=0)
        self.assertFalse(Cohort.objects.get().is_calculating)<|MERGE_RESOLUTION|>--- conflicted
+++ resolved
@@ -78,11 +78,7 @@
         )
 
         filter = Filter(data={"properties": [{"key": "id", "value": cohort1.pk, "type": "cohort"}],})
-<<<<<<< HEAD
-        query, params = parse_prop_clauses(team_id=self.team.pk, filters=filter.properties)
-=======
-        query, params = parse_prop_grouped_clauses(filter.property_groups)
->>>>>>> c5fd66a5
+        query, params = parse_prop_grouped_clauses(team_id=self.team.pk, property_group=filter.property_groups)
         final_query = "SELECT uuid FROM events WHERE team_id = %(team_id)s {}".format(query)
         result = sync_execute(final_query, {**params, "team_id": self.team.pk})
         self.assertEqual(len(result), 1)
@@ -110,11 +106,7 @@
         cohort1 = Cohort.objects.create(team=self.team, groups=[{"action_id": action.pk}], name="cohort1",)
 
         filter = Filter(data={"properties": [{"key": "id", "value": cohort1.pk, "type": "cohort"}],}, team=self.team)
-<<<<<<< HEAD
-        query, params = parse_prop_clauses(team_id=self.team.pk, filters=filter.properties)
-=======
-        query, params = parse_prop_grouped_clauses(filter.property_groups)
->>>>>>> c5fd66a5
+        query, params = parse_prop_grouped_clauses(team_id=self.team.pk, property_group=filter.property_groups)
         final_query = "SELECT uuid FROM events WHERE team_id = %(team_id)s {}".format(query)
         result = sync_execute(final_query, {**params, "team_id": self.team.pk})
         self.assertEqual(len(result), 1)
@@ -153,11 +145,7 @@
             filter = Filter(
                 data={"properties": [{"key": "id", "value": cohort1.pk, "type": "cohort"}],}, team=self.team
             )
-<<<<<<< HEAD
-            query, params = parse_prop_clauses(team_id=self.team.pk, filters=filter.properties)
-=======
-            query, params = parse_prop_grouped_clauses(filter.property_groups)
->>>>>>> c5fd66a5
+            query, params = parse_prop_grouped_clauses(team_id=self.team.pk, property_group=filter.property_groups)
             final_query = "SELECT uuid FROM events WHERE team_id = %(team_id)s {}".format(query)
             result = sync_execute(final_query, {**params, "team_id": self.team.pk})
             self.assertEqual(len(result), 1)
@@ -169,11 +157,7 @@
             filter = Filter(
                 data={"properties": [{"key": "id", "value": cohort2.pk, "type": "cohort"}],}, team=self.team
             )
-<<<<<<< HEAD
-            query, params = parse_prop_clauses(team_id=self.team.pk, filters=filter.properties)
-=======
-            query, params = parse_prop_grouped_clauses(filter.property_groups)
->>>>>>> c5fd66a5
+            query, params = parse_prop_grouped_clauses(team_id=self.team.pk, property_group=filter.property_groups)
             final_query = "SELECT uuid FROM events WHERE team_id = %(team_id)s {}".format(query)
             result = sync_execute(final_query, {**params, "team_id": self.team.pk})
             self.assertEqual(len(result), 2)
@@ -213,11 +197,7 @@
             filter = Filter(
                 data={"properties": [{"key": "id", "value": cohort1.pk, "type": "cohort"}],}, team=self.team
             )
-<<<<<<< HEAD
-            query, params = parse_prop_clauses(team_id=self.team.pk, filters=filter.properties)
-=======
-            query, params = parse_prop_grouped_clauses(filter.property_groups)
->>>>>>> c5fd66a5
+            query, params = parse_prop_grouped_clauses(team_id=self.team.pk, property_group=filter.property_groups)
             final_query = "SELECT uuid FROM events WHERE team_id = %(team_id)s {}".format(query)
             result = sync_execute(final_query, {**params, "team_id": self.team.pk})
             self.assertEqual(len(result), 1)
@@ -229,11 +209,7 @@
             filter = Filter(
                 data={"properties": [{"key": "id", "value": cohort2.pk, "type": "cohort"}],}, team=self.team
             )
-<<<<<<< HEAD
-            query, params = parse_prop_clauses(team_id=self.team.pk, filters=filter.properties)
-=======
-            query, params = parse_prop_grouped_clauses(filter.property_groups)
->>>>>>> c5fd66a5
+            query, params = parse_prop_grouped_clauses(team_id=self.team.pk, property_group=filter.property_groups)
             final_query = "SELECT uuid FROM events WHERE team_id = %(team_id)s {}".format(query)
             result = sync_execute(final_query, {**params, "team_id": self.team.pk})
             self.assertEqual(len(result), 2)
@@ -258,11 +234,7 @@
         )
 
         filter = Filter(data={"properties": [{"key": "id", "value": cohort1.pk, "type": "cohort"}],}, team=self.team)
-<<<<<<< HEAD
-        query, params = parse_prop_clauses(team_id=self.team.pk, filters=filter.properties)
-=======
-        query, params = parse_prop_grouped_clauses(filter.property_groups)
->>>>>>> c5fd66a5
+        query, params = parse_prop_grouped_clauses(team_id=self.team.pk, property_group=filter.property_groups)
         final_query = "SELECT uuid FROM events WHERE team_id = %(team_id)s {}".format(query)
         result = sync_execute(final_query, {**params, "team_id": self.team.pk})
         self.assertEqual(len(result), 2)
@@ -290,11 +262,7 @@
         )
 
         filter = Filter(data={"properties": [{"key": "id", "value": cohort1.pk, "type": "cohort"}],}, team=self.team)
-<<<<<<< HEAD
-        query, params = parse_prop_clauses(team_id=self.team.pk, filters=filter.properties)
-=======
-        query, params = parse_prop_grouped_clauses(filter.property_groups)
->>>>>>> c5fd66a5
+        query, params = parse_prop_grouped_clauses(team_id=self.team.pk, property_group=filter.property_groups)
         final_query = "SELECT uuid FROM events WHERE team_id = %(team_id)s {}".format(query)
         self.assertIn("\nFROM person_distinct_id2\n", final_query)
 
