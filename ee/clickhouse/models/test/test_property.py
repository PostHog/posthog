--- conflicted
+++ resolved
@@ -381,15 +381,9 @@
                     "values": [
                         {
                             "type": "AND",
-<<<<<<< HEAD
-                            "groups": [{"key": "attr_1", "value": "val_1"}, {"key": "attr_2", "value": "val_2"}],
-                        },
-                        {"type": "OR", "groups": [{"key": "attr_1", "value": "val_2"}],},
-=======
                             "values": [{"key": "attr_1", "value": "val_1"}, {"key": "attr_2", "value": "val_2"}],
                         },
                         {"type": "OR", "values": [{"key": "attr_1", "value": "val_2"}],},
->>>>>>> f895c61b
                     ],
                 }
             }
@@ -403,21 +397,12 @@
             data={
                 "properties": {
                     "type": "OR",
-<<<<<<< HEAD
-                    "groups": [
-                        {
-                            "type": "AND",
-                            "groups": [{"key": "attr", "value": "val_1"}, {"key": "attr_2", "value": "val_2"}],
-                        },
-                        {"type": "XOR", "groups": [{"key": "attr", "value": "val_2"}],},
-=======
                     "values": [
                         {
                             "type": "AND",
                             "values": [{"key": "attr", "value": "val_1"}, {"key": "attr_2", "value": "val_2"}],
                         },
                         {"type": "XOR", "values": [{"key": "attr", "value": "val_2"}],},
->>>>>>> f895c61b
                     ],
                 }
             }
@@ -610,11 +595,7 @@
 @pytest.mark.django_db
 def test_parse_groups_persons_edge_case_with_single_filter(snapshot):
     filter = Filter(
-<<<<<<< HEAD
-        data={"properties": {"type": "OR", "groups": [{"key": "email", "type": "person", "value": "1@posthog.com"}],}}
-=======
         data={"properties": {"type": "OR", "values": [{"key": "email", "type": "person", "value": "1@posthog.com"}],}}
->>>>>>> f895c61b
     )
     assert (
         parse_prop_grouped_clauses(
