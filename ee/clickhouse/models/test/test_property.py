import inspect
from datetime import datetime
from typing import List, Literal, Union
from uuid import UUID, uuid4

import pytest
from freezegun.api import freeze_time

from ee.clickhouse.client import sync_execute
from ee.clickhouse.materialized_columns.columns import materialize
from ee.clickhouse.models.event import create_event
from ee.clickhouse.models.property import (
    PropertyGroup,
    get_property_string_expr,
    get_single_or_multi_property_string_expr,
    parse_prop_grouped_clauses,
    prop_filter_json_extract,
)
from ee.clickhouse.models.util import PersonPropertiesMode
from ee.clickhouse.queries.person_query import ClickhousePersonQuery
from ee.clickhouse.sql.person import GET_TEAM_PERSON_DISTINCT_IDS
from ee.clickhouse.util import ClickhouseTestMixin, snapshot_clickhouse_queries
from posthog.constants import PropertyOperatorType
from posthog.models.element import Element
from posthog.models.filters import Filter
from posthog.models.person import Person
from posthog.models.property import Property, TableWithProperties
from posthog.test.base import BaseTest, test_with_materialized_columns


def _create_event(**kwargs) -> UUID:
    pk = uuid4()
    kwargs.update({"event_uuid": pk})
    create_event(**kwargs)
    return pk


def _create_person(**kwargs) -> Person:
    person = Person.objects.create(**kwargs)
    return Person(id=person.uuid)


class TestPropFormat(ClickhouseTestMixin, BaseTest):
    CLASS_DATA_LEVEL_SETUP = False

<<<<<<< HEAD
    def _run_query(self, filter: Filter) -> List:
        query, params = parse_prop_clauses(
            filters=filter.properties, allow_denormalized_props=True, team_id=self.team.pk
        )
=======
    def _run_query(self, filter: Filter, **kwargs) -> List:
        query, params = parse_prop_grouped_clauses(filter.property_groups, allow_denormalized_props=True, **kwargs)
>>>>>>> c5fd66a5
        final_query = "SELECT uuid FROM events WHERE team_id = %(team_id)s {}".format(query)
        return sync_execute(final_query, {**params, "team_id": self.team.pk})

    def test_prop_person(self):

        _create_person(
            distinct_ids=["some_other_id"], team_id=self.team.pk, properties={"email": "another@posthog.com"}
        )

        _create_person(distinct_ids=["some_id"], team_id=self.team.pk, properties={"email": "test@posthog.com"})

        _create_event(
            event="$pageview", team=self.team, distinct_id="some_id", properties={"attr": "some_val"},
        )

        filter = Filter(data={"properties": [{"key": "email", "value": "test@posthog.com", "type": "person"}],})
        self.assertEqual(len(self._run_query(filter)), 1)

    def test_prop_event(self):
        _create_event(
            event="$pageview", team=self.team, distinct_id="whatever", properties={"attr": "some_other_val"},
        )

        _create_event(
            event="$pageview", team=self.team, distinct_id="whatever", properties={"attr": "some_val"},
        )

        filter_exact = Filter(data={"properties": [{"key": "attr", "value": "some_val"}],})
        self.assertEqual(len(self._run_query(filter_exact)), 1)

        filter_regex = Filter(data={"properties": [{"key": "attr", "value": "some_.+_val", "operator": "regex"}],})
        self.assertEqual(len(self._run_query(filter_regex)), 1)

        filter_icontains = Filter(data={"properties": [{"key": "attr", "value": "Some_Val", "operator": "icontains"}],})
        self.assertEqual(len(self._run_query(filter_icontains)), 1)

        filter_not_icontains = Filter(
            data={"properties": [{"key": "attr", "value": "other", "operator": "not_icontains"}],}
        )
        self.assertEqual(len(self._run_query(filter_not_icontains)), 1)

    def test_prop_element(self):
        _create_event(
            event="$autocapture",
            team=self.team,
            distinct_id="whatever",
            properties={"attr": "some_other_val"},
            elements=[
                Element(tag_name="a", href="/a-url", attr_class=["small"], text="bla bla", nth_child=1, nth_of_type=0,),
                Element(tag_name="button", attr_class=["btn", "btn-primary"], nth_child=0, nth_of_type=0),
                Element(tag_name="div", nth_child=0, nth_of_type=0),
                Element(tag_name="label", nth_child=0, nth_of_type=0, attr_id="nested",),
            ],
        )
        _create_event(
            event="$autocapture",
            team=self.team,
            distinct_id="whatever",
            properties={"attr": "some_val"},
            elements=[
                Element(
                    tag_name="a",
                    href="/a-url",
                    attr_class=["small"],
                    text='bla"bla',
                    attributes={},
                    nth_child=1,
                    nth_of_type=0,
                ),
                Element(tag_name="button", attr_class=["btn", "btn-secondary"], nth_child=0, nth_of_type=0),
                Element(tag_name="div", nth_child=0, nth_of_type=0),
                Element(tag_name="img", nth_child=0, nth_of_type=0, attr_id="nested",),
            ],
        )
        _create_event(
            event="$autocapture",
            team=self.team,
            distinct_id="whatever",
            elements=[
                Element(tag_name="a", href="/789", nth_child=0, nth_of_type=0,),
                Element(tag_name="button", attr_class=["btn", "btn-tertiary"], nth_child=0, nth_of_type=0),
            ],
        )

        # selector

        filter = Filter(
            data={"properties": [{"key": "selector", "value": [".btn"], "operator": "exact", "type": "element"}]}
        )
        self.assertEqual(len(self._run_query(filter)), 3)

        filter = Filter(
            data={"properties": [{"key": "selector", "value": ".btn", "operator": "exact", "type": "element"}]}
        )
        self.assertEqual(len(self._run_query(filter)), 3)

        filter = Filter(
            data={
                "properties": [{"key": "selector", "value": [".btn-primary"], "operator": "exact", "type": "element"}]
            }
        )
        self.assertEqual(len(self._run_query(filter)), 1)

        filter = Filter(
            data={
                "properties": [{"key": "selector", "value": [".btn-secondary"], "operator": "exact", "type": "element"}]
            }
        )
        self.assertEqual(len(self._run_query(filter)), 1)

        filter = Filter(
            data={
                "properties": [
                    {
                        "key": "selector",
                        "value": [".btn-primary", ".btn-secondary"],
                        "operator": "exact",
                        "type": "element",
                    }
                ]
            }
        )
        self.assertEqual(len(self._run_query(filter)), 2)

        filter_selector_exact_empty = Filter(
            data={"properties": [{"key": "selector", "value": [], "operator": "exact", "type": "element",}]}
        )
        self.assertEqual(len(self._run_query(filter_selector_exact_empty)), 0)

        filter_selector_is_not_empty = Filter(
            data={"properties": [{"key": "selector", "value": [], "operator": "is_not", "type": "element",}]}
        )
        self.assertEqual(len(self._run_query(filter_selector_is_not_empty)), 3)

        # tag_name

        filter = Filter(
            data={"properties": [{"key": "tag_name", "value": ["div"], "operator": "exact", "type": "element"}]}
        )
        self.assertEqual(len(self._run_query(filter)), 2)

        filter = Filter(
            data={"properties": [{"key": "tag_name", "value": "div", "operator": "exact", "type": "element"}]}
        )
        self.assertEqual(len(self._run_query(filter)), 2)

        filter = Filter(
            data={"properties": [{"key": "tag_name", "value": ["img"], "operator": "exact", "type": "element"}]}
        )
        self.assertEqual(len(self._run_query(filter)), 1)

        filter = Filter(
            data={"properties": [{"key": "tag_name", "value": ["label"], "operator": "exact", "type": "element"}]}
        )
        self.assertEqual(len(self._run_query(filter)), 1)

        filter = Filter(
            data={
                "properties": [{"key": "tag_name", "value": ["img", "label"], "operator": "exact", "type": "element"}]
            }
        )
        self.assertEqual(len(self._run_query(filter)), 2)

        # href/text

        filter_href_exact = Filter(
            data={"properties": [{"key": "href", "value": ["/a-url"], "operator": "exact", "type": "element"}]}
        )
        self.assertEqual(len(self._run_query(filter_href_exact)), 2)

        filter_href_exact_double = Filter(
            data={"properties": [{"key": "href", "value": ["/a-url", "/789"], "operator": "exact", "type": "element"}]}
        )
        self.assertEqual(len(self._run_query(filter_href_exact_double)), 3)

        filter_href_exact_empty = Filter(
            data={"properties": [{"key": "href", "value": [], "operator": "exact", "type": "element"}]}
        )
        self.assertEqual(len(self._run_query(filter_href_exact_empty)), 0)

        filter_href_is_not = Filter(
            data={"properties": [{"key": "href", "value": ["/a-url"], "operator": "is_not", "type": "element"}]}
        )
        self.assertEqual(len(self._run_query(filter_href_is_not)), 1)

        filter_href_is_not_double = Filter(
            data={"properties": [{"key": "href", "value": ["/a-url", "/789"], "operator": "is_not", "type": "element"}]}
        )
        self.assertEqual(len(self._run_query(filter_href_is_not_double)), 0)

        filter_href_is_not_empty = Filter(
            data={"properties": [{"key": "href", "value": [], "operator": "is_not", "type": "element"}]}
        )
        self.assertEqual(len(self._run_query(filter_href_is_not_empty)), 3)

        filter_href_exact_with_tag_name_is_not = Filter(
            data={
                "properties": [
                    {"key": "href", "value": ["/a-url"], "type": "element"},
                    {"key": "tag_name", "value": ["marquee"], "operator": "is_not", "type": "element"},
                ]
            }
        )
        self.assertEqual(len(self._run_query(filter_href_exact_with_tag_name_is_not)), 2)

        filter_href_icontains = Filter(
            data={"properties": [{"key": "href", "value": ["UrL"], "operator": "icontains", "type": "element"}]}
        )
        self.assertEqual(len(self._run_query(filter_href_icontains)), 2)

        filter_href_regex = Filter(
            data={"properties": [{"key": "href", "value": "/a-.+", "operator": "regex", "type": "element"}]}
        )
        self.assertEqual(len(self._run_query(filter_href_regex)), 2)

        filter_href_not_regex = Filter(
            data={"properties": [{"key": "href", "value": r"/\d+", "operator": "not_regex", "type": "element"}]}
        )
        self.assertEqual(len(self._run_query(filter_href_not_regex)), 2)

        filter_text_icontains_with_doublequote = Filter(
            data={"properties": [{"key": "text", "value": 'bla"bla', "operator": "icontains", "type": "element"}]}
        )
        self.assertEqual(len(self._run_query(filter_text_icontains_with_doublequote)), 1)

        filter_text_is_set = Filter(
            data={"properties": [{"key": "text", "value": "is_set", "operator": "is_set", "type": "element"}]}
        )
        self.assertEqual(len(self._run_query(filter_text_is_set)), 2)

        filter_text_is_not_set = Filter(
            data={"properties": [{"key": "text", "value": "is_not_set", "operator": "is_not_set", "type": "element"}]}
        )
        self.assertEqual(len(self._run_query(filter_text_is_not_set)), 1)

    def test_prop_element_with_space(self):
        _create_event(
            event="$autocapture",
            team=self.team,
            distinct_id="whatever",
            elements=[
                Element(tag_name="a", href="/789", nth_child=0, nth_of_type=0,),
                Element(tag_name="button", attr_class=["btn space", "btn-tertiary"], nth_child=0, nth_of_type=0),
            ],
        )

        # selector

        filter = Filter(
            data={"properties": [{"key": "selector", "value": ["button"], "operator": "exact", "type": "element"}]}
        )
        self.assertEqual(len(self._run_query(filter)), 1)

    def test_prop_ints_saved_as_strings(self):
        _create_event(
            event="$pageview", team=self.team, distinct_id="whatever", properties={"test_prop": "0"},
        )
        _create_event(
            event="$pageview", team=self.team, distinct_id="whatever", properties={"test_prop": "2"},
        )
        _create_event(
            event="$pageview", team=self.team, distinct_id="whatever", properties={"test_prop": 2},
        )
        _create_event(
            event="$pageview", team=self.team, distinct_id="whatever", properties={"test_prop": "string"},
        )
        filter = Filter(data={"properties": [{"key": "test_prop", "value": "2"}],})
        self.assertEqual(len(self._run_query(filter)), 2)

        filter = Filter(data={"properties": [{"key": "test_prop", "value": 2}],})
        self.assertEqual(len(self._run_query(filter)), 2)

        # value passed as string
        filter = Filter(data={"properties": [{"key": "test_prop", "value": "1", "operator": "gt"}],})
        self.assertEqual(len(self._run_query(filter)), 2)
        filter = Filter(data={"properties": [{"key": "test_prop", "value": "3", "operator": "lt"}],})
        self.assertEqual(len(self._run_query(filter)), 3)

        # value passed as int
        filter = Filter(data={"properties": [{"key": "test_prop", "value": 1, "operator": "gt"}],})
        self.assertEqual(len(self._run_query(filter)), 2)

        filter = Filter(data={"properties": [{"key": "test_prop", "value": 3, "operator": "lt"}],})
        self.assertEqual(len(self._run_query(filter)), 3)

    def test_prop_decimals(self):
        _create_event(
            event="$pageview", team=self.team, distinct_id="whatever", properties={"test_prop": 1.4},
        )
        _create_event(
            event="$pageview", team=self.team, distinct_id="whatever", properties={"test_prop": 1.3},
        )
        _create_event(
            event="$pageview", team=self.team, distinct_id="whatever", properties={"test_prop": 2},
        )
        _create_event(
            event="$pageview", team=self.team, distinct_id="whatever", properties={"test_prop": 2.5},
        )

        filter = Filter(data={"properties": [{"key": "test_prop", "value": 1.5}],})
        self.assertEqual(len(self._run_query(filter)), 0)

        filter = Filter(data={"properties": [{"key": "test_prop", "value": 1.2, "operator": "gt"}],})
        self.assertEqual(len(self._run_query(filter)), 4)

        filter = Filter(data={"properties": [{"key": "test_prop", "value": "1.2", "operator": "gt"}],})
        self.assertEqual(len(self._run_query(filter)), 4)

        filter = Filter(data={"properties": [{"key": "test_prop", "value": 2.3, "operator": "lt"}],})
        self.assertEqual(len(self._run_query(filter)), 3)

    @snapshot_clickhouse_queries
    def test_parse_groups(self):

        _create_event(
            event="$pageview", team=self.team, distinct_id="some_id", properties={"attr": "val_1", "attr_2": "val_2"},
        )

        _create_event(
            event="$pageview", team=self.team, distinct_id="some_id", properties={"attr": "val_2"},
        )

        _create_event(
            event="$pageview", team=self.team, distinct_id="some_other_id", properties={"attr": "val_3"},
        )

        filter = Filter(
            data={
                "property_groups": {
                    "type": "OR",
                    "groups": [
                        {
                            "type": "AND",
                            "groups": [{"key": "attr", "value": "val_1"}, {"key": "attr_2", "value": "val_2"}],
                        },
                        {"type": "OR", "groups": [{"key": "attr", "value": "val_2"}],},
                    ],
                }
            }
        )

        self.assertEqual(len(self._run_query(filter)), 2)

    @snapshot_clickhouse_queries
    def test_parse_groups_persons(self):
        _create_person(distinct_ids=["some_id"], team_id=self.team.pk, properties={"email": "1@posthog.com"})

        _create_person(distinct_ids=["some_other_id"], team_id=self.team.pk, properties={"email": "2@posthog.com"})
        _create_person(
            distinct_ids=["some_other_random_id"], team_id=self.team.pk, properties={"email": "X@posthog.com"}
        )

        _create_event(
            event="$pageview", team=self.team, distinct_id="some_id", properties={"attr": "val_1"},
        )

        _create_event(
            event="$pageview", team=self.team, distinct_id="some_other_id", properties={"attr": "val_3"},
        )

        _create_event(
            event="$pageview", team=self.team, distinct_id="some_other_random_id", properties={"attr": "val_3"},
        )

        filter = Filter(
            data={
                "property_groups": {
                    "type": "OR",
                    "groups": [
                        {"type": "OR", "groups": [{"key": "email", "type": "person", "value": "1@posthog.com"}],},
                        {"type": "OR", "groups": [{"key": "email", "type": "person", "value": "2@posthog.com"}],},
                    ],
                }
            }
        )

        self.assertEqual(len(self._run_query(filter)), 2)


class TestPropDenormalized(ClickhouseTestMixin, BaseTest):
    CLASS_DATA_LEVEL_SETUP = False

    def _run_query(self, filter: Filter, join_person_tables=False) -> List:
<<<<<<< HEAD
        query, params = parse_prop_clauses(
            team_id=self.team.pk,
            filters=filter.properties,
            allow_denormalized_props=True,
            person_properties_mode=PersonPropertiesMode.EXCLUDE,
=======
        query, params = parse_prop_grouped_clauses(
            filter.property_groups, allow_denormalized_props=True, person_properties_mode=PersonPropertiesMode.EXCLUDE,
>>>>>>> c5fd66a5
        )
        joins = ""
        if join_person_tables:
            person_query = ClickhousePersonQuery(filter, self.team.pk)
            person_subquery, person_join_params = person_query.get_query()
            joins = f"""
                INNER JOIN ({GET_TEAM_PERSON_DISTINCT_IDS}) AS pdi ON events.distinct_id = pdi.distinct_id
                INNER JOIN ({person_subquery}) person ON pdi.person_id = person.id
            """
            params.update(person_join_params)

        final_query = f"SELECT uuid FROM events {joins} WHERE team_id = %(team_id)s {query}"
        # Make sure we don't accidentally use json on the properties field
        self.assertNotIn("json", final_query.lower())
        return sync_execute(final_query, {**params, "team_id": self.team.pk})

    def test_prop_event_denormalized(self):
        _create_event(
            event="$pageview", team=self.team, distinct_id="whatever", properties={"test_prop": "some_other_val"},
        )

        _create_event(
            event="$pageview", team=self.team, distinct_id="whatever", properties={"test_prop": "some_val"},
        )

        materialize("events", "test_prop")
        materialize("events", "something_else")

        filter = Filter(data={"properties": [{"key": "test_prop", "value": "some_val"}],})
        self.assertEqual(len(self._run_query(filter)), 1)

        filter = Filter(data={"properties": [{"key": "test_prop", "value": "some_val", "operator": "is_not"}],})
        self.assertEqual(len(self._run_query(filter)), 1)

        filter = Filter(data={"properties": [{"key": "test_prop", "value": "some_val", "operator": "is_set"}],})
        self.assertEqual(len(self._run_query(filter)), 2)

        filter = Filter(data={"properties": [{"key": "test_prop", "value": "some_val", "operator": "is_not_set"}],})
        self.assertEqual(len(self._run_query(filter)), 0)

        filter = Filter(data={"properties": [{"key": "test_prop", "value": "_other_", "operator": "icontains"}],})
        self.assertEqual(len(self._run_query(filter)), 1)

        filter = Filter(data={"properties": [{"key": "test_prop", "value": "_other_", "operator": "not_icontains"}],})
        self.assertEqual(len(self._run_query(filter)), 1)

    def test_prop_person_denormalized(self):
        _create_person(distinct_ids=["some_id"], team_id=self.team.pk, properties={"email": "test@posthog.com"})
        _create_event(event="$pageview", team=self.team, distinct_id="some_id")

        materialize("person", "email")

        filter = Filter(
            data={"properties": [{"key": "email", "type": "person", "value": "posthog", "operator": "icontains"}],}
        )
        self.assertEqual(len(self._run_query(filter, join_person_tables=True)), 1)

        filter = Filter(
            data={"properties": [{"key": "email", "type": "person", "value": "posthog", "operator": "not_icontains"}],}
        )
        self.assertEqual(len(self._run_query(filter, join_person_tables=True)), 0)

    def test_prop_event_denormalized_ints(self):
        _create_event(
            event="$pageview", team=self.team, distinct_id="whatever", properties={"test_prop": 0},
        )

        _create_event(
            event="$pageview", team=self.team, distinct_id="whatever", properties={"test_prop": 2},
        )

        materialize("events", "test_prop")
        materialize("events", "something_else")

        filter = Filter(data={"properties": [{"key": "test_prop", "value": 1, "operator": "gt"}],})
        self.assertEqual(len(self._run_query(filter)), 1)

        filter = Filter(data={"properties": [{"key": "test_prop", "value": 1, "operator": "lt"}],})
        self.assertEqual(len(self._run_query(filter)), 1)

        filter = Filter(data={"properties": [{"key": "test_prop", "value": 0}],})
        self.assertEqual(len(self._run_query(filter)), 1)

    def test_get_property_string_expr(self):
        string_expr = get_property_string_expr("events", "some_non_mat_prop", "'some_non_mat_prop'", "properties")
        self.assertEqual(string_expr, ("trim(BOTH '\"' FROM JSONExtractRaw(properties, 'some_non_mat_prop'))", False))

        string_expr = get_property_string_expr(
            "events", "some_non_mat_prop", "'some_non_mat_prop'", "properties", table_alias="e"
        )
        self.assertEqual(string_expr, ("trim(BOTH '\"' FROM JSONExtractRaw(e.properties, 'some_non_mat_prop'))", False))

        materialize("events", "some_mat_prop")
        string_expr = get_property_string_expr("events", "some_mat_prop", "'some_mat_prop'", "properties")
        self.assertEqual(string_expr, ("mat_some_mat_prop", True))

        string_expr = get_property_string_expr(
            "events", "some_mat_prop", "'some_mat_prop'", "properties", table_alias="e"
        )
        self.assertEqual(string_expr, ("e.mat_some_mat_prop", True))


@pytest.mark.django_db
def test_parse_prop_clauses_defaults(snapshot):
    filter = Filter(
        data={
            "properties": [
                {"key": "event_prop", "value": "value"},
                {"key": "email", "type": "person", "value": "posthog", "operator": "icontains"},
            ],
        }
    )

<<<<<<< HEAD
    assert parse_prop_clauses(filters=filter.properties, allow_denormalized_props=False, team_id=1) == snapshot
    assert (
        parse_prop_clauses(
            filters=filter.properties,
=======
    assert parse_prop_grouped_clauses(filter.property_groups, allow_denormalized_props=False) == snapshot
    assert (
        parse_prop_grouped_clauses(
            filter.property_groups,
>>>>>>> c5fd66a5
            person_properties_mode=PersonPropertiesMode.USING_PERSON_PROPERTIES_COLUMN,
            allow_denormalized_props=False,
            team_id=1,
        )
        == snapshot
    )
    assert (
<<<<<<< HEAD
        parse_prop_clauses(
            filters=filter.properties,
            person_properties_mode=PersonPropertiesMode.EXCLUDE,
            allow_denormalized_props=False,
            team_id=1,
=======
        parse_prop_grouped_clauses(
            filter.property_groups, person_properties_mode=PersonPropertiesMode.EXCLUDE, allow_denormalized_props=False
        )
        == snapshot
    )


def test_parse_groups_persons_edge_case_with_single_filter(snapshot):
    filter = Filter(
        data={
            "property_groups": {"type": "OR", "groups": [{"key": "email", "type": "person", "value": "1@posthog.com"}],}
        }
    )
    assert (
        parse_prop_grouped_clauses(
            filter.property_groups,
            person_properties_mode=PersonPropertiesMode.USING_PERSON_PROPERTIES_COLUMN,
            allow_denormalized_props=True,
>>>>>>> c5fd66a5
        )
        == snapshot
    )


TEST_BREAKDOWN_PROCESSING = [
    ("$browser", "events", "prop", "trim(BOTH '\"' FROM JSONExtractRaw(properties, '$browser')) AS prop"),
    (["$browser"], "events", "value", "array(trim(BOTH '\"' FROM JSONExtractRaw(properties, '$browser'))) AS value",),
    (
        ["$browser", "$browser_version"],
        "events",
        "prop",
        "array(trim(BOTH '\"' FROM JSONExtractRaw(properties, '$browser')),trim(BOTH '\"' FROM JSONExtractRaw(properties, '$browser_version'))) AS prop",
    ),
]


@pytest.mark.django_db
@pytest.mark.parametrize("breakdown, table, query_alias, expected", TEST_BREAKDOWN_PROCESSING)
def test_breakdown_query_expression(
    breakdown: Union[str, List[str]], table: TableWithProperties, query_alias: Literal["prop", "value"], expected: str,
):
    actual = get_single_or_multi_property_string_expr(breakdown, table, query_alias)

    assert actual == expected


@pytest.fixture
def test_events(db, team) -> List[UUID]:
    return [
        _create_event(event="$pageview", team=team, distinct_id="whatever", properties={"email": "test@posthog.com"},),
        _create_event(event="$pageview", team=team, distinct_id="whatever", properties={"email": "mongo@example.com"},),
        _create_event(event="$pageview", team=team, distinct_id="whatever", properties={"attr": "some_val"},),
        _create_event(event="$pageview", team=team, distinct_id="whatever", properties={"attr": "50"},),
        _create_event(event="$pageview", team=team, distinct_id="whatever", properties={"attr": 5},),
        _create_event(
            event="$pageview",
            team=team,
            distinct_id="whatever",
            # unix timestamp in seconds
            properties={"unix_timestamp": int(datetime(2021, 4, 1, 18).timestamp())},
        ),
        _create_event(
            event="$pageview",
            team=team,
            distinct_id="whatever",
            # unix timestamp in seconds
            properties={"unix_timestamp": int(datetime(2021, 4, 1, 19).timestamp())},
        ),
        _create_event(
            event="$pageview",
            team=team,
            distinct_id="whatever",
            properties={"long_date": f"{datetime(2021, 4, 1, 18):%Y-%m-%d %H:%M:%S%z}"},
        ),
        _create_event(
            event="$pageview",
            team=team,
            distinct_id="whatever",
            properties={"long_date": f"{datetime(2021, 4, 1, 19):%Y-%m-%d %H:%M:%S%z}"},
        ),
        _create_event(
            event="$pageview",
            team=team,
            distinct_id="whatever",
            properties={"short_date": f"{datetime(2021, 4, 4):%Y-%m-%d}"},
        ),
        _create_event(
            event="$pageview",
            team=team,
            distinct_id="whatever",
            properties={"short_date": f"{datetime(2021, 4, 6):%Y-%m-%d}"},
        ),
        # unix timestamp in seconds with fractions of a second
        _create_event(event="$pageview", team=team, distinct_id="whatever", properties={"sdk_$time": 1639427152.339},),
        # unix timestamp in milliseconds
        _create_event(
            event="$pageview",
            team=team,
            distinct_id="whatever",
            properties={"unix_timestamp_milliseconds": 1641977394339},
        ),
        _create_event(
            event="$pageview",
            team=team,
            distinct_id="whatever",
            properties={"rfc_822_time": "Wed, 02 Oct 2002 15:00:00 +0200"},
        ),
        _create_event(
            event="$pageview",
            team=team,
            distinct_id="whatever",
            properties={"iso_8601_$time": f"{datetime(2021, 4, 1, 19):%Y-%m-%dT%H:%M:%S%Z}"},
        ),
        _create_event(
            event="$pageview",
            team=team,
            distinct_id="whatever",
            properties={"full_date_increasing_$time": f"{datetime(2021, 4, 1, 19):%d-%m-%Y %H:%M:%S}"},
        ),
        _create_event(
            event="$pageview",
            team=team,
            distinct_id="whatever",
            properties={"with_slashes_$time": f"{datetime(2021, 4, 1, 19):%Y/%m/%d %H:%M:%S}"},
        ),
        _create_event(
            event="$pageview",
            team=team,
            distinct_id="whatever",
            properties={"with_slashes_increasing_$time": f"{datetime(2021, 4, 1, 19):%d/%m/%Y %H:%M:%S}"},
        ),
        _create_event(
            event="$pageview",
            team=team,
            distinct_id="whatever",
            # seven digit unix timestamp in seconds - 7840800
            # Clickhouse cannot parse this. It isn't matched in tests from TEST_PROPERTIES
            properties={"unix_timestamp": int(datetime(1970, 4, 1, 18).timestamp())},
        ),
        _create_event(
            event="$pageview",
            team=team,
            distinct_id="whatever",
            # nine digit unix timestamp in seconds - 323460000
            properties={"unix_timestamp": int(datetime(1980, 4, 1, 18).timestamp())},
        ),
        _create_event(
            # matched by exact date test
            event="$pageview",
            team=team,
            distinct_id="whatever",
            properties={"date_only": f"{datetime(2021, 4, 1):%d/%m/%Y}"},
        ),
        _create_event(
            # should not be matched by exact date test
            event="$pageview",
            team=team,
            distinct_id="whatever",
            properties={"date_only": f"{datetime(2021, 4, 1, 11):%d/%m/%Y}"},
        ),
        _create_event(
            # not matched by exact date test
            event="$pageview",
            team=team,
            distinct_id="whatever",
            properties={"date_only": f"{datetime(2021, 4, 2):%d/%m/%Y}"},
        ),
        _create_event(
            event="$pageview",
            team=team,
            distinct_id="whatever",
            properties={"date_only_matched_against_date_and_time": f"{datetime(2021, 3, 31, 18):%d/%m/%Y %H:%M:%S}"},
        ),
        _create_event(
            event="$pageview",
            team=team,
            distinct_id="whatever",
            properties={"date_only_matched_against_date_and_time": int(datetime(2021, 3, 31, 14).timestamp())},
        ),
        _create_event(
            event="$pageview",
            team=team,
            distinct_id="whatever",
            # include milliseconds, to prove they're ignored in the query
            properties={
                "date_exact_including_seconds_and_milliseconds": f"{datetime(2021, 3, 31, 18, 12, 12, 12):%d/%m/%Y %H:%M:%S.%f}"
            },
        ),
        _create_event(
            event="$pageview",
            team=team,
            distinct_id="whatever",
            # include milliseconds, to prove they're don't cause a date to be included in an after filter
            properties={
                "date_exact_including_seconds_and_milliseconds": f"{datetime(2021, 3, 31, 23, 59, 59, 12):%d/%m/%Y %H:%M:%S.%f}"
            },
        ),
    ]


TEST_PROPERTIES = [
    pytest.param(Property(key="email", value="test@posthog.com"), [0]),
    pytest.param(Property(key="email", value="test@posthog.com", operator="exact"), [0]),
    pytest.param(Property(key="email", value=["pineapple@pizza.com", "mongo@example.com"], operator="exact"), [1]),
    pytest.param(
        Property(key="attr", value="5"), [4], id="matching a number only matches event index 4 from test_events"
    ),
    pytest.param(
        Property(key="email", value="test@posthog.com", operator="is_not"),
        range(1, 27),
        id="matching on email is not a value matches all but the first event from test_events",
    ),
    pytest.param(
        Property(key="email", value=["test@posthog.com", "mongo@example.com"], operator="is_not"),
        range(2, 27),
        id="matching on email is not a value matches all but the first two events from test_events",
    ),
    pytest.param(Property(key="email", value=r".*est@.*", operator="regex"), [0]),
    pytest.param(Property(key="email", value=r"?.", operator="regex"), []),
    pytest.param(Property(key="email", operator="is_set", value="is_set"), [0, 1]),
    pytest.param(
        Property(key="email", operator="is_not_set", value="is_not_set"),
        range(2, 27),
        id="matching for email property not being set matches all but the first two events from test_events",
    ),
    pytest.param(
        Property(key="unix_timestamp", operator="is_date_before", value="2021-04-02"),
        [5, 6, 19],
        id="matching before a unix timestamp only querying by date",
    ),
    pytest.param(
        Property(key="unix_timestamp", operator="is_date_after", value="2021-03-31"),
        [5, 6],
        id="matching after a unix timestamp only querying by date",
    ),
    pytest.param(
        Property(key="unix_timestamp", operator="is_date_before", value="2021-04-01 18:30:00"),
        [5, 19],
        id="matching before a unix timestamp querying by date and time",
    ),
    pytest.param(
        Property(key="unix_timestamp", operator="is_date_after", value="2021-04-01 18:30:00"),
        [6],
        id="matching after a unix timestamp querying by date and time",
    ),
    pytest.param(Property(key="long_date", operator="is_date_before", value="2021-04-02"), [7, 8]),
    pytest.param(
        Property(key="long_date", operator="is_date_after", value="2021-03-31"),
        [7, 8],
        id="match after date only value against date and time formatted property",
    ),
    pytest.param(Property(key="long_date", operator="is_date_before", value="2021-04-01 18:30:00"), [7]),
    pytest.param(Property(key="long_date", operator="is_date_after", value="2021-04-01 18:30:00"), [8]),
    pytest.param(Property(key="short_date", operator="is_date_before", value="2021-04-05"), [9]),
    pytest.param(Property(key="short_date", operator="is_date_after", value="2021-04-05"), [10]),
    pytest.param(Property(key="short_date", operator="is_date_before", value="2021-04-07"), [9, 10]),
    pytest.param(Property(key="short_date", operator="is_date_after", value="2021-04-03"), [9, 10]),
    pytest.param(
        Property(key="sdk_$time", operator="is_date_before", value="2021-12-25",),
        [11],
        id="matching a unix timestamp in seconds with fractional seconds after the decimal point",
    ),
    pytest.param(
        Property(key="unix_timestamp_milliseconds", operator="is_date_after", value="2022-01-11",),
        [12],
        id="matching unix timestamp in milliseconds after a given date (which ClickHouse doesn't support)",
    ),
    pytest.param(
        Property(key="unix_timestamp_milliseconds", operator="is_date_before", value="2022-01-13",),
        [12],
        id="matching unix timestamp in milliseconds before a given date (which ClickHouse doesn't support)",
    ),
    pytest.param(
        Property(key="rfc_822_time", operator="is_date_before", value="2002-10-02 17:01:00",),
        [13],
        id="matching rfc 822 format date with timeszone offset before a given date",
    ),
    pytest.param(
        Property(key="rfc_822_time", operator="is_date_after", value="2002-10-02 14:59:00",),
        [],
        id="matching rfc 822 format date takes into account timeszone offset after a given date",
    ),
    pytest.param(
        Property(key="rfc_822_time", operator="is_date_after", value="2002-10-02 12:59:00",),
        [13],
        id="matching rfc 822 format date after a given date",
    ),
    pytest.param(
        Property(key="iso_8601_$time", operator="is_date_before", value="2021-04-01 20:00:00",),
        [14],
        id="matching ISO 8601 format date before a given date",
    ),
    pytest.param(
        Property(key="iso_8601_$time", operator="is_date_after", value="2021-04-01 18:00:00",),
        [14],
        id="matching ISO 8601 format date after a given date",
    ),
    pytest.param(
        Property(key="full_date_increasing_$time", operator="is_date_before", value="2021-04-01 20:00:00",),
        [15],
        id="matching full format date with date parts n increasing order before a given date",
    ),
    pytest.param(
        Property(key="full_date_increasing_$time", operator="is_date_after", value="2021-04-01 18:00:00",),
        [15],
        id="matching full format date with date parts in increasing order after a given date",
    ),
    pytest.param(
        Property(key="with_slashes_$time", operator="is_date_before", value="2021-04-01 20:00:00",),
        [16],
        id="matching full format date with date parts separated by slashes before a given date",
    ),
    pytest.param(
        Property(key="with_slashes_$time", operator="is_date_after", value="2021-04-01 18:00:00",),
        [16],
        id="matching full format date with date parts separated by slashes after a given date",
    ),
    pytest.param(
        Property(key="with_slashes_increasing_$time", operator="is_date_before", value="2021-04-01 20:00:00",),
        [17],
        id="matching full format date with date parts increasing in size and separated by slashes before a given date",
    ),
    pytest.param(
        Property(key="with_slashes_increasing_$time", operator="is_date_after", value="2021-04-01 18:00:00",),
        [17],
        id="matching full format date with date parts increasing in size and separated by slashes after a given date",
    ),
    pytest.param(
        Property(key="date_only", operator="is_date_exact", value="2021-04-01",),
        [20, 21],
        id="can match dates exactly",
    ),
    pytest.param(
        Property(key="date_only_matched_against_date_and_time", operator="is_date_exact", value="2021-03-31",),
        [23, 24],
        id="can match dates exactly against datetimes and unix timestamps",
    ),
    pytest.param(
        Property(
            key="date_exact_including_seconds_and_milliseconds", operator="is_date_exact", value="2021-03-31 18:12:12",
        ),
        [25],
        id="can match date times exactly against datetimes with milliseconds",
    ),
    pytest.param(
        Property(key="date_exact_including_seconds_and_milliseconds", operator="is_date_after", value="2021-03-31",),
        [],
        id="can match date only filter after against datetime with milliseconds",
    ),
    pytest.param(
        Property(key="date_only", operator="is_date_after", value="2021-04-01",),
        [22],
        id="can match after date only values",
    ),
    pytest.param(
        Property(key="date_only", operator="is_date_before", value="2021-04-02",),
        [20, 21],
        id="can match before date only values",
    ),
]


@pytest.mark.parametrize("property,expected_event_indexes", TEST_PROPERTIES)
@freeze_time("2021-04-01T01:00:00.000Z")
def test_prop_filter_json_extract(test_events, property, expected_event_indexes, team):
    query, params = prop_filter_json_extract(property, 0, allow_denormalized_props=False)
    uuids = list(
        sorted(
            [
                uuid
                for (uuid,) in sync_execute(
                    f"SELECT uuid FROM events WHERE team_id = %(team_id)s {query}", {"team_id": team.pk, **params}
                )
            ]
        )
    )
    expected = list(sorted([test_events[index] for index in expected_event_indexes]))

    assert len(uuids) == len(expected)  # helpful when diagnosing assertion failure below
    assert uuids == expected


@pytest.mark.parametrize("property,expected_event_indexes", TEST_PROPERTIES)
@freeze_time("2021-04-01T01:00:00.000Z")
def test_prop_filter_json_extract_materialized(test_events, property, expected_event_indexes, team):
    materialize("events", "attr")
    materialize("events", "email")
    materialize("events", property.key)

    query, params = prop_filter_json_extract(property, 0, allow_denormalized_props=True)

    assert "JSONExtract" not in query

    uuids = list(
        sorted(
            [
                uuid
                for (uuid,) in sync_execute(
                    f"SELECT uuid FROM events WHERE team_id = %(team_id)s {query}", {"team_id": team.pk, **params}
                )
            ]
        )
    )
    expected = list(sorted([test_events[index] for index in expected_event_indexes]))

    assert uuids == expected<|MERGE_RESOLUTION|>--- conflicted
+++ resolved
@@ -43,15 +43,10 @@
 class TestPropFormat(ClickhouseTestMixin, BaseTest):
     CLASS_DATA_LEVEL_SETUP = False
 
-<<<<<<< HEAD
-    def _run_query(self, filter: Filter) -> List:
-        query, params = parse_prop_clauses(
-            filters=filter.properties, allow_denormalized_props=True, team_id=self.team.pk
-        )
-=======
     def _run_query(self, filter: Filter, **kwargs) -> List:
-        query, params = parse_prop_grouped_clauses(filter.property_groups, allow_denormalized_props=True, **kwargs)
->>>>>>> c5fd66a5
+        query, params = parse_prop_grouped_clauses(
+            property_group=filter.property_groups, allow_denormalized_props=True, team_id=self.team.pk, **kwargs
+        )
         final_query = "SELECT uuid FROM events WHERE team_id = %(team_id)s {}".format(query)
         return sync_execute(final_query, {**params, "team_id": self.team.pk})
 
@@ -435,16 +430,11 @@
     CLASS_DATA_LEVEL_SETUP = False
 
     def _run_query(self, filter: Filter, join_person_tables=False) -> List:
-<<<<<<< HEAD
-        query, params = parse_prop_clauses(
+        query, params = parse_prop_grouped_clauses(
             team_id=self.team.pk,
-            filters=filter.properties,
+            property_group=filter.property_groups,
             allow_denormalized_props=True,
             person_properties_mode=PersonPropertiesMode.EXCLUDE,
-=======
-        query, params = parse_prop_grouped_clauses(
-            filter.property_groups, allow_denormalized_props=True, person_properties_mode=PersonPropertiesMode.EXCLUDE,
->>>>>>> c5fd66a5
         )
         joins = ""
         if join_person_tables:
@@ -558,17 +548,13 @@
         }
     )
 
-<<<<<<< HEAD
-    assert parse_prop_clauses(filters=filter.properties, allow_denormalized_props=False, team_id=1) == snapshot
     assert (
-        parse_prop_clauses(
-            filters=filter.properties,
-=======
-    assert parse_prop_grouped_clauses(filter.property_groups, allow_denormalized_props=False) == snapshot
+        parse_prop_grouped_clauses(property_group=filter.property_groups, allow_denormalized_props=False, team_id=1)
+        == snapshot
+    )
     assert (
         parse_prop_grouped_clauses(
-            filter.property_groups,
->>>>>>> c5fd66a5
+            property_group=filter.property_groups,
             person_properties_mode=PersonPropertiesMode.USING_PERSON_PROPERTIES_COLUMN,
             allow_denormalized_props=False,
             team_id=1,
@@ -576,15 +562,11 @@
         == snapshot
     )
     assert (
-<<<<<<< HEAD
-        parse_prop_clauses(
-            filters=filter.properties,
+        parse_prop_grouped_clauses(
+            team_id=1,
+            property_group=filter.property_groups,
             person_properties_mode=PersonPropertiesMode.EXCLUDE,
             allow_denormalized_props=False,
-            team_id=1,
-=======
-        parse_prop_grouped_clauses(
-            filter.property_groups, person_properties_mode=PersonPropertiesMode.EXCLUDE, allow_denormalized_props=False
         )
         == snapshot
     )
@@ -598,10 +580,10 @@
     )
     assert (
         parse_prop_grouped_clauses(
-            filter.property_groups,
+            team_id=1,
+            property_group=filter.property_groups,
             person_properties_mode=PersonPropertiesMode.USING_PERSON_PROPERTIES_COLUMN,
             allow_denormalized_props=True,
->>>>>>> c5fd66a5
         )
         == snapshot
     )
