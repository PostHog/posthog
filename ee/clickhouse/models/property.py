import re
from typing import (
    Any,
    Callable,
    Counter,
    Dict,
    List,
    Literal,
    Optional,
    Tuple,
    Union,
    cast,
)

from clickhouse_driver.util.escape import escape_param
from django.utils import timezone
from rest_framework import exceptions

from ee.clickhouse.client import sync_execute
from ee.clickhouse.materialized_columns.columns import TableWithProperties, get_materialized_columns
from ee.clickhouse.models.cohort import (
    format_filter_query,
    format_precalculated_cohort_query,
    format_static_cohort_query,
)
from ee.clickhouse.models.util import PersonPropertiesMode, is_json
from ee.clickhouse.sql.events import SELECT_PROP_VALUES_SQL, SELECT_PROP_VALUES_SQL_WITH_FILTER
from ee.clickhouse.sql.groups import GET_GROUP_IDS_BY_PROPERTY_SQL
from ee.clickhouse.sql.person import (
    GET_DISTINCT_IDS_BY_PERSON_ID_FILTER,
    GET_DISTINCT_IDS_BY_PROPERTY_SQL,
    GET_TEAM_PERSON_DISTINCT_IDS,
    SELECT_PERSON_PROP_VALUES_SQL,
    SELECT_PERSON_PROP_VALUES_SQL_WITH_FILTER,
)
from posthog.models.cohort import Cohort
from posthog.models.event import Selector
<<<<<<< HEAD
from posthog.models.property import (
    NEGATED_OPERATORS,
    UNIX_TIMESTAMP,
    UNIX_TIMESTAMP_MILLISECONDS,
    OperatorType,
    Property,
    PropertyIdentifier,
    PropertyName,
    PropertyOperatorType,
)
=======
from posthog.models.property import NEGATED_OPERATORS, OperatorType, Property, PropertyIdentifier, PropertyName
>>>>>>> 4f07fb76
from posthog.models.team import Team
from posthog.utils import is_valid_regex, relative_date_parse

# Example:
# {type: 'AND', properties: [
#     {type: 'OR', properties: [A, B, C]},
#     {type: 'OR', properties: [D, E, F]},
#     G, # invalid? Can enforce this via UI: if groups, everything else needs to be a group too.
# ]}

# Example:
# {type: 'AND', properties: [
#     A, B, C, D
# ]}


# Property json is of the form:
# { type: 'AND | OR', properties: List[Property] }
# which is parsed and sent to this function ->
class PropertyGroup:
    type: PropertyOperatorType
    properties: Union[List[Property], List["PropertyGroup"]]

    def __init__(self, type: PropertyOperatorType, properties: Union[List[Property], List["PropertyGroup"]]) -> None:
        self.type = type
        self.properties = properties


def parse_prop_grouped_clauses(
    filter_group: PropertyGroup,
    prepend: str = "global",
    table_name: str = "",
    allow_denormalized_props: bool = True,
    has_person_id_joined: bool = True,
    person_properties_mode: PersonPropertiesMode = PersonPropertiesMode.USING_SUBQUERY,
    person_id_joined_alias: str = "person_id",
    group_properties_joined: bool = True,
    _top_level: bool = True,
) -> Tuple[str, Dict]:
    # TODO: setup structure of new properties, and call parse_prop_clauses with right operator type

    group: Union[Property, PropertyGroup]

    if len(filter_group.properties) == 0:
        return "", {}

    if isinstance(filter_group.properties[0], PropertyGroup):
        group_clauses = []
        final_params = {}
        group: PropertyGroup
        for idx, group in enumerate(filter_group.properties):
            clause, params = parse_prop_grouped_clauses(
                filter_group=group,
                prepend=f"{prepend}_{idx}",
                table_name=table_name,
                allow_denormalized_props=allow_denormalized_props,
                has_person_id_joined=has_person_id_joined,
                person_properties_mode=person_properties_mode,
                person_id_joined_alias=person_id_joined_alias,
                group_properties_joined=group_properties_joined,
                _top_level=False,
            )
            group_clauses.append(clause)
            final_params.update(params)

        _final = f"{filter_group.type} ".join(group_clauses)
    else:
        _final, final_params = parse_prop_clauses(
            filters=filter_group.properties,
            prepend=f"{prepend}",
            table_name=table_name,
            allow_denormalized_props=allow_denormalized_props,
            has_person_id_joined=has_person_id_joined,
            person_properties_mode=person_properties_mode,
            person_id_joined_alias=person_id_joined_alias,
            group_properties_joined=group_properties_joined,
            property_operator=filter_group.type,
        )
    if _top_level:
        final = f"AND ({_final})"
    else:
        final = f"({_final})"

    return final, final_params


def is_property_group(group: Union[Property, "PropertyGroup"]):
    if isinstance(group, PropertyGroup):
        return True
    else:
        return False


def parse_prop_clauses(
    filters: List[Property],
    prepend: str = "global",
    table_name: str = "",
    allow_denormalized_props: bool = True,
    has_person_id_joined: bool = True,
    person_properties_mode: PersonPropertiesMode = PersonPropertiesMode.USING_SUBQUERY,
    person_id_joined_alias: str = "person_id",
    group_properties_joined: bool = True,
    property_operator: PropertyOperatorType = "AND",
) -> Tuple[str, Dict]:
    final = []
    params: Dict[str, Any] = {}
    if table_name != "":
        table_name += "."

    for idx, prop in enumerate(filters):
        if prop.type == "cohort":
            try:
                cohort = Cohort.objects.get(pk=prop.value)
            except Cohort.DoesNotExist:
                final.append(
                    f" {property_operator} 0 = 13"
                )  # If cohort doesn't exist, nothing can match, unless an OR operator is used
            else:
                person_id_query, cohort_filter_params = format_filter_query(cohort, idx)
                params = {**params, **cohort_filter_params}
                final.append(f" {property_operator} {table_name}distinct_id IN ({person_id_query})")
        elif prop.type == "person" and person_properties_mode != PersonPropertiesMode.EXCLUDE:
            # :TODO: Clean this up by using ClickhousePersonQuery over GET_DISTINCT_IDS_BY_PROPERTY_SQL to have access
            #   to materialized columns
            # :TODO: (performance) Avoid subqueries whenever possible, use joins instead
            is_direct_query = person_properties_mode == PersonPropertiesMode.USING_PERSON_PROPERTIES_COLUMN
            filter_query, filter_params = prop_filter_json_extract(
                prop,
                idx,
                "{}person".format(prepend),
                prop_var="person_props" if is_direct_query else "properties",
                allow_denormalized_props=allow_denormalized_props and is_direct_query,
                property_operator="AND",
            )
            if is_direct_query:
                final.append(filter_query)
                params.update(filter_params)
            else:
                final.append(
                    " {property_operator} {table_name}distinct_id IN ({filter_query})".format(
                        filter_query=GET_DISTINCT_IDS_BY_PROPERTY_SQL.format(
                            filters=filter_query, GET_TEAM_PERSON_DISTINCT_IDS=GET_TEAM_PERSON_DISTINCT_IDS
                        ),
                        table_name=table_name,
                        property_operator=property_operator,
                    )
                )
                params.update(filter_params)
        elif prop.type == "element":
            query, filter_params = filter_element(
                {prop.key: prop.value}, operator=prop.operator, prepend="{}_".format(idx)
            )
            if query:
                final.append(f" {property_operator} {query}")
                params.update(filter_params)
        elif prop.type == "event":
            filter_query, filter_params = prop_filter_json_extract(
                prop,
                idx,
                prepend,
                prop_var="{}properties".format(table_name),
                allow_denormalized_props=allow_denormalized_props,
                property_operator=property_operator,
            )
            final.append(f" {filter_query}")
            params.update(filter_params)
        elif prop.type == "group":
            if group_properties_joined:
                filter_query, filter_params = prop_filter_json_extract(
                    prop,
                    idx,
                    prepend,
                    prop_var=f"group_properties_{prop.group_type_index}",
                    allow_denormalized_props=False,
                    property_operator=property_operator,
                )
                final.append(filter_query)
                params.update(filter_params)
            else:
                # :TRICKY: offer groups support for queries which don't support automatically joining with groups table yet (e.g. lifecycle)
                filter_query, filter_params = prop_filter_json_extract(
                    prop, idx, prepend, prop_var=f"group_properties", allow_denormalized_props=False
                )
                group_type_index_var = f"{prepend}_group_type_index_{idx}"
                groups_subquery = GET_GROUP_IDS_BY_PROPERTY_SQL.format(
                    filters=filter_query, group_type_index_var=group_type_index_var
                )
                final.append(f" {property_operator} {table_name}$group_{prop.group_type_index} IN ({groups_subquery})")
                params.update(filter_params)
                params[group_type_index_var] = prop.group_type_index
        elif prop.type in ("static-cohort", "precalculated-cohort"):
            cohort_id = cast(int, prop.value)

            method = format_static_cohort_query if prop.type == "static-cohort" else format_precalculated_cohort_query
            filter_query, filter_params = method(
                cohort_id, idx, prepend=prepend, custom_match_field=person_id_joined_alias
            )  # type: ignore
            if has_person_id_joined:
                final.append(f" {property_operator} {filter_query}")
            else:
                # :TODO: (performance) Avoid subqueries whenever possible, use joins instead
                # :TODO: Use get_team_distinct_ids_query instead when possible instead of GET_TEAM_PERSON_DISTINCT_IDS
                subquery = GET_DISTINCT_IDS_BY_PERSON_ID_FILTER.format(
                    filters=filter_query, GET_TEAM_PERSON_DISTINCT_IDS=GET_TEAM_PERSON_DISTINCT_IDS
                )
                final.append(f" {property_operator} {table_name}distinct_id IN ({subquery})")
            params.update(filter_params)

    # TODO: clean
    joined = f"({' '.join(final).replace(property_operator, '', 1)})"

    if final:
        return joined, params

    return "", params


def prop_filter_json_extract(
    prop: Property,
    idx: int,
    prepend: str = "",
    prop_var: str = "properties",
    allow_denormalized_props: bool = True,
    transform_expression: Optional[Callable[[str], str]] = None,
    property_operator: PropertyOperatorType = "AND",
) -> Tuple[str, Dict[str, Any]]:
    # TODO: Once all queries are migrated over we can get rid of allow_denormalized_props
    if transform_expression is not None:
        prop_var = transform_expression(prop_var)

    property_expr, is_denormalized = get_property_string_expr(
        property_table(prop), prop.key, f"%(k{prepend}_{idx})s", prop_var, allow_denormalized_props
    )

    if is_denormalized and transform_expression:
        property_expr = transform_expression(property_expr)

    operator = prop.operator
    params: Dict[str, Any] = {}

    if operator == "is_not":
        params = {"k{}_{}".format(prepend, idx): prop.key, "v{}_{}".format(prepend, idx): box_value(prop.value)}
        return (
            " {property_operator} NOT has(%(v{prepend}_{idx})s, {left})".format(
                idx=idx, prepend=prepend, left=property_expr, property_operator=property_operator
            ),
            params,
        )
    elif operator == "icontains":
        value = "%{}%".format(prop.value)
        params = {"k{}_{}".format(prepend, idx): prop.key, "v{}_{}".format(prepend, idx): value}
        return (
            " {property_operator} {left} ILIKE %(v{prepend}_{idx})s".format(
                idx=idx, prepend=prepend, left=property_expr, property_operator=property_operator
            ),
            params,
        )
    elif operator == "not_icontains":
        value = "%{}%".format(prop.value)
        params = {"k{}_{}".format(prepend, idx): prop.key, "v{}_{}".format(prepend, idx): value}
        return (
            " {property_operator} NOT ({left} ILIKE %(v{prepend}_{idx})s)".format(
                idx=idx, prepend=prepend, left=property_expr, property_operator=property_operator
            ),
            params,
        )
    elif operator in ("regex", "not_regex"):
        if not is_valid_regex(prop.value):
            # If OR'ing, shouldn't be a problem since nothing will match this specific clause
            return f" {property_operator} 1 = 2", {}

        params = {"k{}_{}".format(prepend, idx): prop.key, "v{}_{}".format(prepend, idx): prop.value}

        return (
            " {property_operator} {regex_function}({left}, %(v{prepend}_{idx})s)".format(
                regex_function="match" if operator == "regex" else "NOT match",
                idx=idx,
                prepend=prepend,
                left=property_expr,
                property_operator=property_operator,
            ),
            params,
        )
    elif operator == "is_set":
        params = {"k{}_{}".format(prepend, idx): prop.key, "v{}_{}".format(prepend, idx): prop.value}
        if is_denormalized:
            return (
                " {property_operator} notEmpty({left})".format(left=property_expr, property_operator=property_operator),
                params,
            )
        return (
            " {property_operator} JSONHas({prop_var}, %(k{prepend}_{idx})s)".format(
                idx=idx, prepend=prepend, prop_var=prop_var, property_operator=property_operator
            ),
            params,
        )
    elif operator == "is_not_set":
        params = {"k{}_{}".format(prepend, idx): prop.key, "v{}_{}".format(prepend, idx): prop.value}
        if is_denormalized:
            return (
                " {property_operator} empty({left})".format(left=property_expr, property_operator=property_operator),
                params,
            )
        return (
            " {property_operator} (isNull({left}) OR NOT JSONHas({prop_var}, %(k{prepend}_{idx})s))".format(
                idx=idx, prepend=prepend, prop_var=prop_var, left=property_expr, property_operator=property_operator,
            ),
            params,
        )
    elif operator == "is_date_exact":
        # TODO introducing duplication in these branches now rather than refactor too early
        assert isinstance(prop.value, str)
        prop_value_param_key = "v{}_{}".format(prepend, idx)

        # if we're comparing against a date with no time,
        # truncate the values in the DB which may have times
        granularity = "day" if re.match(r"^\d{4}-\d{2}-\d{2}$", prop.value) else "second"
        query = f"""AND date_trunc('{granularity}', coalesce(
            parseDateTimeBestEffortOrNull({property_expr}),
            parseDateTimeBestEffortOrNull(substring({property_expr}, 1, 10))
        )) = %({prop_value_param_key})s"""

        return (
            query,
            {"k{}_{}".format(prepend, idx): prop.key, prop_value_param_key: prop.value,},
        )
    elif operator == "is_date_after":
        # TODO introducing duplication in these branches now rather than refactor too early
        assert isinstance(prop.value, str)
        prop_value_param_key = "v{}_{}".format(prepend, idx)
<<<<<<< HEAD
        query = f" {property_operator} parseDateTimeBestEffortOrNull({property_expr}) > %({prop_value_param_key})s"

        if (
            prop.property_definition is not None
            and prop.property_definition.format is not None
            and prop.property_definition.format in [UNIX_TIMESTAMP, UNIX_TIMESTAMP_MILLISECONDS]
        ):
            # ClickHouse can only parse 9 or 10 digit unix timestamps.
            # So we drop the fractional seconds from millisecond timestamps
            # or from after decimal place in seconds timestamps
            query = f" {property_operator} parseDateTimeBestEffortOrNull(substring({property_expr}, 1, 10)) > %({prop_value_param_key})s"
=======

        # if we're comparing against a date with no time,
        # then instead of 2019-01-01 (implied 00:00:00)
        # use 2019-01-01 23:59:59
        is_date_only = re.match(r"^\d{4}-\d{2}-\d{2}$", prop.value)

        try_parse_as_date = f"parseDateTimeBestEffortOrNull({property_expr})"
        try_parse_as_timestamp = f"parseDateTimeBestEffortOrNull(substring({property_expr}, 1, 10))"
        first_of_date_or_timestamp = f"coalesce({try_parse_as_date},{try_parse_as_timestamp})"

        if is_date_only:
            adjusted_value = f"subtractSeconds(addDays(toDate(%({prop_value_param_key})s), 1), 1)"
        else:
            adjusted_value = f"%({prop_value_param_key})s"

        query = f"""AND {first_of_date_or_timestamp} > {adjusted_value}"""
>>>>>>> 4f07fb76

        return (
            query,
            {"k{}_{}".format(prepend, idx): prop.key, prop_value_param_key: prop.value,},
        )
    elif operator == "is_date_before":
        # TODO introducing duplication in these branches now rather than refactor too early
        assert isinstance(prop.value, str)
        prop_value_param_key = "v{}_{}".format(prepend, idx)
<<<<<<< HEAD
        query = f" {property_operator} parseDateTimeBestEffortOrNull({property_expr}) < %({prop_value_param_key})s"

        if (
            prop.property_definition is not None
            and prop.property_definition.format is not None
            and prop.property_definition.format in [UNIX_TIMESTAMP, UNIX_TIMESTAMP_MILLISECONDS]
        ):
            # ClickHouse can only parse 9 or 10 digit unix timestamps.
            # So we drop the fractional seconds from millisecond timestamps
            # or from after decimal place in seconds timestamps
            query = f" {property_operator} parseDateTimeBestEffortOrNull(substring({property_expr}, 1, 10)) < %({prop_value_param_key})s"
=======
        try_parse_as_date = f"parseDateTimeBestEffortOrNull({property_expr})"
        try_parse_as_timestamp = f"parseDateTimeBestEffortOrNull(substring({property_expr}, 1, 10))"
        first_of_date_or_timestamp = f"coalesce({try_parse_as_date},{try_parse_as_timestamp})"
        query = f"""AND {first_of_date_or_timestamp} < %({prop_value_param_key})s"""
>>>>>>> 4f07fb76

        return (
            query,
            {"k{}_{}".format(prepend, idx): prop.key, prop_value_param_key: prop.value,},
        )
    elif operator == "gt":
        params = {"k{}_{}".format(prepend, idx): prop.key, "v{}_{}".format(prepend, idx): prop.value}
        return (
            " {property_operator} toFloat64OrNull(trim(BOTH '\"' FROM replaceRegexpAll({left}, ' ', ''))) > %(v{prepend}_{idx})s".format(
                idx=idx, prepend=prepend, left=property_expr, property_operator=property_operator,
            ),
            params,
        )
    elif operator == "lt":
        params = {"k{}_{}".format(prepend, idx): prop.key, "v{}_{}".format(prepend, idx): prop.value}
        return (
            " {property_operator} toFloat64OrNull(trim(BOTH '\"' FROM replaceRegexpAll({left}, ' ', ''))) < %(v{prepend}_{idx})s".format(
                idx=idx, prepend=prepend, left=property_expr, property_operator=property_operator,
            ),
            params,
        )
    else:
        if is_json(prop.value) and not is_denormalized:
            clause = " {property_operator} has(%(v{prepend}_{idx})s, replaceRegexpAll(visitParamExtractRaw({prop_var}, %(k{prepend}_{idx})s),' ', ''))"
            params = {
                "k{}_{}".format(prepend, idx): prop.key,
                "v{}_{}".format(prepend, idx): box_value(prop.value, remove_spaces=True),
            }
        else:
            clause = " {property_operator} has(%(v{prepend}_{idx})s, {left})"
            params = {"k{}_{}".format(prepend, idx): prop.key, "v{}_{}".format(prepend, idx): box_value(prop.value)}
        return (
            clause.format(
                left=property_expr, idx=idx, prepend=prepend, prop_var=prop_var, property_operator=property_operator
            ),
            params,
        )


def property_table(property: Property) -> TableWithProperties:
    if property.type == "event":
        return "events"
    elif property.type == "person":
        return "person"
    elif property.type == "group":
        return "groups"
    else:
        raise ValueError(f"Property type does not have a table: {property.type}")


def get_single_or_multi_property_string_expr(
    breakdown, table: TableWithProperties, query_alias: Literal["prop", "value", None]
):
    """
    When querying for breakdown properties:
     * If the breakdown provided is a string, we extract the JSON from the properties object stored in the DB
     * If it is an array of strings, we extract each of those properties and concatenate them into a single value
    clickhouse parameterizes into a query template from a flat list using % string formatting
    values are escaped and inserted in the query here instead of adding new items to the flat list of values

    :param query_alias:

        Specifies the SQL query alias to add to the expression e.g. `AS prop`. If this is specified as None, then
        no alias will be appended.

    """

    column = "properties" if table == "events" else "person_props"

    if isinstance(breakdown, str) or isinstance(breakdown, int):
        expression, _ = get_property_string_expr(table, str(breakdown), escape_param(breakdown), column)
    else:
        expressions = []
        for b in breakdown:
            expr, _ = get_property_string_expr(table, b, escape_param(b), column)
            expressions.append(expr)

        expression = f"array({','.join(expressions)})"

    if query_alias is None:
        return expression

    return f"{expression} AS {query_alias}"


def get_property_string_expr(
    table: TableWithProperties,
    property_name: PropertyName,
    var: str,
    column: str,
    allow_denormalized_props: bool = True,
    table_alias: Optional[str] = None,
) -> Tuple[str, bool]:
    """

    :param table:
        the full name of the table in the database. used to look up which properties have been materialized
    :param property_name:
    :param var:
        the value to template in from the data structure for the query e.g. %(key)s or a flat value e.g. ["Safari"].
        If a flat value it should be escaped before being passed to this function
    :param column:
        the table column where JSON is stored or the name of a materialized column
    :param allow_denormalized_props:
    :param table_alias:
        (optional) alias of the table being queried
    :return:
    """
    materialized_columns = get_materialized_columns(table) if allow_denormalized_props else {}

    table_string = f"{table_alias}." if table_alias != None else ""

    if allow_denormalized_props and property_name in materialized_columns:
        return f"{table_string}{materialized_columns[property_name]}", True

    return f"trim(BOTH '\"' FROM JSONExtractRaw({table_string}{column}, {var}))", False


def box_value(value: Any, remove_spaces=False) -> List[Any]:
    if not isinstance(value, List):
        value = [value]
    return [str(value).replace(" ", "") if remove_spaces else str(value) for value in value]


def get_property_values_for_key(key: str, team: Team, value: Optional[str] = None):
    parsed_date_from = "AND timestamp >= '{}'".format(relative_date_parse("-7d").strftime("%Y-%m-%d 00:00:00"))
    parsed_date_to = "AND timestamp <= '{}'".format(timezone.now().strftime("%Y-%m-%d 23:59:59"))

    if value:
        return sync_execute(
            SELECT_PROP_VALUES_SQL_WITH_FILTER.format(parsed_date_from=parsed_date_from, parsed_date_to=parsed_date_to),
            {"team_id": team.pk, "key": key, "value": "%{}%".format(value)},
        )
    return sync_execute(
        SELECT_PROP_VALUES_SQL.format(parsed_date_from=parsed_date_from, parsed_date_to=parsed_date_to),
        {"team_id": team.pk, "key": key},
    )


def get_person_property_values_for_key(key: str, team: Team, value: Optional[str] = None):
    if value:
        return sync_execute(
            SELECT_PERSON_PROP_VALUES_SQL_WITH_FILTER, {"team_id": team.pk, "key": key, "value": "%{}%".format(value)},
        )
    return sync_execute(SELECT_PERSON_PROP_VALUES_SQL, {"team_id": team.pk, "key": key},)


def filter_element(filters: Dict, *, operator: Optional[OperatorType] = None, prepend: str = "") -> Tuple[str, Dict]:
    if not operator:
        operator = "exact"

    params = {}
    final_conditions = []

    if filters.get("selector") is not None:
        if operator not in ("exact", "is_not"):
            raise exceptions.ValidationError(
                'Filtering by element selector only supports operators "equals" and "doesn\'t equal" currently.'
            )
        selectors = filters["selector"] if isinstance(filters["selector"], list) else [filters["selector"]]
        if selectors:
            combination_conditions = []
            for idx, query in enumerate(selectors):
                if not query:  # Skip empty selectors
                    continue
                selector = Selector(query, escape_slashes=False)
                key = f"{prepend}_{idx}_selector_regex"
                params[key] = build_selector_regex(selector)
                combination_conditions.append(f"match(elements_chain, %({key})s)")
            if combination_conditions:
                final_conditions.append(f"({' OR '.join(combination_conditions)})")
        elif operator not in NEGATED_OPERATORS:
            # If a non-negated filter has an empty selector list provided, it can't match anything
            return "0 = 191", {}

    if filters.get("tag_name") is not None:
        if operator not in ("exact", "is_not"):
            raise exceptions.ValidationError(
                'Filtering by element tag only supports operators "equals" and "doesn\'t equal" currently.'
            )
        tag_names = filters["tag_name"] if isinstance(filters["tag_name"], list) else [filters["tag_name"]]
        if tag_names:
            combination_conditions = []
            for idx, tag_name in enumerate(tag_names):
                key = f"{prepend}_{idx}_tag_name_regex"
                params[key] = rf"(^|;){tag_name}(\.|$|;|:)"
                combination_conditions.append(f"match(elements_chain, %({key})s)")
            final_conditions.append(f"({' OR '.join(combination_conditions)})")
        elif operator not in NEGATED_OPERATORS:
            # If a non-negated filter has an empty tag_name list provided, it can't match anything
            return "0 = 192", {}

    attributes: Dict[str, List] = {}
    for key in ["href", "text"]:
        if filters.get(key) is not None:
            attributes[key] = process_ok_values(filters[key], operator)
    if attributes:
        for key, ok_values in attributes.items():
            if ok_values:
                combination_conditions = []
                for idx, value in enumerate(ok_values):
                    optional_flag = "(?i)" if operator.endswith("icontains") else ""
                    params[f"{prepend}_{key}_{idx}_attributes_regex"] = f'{optional_flag}({key}="{value}")'
                    combination_conditions.append(f"match(elements_chain, %({prepend}_{key}_{idx}_attributes_regex)s)")
                final_conditions.append(f"({' OR '.join(combination_conditions)})")
            elif operator not in NEGATED_OPERATORS:
                # If a non-negated filter has an empty href or text list provided, it can't match anything
                return "0 = 193", {}

    if final_conditions:
        return f"{'NOT ' if operator in NEGATED_OPERATORS else ''}({' AND '.join(final_conditions)})", params
    else:
        return "", {}


def process_ok_values(ok_values: Any, operator: OperatorType) -> List[str]:
    if operator.endswith("_set"):
        return [r'[^"]+']
    else:
        # Make sure ok_values is a list
        ok_values = cast(List[str], [str(val) for val in ok_values]) if isinstance(ok_values, list) else [ok_values]
        # Escape double quote characters, since e.g. text 'foo="bar"' is represented as text="foo=\"bar\""
        # in the elements chain
        ok_values = [text.replace('"', r"\"") for text in ok_values]
        if operator.endswith("icontains"):
            # Process values for case-insensitive-contains matching by way of regex,
            # making sure matching scope is limited to between double quotes
            return [rf'[^"]*{re.escape(text)}[^"]*' for text in ok_values]
        if operator.endswith("regex"):
            # Use values as-is in case of regex matching
            return ok_values
        # For all other operators escape regex-meaningful sequences
        return [re.escape(text) for text in ok_values]


def build_selector_regex(selector: Selector) -> str:
    regex = r""
    for tag in selector.parts:
        if tag.data.get("tag_name") and isinstance(tag.data["tag_name"], str):
            if tag.data["tag_name"] == "*":
                regex += ".+"
            else:
                regex += tag.data["tag_name"]
        if tag.data.get("attr_class__contains"):
            regex += r".*?\.{}".format(r"\..*?".join(sorted(tag.data["attr_class__contains"])))
        if tag.ch_attributes:
            regex += ".*?"
            for key, value in sorted(tag.ch_attributes.items()):
                regex += '{}="{}".*?'.format(key, value)
        regex += r'([-_a-zA-Z0-9\.:"= ]*?)?($|;|:([^;^\s]*(;|$|\s)))'
        if tag.direct_descendant:
            regex += ".*"
    return regex


def extract_tables_and_properties(props: List[Property]) -> Counter[PropertyIdentifier]:
    return Counter((prop.key, prop.type, prop.group_type_index) for prop in props)<|MERGE_RESOLUTION|>--- conflicted
+++ resolved
@@ -35,20 +35,14 @@
 )
 from posthog.models.cohort import Cohort
 from posthog.models.event import Selector
-<<<<<<< HEAD
 from posthog.models.property import (
     NEGATED_OPERATORS,
-    UNIX_TIMESTAMP,
-    UNIX_TIMESTAMP_MILLISECONDS,
     OperatorType,
     Property,
     PropertyIdentifier,
     PropertyName,
     PropertyOperatorType,
 )
-=======
-from posthog.models.property import NEGATED_OPERATORS, OperatorType, Property, PropertyIdentifier, PropertyName
->>>>>>> 4f07fb76
 from posthog.models.team import Team
 from posthog.utils import is_valid_regex, relative_date_parse
 
@@ -379,19 +373,6 @@
         # TODO introducing duplication in these branches now rather than refactor too early
         assert isinstance(prop.value, str)
         prop_value_param_key = "v{}_{}".format(prepend, idx)
-<<<<<<< HEAD
-        query = f" {property_operator} parseDateTimeBestEffortOrNull({property_expr}) > %({prop_value_param_key})s"
-
-        if (
-            prop.property_definition is not None
-            and prop.property_definition.format is not None
-            and prop.property_definition.format in [UNIX_TIMESTAMP, UNIX_TIMESTAMP_MILLISECONDS]
-        ):
-            # ClickHouse can only parse 9 or 10 digit unix timestamps.
-            # So we drop the fractional seconds from millisecond timestamps
-            # or from after decimal place in seconds timestamps
-            query = f" {property_operator} parseDateTimeBestEffortOrNull(substring({property_expr}, 1, 10)) > %({prop_value_param_key})s"
-=======
 
         # if we're comparing against a date with no time,
         # then instead of 2019-01-01 (implied 00:00:00)
@@ -407,8 +388,7 @@
         else:
             adjusted_value = f"%({prop_value_param_key})s"
 
-        query = f"""AND {first_of_date_or_timestamp} > {adjusted_value}"""
->>>>>>> 4f07fb76
+        query = f"""{property_operator} {first_of_date_or_timestamp} > {adjusted_value}"""
 
         return (
             query,
@@ -418,24 +398,10 @@
         # TODO introducing duplication in these branches now rather than refactor too early
         assert isinstance(prop.value, str)
         prop_value_param_key = "v{}_{}".format(prepend, idx)
-<<<<<<< HEAD
-        query = f" {property_operator} parseDateTimeBestEffortOrNull({property_expr}) < %({prop_value_param_key})s"
-
-        if (
-            prop.property_definition is not None
-            and prop.property_definition.format is not None
-            and prop.property_definition.format in [UNIX_TIMESTAMP, UNIX_TIMESTAMP_MILLISECONDS]
-        ):
-            # ClickHouse can only parse 9 or 10 digit unix timestamps.
-            # So we drop the fractional seconds from millisecond timestamps
-            # or from after decimal place in seconds timestamps
-            query = f" {property_operator} parseDateTimeBestEffortOrNull(substring({property_expr}, 1, 10)) < %({prop_value_param_key})s"
-=======
         try_parse_as_date = f"parseDateTimeBestEffortOrNull({property_expr})"
         try_parse_as_timestamp = f"parseDateTimeBestEffortOrNull(substring({property_expr}, 1, 10))"
         first_of_date_or_timestamp = f"coalesce({try_parse_as_date},{try_parse_as_timestamp})"
-        query = f"""AND {first_of_date_or_timestamp} < %({prop_value_param_key})s"""
->>>>>>> 4f07fb76
+        query = f"""{property_operator} {first_of_date_or_timestamp} < %({prop_value_param_key})s"""
 
         return (
             query,
