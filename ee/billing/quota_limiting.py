--- conflicted
+++ resolved
@@ -93,29 +93,11 @@
     QuotaResource.AI_CREDITS: 0,
 }
 
-<<<<<<< HEAD
-# These trust score keys match billing default_plans_config.yml product keys (top level key)
-TRUST_SCORE_KEYS = {
-    QuotaResource.EVENTS: "events",
-    QuotaResource.EXCEPTIONS: "exceptions",
-    QuotaResource.RECORDINGS: "recordings",
-    QuotaResource.ROWS_SYNCED: "rows_synced",
-    QuotaResource.FEATURE_FLAG_REQUESTS: "feature_flags",
-    QuotaResource.API_QUERIES: "api_queries",
-    QuotaResource.SURVEY_RESPONSES: "surveys",
-    QuotaResource.LLM_EVENTS: "llm_events",
-    QuotaResource.CDP_TRIGGER_EVENTS: "realtime_destinations",
-    QuotaResource.ROWS_EXPORTED: "rows_exported",
-    QuotaResource.AI_CREDITS: "ai_credits",
-}
-
 # These resources are exempt from any grace periods, whether trust-based or never_drop_data
-TRUST_EXEMPT_RESOURCES: set[QuotaResource] = {
+GRACE_PERIOD_EXEMPT_RESOURCES: set[QuotaResource] = {
     QuotaResource.AI_CREDITS,
 }
 
-=======
->>>>>>> 727baa24
 
 # These should be kept in sync with OrganizationUsageInfo and QuotaResource values.
 class UsageCounters(TypedDict):
@@ -214,23 +196,19 @@
     billing_period_end = round(dateutil.parser.isoparse(organization.usage["period"][1]).timestamp())
     quota_limited_until = summary.get("quota_limited_until", None)
     quota_limiting_suspended_until = summary.get("quota_limiting_suspended_until", None)
-<<<<<<< HEAD
-    # Note: customer_trust_scores can initially be null. This should only happen after the initial migration and therefore
-    # should be removed once all existing customers have this field set. Negative score = resource is fully trust-exempt.
+
+    # - customer_trust_scores can be empty {} for orgs not yet synced from billing. Default to 0 (no grace period)
+    # - customer_trust_scores in posthog_organization use usage_key values (matching QuotaResource values)
+    # - The billing service stores trust scores by product_key, but billing_manager.py translates them to usage_key
+    #   when syncing billing_customer to posthog_organization
+    # - Negative score = resource is fully trust-exempt
     trust_score = (
         -1
-        if resource in TRUST_EXEMPT_RESOURCES
-        else organization.customer_trust_scores.get(TRUST_SCORE_KEYS[resource])
+        if resource in GRACE_PERIOD_EXEMPT_RESOURCES
+        else organization.customer_trust_scores.get(resource.value)
         if organization.customer_trust_scores
         else 0
     )
-=======
-    # Note: customer_trust_scores can be empty {} for orgs not yet synced from billing. Default to 0 (no grace period).
-    # Note: customer_trust_scores in posthog_organization use usage_key values (matching QuotaResource values).
-    # The billing service stores trust scores by product_key, but billing_manager.py translates them to usage_key
-    # when syncing billing_customer to posthog_organization.
-    trust_score = organization.customer_trust_scores.get(resource.value) if organization.customer_trust_scores else 0
->>>>>>> 727baa24
 
     # Flow for checking quota limits:
     # 1. ignore the limits
