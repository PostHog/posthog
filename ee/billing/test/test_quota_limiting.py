--- conflicted
+++ resolved
@@ -820,16 +820,6 @@
         with freeze_time("2021-01-25T00:00:00Z"):
             # Different trust scores so different grace periods
             self.organization.customer_trust_scores = {
-<<<<<<< HEAD
-                TRUST_SCORE_KEYS[QuotaResource.EVENTS]: 7,
-                TRUST_SCORE_KEYS[QuotaResource.EXCEPTIONS]: 7,
-                TRUST_SCORE_KEYS[QuotaResource.RECORDINGS]: 3,
-                TRUST_SCORE_KEYS[QuotaResource.ROWS_SYNCED]: 10,
-                TRUST_SCORE_KEYS[QuotaResource.FEATURE_FLAG_REQUESTS]: 10,
-                TRUST_SCORE_KEYS[QuotaResource.API_QUERIES]: 10,
-                TRUST_SCORE_KEYS[QuotaResource.SURVEY_RESPONSES]: 7,
-                TRUST_SCORE_KEYS[QuotaResource.AI_CREDITS]: 10,
-=======
                 QuotaResource.EVENTS.value: 7,
                 QuotaResource.EXCEPTIONS.value: 7,
                 QuotaResource.RECORDINGS.value: 3,
@@ -837,7 +827,7 @@
                 QuotaResource.FEATURE_FLAG_REQUESTS.value: 10,
                 QuotaResource.API_QUERIES.value: 10,
                 QuotaResource.SURVEY_RESPONSES.value: 7,
->>>>>>> 727baa24
+                QuotaResource.AI_CREDITS.value: 10,
             }
 
             # Update to be over quota on all resources
@@ -1377,7 +1367,7 @@
                 "ai_credits": {"usage": 1100, "limit": 1000},
                 "period": ["2021-01-01T00:00:00Z", "2021-01-31T23:59:59Z"],
             }
-            trust_key = TRUST_SCORE_KEYS[QuotaResource.AI_CREDITS]
+            trust_key = QuotaResource.AI_CREDITS.value
             org_id = str(self.organization.id)
 
             # Test immediate limiting with trust score 0 - NO grace period
