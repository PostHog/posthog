import json
import urllib.parse
from datetime import datetime
from typing import Any
from uuid import uuid4
from zoneinfo import ZoneInfo

from freezegun import freeze_time
from posthog.test.base import APIBaseTest, _create_event, flush_persons_and_events
from unittest import TestCase
from unittest.mock import MagicMock, patch

from django.utils.timezone import now

import jwt
from dateutil.relativedelta import relativedelta
from requests import Response, get
from rest_framework import status

from posthog.cloud_utils import TEST_clear_instance_license_cache, get_cached_instance_license
from posthog.models.organization import OrganizationMembership
from posthog.models.team import Team

from ee.api.billing import BillingUsageRequestSerializer
from ee.api.test.base import APILicensedTest
from ee.billing.billing_types import BillingPeriod, CustomerInfo, CustomerProduct, CustomerProductAddon
from ee.billing.quota_limiting import QuotaResource
from ee.billing.test.test_billing_manager import create_default_products_response
from ee.models.license import License


def create_usage_summary(**kwargs) -> dict[str, Any]:
    data: dict[str, Any] = {
        "period": ["2022-10-07T11:12:48", "2022-11-07T11:12:48"],
    }
    for resource in QuotaResource:
        data[resource.value] = {"limit": None, "usage": 0, "todays_usage": 0}

    data.update(kwargs)
    return data


def create_billing_response(**kwargs) -> dict[str, Any]:
    data: Any = {"license": {"type": "cloud"}}
    data.update(kwargs)
    return data


def create_missing_billing_customer(**kwargs) -> CustomerInfo:
    data = CustomerInfo(
        customer_id="cus_123",
        deactivated=False,
        custom_limits_usd={},
        has_active_subscription=False,
        current_total_amount_usd="0.00",
        products=None,
        billing_period=BillingPeriod(
            current_period_start="2022-10-07T11:12:48",
            current_period_end="2022-11-07T11:12:48",
        ),
<<<<<<< HEAD
        usage_summary={
            "events": {"limit": None, "usage": 0},
            "exceptions": {"limit": None, "usage": 0},
            "recordings": {"limit": None, "usage": 0},
            "rows_synced": {"limit": None, "usage": 0},
            "feature_flag_requests": {"limit": None, "usage": 0},
            "api_queries_read_bytes": {"limit": None, "usage": 0},
            "surveys": {"limit": None, "usage": 0},
            "ai_events": {"limit": None, "usage": 0},
        },
=======
        usage_summary=create_usage_summary(),
>>>>>>> db9f4e6d
        free_trial_until=None,
        available_product_features=[],
    )
    data.update(kwargs)
    return data


def create_billing_customer(**kwargs) -> CustomerInfo:
    data = CustomerInfo(
        customer_id="cus_123",
        custom_limits_usd={},
        has_active_subscription=True,
        current_total_amount_usd="100.00",
        deactivated=False,
        products=[
            CustomerProduct(
                name="Product OS",
                description="Product Analytics, event pipelines, data warehousing",
                price_description=None,
                type="product_analytics",
                image_url="https://posthog.com/static/images/product-os.png",
                free_allocation=10000,
                tiers=[
                    {
                        "unit_amount_usd": "0.00",
                        "up_to": 1000000,
                        "current_amount_usd": "0.00",
                    },
                    {
                        "unit_amount_usd": "0.00045",
                        "up_to": 2000000,
                        "current_amount_usd": "0.00",
                    },
                ],
                tiered=True,
                unit_amount_usd="0.00",
                current_amount_usd="0.00",
                current_usage=0,
                usage_limit=None,
                has_exceeded_limit=False,
                percentage_usage=0,
                projected_usage=0,
                projected_amount_usd="0.00",
                projected_amount_usd_with_limit="0.00",
                usage_key="events",
                addons=[
                    CustomerProductAddon(
                        name="Addon",
                        description="Test Addon",
                        price_description=None,
                        type="addon",
                        image_url="https://posthog.com/static/images/product-os.png",
                        free_allocation=10000,
                        tiers=[
                            {
                                "unit_amount_usd": "0.00",
                                "up_to": 1000000,
                                "current_amount_usd": "0.00",
                            },
                            {
                                "unit_amount_usd": "0.0000135",
                                "up_to": 2000000,
                                "current_amount_usd": "0.00",
                            },
                        ],
                        tiered=True,
                        unit_amount_usd="0.00",
                        current_amount_usd="0.00",
                        current_usage=0,
                        usage_limit=None,
                        has_exceeded_limit=False,
                        percentage_usage=0,
                        projected_usage=0,
                        projected_amount_usd="0.00",
                        usage_key="events",
                        subscribed=True,
                    )
                ],
            )
        ],
        customer_trust_scores={
            "surveys": 15,
            "feature_flags": 15,
            "data_warehouse": 15,
            "session_replay": 15,
            "product_analytics": 15,
        },
        billing_period=BillingPeriod(
            current_period_start="2022-10-07T11:12:48",
            current_period_end="2022-11-07T11:12:48",
        ),
<<<<<<< HEAD
        usage_summary={
            "events": {"limit": None, "usage": 0},
            "exceptions": {"limit": None, "usage": 0},
            "recordings": {"limit": None, "usage": 0},
            "rows_synced": {"limit": None, "usage": 0},
            "feature_flag_requests": {"limit": None, "usage": 0},
            "api_queries_read_bytes": {"limit": None, "usage": 0},
            "surveys": {"limit": None, "usage": 0},
            "ai_events": {"limit": None, "usage": 0},
        },
=======
        usage_summary=create_usage_summary(),
>>>>>>> db9f4e6d
        free_trial_until=None,
    )
    data.update(kwargs)
    return data


def create_billing_products_response(**kwargs) -> dict[str, list[CustomerProduct]]:
    data: Any = {
        "products": [
            CustomerProduct(
                name="Product OS",
                description="Product Analytics, event pipelines, data warehousing",
                price_description=None,
                type="events",
                image_url="https://posthog.com/static/images/product-os.png",
                free_allocation=10000,
                tiers=[
                    {
                        "unit_amount_usd": "0.00",
                        "up_to": 1000000,
                        "current_amount_usd": "0.00",
                        "current_usage": 0,
                        "flat_amount_usd": "0",
                        "projected_amount_usd": "None",
                        "projected_usage": None,
                    },
                    {
                        "unit_amount_usd": "0.00045",
                        "up_to": 2000000,
                        "current_amount_usd": "0.00",
                        "current_usage": 0,
                        "flat_amount_usd": "0",
                        "projected_amount_usd": "None",
                        "projected_usage": None,
                    },
                ],
                addons=[
                    {
                        "current_amount_usd": 0.0,
                        "current_usage": 0,
                        "description": "Test Addon",
                        "free_allocation": 10000,
                        "has_exceeded_limit": False,
                        "image_url": "https://posthog.com/static/images/product-os.png",
                        "name": "Addon",
                        "percentage_usage": 0,
                        "price_description": None,
                        "projected_amount_usd": "0.00",
                        "projected_usage": 0,
                        "subscribed": True,
                        "tiered": True,
                        "tiers": [
                            {
                                "current_amount_usd": "0.00",
                                "current_usage": 0,
                                "flat_amount_usd": "0",
                                "projected_amount_usd": "None",
                                "projected_usage": None,
                                "unit_amount_usd": "0.00",
                                "up_to": 1000000,
                            },
                            {
                                "current_amount_usd": "0.00",
                                "current_usage": 0,
                                "flat_amount_usd": "0",
                                "projected_amount_usd": "None",
                                "projected_usage": None,
                                "unit_amount_usd": "0.0000135",
                                "up_to": 2000000,
                            },
                        ],
                        "type": "events",
                        "unit_amount_usd": "0.00",
                        "usage_key": "events",
                        "usage_limit": None,
                    },
                ],
                tiered=True,
                unit_amount_usd="0.00",
                current_amount_usd=0.0,
                current_usage=0,
                usage_limit=None,
                has_exceeded_limit=False,
                percentage_usage=0,
                projected_usage=0,
                projected_amount=0,
                projected_amount_usd=0.00,
                projected_amount_usd_with_limit=0.00,
                usage_key="events",
            )
        ]
    }
    data.update(kwargs)
    return data


class TestUnlicensedBillingAPI(APIBaseTest):
    @patch("ee.api.billing.requests.get")
    @freeze_time("2022-01-01")
    def test_billing_calls_the_service_without_token(self, mock_request):
        def mock_implementation(url: str, headers: Any = None, params: Any = None) -> MagicMock:
            mock = MagicMock()
            mock.status_code = 404

            if "api/billing/portal" in url:
                mock.status_code = 200
                mock.json.return_value = {"url": "https://billing.stripe.com/p/session/test_1234"}
            elif "api/billing" in url:
                mock.status_code = 401
                mock.json.return_value = {"detail": "Authorization is missing."}
            elif "api/products" in url:
                mock.status_code = 200
                mock.json.return_value = create_default_products_response()

            return mock

        mock_request.side_effect = mock_implementation

        TEST_clear_instance_license_cache()
        res = self.client.get("/api/billing")
        assert res.status_code == 200
        assert res.json() == {
            "available_product_features": [],
            "products": create_default_products_response()["products"],
        }


class TestBillingAPI(APILicensedTest):
    def test_billing_fails_for_old_license_type(self):
        self.license.key = "test_key"
        self.license.save()
        TEST_clear_instance_license_cache()

        res = self.client.get("/api/billing")
        assert res.status_code == 404
        assert res.json()["detail"] == "Billing is not supported for this license type"

    @patch("ee.api.billing.requests.get")
    @freeze_time("2022-01-01")
    def test_billing_calls_the_service_with_appropriate_token(self, mock_request):
        def mock_implementation(url: str, headers: Any = None, params: Any = None) -> MagicMock:
            mock = MagicMock()
            mock.status_code = 404

            if "api/billing/portal" in url:
                mock.status_code = 200
                mock.json.return_value = {"url": "https://billing.stripe.com/p/session/test_1234"}
            elif "api/billing" in url:
                mock.status_code = 200
                mock.json.return_value = create_billing_response(customer=create_billing_customer())

            return mock

        mock_request.side_effect = mock_implementation

        TEST_clear_instance_license_cache()

        self.client.get("/api/billing")
        assert mock_request.call_args_list[0].args[0].endswith("/api/billing")
        token = mock_request.call_args_list[0].kwargs["headers"]["Authorization"].split(" ")[1]

        secret = self.license.key.split("::")[1]

        decoded_token = jwt.decode(
            token,
            secret,
            algorithms=["HS256"],
            audience="posthog:license-key",
            options={"verify_aud": True},
        )

        assert decoded_token == {
            "aud": "posthog:license-key",
            "distinct_id": str(self.user.distinct_id),
            "exp": 1640996100,
            "id": self.license.key.split("::")[0],
            "organization_id": str(self.organization.id),
            "organization_name": "Test",
        }

    @patch("ee.api.billing.requests.get")
    def test_billing_returns_if_billing_exists(self, mock_request):
        def mock_implementation(url: str, headers: Any = None, params: Any = None) -> MagicMock:
            mock = MagicMock()
            mock.status_code = 404

            if "api/billing/portal" in url:
                mock.status_code = 200
                mock.json.return_value = {"url": "https://billing.stripe.com/p/session/test_1234"}
            elif "api/billing" in url:
                mock.status_code = 200
                mock.json.return_value = create_billing_response(customer=create_billing_customer())

            return mock

        mock_request.side_effect = mock_implementation

        TEST_clear_instance_license_cache()
        response = self.client.get("/api/billing")
        assert response.status_code == status.HTTP_200_OK

        assert response.json() == {
            "customer_id": "cus_123",
            "customer_id": "cus_123",
            "customer_trust_scores": {
                "data_warehouse": 15,
                "feature_flags": 15,
                "product_analytics": 15,
                "session_replay": 15,
                "surveys": 15,
            },
            "license": {"plan": "cloud"},
            "available_product_features": [],
            "custom_limits_usd": {},
            "has_active_subscription": True,
            "stripe_portal_url": "http://localhost:8010/api/billing/portal",
            "current_total_amount_usd": "100.00",
            "deactivated": False,
            "products": [
                {
                    "name": "Product OS",
                    "description": "Product Analytics, event pipelines, data warehousing",
                    "price_description": None,
                    "type": "product_analytics",
                    "image_url": "https://posthog.com/static/images/product-os.png",
                    "free_allocation": 10000,
                    "tiers": [
                        {
                            "unit_amount_usd": "0.00",
                            "up_to": 1000000,
                            "current_amount_usd": "0.00",
                        },
                        {
                            "unit_amount_usd": "0.00045",
                            "up_to": 2000000,
                            "current_amount_usd": "0.00",
                        },
                    ],
                    "tiered": True,
                    "current_amount_usd": "0.00",
                    "current_usage": 0,
                    "usage_limit": None,
                    "percentage_usage": 0,
                    "has_exceeded_limit": False,
                    "unit_amount_usd": "0.00",
                    "projected_amount_usd": "0.00",
                    "projected_amount_usd_with_limit": "0.00",
                    "projected_usage": 0,
                    "usage_key": "events",
                    "addons": [
                        {
                            "current_amount_usd": "0.00",
                            "current_usage": 0,
                            "description": "Test Addon",
                            "free_allocation": 10000,
                            "has_exceeded_limit": False,
                            "image_url": "https://posthog.com/static/images/product-os.png",
                            "name": "Addon",
                            "percentage_usage": 0,
                            "price_description": None,
                            "projected_amount_usd": "0.00",
                            "projected_usage": 0,
                            "subscribed": True,
                            "tiered": True,
                            "tiers": [
                                {
                                    "current_amount_usd": "0.00",
                                    "unit_amount_usd": "0.00",
                                    "up_to": 1000000,
                                },
                                {
                                    "current_amount_usd": "0.00",
                                    "unit_amount_usd": "0.0000135",
                                    "up_to": 2000000,
                                },
                            ],
                            "type": "addon",
                            "unit_amount_usd": "0.00",
                            "usage_key": "events",
                            "usage_limit": None,
                        },
                    ],
                },
            ],
            "billing_period": {
                "current_period_start": "2022-10-07T11:12:48",
                "current_period_end": "2022-11-07T11:12:48",
            },
            "usage_summary": create_usage_summary(),
            "free_trial_until": None,
        }

    @patch("ee.api.billing.requests.get")
    def test_billing_returns_if_doesnt_exist(self, mock_request):
        def mock_implementation(url: str, headers: Any = None, params: Any = None) -> MagicMock:
            mock = MagicMock()
            mock.status_code = 404

            if "api/billing/portal" in url:
                mock.status_code = 200
                mock.json.return_value = {"url": "https://billing.stripe.com/p/session/test_1234"}
            elif "api/billing" in url:
                mock.status_code = 200
                mock.json.return_value = create_billing_response(customer=create_missing_billing_customer())
            elif "api/products" in url:
                mock.status_code = 200
                mock.json.return_value = create_billing_products_response()

            return mock

        mock_request.side_effect = mock_implementation

        response = self.client.get("/api/billing")
        assert response.status_code == status.HTTP_200_OK
        assert response.json() == {
            "customer_id": "cus_123",
            "license": {"plan": "cloud"},
            "custom_limits_usd": {},
            "has_active_subscription": False,
            "available_product_features": [],
            "products": [
                {
                    "name": "Product OS",
                    "description": "Product Analytics, event pipelines, data warehousing",
                    "price_description": None,
                    "type": "events",
                    "free_allocation": 10000,
                    "tiers": [
                        {
                            "unit_amount_usd": "0.00",
                            "up_to": 1000000,
                            "current_amount_usd": "0.00",
                            "current_usage": 0,
                            "flat_amount_usd": "0",
                            "projected_amount_usd": "None",
                            "projected_usage": None,
                        },
                        {
                            "unit_amount_usd": "0.00045",
                            "up_to": 2000000,
                            "current_amount_usd": "0.00",
                            "current_usage": 0,
                            "flat_amount_usd": "0",
                            "projected_amount_usd": "None",
                            "projected_usage": None,
                        },
                    ],
                    "current_usage": 0,
                    "percentage_usage": 0,
                    "current_amount_usd": 0.0,
                    "has_exceeded_limit": False,
                    "projected_amount": 0,
                    "projected_amount_usd": 0.0,
                    "projected_amount_usd_with_limit": 0.0,
                    "projected_usage": 0,
                    "tiered": True,
                    "unit_amount_usd": "0.00",
                    "usage_limit": None,
                    "image_url": "https://posthog.com/static/images/product-os.png",
                    "percentage_usage": 0,
                    "usage_key": "events",
                    "addons": [
                        {
                            "current_amount_usd": 0.0,
                            "current_usage": 0,
                            "description": "Test Addon",
                            "free_allocation": 10000,
                            "has_exceeded_limit": False,
                            "image_url": "https://posthog.com/static/images/product-os.png",
                            "name": "Addon",
                            "percentage_usage": 0,
                            "price_description": None,
                            "projected_amount_usd": "0.00",
                            "projected_usage": 0,
                            "subscribed": True,
                            "tiered": True,
                            "tiers": [
                                {
                                    "current_amount_usd": "0.00",
                                    "current_usage": 0,
                                    "flat_amount_usd": "0",
                                    "projected_amount_usd": "None",
                                    "projected_usage": None,
                                    "unit_amount_usd": "0.00",
                                    "up_to": 1000000,
                                },
                                {
                                    "current_amount_usd": "0.00",
                                    "current_usage": 0,
                                    "flat_amount_usd": "0",
                                    "projected_amount_usd": "None",
                                    "projected_usage": None,
                                    "unit_amount_usd": "0.0000135",
                                    "up_to": 2000000,
                                },
                            ],
                            "type": "events",
                            "unit_amount_usd": "0.00",
                            "usage_key": "events",
                            "usage_limit": None,
                        },
                    ],
                }
            ],
            "billing_period": {
                "current_period_start": "2022-10-07T11:12:48",
                "current_period_end": "2022-11-07T11:12:48",
            },
            "usage_summary": create_usage_summary(),
            "free_trial_until": None,
            "current_total_amount_usd": "0.00",
            "deactivated": False,
            "stripe_portal_url": "http://localhost:8010/api/billing/portal",
        }

    @patch("ee.api.billing.requests.get")
    def test_billing_stores_valid_license(self, mock_request):
        self.license.delete()

        mock_request.return_value.status_code = 200
        mock_request.return_value.json.return_value = {
            "license": {
                "type": "scale",
            }
        }
        response = self.client.patch(
            "/api/billing/license",
            {
                "license": "test::test",
            },
        )

        assert response.status_code == status.HTTP_200_OK
        assert response.json() == {"success": True}
        license = License.objects.first_valid()
        assert license
        assert license.key == "test::test"
        assert license.plan == "scale"

    @patch("ee.api.billing.requests.get")
    def test_billing_ignores_invalid_license(self, mock_request):
        self.license.delete()

        mock_request.return_value.status_code = 403
        mock_request.return_value.json.return_value = {}
        response = self.client.patch(
            "/api/billing/license",
            {
                "license": "test::test",
            },
        )

        assert response.status_code == status.HTTP_400_BAD_REQUEST
        assert response.json() == {
            "attr": "license",
            "code": "invalid_input",
            "detail": "License could not be activated. Please contact support. (BillingService status 403)",
            "type": "validation_error",
        }

    @freeze_time("2022-01-01T12:00:00Z")
    @patch("ee.api.billing.requests.get")
    def test_license_is_updated_on_billing_load(self, mock_request):
        mock_request.return_value.status_code = 200
        mock_request.return_value.json.return_value = {
            "license": {
                "type": "scale",
            },
            "customer": create_billing_customer(),
        }

        assert self.license.plan == "enterprise"
        self.client.get("/api/billing")
        self.license.refresh_from_db()

        self.license.valid_until = datetime(2022, 1, 2, 0, 0, 0, tzinfo=ZoneInfo("UTC"))
        self.license.save()
        assert self.license.plan == "scale"
        TEST_clear_instance_license_cache()
        license = get_cached_instance_license()
        assert license.plan == "scale"
        assert license.valid_until == datetime(2022, 1, 2, 0, 0, 0, tzinfo=ZoneInfo("UTC"))

        mock_request.return_value.json.return_value = {
            "license": {
                "type": "enterprise",
            },
            "customer": create_billing_customer(),
        }

        self.client.get("/api/billing")
        license = get_cached_instance_license()
        assert license.plan == "enterprise"
        # Should be extended by 30 days
        assert license.valid_until == datetime(2022, 1, 31, 12, 0, 0, tzinfo=ZoneInfo("UTC"))

    @patch("ee.api.billing.requests.get")
    def test_organization_available_product_features_updated_if_different(self, mock_request):
        def mock_implementation(url: str, headers: Any = None, params: Any = None) -> MagicMock:
            mock = MagicMock()
            mock.status_code = 404

            if "api/billing/portal" in url:
                mock.status_code = 200
                mock.json.return_value = {"url": "https://billing.stripe.com/p/session/test_1234"}
            elif "api/billing" in url:
                mock.status_code = 200
                mock.json.return_value = create_billing_response(
                    customer=create_billing_customer(
                        available_product_features=[
                            {"key": "feature1", "name": "feature1"},
                            {"key": "feature2", "name": "feature2"},
                        ]
                    )
                )

            return mock

        mock_request.side_effect = mock_implementation

        self.organization.available_product_features = []
        self.organization.save()

        assert self.organization.available_product_features == []
        self.client.get("/api/billing")
        self.organization.refresh_from_db()
        assert self.organization.available_product_features == [
            {
                "key": "feature1",
                "name": "feature1",
            },
            {"key": "feature2", "name": "feature2"},
        ]

    @patch("ee.api.billing.requests.get")
    def test_organization_update_usage(self, mock_request):
        self.organization.customer_id = None
        self.organization.usage = None
        self.organization.save()

        def mock_implementation(url: str, headers: Any = None, params: Any = None) -> MagicMock:
            mock = MagicMock()
            mock.status_code = 404

            if "api/billing/portal" in url:
                mock.status_code = 200
                mock.json.return_value = {"url": "https://billing.stripe.com/p/session/test_1234"}
            elif "api/billing" in url:
                mock.status_code = 200
                mock.json.return_value = create_billing_response(
                    customer=create_billing_customer(has_active_subscription=True),
                )
                mock.json.return_value["customer"]["usage_summary"]["events"]["usage"] = 1000
            elif "api/products" in url:
                mock.status_code = 200
                mock.json.return_value = create_billing_products_response()

            return mock

        mock_request.side_effect = mock_implementation

        assert not self.organization.usage
        res = self.client.get("/api/billing")
        assert res.status_code == 200
        self.organization.refresh_from_db()
        TestCase().assertDictEqual(
            self.organization.usage,
<<<<<<< HEAD
            {
                "events": {
                    "limit": None,
                    "todays_usage": 0,
                    "usage": 1000,
                },
                "exceptions": {
                    "limit": None,
                    "todays_usage": 0,
                    "usage": 0,
                },
                "recordings": {
                    "limit": None,
                    "todays_usage": 0,
                    "usage": 0,
                },
                "rows_synced": {
                    "limit": None,
                    "todays_usage": 0,
                    "usage": 0,
                },
                "feature_flag_requests": {
                    "limit": None,
                    "todays_usage": 0,
                    "usage": 0,
                },
                "api_queries_read_bytes": {
                    "limit": None,
                    "todays_usage": 0,
                    "usage": 0,
                },
                "ai_events": {
                    "limit": None,
                    "todays_usage": 0,
                    "usage": 0,
                },
                "period": ["2022-10-07T11:12:48", "2022-11-07T11:12:48"],
                "surveys": {"limit": None, "usage": 0, "todays_usage": 0},
            },
=======
            create_usage_summary(events={"usage": 1000, "limit": None, "todays_usage": 0}),
>>>>>>> db9f4e6d
        )

        self.organization.usage = {"events": {"limit": None, "usage": 1000, "todays_usage": 1100000}}
        self.organization.save()

        res = self.client.get("/api/billing")
        assert res.status_code == 200
        res_json = res.json()
        # Should update product usage to reflect today's usage
        assert res_json["products"][0]["current_usage"] == 1101000
        assert res_json["products"][0]["current_amount_usd"] == "0.00"
        assert res_json["products"][0]["tiers"][0]["current_amount_usd"] == "0.00"
        assert res_json["products"][0]["tiers"][1]["current_amount_usd"] == "0.00"

        assert res_json["products"][0]["addons"][0]["current_usage"] == 0
        assert res_json["products"][0]["addons"][0]["current_amount_usd"] == "0.00"
        assert res_json["products"][0]["addons"][0]["tiers"][0]["current_amount_usd"] == "0.00"
        assert res_json["products"][0]["addons"][0]["tiers"][1]["current_amount_usd"] == "0.00"

    @patch("ee.api.billing.requests.get")
    def test_organization_usage_count_with_demo_project(self, mock_request, *args):
        def mock_implementation(url: str, headers: Any = None, params: Any = None) -> MagicMock | Response:
            mock = MagicMock()
            if "api/billing/portal" in url:
                mock.status_code = 200
                mock.json.return_value = {"url": "https://billing.stripe.com/p/session/test_1234"}
                return mock
            elif "api/billing" in url:
                mock.status_code = 200
                mock.json.return_value = create_billing_response(
                    # Set usage to none so it is calculated from scratch
                    customer=create_billing_customer(has_active_subscription=False, usage=None)
                )
                return mock
            else:
                return get(url, headers=headers, params=params)

        mock_request.side_effect = mock_implementation

        self.organization.customer_id = None
        self.organization.usage = None
        self.organization.save()
        # Create a demo project
        self.organization_membership.level = OrganizationMembership.Level.ADMIN
        self.organization_membership.save()
        self.assertEqual(Team.objects.count(), 1)
        response = self.client.post("/api/projects/", {"name": "Test", "is_demo": True})
        self.assertEqual(response.status_code, 201)
        self.assertEqual(Team.objects.count(), 3)

        demo_team = Team.objects.filter(is_demo=True).first()

        # We create some events for the demo project
        with self.settings(USE_TZ=False):
            distinct_id = str(uuid4())
            for _ in range(0, 10):
                _create_event(
                    distinct_id=distinct_id,
                    event="$demo-event",
                    properties={"$lib": "$mobile"},
                    timestamp=now() - relativedelta(hours=12),
                    team=demo_team,
                )
            flush_persons_and_events()

        assert not self.organization.usage
        res = self.client.get("/api/billing")
        assert res.status_code == 200
        self.organization.refresh_from_db()
<<<<<<< HEAD

        assert self.organization.usage == {
            "events": {"limit": None, "usage": 0, "todays_usage": 0},
            "exceptions": {"limit": None, "usage": 0, "todays_usage": 0},
            "recordings": {"limit": None, "usage": 0, "todays_usage": 0},
            "rows_synced": {"limit": None, "usage": 0, "todays_usage": 0},
            "feature_flag_requests": {"limit": None, "usage": 0, "todays_usage": 0},
            "api_queries_read_bytes": {"limit": None, "usage": 0, "todays_usage": 0},
            "ai_events": {"limit": None, "usage": 0, "todays_usage": 0},
            "period": ["2022-10-07T11:12:48", "2022-11-07T11:12:48"],
            "surveys": {"limit": None, "usage": 0, "todays_usage": 0},
        }
=======
        assert self.organization.usage == create_usage_summary()
>>>>>>> db9f4e6d

    @patch("ee.api.billing.requests.get")
    def test_org_trust_score_updated(self, mock_request):
        def mock_implementation(url: str, headers: Any = None, params: Any = None) -> MagicMock:
            mock = MagicMock()
            mock.status_code = 404

            if "api/billing/portal" in url:
                mock.status_code = 200
                mock.json.return_value = {"url": "https://billing.stripe.com/p/session/test_1234"}
            elif "api/billing" in url:
                mock.status_code = 200
                mock.json.return_value = create_billing_response(
                    # Set usage to none so it is calculated from scratch
                    customer=create_billing_customer(has_active_subscription=False, usage=None)
                )

            return mock

        mock_request.side_effect = mock_implementation

        self.organization.customer_id = None
        # For key values check: TRUST_SCORE_KEYS
        self.organization.customer_trust_scores = {
            "events": 0,
            "exceptions": 0,
            "recordings": 0,
            "rows_synced": 0,
            "feature_flags": 0,
            "api_queries_read_bytes": 17,
            "surveys": 0,
        }
        self.organization.save()

        res = self.client.get("/api/billing")
        assert res.status_code == 200
        self.organization.refresh_from_db()

        assert self.organization.customer_trust_scores == {
            "events": 15,
            "exceptions": 0,
            "recordings": 0,
            "rows_synced": 0,
            "feature_flags": 0,
            "api_queries_read_bytes": 17,
            "surveys": 0,
        }

    @patch("ee.api.billing.requests.get")
    def test_billing_with_supported_params(self, mock_get):
        """Test that the include_forecasting param is passed through to the billing service."""

        def mock_implementation(url: str, headers: Any = None, params: Any = None) -> MagicMock:
            mock = MagicMock()
            mock.status_code = 200

            if "api/billing/portal" in url:
                mock.json.return_value = {"url": "https://billing.stripe.com/p/session/test_1234"}
            elif "api/billing" in url:
                mock.json.return_value = create_billing_response(
                    customer=create_billing_customer(has_active_subscription=True)
                )

            return mock

        mock_get.side_effect = mock_implementation

        response = self.client.get("/api/billing/?include_forecasting=true")
        assert response.status_code == 200

        # Verify the billing service was called with the correct query param
        billing_calls = [
            call
            for call in mock_get.call_args_list
            if "api/billing" in call[0][0] and "api/billing/portal" not in call[0][0]
        ]
        assert len(billing_calls) == 1
        assert billing_calls[0].kwargs["params"] == {"include_forecasting": "true"}


class TestPortalBillingAPI(APILicensedTest):
    @patch("ee.api.billing.requests.get")
    def test_portal_success(self, mock_request):
        mock_request.return_value.status_code = 200
        mock_request.return_value.json.return_value = {"url": "https://billing.stripe.com/p/session/test_1234"}

        response = self.client.get("/api/billing/portal")

        self.assertEqual(response.status_code, status.HTTP_302_FOUND)
        self.assertIn("https://billing.stripe.com/p/session/test_1234", response.url)


class TestActivateBillingAPI(APILicensedTest):
    def test_activate_success(self):
        url = "/api/billing/activate"
        data = {"products": "product_1:plan_1,product_2:plan_2", "redirect_path": "custom/path"}

        response = self.client.get(url, data=data)
        self.assertEqual(response.status_code, status.HTTP_302_FOUND)

        self.assertIn("/activate", response.url)
        self.assertIn("products=product_1:plan_1,product_2:plan_2", response.url)
        url_pattern = r"redirect_uri=http://[^/]+/custom/path"
        self.assertRegex(response.url, url_pattern)

    def test_deprecated_activation_success(self):
        url = "/api/billing/activate"
        data = {"products": "product_1:plan_1,product_2:plan_2", "redirect_path": "custom/path"}

        response = self.client.get(url, data=data)
        self.assertEqual(response.status_code, status.HTTP_302_FOUND)

        self.assertIn("/activate", response.url)
        self.assertIn("products=product_1:plan_1,product_2:plan_2", response.url)
        url_pattern = r"redirect_uri=http://[^/]+/custom/path"
        self.assertRegex(response.url, url_pattern)

    def test_activate_with_default_redirect_path(self):
        url = "/api/billing/activate"
        data = {
            "products": "product_1:plan_1,product_2:plan_2",
        }

        response = self.client.get(url, data)

        self.assertEqual(response.status_code, status.HTTP_302_FOUND)
        self.assertIn("products=product_1:plan_1,product_2:plan_2", response.url)
        url_pattern = r"redirect_uri=http://[^/]+/organization/billing"
        self.assertRegex(response.url, url_pattern)

    def test_activate_failure(self):
        url = "/api/billing/activate"
        data = {"none": "nothing"}

        response = self.client.get(url, data)

        self.assertEqual(response.status_code, status.HTTP_400_BAD_REQUEST)

    def test_activate_with_plan_error(self):
        url = "/api/billing/activate"
        data = {"plan": "plan"}

        response = self.client.get(url, data)

        self.assertEqual(response.status_code, status.HTTP_400_BAD_REQUEST)
        self.assertEqual(
            response.json(),
            {
                "attr": "plan",
                "code": "invalid_input",
                "detail": "The 'plan' parameter is no longer supported. Please use the 'products' parameter instead.",
                "type": "validation_error",
            },
        )

    @patch("ee.billing.billing_manager.BillingManager.deactivate_products")
    @patch("ee.billing.billing_manager.BillingManager.get_billing")
    def test_deactivate_success(self, mock_get_billing, mock_deactivate_products):
        mock_deactivate_products.return_value = MagicMock()
        mock_get_billing.return_value = {
            "available_features": [],
            "products": [],
        }

        url = "/api/billing/deactivate"
        data = {"products": "product_1"}

        response = self.client.get(url, data)

        self.assertEqual(response.status_code, status.HTTP_200_OK)
        mock_deactivate_products.assert_called_once_with(self.organization, "product_1")
        mock_get_billing.assert_called_once_with(self.organization, {})

    def test_deactivate_failure(self):
        url = "/api/billing/deactivate"
        data = {"none": "nothing"}

        response = self.client.get(url, data)

        self.assertEqual(response.status_code, status.HTTP_400_BAD_REQUEST)


class TestStartupApplicationBillingAPI(APILicensedTest):
    def setUp(self):
        super().setUp()
        # Set user as admin/owner by default
        self.organization_membership.level = OrganizationMembership.Level.ADMIN
        self.organization_membership.save()

        self.url = "/api/billing/startups/apply"
        self.data = {"organization_id": str(self.organization.id)}

    @patch("ee.billing.billing_manager.BillingManager.apply_startup_program")
    def test_startup_apply_owner_success(self, mock_apply_startup_program):
        mock_apply_startup_program.return_value = {"success": True}

        response = self.client.post(self.url, self.data)

        self.assertEqual(response.status_code, status.HTTP_200_OK)
        self.assertEqual(response.json(), {"success": True})
        mock_apply_startup_program.assert_called_once()

    def test_startup_apply_non_admin_failure(self):
        self.organization_membership.level = OrganizationMembership.Level.MEMBER
        self.organization_membership.save()

        response = self.client.post(self.url, self.data)

        self.assertEqual(response.status_code, status.HTTP_403_FORBIDDEN)
        self.assertEqual(
            response.json()["detail"], "You need to be an organization admin or owner to apply for the startup program"
        )

    def test_startup_apply_missing_org_id(self):
        empty_data: dict[str, Any] = {}

        response = self.client.post(self.url, empty_data)

        self.assertEqual(response.status_code, status.HTTP_400_BAD_REQUEST)
        self.assertEqual(
            response.json(),
            {
                "type": "validation_error",
                "code": "invalid_input",
                "detail": "This field is required.",
                "attr": "organization_id",
            },
        )

    @patch("ee.billing.billing_manager.BillingManager.apply_startup_program")
    def test_startup_apply_passes_user_info(self, mock_apply_startup_program):
        mock_apply_startup_program.return_value = {"success": True}

        # Set user properties
        self.user.email = "test@example.com"
        self.user.first_name = "Test"
        self.user.last_name = "User"
        self.user.save()

        # Add additional data fields
        data = {
            **self.data,
            "raised": "1000000",
            "incorporation_date": "2023-01-01",
        }

        response = self.client.post(self.url, data)

        self.assertEqual(response.status_code, status.HTTP_200_OK)

        expected_data = {
            "organization_id": str(self.organization.id),
            "raised": "1000000",
            "incorporation_date": "2023-01-01",
            "email": "test@example.com",
            "first_name": "Test",
            "last_name": "User",
        }

        # Check that apply_startup_program was called with the organization and the expected data
        mock_apply_startup_program.assert_called_once()
        _, call_args, _ = mock_apply_startup_program.mock_calls[0]
        self.assertEqual(call_args[0], self.organization)
        self.assertEqual(call_args[1], expected_data)


class TestBillingUsageRequestSerializer(TestCase):
    def test_valid_dates(self):
        serializer = BillingUsageRequestSerializer(data={"start_date": "2025-01-01", "end_date": "2025-01-31"})
        self.assertTrue(serializer.is_valid(), serializer.errors)
        self.assertEqual(serializer.validated_data["start_date"], "2025-01-01")
        self.assertEqual(serializer.validated_data["end_date"], "2025-01-31")

    @freeze_time("2025-02-15")
    def test_relative_dates(self):
        serializer = BillingUsageRequestSerializer(data={"start_date": "-7d", "end_date": "-1d"})
        self.assertTrue(serializer.is_valid(), serializer.errors)
        self.assertEqual(serializer.validated_data["start_date"], "2025-02-08")
        self.assertEqual(serializer.validated_data["end_date"], "2025-02-14")

    def test_start_date_all(self):
        serializer = BillingUsageRequestSerializer(data={"start_date": "all"})
        self.assertTrue(serializer.is_valid(), serializer.errors)
        self.assertEqual(serializer.validated_data["start_date"], "2020-01-01")

    def test_passthrough_fields(self):
        data = {
            "usage_types": urllib.parse.quote('["event_count_in_period","recording_count_in_period"]'),
            "team_ids": urllib.parse.quote("[1,2,3]"),
            "breakdowns": urllib.parse.quote("[type,team]"),
            "interval": "week",
        }
        serializer = BillingUsageRequestSerializer(data=data)
        self.assertTrue(serializer.is_valid(), serializer.errors)
        for key, value in data.items():
            self.assertEqual(serializer.validated_data[key], value)

    def test_empty_and_null_dates_are_valid(self):
        serializer = BillingUsageRequestSerializer(data={"start_date": "", "end_date": None})
        self.assertTrue(serializer.is_valid(), serializer.errors)
        self.assertIsNone(serializer.validated_data.get("start_date"))
        self.assertIsNone(serializer.validated_data.get("end_date"))


class TestBillingUsageAndSpendAPI(APILicensedTest):
    MOCK_USAGE_DATA = {"results": [{"data": [1, 2], "count": 2}]}
    MOCK_SPEND_DATA = {"results": [{"spend": 100.0, "usage": 10000}]}

    def setUp(self):
        super().setUp()
        # Ensure the user is an admin for these tests by default
        self.organization_membership.level = OrganizationMembership.Level.ADMIN
        self.organization_membership.save()

    @patch("ee.billing.billing_manager.BillingManager.get_usage_data")
    def test_get_usage_success(self, mock_get_usage_data):
        mock_get_usage_data.return_value = self.MOCK_USAGE_DATA

        response = self.client.get(f"/api/billing/usage/?start_date=2025-01-01&team_ids=[{self.team.pk}]")
        self.assertEqual(response.status_code, status.HTTP_200_OK)
        self.assertEqual(response.json(), self.MOCK_USAGE_DATA)
        mock_get_usage_data.assert_called_once()
        call_args = mock_get_usage_data.call_args[0]
        self.assertEqual(call_args[0], self.organization)  # First arg is organization
        passed_params = call_args[1]  # Second arg is params dict
        self.assertEqual(passed_params["start_date"], "2025-01-01")
        self.assertEqual(passed_params["team_ids"], f"[{str(self.team.pk)}]")
        self.assertIn("teams_map", passed_params)

        teams_map_dict = json.loads(passed_params["teams_map"])
        self.assertEqual(teams_map_dict, {str(self.team.pk): self.team.name})

    @patch("ee.billing.billing_manager.BillingManager.get_spend_data")
    def test_get_spend_success(self, mock_get_spend_data):
        mock_get_spend_data.return_value = self.MOCK_SPEND_DATA

        response = self.client.get(
            f"/api/billing/spend/?start_date=2025-01-01&usage_types=events&team_ids=[{self.team.pk}]"
        )
        self.assertEqual(response.status_code, status.HTTP_200_OK)
        self.assertEqual(response.json(), self.MOCK_SPEND_DATA)
        mock_get_spend_data.assert_called_once()
        call_args = mock_get_spend_data.call_args[0]
        self.assertEqual(call_args[0], self.organization)
        passed_params = call_args[1]
        self.assertEqual(passed_params["start_date"], "2025-01-01")
        self.assertEqual(passed_params["usage_types"], "events")
        self.assertEqual(passed_params["team_ids"], f"[{str(self.team.pk)}]")
        self.assertIn("teams_map", passed_params)

        teams_map_dict = json.loads(passed_params["teams_map"])
        self.assertEqual(teams_map_dict, {str(self.team.pk): self.team.name})

    def test_get_usage_permission_denied_for_member(self):
        self.organization_membership.level = OrganizationMembership.Level.MEMBER
        self.organization_membership.save()
        response = self.client.get("/api/billing/usage/")
        self.assertEqual(response.status_code, status.HTTP_403_FORBIDDEN)

    def test_get_spend_permission_denied_for_member(self):
        self.organization_membership.level = OrganizationMembership.Level.MEMBER
        self.organization_membership.save()
        response = self.client.get("/api/billing/spend/")
        self.assertEqual(response.status_code, status.HTTP_403_FORBIDDEN)

    @patch("ee.billing.billing_manager.BillingManager.get_usage_data")
    @patch("ee.api.billing.BillingViewset._get_teams_map")
    def test_get_usage_empty_teams_map_graceful_handling(self, mock_get_teams_map, mock_get_usage_data):
        mock_get_teams_map.return_value = {}
        mock_get_usage_data.return_value = self.MOCK_USAGE_DATA

        response = self.client.get(f"/api/billing/usage/?start_date=2025-01-01")
        self.assertEqual(response.status_code, status.HTTP_200_OK)
        self.assertEqual(response.json(), self.MOCK_USAGE_DATA)
        mock_get_usage_data.assert_called_once()
        call_args = mock_get_usage_data.call_args[0]
        passed_params = call_args[1]
        self.assertIn("teams_map", passed_params)

        teams_map_dict = json.loads(passed_params["teams_map"])
        self.assertEqual(teams_map_dict, {})
        mock_get_teams_map.assert_called_once()

    @patch("ee.billing.billing_manager.BillingManager.get_spend_data")
    @patch("ee.api.billing.BillingViewset._get_teams_map")
    def test_get_spend_empty_teams_map_graceful_handling(self, mock_get_teams_map, mock_get_spend_data):
        mock_get_teams_map.return_value = {}
        mock_get_spend_data.return_value = self.MOCK_SPEND_DATA

        response = self.client.get(f"/api/billing/spend/?start_date=2025-01-01")
        self.assertEqual(response.status_code, status.HTTP_200_OK)
        self.assertEqual(response.json(), self.MOCK_SPEND_DATA)
        mock_get_spend_data.assert_called_once()
        call_args = mock_get_spend_data.call_args[0]
        passed_params = call_args[1]
        self.assertIn("teams_map", passed_params)

        teams_map_dict = json.loads(passed_params["teams_map"])
        self.assertEqual(teams_map_dict, {})
        mock_get_teams_map.assert_called_once()<|MERGE_RESOLUTION|>--- conflicted
+++ resolved
@@ -58,20 +58,7 @@
             current_period_start="2022-10-07T11:12:48",
             current_period_end="2022-11-07T11:12:48",
         ),
-<<<<<<< HEAD
-        usage_summary={
-            "events": {"limit": None, "usage": 0},
-            "exceptions": {"limit": None, "usage": 0},
-            "recordings": {"limit": None, "usage": 0},
-            "rows_synced": {"limit": None, "usage": 0},
-            "feature_flag_requests": {"limit": None, "usage": 0},
-            "api_queries_read_bytes": {"limit": None, "usage": 0},
-            "surveys": {"limit": None, "usage": 0},
-            "ai_events": {"limit": None, "usage": 0},
-        },
-=======
         usage_summary=create_usage_summary(),
->>>>>>> db9f4e6d
         free_trial_until=None,
         available_product_features=[],
     )
@@ -163,20 +150,7 @@
             current_period_start="2022-10-07T11:12:48",
             current_period_end="2022-11-07T11:12:48",
         ),
-<<<<<<< HEAD
-        usage_summary={
-            "events": {"limit": None, "usage": 0},
-            "exceptions": {"limit": None, "usage": 0},
-            "recordings": {"limit": None, "usage": 0},
-            "rows_synced": {"limit": None, "usage": 0},
-            "feature_flag_requests": {"limit": None, "usage": 0},
-            "api_queries_read_bytes": {"limit": None, "usage": 0},
-            "surveys": {"limit": None, "usage": 0},
-            "ai_events": {"limit": None, "usage": 0},
-        },
-=======
         usage_summary=create_usage_summary(),
->>>>>>> db9f4e6d
         free_trial_until=None,
     )
     data.update(kwargs)
@@ -744,49 +718,7 @@
         self.organization.refresh_from_db()
         TestCase().assertDictEqual(
             self.organization.usage,
-<<<<<<< HEAD
-            {
-                "events": {
-                    "limit": None,
-                    "todays_usage": 0,
-                    "usage": 1000,
-                },
-                "exceptions": {
-                    "limit": None,
-                    "todays_usage": 0,
-                    "usage": 0,
-                },
-                "recordings": {
-                    "limit": None,
-                    "todays_usage": 0,
-                    "usage": 0,
-                },
-                "rows_synced": {
-                    "limit": None,
-                    "todays_usage": 0,
-                    "usage": 0,
-                },
-                "feature_flag_requests": {
-                    "limit": None,
-                    "todays_usage": 0,
-                    "usage": 0,
-                },
-                "api_queries_read_bytes": {
-                    "limit": None,
-                    "todays_usage": 0,
-                    "usage": 0,
-                },
-                "ai_events": {
-                    "limit": None,
-                    "todays_usage": 0,
-                    "usage": 0,
-                },
-                "period": ["2022-10-07T11:12:48", "2022-11-07T11:12:48"],
-                "surveys": {"limit": None, "usage": 0, "todays_usage": 0},
-            },
-=======
             create_usage_summary(events={"usage": 1000, "limit": None, "todays_usage": 0}),
->>>>>>> db9f4e6d
         )
 
         self.organization.usage = {"events": {"limit": None, "usage": 1000, "todays_usage": 1100000}}
@@ -856,22 +788,7 @@
         res = self.client.get("/api/billing")
         assert res.status_code == 200
         self.organization.refresh_from_db()
-<<<<<<< HEAD
-
-        assert self.organization.usage == {
-            "events": {"limit": None, "usage": 0, "todays_usage": 0},
-            "exceptions": {"limit": None, "usage": 0, "todays_usage": 0},
-            "recordings": {"limit": None, "usage": 0, "todays_usage": 0},
-            "rows_synced": {"limit": None, "usage": 0, "todays_usage": 0},
-            "feature_flag_requests": {"limit": None, "usage": 0, "todays_usage": 0},
-            "api_queries_read_bytes": {"limit": None, "usage": 0, "todays_usage": 0},
-            "ai_events": {"limit": None, "usage": 0, "todays_usage": 0},
-            "period": ["2022-10-07T11:12:48", "2022-11-07T11:12:48"],
-            "surveys": {"limit": None, "usage": 0, "todays_usage": 0},
-        }
-=======
         assert self.organization.usage == create_usage_summary()
->>>>>>> db9f4e6d
 
     @patch("ee.api.billing.requests.get")
     def test_org_trust_score_updated(self, mock_request):
