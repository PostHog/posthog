--- conflicted
+++ resolved
@@ -155,66 +155,6 @@
         )
 
     @patch("ee.api.session_summaries.posthoganalytics.feature_enabled")
-<<<<<<< HEAD
-    @patch("ee.api.session_summaries.find_sessions_timestamps")
-    @patch("ee.api.session_summaries.execute_summarize_session_group")
-    @patch("ee.api.session_summaries.create_notebook_from_summary_content")
-    @patch("ee.api.session_summaries.generate_notebook_content_from_summary")
-    def test_create_summaries_without_focus_area(
-        self,
-        mock_generate_content: Mock,
-        mock_create_notebook: Mock,
-        mock_execute: Mock,
-        mock_find_sessions: Mock,
-        mock_feature_enabled: Mock,
-    ) -> None:
-        """Test successful creation without focus area"""
-        # Setup mocks
-        mock_feature_enabled.side_effect = [True, False]  # Allow summaries, but not video validation
-        mock_find_sessions.return_value = (
-            datetime(2024, 1, 1, 10, 0, 0),
-            datetime(2024, 1, 1, 11, 0, 0),
-        )
-
-        mock_result = self.create_mock_result()
-        mock_execute.return_value = self._create_async_generator(mock_result)
-
-        # Make request without focus_area
-        response = self._make_api_request(session_ids=["session1", "session2"])
-
-        # Assertions
-        self.assertEqual(response.status_code, 200)
-
-        # Verify execute_summarize_session_group was called with None extra_context
-        mock_execute.assert_called_once_with(
-            session_ids=["session1", "session2"],
-            user_id=self.user.pk,
-            team=self.team,
-            min_timestamp=datetime(2024, 1, 1, 10, 0, 0),
-            max_timestamp=datetime(2024, 1, 1, 11, 0, 0),
-            extra_summary_context=None,
-            video_validation_enabled=False,
-        )
-
-        # Verify generate_notebook_content_from_summary was called
-        mock_generate_content.assert_called_once_with(
-            summary=mock_result,
-            session_ids=["session1", "session2"],
-            project_name=self.team.name,
-            team_id=self.team.id,
-            summary_title="API generated",
-        )
-        # Verify create_notebook_from_summary_content was called
-        mock_create_notebook.assert_called_once_with(
-            user=self.user,
-            team=self.team,
-            summary_content=mock_generate_content.return_value,
-            summary_title="API generated",
-        )
-
-    @patch("ee.api.session_summaries.posthoganalytics.feature_enabled")
-=======
->>>>>>> b2676394
     def test_create_summaries_missing_session_ids(self, mock_feature_enabled: Mock) -> None:
         """Test validation error when session_ids is missing"""
         mock_feature_enabled.return_value = True
