from collections.abc import AsyncGenerator
from typing import cast

from django.conf import settings
from django.http import StreamingHttpResponse

import pydantic
import structlog
from asgiref.sync import async_to_sync as asgi_async_to_sync
from rest_framework import serializers, status
from rest_framework.decorators import action
from rest_framework.mixins import ListModelMixin, RetrieveModelMixin
from rest_framework.request import Request
from rest_framework.response import Response
from rest_framework.viewsets import GenericViewSet

from posthog.schema import HumanMessage, MaxBillingContext

from posthog.api.routing import TeamAndOrgViewSetMixin
from posthog.exceptions import Conflict
from posthog.exceptions_capture import capture_exception
from posthog.models.user import User
from posthog.rate_limit import AIBurstRateThrottle, AISustainedRateThrottle
from posthog.temporal.ai.conversation import AssistantConversationRunnerWorkflowInputs
from posthog.utils import get_instance_region

from ee.hogai.api.serializers import ConversationSerializer
from ee.hogai.stream.conversation_stream import ConversationStreamManager
from ee.hogai.utils.aio import async_to_sync
from ee.hogai.utils.sse import AssistantSSESerializer
from ee.hogai.utils.types.base import AssistantMode
from ee.models.assistant import Conversation

logger = structlog.get_logger(__name__)


class MessageSerializer(serializers.Serializer):
    content = serializers.CharField(
        required=True,
        allow_null=True,  # Null content means we're continuing previous generation or resuming streaming
        max_length=40000,  # Roughly 10k tokens
    )
    conversation = serializers.UUIDField(
        required=True
    )  # this either retrieves an existing conversation or creates a new one
    contextual_tools = serializers.DictField(required=False, child=serializers.JSONField())
    ui_context = serializers.JSONField(required=False)
    billing_context = serializers.JSONField(required=False)
    trace_id = serializers.UUIDField(required=True)
    session_id = serializers.CharField(required=False)
    deep_research_mode = serializers.BooleanField(required=False, default=False)

    def validate(self, data):
        if data["content"] is not None:
            try:
                message = HumanMessage.model_validate(
                    {"content": data["content"], "ui_context": data.get("ui_context")}
                )
            except pydantic.ValidationError:
                raise serializers.ValidationError("Invalid message content.")
            data["message"] = message
        else:
            # NOTE: If content is empty, it means we're resuming streaming or continuing generation with only the contextual_tools potentially different
            # Because we intentionally don't add a HumanMessage, we are NOT updating ui_context here
            data["message"] = None
        billing_context = data.get("billing_context")
        if billing_context:
            try:
                billing_context = MaxBillingContext.model_validate(billing_context)
                data["billing_context"] = billing_context
            except pydantic.ValidationError as e:
                capture_exception(e)
                # billing data relies on a lot of legacy code, this might break and we don't want to block the conversation
                data["billing_context"] = None
        return data


class ConversationViewSet(TeamAndOrgViewSetMixin, ListModelMixin, RetrieveModelMixin, GenericViewSet):
    scope_object = "INTERNAL"
    serializer_class = ConversationSerializer
    queryset = Conversation.objects.all()
    lookup_url_kwarg = "conversation"

    def safely_get_queryset(self, queryset):
<<<<<<< HEAD
        # Only single retrieval of a specific conversation is allowed for other users' conversations (if ID known)
        if self.action != "retrieve":
            queryset = queryset.filter(user=self.request.user)
        # For listing or single retrieval, conversations must be from the assistant and have a title
        if self.action in ("list", "retrieve"):
            queryset = queryset.filter(title__isnull=False, type=Conversation.Type.ASSISTANT).order_by("-updated_at")
        return queryset
=======
        # Only allow access to conversations created by the current user
        qs = queryset.filter(user=self.request.user)

        # Allow sending messages to any conversation
        if self.action == "create":
            return qs

        # But retrieval must only return conversations from the assistant and with a title.
        return qs.filter(
            title__isnull=False, type__in=[Conversation.Type.DEEP_RESEARCH, Conversation.Type.ASSISTANT]
        ).order_by("-updated_at")
>>>>>>> a5738c98

    def get_throttles(self):
        if (
            # Do not apply limits in local development
            not settings.DEBUG
            # Only for streaming
            and self.action == "create"
            # Strict limits are skipped for select US region teams (PostHog + an active user we've chatted with)
            and not (get_instance_region() == "US" and self.team_id in (2, 87921))
        ):
            return [AIBurstRateThrottle(), AISustainedRateThrottle()]

        return super().get_throttles()

    def get_serializer_class(self):
        if self.action == "create":
            return MessageSerializer
        return super().get_serializer_class()

    def get_serializer_context(self):
        context = super().get_serializer_context()
        context["team"] = self.team
        context["user"] = cast(User, self.request.user)
        return context

    def create(self, request: Request, *args, **kwargs):
        """
        Unified endpoint that handles both conversation creation and streaming.

        - If message is provided: Start new conversation processing
        - If no message: Stream from existing conversation
        """
        serializer = self.get_serializer(data=request.data)
        serializer.is_valid(raise_exception=True)
        conversation_id = serializer.validated_data["conversation"]

        has_message = serializer.validated_data.get("content") is not None
        is_deep_research = serializer.validated_data.get("deep_research_mode", False)
        mode = AssistantMode.DEEP_RESEARCH if is_deep_research else AssistantMode.ASSISTANT

        is_new_conversation = False
        # Safely set the lookup kwarg for potential error handling
        if self.lookup_url_kwarg:
            self.kwargs[self.lookup_url_kwarg] = conversation_id
        try:
            conversation = Conversation.objects.get(id=conversation_id)
            if conversation.user != request.user or conversation.team != self.team:
                return Response(
                    {"error": "Cannot access other users' conversations"}, status=status.HTTP_400_BAD_REQUEST
                )
        except Conversation.DoesNotExist:
            # Conversation doesn't exist, create it if we have a message
            if not has_message:
                return Response(
                    {"error": "Cannot stream from non-existent conversation"}, status=status.HTTP_400_BAD_REQUEST
                )
            # Use frontend-provided conversation ID
            conversation_type = Conversation.Type.DEEP_RESEARCH if is_deep_research else Conversation.Type.ASSISTANT
            conversation = Conversation.objects.create(
                user=cast(User, request.user), team=self.team, id=conversation_id, type=conversation_type
            )
            is_new_conversation = True

        is_idle = conversation.status == Conversation.Status.IDLE
        has_message = serializer.validated_data.get("message") is not None

        if has_message and not is_idle:
            raise Conflict("Cannot resume streaming with a new message")

        workflow_inputs = AssistantConversationRunnerWorkflowInputs(
            team_id=self.team_id,
            user_id=cast(User, request.user).pk,  # Use pk instead of id for User model
            conversation_id=conversation.id,
            message=serializer.validated_data["message"].model_dump() if has_message else None,
            contextual_tools=serializer.validated_data.get("contextual_tools"),
            is_new_conversation=is_new_conversation,
            trace_id=serializer.validated_data["trace_id"],
            session_id=request.headers.get("X-POSTHOG-SESSION-ID"),  # Relies on posthog-js __add_tracing_headers
            billing_context=serializer.validated_data.get("billing_context"),
            mode=mode,
        )

        async def async_stream(
            workflow_inputs: AssistantConversationRunnerWorkflowInputs,
        ) -> AsyncGenerator[bytes, None]:
            serializer = AssistantSSESerializer()
            stream_manager = ConversationStreamManager(conversation)
            async for chunk in stream_manager.astream(workflow_inputs):
                yield serializer.dumps(chunk).encode("utf-8")

        return StreamingHttpResponse(
            async_stream(workflow_inputs)
            if settings.SERVER_GATEWAY_INTERFACE == "ASGI"
            else async_to_sync(lambda: async_stream(workflow_inputs)),
            content_type="text/event-stream",
        )

    @action(detail=True, methods=["PATCH"])
    def cancel(self, request: Request, *args, **kwargs):
        conversation = self.get_object()

        if conversation.status in [Conversation.Status.CANCELING, Conversation.Status.IDLE]:
            return Response(status=status.HTTP_204_NO_CONTENT)

        async def cancel_workflow():
            conversation_manager = ConversationStreamManager(conversation)
            await conversation_manager.cancel_conversation()

        try:
            asgi_async_to_sync(cancel_workflow)()
        except Exception as e:
            logger.exception("Failed to cancel conversation", conversation_id=conversation.id, error=str(e))
            return Response({"error": "Failed to cancel conversation"}, status=status.HTTP_422_UNPROCESSABLE_ENTITY)

        return Response(status=status.HTTP_204_NO_CONTENT)<|MERGE_RESOLUTION|>--- conflicted
+++ resolved
@@ -82,27 +82,15 @@
     lookup_url_kwarg = "conversation"
 
     def safely_get_queryset(self, queryset):
-<<<<<<< HEAD
         # Only single retrieval of a specific conversation is allowed for other users' conversations (if ID known)
         if self.action != "retrieve":
             queryset = queryset.filter(user=self.request.user)
         # For listing or single retrieval, conversations must be from the assistant and have a title
         if self.action in ("list", "retrieve"):
-            queryset = queryset.filter(title__isnull=False, type=Conversation.Type.ASSISTANT).order_by("-updated_at")
+            queryset = queryset.filter(
+                title__isnull=False, type__in=[Conversation.Type.DEEP_RESEARCH, Conversation.Type.ASSISTANT]
+            ).order_by("-updated_at")
         return queryset
-=======
-        # Only allow access to conversations created by the current user
-        qs = queryset.filter(user=self.request.user)
-
-        # Allow sending messages to any conversation
-        if self.action == "create":
-            return qs
-
-        # But retrieval must only return conversations from the assistant and with a title.
-        return qs.filter(
-            title__isnull=False, type__in=[Conversation.Type.DEEP_RESEARCH, Conversation.Type.ASSISTANT]
-        ).order_by("-updated_at")
->>>>>>> a5738c98
 
     def get_throttles(self):
         if (
