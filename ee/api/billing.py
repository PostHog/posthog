import calendar
from datetime import datetime, time, timedelta
from typing import Any, Dict, Optional, Tuple

import jwt
import posthoganalytics
import pytz
import requests
import structlog
from django.conf import settings
from django.core.cache import cache
from django.http import HttpRequest, HttpResponse
from django.shortcuts import redirect
from django.utils import timezone
from rest_framework import serializers, status, viewsets
from rest_framework.authentication import BasicAuthentication, SessionAuthentication
from rest_framework.decorators import action
from rest_framework.exceptions import NotAuthenticated, NotFound, PermissionDenied, ValidationError
from rest_framework.request import Request
from rest_framework.response import Response

from ee.models import License
from ee.settings import BILLING_SERVICE_URL
from posthog.auth import PersonalAPIKeyAuthentication
from posthog.models import Organization
from posthog.models.event.util import get_event_count_for_team_and_period
from posthog.models.organization import OrganizationUsageInfo
from posthog.models.session_recording_event.util import get_recording_count_for_team_and_period
from posthog.models.team.team import Team

logger = structlog.get_logger(__name__)

BILLING_SERVICE_JWT_AUD = "posthog:license-key"


class BillingSerializer(serializers.Serializer):
    plan = serializers.CharField(max_length=100)
    billing_limit = serializers.IntegerField()


class LicenseKeySerializer(serializers.Serializer):
    license = serializers.CharField()


def build_billing_token(license: License, organization: Organization):
    if not organization or not license:
        raise NotAuthenticated()

    license_id = license.key.split("::")[0]
    license_secret = license.key.split("::")[1]

    encoded_jwt = jwt.encode(
        {
            "exp": datetime.now(tz=timezone.utc) + timedelta(minutes=15),
            "id": license_id,
            "organization_id": str(organization.id),
            "organization_name": organization.name,
            "aud": "posthog:license-key",
        },
        license_secret,
        algorithm="HS256",
    )

    return encoded_jwt


def get_this_month_date_range() -> Tuple[datetime, datetime]:
    now = datetime.utcnow()
    date_range: Tuple[int, int] = calendar.monthrange(now.year, now.month)
    start_time: datetime = datetime.combine(
        datetime(now.year, now.month, 1),
        time.min,
    ).replace(tzinfo=pytz.UTC)

    end_time: datetime = datetime.combine(
        datetime(now.year, now.month, date_range[1]),
        time.max,
    ).replace(tzinfo=pytz.UTC)

    return (start_time, end_time)


def get_cached_current_usage(organization: Organization) -> Dict[str, int]:
    """
    Calculate the actual current usage for an organization - only used if a subscription does not exist
    """
    cache_key: str = f"monthly_usage_breakdown_{organization.id}"
    usage: Optional[Dict[str, int]] = cache.get(cache_key)

    # TODO BW: For self-hosted this should be priced across all orgs

    if usage is None:
        teams = Team.objects.filter(organization=organization).exclude(organization__for_internal_metrics=True)

        usage = {
            "events": 0,
            "recordings": 0,
        }

        for team in teams:
            (start_period, end_period) = get_this_month_date_range()
            usage["recordings"] += get_recording_count_for_team_and_period(team.id, start_period, end_period)
            usage["events"] += get_event_count_for_team_and_period(team.id, start_period, end_period)

        cache.set(
            cache_key,
            usage,
            min(
                settings.BILLING_USAGE_CACHING_TTL,
                (end_period - timezone.now()).total_seconds(),
            ),
        )

    return usage


def handle_billing_service_error(res: requests.Response, valid_codes=(200, 404)) -> None:
    if res.status_code not in valid_codes:
        logger.error(f"Billing service returned bad status code: {res.status_code}, body: {res.text}")
        raise Exception(f"Billing service returned bad status code: {res.status_code}")


class BillingViewset(viewsets.GenericViewSet):
    serializer_class = BillingSerializer

    authentication_classes = [
        PersonalAPIKeyAuthentication,
        SessionAuthentication,
        BasicAuthentication,
    ]

    def list(self, request: HttpRequest, *args: Any, **kwargs: Any) -> Response:
        license = License.objects.first_valid()
        org = self._get_org()
        distinct_id = None if self.request.user.is_anonymous else self.request.user.distinct_id

        # If on Cloud and we have the property billing - return 404 as we always use legacy billing it it exists
        if hasattr(org, "billing"):
            if org.billing.stripe_subscription_id:  # type: ignore
                raise NotFound("Billing V1 is active for this organization")

        billing_service_response: Dict[str, Any] = {}
        response: Dict[str, Any] = {"available_features": []}

        # Load Billing info if we have a V2 license
        if org and license and license.is_v2_license:
            response["license"] = {"plan": license.plan}
            billing_service_response = self._get_billing(license, org)

        # If there isn't a valid v2 subscription then we only return sucessfully if BILLING_V2_ENABLED
        if (
            not billing_service_response.get("customer", {}).get("has_active_subscription")
            and not settings.BILLING_V2_ENABLED
        ):
            if not (distinct_id and posthoganalytics.get_feature_flag("billing-v2-enabled", distinct_id)):
                raise NotFound("Billing V2 is not enabled for this organization")

        # Sync the License and Org if we have a valid response
        if license and billing_service_response.get("license"):
            self._update_license_details(license, billing_service_response["license"])

        if org and billing_service_response.get("customer"):
            response.update(billing_service_response["customer"])

        # If we don't have products then get the default ones with our local usage calculation
        if not response.get("products"):
            products = self._get_products()
            response["products"] = products["standard"]
            response["products_enterprise"] = products["enterprise"]

            calculated_usage = get_cached_current_usage(org) if org else None

            if calculated_usage is not None:
                for product in response["products"] + response["products_enterprise"]:
                    if product["type"] in calculated_usage:
                        product["current_usage"] = calculated_usage[product["type"]]
                    else:
                        product["current_usage"] = 0

        # Either way calculate the percentage_used for each product
        for product in response["products"]:
            usage_limit = product.get("usage_limit", product.get("free_allocation"))
            product["percentage_usage"] = product["current_usage"] / usage_limit if usage_limit else 0

<<<<<<< HEAD
        # Before responding ensure the org is updated with the latest info
        if org:
            self._update_org_details(org, response)
=======
        if distinct_id and billing_service_response.get("stripe_customer_id"):
            posthoganalytics.identify(
                distinct_id, {"$groups": {"customer": billing_service_response["stripe_customer_id"]}}
            )
>>>>>>> 8f7a1fe5

        return Response(response)

    @action(methods=["PATCH"], detail=False, url_path="/")
    def patch(self, request: Request, *args: Any, **kwargs: Any) -> Response:
        license = License.objects.first_valid()
        if not license:
            raise Exception("There is no license configured for this instance yet.")
        org = self._get_org_required()

        billing_service_token = build_billing_token(license, org)

        res = requests.patch(
            f"{BILLING_SERVICE_URL}/api/billing/",
            headers={"Authorization": f"Bearer {billing_service_token}"},
            json={"custom_limits_usd": request.data.get("custom_limits_usd")},
        )

        handle_billing_service_error(res)

        return self.list(request, *args, **kwargs)

    @action(methods=["GET"], detail=False)
    def activation(self, request: Request, *args: Any, **kwargs: Any) -> HttpResponse:
        license = License.objects.first_valid()
        organization = self._get_org_required()

        redirect_path = request.GET.get("redirect_path") or "organization/billing"
        if redirect_path.startswith("/"):
            redirect_path = redirect_path[1:]

        redirect_uri = f"{settings.SITE_URL or request.headers.get('Host')}/{redirect_path}"
        url = f"{BILLING_SERVICE_URL}/activation?redirect_uri={redirect_uri}&organization_name={organization.name}&plan={request.GET.get('plan', 'standard')}"

        if license:
            billing_service_token = build_billing_token(license, organization)
            url = f"{url}&token={billing_service_token}"

        return redirect(url)

    @action(methods=["PATCH"], detail=False)
    def license(self, request: Request, *args: Any, **kwargs: Any) -> HttpResponse:
        license = License.objects.first_valid()

        if license:
            raise PermissionDenied(
                "A valid license key already exists. This must be removed before a new one can be added."
            )

        organization = self._get_org_required()

        serializer = LicenseKeySerializer(data=request.data)
        if not serializer.is_valid():
            return Response(serializer.errors, status=status.HTTP_400_BAD_REQUEST)

        license = License(key=serializer.validated_data["license"])

        res = requests.get(
            f"{BILLING_SERVICE_URL}/api/billing",
            headers={"Authorization": f"Bearer {build_billing_token(license, organization)}"},
        )

        if res.status_code != 200:
            raise ValidationError(
                {
                    "license": f"License could not be activated. Please contact support. (BillingService status {res.status_code})",
                }
            )
        data = res.json()
        self._update_license_details(license, data["license"])
        return Response({"success": True})

    def _get_org(self) -> Optional[Organization]:
        org = None if self.request.user.is_anonymous else self.request.user.organization

        return org

    def _get_org_required(self) -> Organization:
        org = self._get_org()

        if not org:
            raise Exception("You cannot setup billing without an organization configured.")

        return org

    def _get_products(self):
        res = requests.get(
            f"{BILLING_SERVICE_URL}/api/products",
        )

        handle_billing_service_error(res)

        return res.json()

    def _get_billing(self, license: License, organization: Organization) -> Dict[str, Any]:
        """
        Retrieves billing info and updates local models if necessary
        """
        billing_service_token = build_billing_token(license, organization)

        res = requests.get(
            f"{BILLING_SERVICE_URL}/api/billing",
            headers={"Authorization": f"Bearer {billing_service_token}"},
        )

        handle_billing_service_error(res)

        data = res.json()

        return data

    def _update_license_details(self, license: License, data: Dict[str, Any]) -> License:
        """
        Ensure the license details are up-to-date locally
        """
        license_modified = False

        if not license.valid_until or license.valid_until < timezone.now() + timedelta(days=29):
            # NOTE: License validity is a legacy concept. For now we always extend the license validity by 30 days.
            license.valid_until = timezone.now() + timedelta(days=30)
            license_modified = True

        if license.plan != data["type"]:
            license.plan = data["type"]
            license_modified = True

        if license_modified:
            license.save()

        return license

    def _update_org_details(self, organization: Organization, data: Dict[str, Any]) -> Organization:
        """
        Ensure the relevant organization details are up-to-date locally
        """
        org_modified = False

        usage: Dict[str, OrganizationUsageInfo] = {
            "events": {
                "usage": None,
                "limit": None,
            },
            "recordings": {"usage": None, "limit": None},
        }

        if data.get("has_active_subscription"):
            # If we have a subscription use the correct values from there
            for product in data["products"]:
                if product["type"] in usage:
                    usage[product["type"]]["usage"] = product["current_usage"]
                    usage[product["type"]]["limit"] = product.get("usage_limit")
        else:
            # We don't have a subscription so use the calculated usage
            calculated_usage = get_cached_current_usage(organization)

            for key, value in calculated_usage.items():
                if key in usage:
                    usage[key]["usage"] = value

            for product in data["products"]:
                if product["type"] in usage:
                    usage[product["type"]]["limit"] = product.get("free_allocation")

        if usage != organization.usage:
            organization.usage = usage
            org_modified = True

        if data["available_features"] != organization.available_features:
            organization.available_features = data["available_features"]
            org_modified = True

        if data.get("deactivated"):
            # TODO: Mark the organization as deactivated
            pass

        if org_modified:
            organization.save()

        return organization<|MERGE_RESOLUTION|>--- conflicted
+++ resolved
@@ -182,16 +182,14 @@
             usage_limit = product.get("usage_limit", product.get("free_allocation"))
             product["percentage_usage"] = product["current_usage"] / usage_limit if usage_limit else 0
 
-<<<<<<< HEAD
         # Before responding ensure the org is updated with the latest info
         if org:
             self._update_org_details(org, response)
-=======
+
         if distinct_id and billing_service_response.get("stripe_customer_id"):
             posthoganalytics.identify(
                 distinct_id, {"$groups": {"customer": billing_service_response["stripe_customer_id"]}}
             )
->>>>>>> 8f7a1fe5
 
         return Response(response)
 
