--- conflicted
+++ resolved
@@ -1,34 +1,23 @@
-import calendar
-from datetime import datetime, time, timedelta
-from typing import Any, Dict, List, Optional, Tuple
+from typing import Any, Optional
 
-import jwt
 import posthoganalytics
-import pytz
 import requests
 import structlog
 from django.conf import settings
-from django.core.cache import cache
 from django.http import HttpResponse
 from django.shortcuts import redirect
-from django.utils import timezone
 from rest_framework import serializers, status, viewsets
 from rest_framework.authentication import BasicAuthentication, SessionAuthentication
 from rest_framework.decorators import action
-from rest_framework.exceptions import NotAuthenticated, NotFound, PermissionDenied, ValidationError
+from rest_framework.exceptions import NotFound, PermissionDenied, ValidationError
 from rest_framework.request import Request
 from rest_framework.response import Response
 
 from ee.models import License
+from ee.models.billing import BillingManager, build_billing_token
 from ee.settings import BILLING_SERVICE_URL
 from posthog.auth import PersonalAPIKeyAuthentication
-from posthog.cloud_utils import is_cloud
 from posthog.models import Organization
-from posthog.models.event.util import get_event_count_for_team_and_period
-from posthog.models.organization import OrganizationUsageInfo
-from posthog.models.session_recording_event.util import get_recording_count_for_team_and_period
-from posthog.models.team.team import Team
-from posthog.models.user import User
 
 logger = structlog.get_logger(__name__)
 
@@ -42,302 +31,6 @@
 
 class LicenseKeySerializer(serializers.Serializer):
     license = serializers.CharField()
-
-
-def build_billing_token(license: License, organization: Organization):
-    if not organization or not license:
-        raise NotAuthenticated()
-
-    license_id = license.key.split("::")[0]
-    license_secret = license.key.split("::")[1]
-
-    distinct_ids = []
-    if is_cloud():
-        distinct_ids = list(organization.members.values_list("distinct_id", flat=True))
-    else:
-        distinct_ids = list(User.objects.values_list("distinct_id", flat=True))
-
-    encoded_jwt = jwt.encode(
-        {
-            "exp": datetime.now(tz=timezone.utc) + timedelta(minutes=15),
-            "id": license_id,
-            "organization_id": str(organization.id),
-            "organization_name": organization.name,
-            "distinct_ids": distinct_ids,
-            "aud": "posthog:license-key",
-        },
-        license_secret,
-        algorithm="HS256",
-    )
-
-    return encoded_jwt
-
-
-def get_auth_headers(license: License, organization: Organization):
-    billing_service_token = build_billing_token(license, organization)
-    return {"Authorization": f"Bearer {billing_service_token}"}
-
-
-def get_this_month_date_range() -> Tuple[datetime, datetime]:
-    now = datetime.utcnow()
-    date_range: Tuple[int, int] = calendar.monthrange(now.year, now.month)
-    start_time: datetime = datetime.combine(
-        datetime(now.year, now.month, 1),
-        time.min,
-    ).replace(tzinfo=pytz.UTC)
-
-    end_time: datetime = datetime.combine(
-        datetime(now.year, now.month, date_range[1]),
-        time.max,
-    ).replace(tzinfo=pytz.UTC)
-
-    return (start_time, end_time)
-
-
-def get_cached_current_usage(organization: Organization) -> Dict[str, int]:
-    """
-    Calculate the actual current usage for an organization - only used if a subscription does not exist
-    """
-    cache_key: str = f"monthly_usage_breakdown_{organization.id}"
-    usage: Optional[Dict[str, int]] = cache.get(cache_key)
-
-    # TODO BW: For self-hosted this should be priced across all orgs
-
-    if usage is None:
-        teams = Team.objects.filter(organization=organization).exclude(organization__for_internal_metrics=True)
-
-        usage = {
-            "events": 0,
-            "recordings": 0,
-        }
-
-        (start_period, end_period) = get_this_month_date_range()
-
-        for team in teams:
-            if not team.is_demo:
-                usage["recordings"] += get_recording_count_for_team_and_period(team.id, start_period, end_period)
-                usage["events"] += get_event_count_for_team_and_period(team.id, start_period, end_period)
-
-        cache.set(
-            cache_key,
-            usage,
-            min(
-                settings.BILLING_USAGE_CACHING_TTL,
-                (end_period - timezone.now()).total_seconds(),
-            ),
-        )
-
-    return usage
-
-
-def handle_billing_service_error(res: requests.Response, valid_codes=(200, 404, 401)) -> None:
-    if res.status_code not in valid_codes:
-        logger.error(f"Billing service returned bad status code: {res.status_code}, body: {res.text}")
-        raise Exception(f"Billing service returned bad status code: {res.status_code}")
-
-
-class BillingManager:
-    license: Optional[License]
-
-    def __init__(self, license):
-        self.license = license or License.objects.first_valid()
-
-    def get_billing(self, organization: Optional[Organization]) -> Dict[str, Any]:
-        billing_service_response: Dict[str, Any] = {}
-
-        if organization and self.license and self.license.is_v2_license:
-            billing_service_response = self._get_billing(organization)
-            return self._process_billing_service_response(organization, billing_service_response)
-
-        else:
-            products = self.get_default_products(organization)
-            return {
-                "available_features": [],
-                "products": products["products"],
-                "products_enterprise": products["products_enterprise"],
-            }
-
-    def update_billing(self, organization: Organization, data: Dict[str, Any]) -> None:
-        if not self.license:  # mypy
-            raise Exception("No license found")
-
-        res = requests.patch(
-            f"{BILLING_SERVICE_URL}/api/billing/",
-            headers=get_auth_headers(self.license, organization),
-            json=data,
-        )
-
-        handle_billing_service_error(res)
-
-    def get_default_products(self, organization: Optional[Organization]):
-        response = {}
-        # If we don't have products from the billing service then get the default ones with our local usage calculation
-        products = self._get_products(organization)
-        response["products"] = products["standard"]
-        response["products_enterprise"] = products["enterprise"]
-
-        calculated_usage = get_cached_current_usage(organization) if organization else None
-
-        for product in response["products"] + response["products_enterprise"]:
-            if calculated_usage and product["type"] in calculated_usage:
-                product["current_usage"] = calculated_usage[product["type"]]
-            else:
-                product["current_usage"] = 0
-
-        response["products"] = self._process_products(response["products"])
-
-        return response
-
-    def update_license_details(self, data: Dict[str, Any]) -> License:
-        """
-        Ensure the license details are up-to-date locally
-        """
-        if not self.license:  # mypy
-            raise Exception("No license found")
-
-        license_modified = False
-
-        if not self.license.valid_until or self.license.valid_until < timezone.now() + timedelta(days=29):
-            # NOTE: License validity is a legacy concept. For now we always extend the license validity by 30 days.
-            self.license.valid_until = timezone.now() + timedelta(days=30)
-            license_modified = True
-
-        if self.license.plan != data["type"]:
-            self.license.plan = data["type"]
-            license_modified = True
-
-        if license_modified:
-            self.license.save()
-
-        return self.license
-
-    def _get_billing(self, organization: Organization) -> Dict[str, Any]:
-        """
-        Retrieves billing info and updates local models if necessary
-        """
-        if not self.license:  # mypy
-            raise Exception("No license found")
-
-        res = requests.get(f"{BILLING_SERVICE_URL}/api/billing", headers=get_auth_headers(self.license, organization))
-
-        handle_billing_service_error(res)
-
-        data = res.json()
-
-        return data
-
-    def _process_billing_service_response(
-        self, organization: Optional[Organization], billing_service_response: Dict[str, Any]
-    ):
-        if not self.license:  # mypy
-            raise Exception("No license found")
-
-        response: Dict[str, Any] = {"available_features": []}
-
-        response["license"] = {"plan": self.license.plan}
-
-        # Sync the License and Org if we have a valid response
-        if billing_service_response.get("license"):
-            self.update_license_details(billing_service_response["license"])
-        if organization and billing_service_response.get("customer"):
-            response.update(billing_service_response["customer"])
-
-        if billing_service_response["customer"].get("products"):
-            response["products"] = self._process_products(billing_service_response["customer"]["products"])
-        else:
-            products = self.get_default_products(organization)
-            response["products"] = products["products"]
-            response["products_enterprise"] = products["products_enterprise"]
-
-        # Before responding ensure the org is updated with the latest info
-        if organization:
-            self._update_org_details(organization, response)
-
-        return response
-
-    def _get_products(self, organization: Optional[Organization]):
-        headers = {}
-        params = {"plan": "standard"}
-
-        if self.license and organization:
-            headers = get_auth_headers(self.license, organization)
-
-        res = requests.get(
-            f"{BILLING_SERVICE_URL}/api/products",
-            params=params,
-            headers=headers,
-        )
-
-        handle_billing_service_error(res)
-
-        return res.json()
-
-    def _process_products(self, products: List[Dict[str, Any]]) -> List[Dict[str, Any]]:
-
-        # Either way calculate the percentage_used for each product
-        for product in products:
-            usage_limit = product.get("usage_limit", product.get("free_allocation"))
-            product["percentage_usage"] = product["current_usage"] / usage_limit if usage_limit else 0
-
-        return products
-
-    def _update_org_details(self, organization: Organization, data: Dict[str, Any]) -> Organization:
-        """
-        Ensure the relevant organization details are up-to-date locally
-        """
-        org_modified = False
-
-        if data.get("customer_id") and organization.customer_id != data["customer_id"]:
-            organization.customer_id = data["customer_id"]
-            org_modified = True
-
-        org_usage: Optional[Dict[str, OrganizationUsageInfo]] = None
-        # when updating usage reports, we immediately return an organization_usage object
-        if data.get("organization_usage"):
-            org_usage = data["organization_usage"]
-        else:
-            org_usage = {
-                "events": {
-                    "usage": None,
-                    "limit": None,
-                },
-                "recordings": {
-                    "usage": None,
-                    "limit": None,
-                },
-            }
-
-            if data.get("has_active_subscription"):
-                # If we have a subscription use the correct values from there
-                for product in data["products"]:
-                    if product["type"] in org_usage:
-                        org_usage[product["type"]]["usage"] = product["current_usage"]
-                        org_usage[product["type"]]["limit"] = product.get("usage_limit")
-            else:
-                # We don't have a subscription so use the calculated usage
-                calculated_usage = get_cached_current_usage(organization)
-
-                for key, value in calculated_usage.items():
-                    if key in org_usage:
-                        org_usage[key]["usage"] = value
-
-                for product in data["products"]:
-                    if product["type"] in org_usage:
-                        org_usage[product["type"]]["limit"] = product.get("free_allocation")
-
-        if org_usage and org_usage != organization.usage:
-            organization.usage = org_usage
-            org_modified = True
-
-        available_features = data.get("available_features", None)
-        if available_features and available_features != organization.available_features:
-            organization.available_features = data["available_features"]
-            org_modified = True
-
-        if org_modified:
-            organization.save()
-
-        return organization
 
 
 class BillingViewset(viewsets.GenericViewSet):
@@ -361,52 +54,8 @@
             if org.billing.stripe_subscription_id:  # type: ignore
                 raise NotFound("Billing V1 is active for this organization")
 
-<<<<<<< HEAD
-        response = BillingManager(license).get_billing(org)
-=======
-        billing_service_response: Dict[str, Any] = {}
-        response: Dict[str, Any] = {"available_features": []}
-
-        # Load Billing info if we have a V2 license
-        if org and license and license.is_v2_license:
-            response["license"] = {"plan": license.plan}
-            billing_service_response = self._get_billing(license, org)
-
-        # Sync the License and Org if we have a valid response
-        if license and billing_service_response.get("license"):
-            self._update_license_details(license, billing_service_response["license"])
-
-        if org and billing_service_response.get("customer"):
-            response.update(billing_service_response["customer"])
-
-        # If we don't have products then get the default ones with our local usage calculation
-        if not response.get("products"):
-            products = self._get_products(license, org)
-            response["products"] = products["standard"]
-            response["products_enterprise"] = products["enterprise"]
-
-            calculated_usage = get_cached_current_usage(org) if org else None
-
-            for product in response["products"] + response["products_enterprise"]:
-                if calculated_usage and product["type"] in calculated_usage:
-                    product["current_usage"] = calculated_usage[product["type"]]
-                else:
-                    product["current_usage"] = 0
-
-        # Either way calculate the percentage_used for each product
-        for product in response["products"]:
-            usage_limit = product.get("usage_limit", product.get("free_allocation"))
-            product["percentage_usage"] = product["current_usage"] / usage_limit if usage_limit else 0
-
-        # Get the specified plans from "plan_keys" query param, otherwise get the defaults
         plan_keys = request.query_params.get("plan_keys", None)
-        plans = self._get_plans(plan_keys, org)
-        response["available_plans"] = plans["plans"]
-
-        # Before responding ensure the org is updated with the latest info
-        if org:
-            self._update_org_details(org, response)
->>>>>>> f66c7c29
+        response = BillingManager(license).get_billing(org, plan_keys)
 
         return Response(response)
 
@@ -471,7 +120,9 @@
 
         license = License(key=serializer.validated_data["license"])
 
-        res = requests.get(f"{BILLING_SERVICE_URL}/api/billing", headers=get_auth_headers(license, organization))
+        res = requests.get(
+            f"{BILLING_SERVICE_URL}/api/billing", headers=BillingManager(license).get_auth_headers(organization)
+        )
 
         if res.status_code != 200:
             raise ValidationError(
@@ -492,124 +143,6 @@
         org = self._get_org()
 
         if not org:
-<<<<<<< HEAD
             raise Exception("You cannot interact with the billing service without an organization configured.")
-=======
-            raise Exception("You cannot setup billing without an organization configured.")
-
-        return org
-
-    def _get_products(self, license: Optional[License], organization: Optional[Organization]):
-        headers = {}
-        params = {"plan": "standard"}
-
-        if license and organization:
-            billing_service_token = build_billing_token(license, organization)
-            headers = {"Authorization": f"Bearer {billing_service_token}"}
-            params = {"plan": "standard"}
-
-        res = requests.get(
-            f"{BILLING_SERVICE_URL}/api/products",
-            params=params,
-            headers=headers,
-        )
-
-        handle_billing_service_error(res)
-
-        return res.json()
-
-    def _get_plans(self, plan_keys: Optional[str], organization: Optional[Organization]):
-        res = requests.get(
-            f'{BILLING_SERVICE_URL}/api/plans{"?keys=" + plan_keys if plan_keys else ""}',
-        )
-
-        handle_billing_service_error(res)
-
-        return res.json()
-
-    def _get_billing(self, license: License, organization: Organization) -> Dict[str, Any]:
-        """
-        Retrieves billing info and updates local models if necessary
-        """
-        billing_service_token = build_billing_token(license, organization)
-
-        res = requests.get(
-            f"{BILLING_SERVICE_URL}/api/billing",
-            headers={"Authorization": f"Bearer {billing_service_token}"},
-        )
-
-        handle_billing_service_error(res)
-
-        data = res.json()
-
-        return data
-
-    def _update_license_details(self, license: License, data: Dict[str, Any]) -> License:
-        """
-        Ensure the license details are up-to-date locally
-        """
-        license_modified = False
-
-        if not license.valid_until or license.valid_until < timezone.now() + timedelta(days=29):
-            # NOTE: License validity is a legacy concept. For now we always extend the license validity by 30 days.
-            license.valid_until = timezone.now() + timedelta(days=30)
-            license_modified = True
-
-        if license.plan != data["type"]:
-            license.plan = data["type"]
-            license_modified = True
-
-        if license_modified:
-            license.save()
-
-        return license
-
-    def _update_org_details(self, organization: Organization, data: Dict[str, Any]) -> Organization:
-        """
-        Ensure the relevant organization details are up-to-date locally
-        """
-        org_modified = False
-
-        if data.get("customer_id") and organization.customer_id != data["customer_id"]:
-            organization.customer_id = data["customer_id"]
-            org_modified = True
-
-        usage: Dict[str, OrganizationUsageInfo] = {
-            "events": {
-                "usage": None,
-                "limit": None,
-            },
-            "recordings": {"usage": None, "limit": None},
-        }
-
-        if data.get("has_active_subscription"):
-            # If we have a subscription use the correct values from there
-            for product in data["products"]:
-                if product["type"] in usage:
-                    usage[product["type"]]["usage"] = product["current_usage"]
-                    usage[product["type"]]["limit"] = product.get("usage_limit")
-        else:
-            # We don't have a subscription so use the calculated usage
-            calculated_usage = get_cached_current_usage(organization)
-
-            for key, value in calculated_usage.items():
-                if key in usage:
-                    usage[key]["usage"] = value
-
-            for product in data["products"]:
-                if product["type"] in usage:
-                    usage[product["type"]]["limit"] = product.get("free_allocation")
-
-        if usage != organization.usage:
-            organization.usage = usage
-            org_modified = True
-
-        if data["available_features"] != organization.available_features:
-            organization.available_features = data["available_features"]
-            org_modified = True
-
-        if org_modified:
-            organization.save()
->>>>>>> f66c7c29
 
         return org