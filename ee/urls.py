from typing import Any

from django.conf import settings
from django.contrib import admin
from django.contrib.admin.sites import NotRegistered  # type: ignore[attr-defined]
from django.urls import include, path
from django.views.decorators.csrf import csrf_exempt

from django_otp.plugins.otp_static.models import StaticDevice
from django_otp.plugins.otp_totp.models import TOTPDevice

from posthog.middleware import impersonated_session_logout, login_as_user_read_only
from posthog.views import api_key_search_view, redis_values_view

from ee.admin.oauth_views import admin_auth_check, admin_oauth_success
from ee.api import integration
from ee.api.vercel import vercel_sso, vercel_webhooks
from ee.middleware import admin_oauth2_callback
from ee.support_sidebar_max.views import MaxChatViewSet

from .api import (
    authentication,
    billing,
    conversation,
    core_memory,
    dashboard_collaborator,
    hooks,
    license,
    sentry_stats,
    subscription,
)
from .api.rbac import role
from .api.scim import views as scim_views


def extend_api_router() -> None:
    from posthog.api import (
        environment_dashboards_router,
        environments_router,
        legacy_project_dashboards_router,
        organizations_router,
        register_grandfathered_environment_nested_viewset,
        router as root_router,
    )

    from ee.api import max_tools, session_summaries

    root_router.register(r"billing", billing.BillingViewset, "billing")
    root_router.register(r"license", license.LicenseViewSet)
    root_router.register(r"integrations", integration.PublicIntegrationViewSet)
    organization_roles_router = organizations_router.register(
        r"roles",
        role.RoleViewSet,
        "organization_roles",
        ["organization_id"],
    )
    organization_roles_router.register(
        r"role_memberships",
        role.RoleMembershipViewSet,
        "organization_role_memberships",
        ["organization_id", "role_id"],
    )
    register_grandfathered_environment_nested_viewset(r"hooks", hooks.HookViewSet, "environment_hooks", ["team_id"])

    environment_dashboards_router.register(
        r"collaborators",
        dashboard_collaborator.DashboardCollaboratorViewSet,
        "environment_dashboard_collaborators",
        ["project_id", "dashboard_id"],
    )
    legacy_project_dashboards_router.register(
        r"collaborators",
        dashboard_collaborator.DashboardCollaboratorViewSet,
        "project_dashboard_collaborators",
        ["project_id", "dashboard_id"],
    )

    register_grandfathered_environment_nested_viewset(
        r"subscriptions", subscription.SubscriptionViewSet, "environment_subscriptions", ["team_id"]
    )

    environments_router.register(
        r"conversations", conversation.ConversationViewSet, "environment_conversations", ["team_id"]
    )

    environments_router.register(
        r"core_memory", core_memory.MaxCoreMemoryViewSet, "environment_core_memory", ["team_id"]
    )

    environments_router.register(r"max_tools", max_tools.MaxToolsViewSet, "environment_max_tools", ["team_id"])

    environments_router.register(
        r"session_summaries", session_summaries.SessionSummariesViewSet, "environment_session_summaries", ["team_id"]
    )


# The admin interface is disabled on self-hosted instances, as its misuse can be unsafe
if settings.ADMIN_PORTAL_ENABLED:
    # these models are auto-registered but we don't want to expose them to staff
    for model in (StaticDevice, TOTPDevice):
        try:
            admin.site.unregister(model)
        except NotRegistered:
            pass

    from posthog.admin.admins.backfill_precalculated_person_properties_admin import (
        backfill_precalculated_person_properties_view,
    )
    from posthog.admin.admins.realtime_cohort_calculation_admin import analyze_realtime_cohort_calculation_view
    from posthog.admin.admins.resave_cohorts_admin import resave_cohorts_view

    admin_urlpatterns = [
        path("admin/oauth2/callback", admin_oauth2_callback, name="admin_oauth2_callback"),
        path("admin/oauth2/success", admin_oauth_success, name="admin_oauth_success"),
        path("admin/auth_check", admin_auth_check, name="admin_auth_check"),
        path("admin/redisvalues", redis_values_view, name="redis_values"),
        path("admin/apikeysearch", api_key_search_view, name="api_key_search"),
        path(
            "admin/realtime-cohorts-calculation/",
            admin.site.admin_view(analyze_realtime_cohort_calculation_view),
            name="realtime-cohorts-calculation",
        ),
        path(
            "admin/resave-cohorts/",
            admin.site.admin_view(resave_cohorts_view),
            name="resave-cohorts",
        ),
        path(
<<<<<<< HEAD
            "admin/backfill-precalculated-person-properties/",
            admin.site.admin_view(backfill_precalculated_person_properties_view),
            name="backfill-precalculated-person-properties",
=======
            "admin/logout/",
            admin.site.admin_view(impersonated_session_logout),
            name="loginas-logout",
        ),
        path(
            "admin/login/user/<str:user_id>/read-only/",
            login_as_user_read_only,
            name="loginas-user-login-read-only",
>>>>>>> feb00a62
        ),
        path("admin/", include("loginas.urls")),
        path("admin/", admin.site.urls),
    ]
else:
    admin_urlpatterns = []


urlpatterns: list[Any] = [
    path("api/saml/metadata/", authentication.saml_metadata_view),
    path("api/sentry_stats/", sentry_stats.sentry_stats),
    path("max/chat/", csrf_exempt(MaxChatViewSet.as_view({"post": "create"})), name="max_chat"),
    path("login/vercel/", vercel_sso.VercelSSOViewSet.as_view({"get": "sso_redirect"})),
    path("login/vercel/continue", vercel_sso.VercelSSOViewSet.as_view({"get": "sso_continue"})),
    path("webhooks/vercel", csrf_exempt(vercel_webhooks.vercel_webhook), name="vercel_webhooks"),
    path("scim/v2/<uuid:domain_id>/Users", csrf_exempt(scim_views.SCIMUsersView.as_view()), name="scim_users"),
    path(
        "scim/v2/<uuid:domain_id>/Users/<int:user_id>",
        csrf_exempt(scim_views.SCIMUserDetailView.as_view()),
        name="scim_user_detail",
    ),
    path("scim/v2/<uuid:domain_id>/Groups", csrf_exempt(scim_views.SCIMGroupsView.as_view()), name="scim_groups"),
    path(
        "scim/v2/<uuid:domain_id>/Groups/<uuid:group_id>",
        csrf_exempt(scim_views.SCIMGroupDetailView.as_view()),
        name="scim_group_detail",
    ),
    path(
        "scim/v2/<uuid:domain_id>/ServiceProviderConfig",
        csrf_exempt(scim_views.SCIMServiceProviderConfigView.as_view()),
        name="scim_service_provider_config",
    ),
    path(
        "scim/v2/<uuid:domain_id>/ResourceTypes",
        csrf_exempt(scim_views.SCIMResourceTypesView.as_view()),
        name="scim_resource_types",
    ),
    path("scim/v2/<uuid:domain_id>/Schemas", csrf_exempt(scim_views.SCIMSchemasView.as_view()), name="scim_schemas"),
    *admin_urlpatterns,
]<|MERGE_RESOLUTION|>--- conflicted
+++ resolved
@@ -126,11 +126,11 @@
             name="resave-cohorts",
         ),
         path(
-<<<<<<< HEAD
             "admin/backfill-precalculated-person-properties/",
             admin.site.admin_view(backfill_precalculated_person_properties_view),
             name="backfill-precalculated-person-properties",
-=======
+        ),
+        path(
             "admin/logout/",
             admin.site.admin_view(impersonated_session_logout),
             name="loginas-logout",
@@ -139,7 +139,6 @@
             "admin/login/user/<str:user_id>/read-only/",
             login_as_user_read_only,
             name="loginas-user-login-read-only",
->>>>>>> feb00a62
         ),
         path("admin/", include("loginas.urls")),
         path("admin/", admin.site.urls),
