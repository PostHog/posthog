from typing import Any

from django.conf import settings
from django.contrib import admin
from django.contrib.admin.sites import NotRegistered  # type: ignore[attr-defined]
from django.urls import include, re_path
from django.urls.conf import path
from django.views.decorators.csrf import csrf_exempt

from django_otp.plugins.otp_static.models import StaticDevice
from django_otp.plugins.otp_totp.models import TOTPDevice

from posthog.views import api_key_search_view, redis_values_view

from ee.admin.oauth_views import admin_auth_check, admin_oauth_success
from ee.api import integration
from ee.api.vercel import vercel_sso
from ee.middleware import admin_oauth2_callback
from ee.support_sidebar_max.views import MaxChatViewSet

from .api import (
    authentication,
    billing,
    conversation,
    core_memory,
    dashboard_collaborator,
    hooks,
    license,
    sentry_stats,
    subscription,
)
from .api.rbac import role
from .api.scim import views as scim_views


def extend_api_router() -> None:
    from posthog.api import (
        environment_dashboards_router,
        environments_router,
        legacy_project_dashboards_router,
        organizations_router,
        register_grandfathered_environment_nested_viewset,
        router as root_router,
    )

    from ee.api import max_tools, session_summaries

    root_router.register(r"billing", billing.BillingViewset, "billing")
    root_router.register(r"license", license.LicenseViewSet)
    root_router.register(r"integrations", integration.PublicIntegrationViewSet)
    organization_roles_router = organizations_router.register(
        r"roles",
        role.RoleViewSet,
        "organization_roles",
        ["organization_id"],
    )
    organization_roles_router.register(
        r"role_memberships",
        role.RoleMembershipViewSet,
        "organization_role_memberships",
        ["organization_id", "role_id"],
    )
    register_grandfathered_environment_nested_viewset(r"hooks", hooks.HookViewSet, "environment_hooks", ["team_id"])

    environment_dashboards_router.register(
        r"collaborators",
        dashboard_collaborator.DashboardCollaboratorViewSet,
        "environment_dashboard_collaborators",
        ["project_id", "dashboard_id"],
    )
    legacy_project_dashboards_router.register(
        r"collaborators",
        dashboard_collaborator.DashboardCollaboratorViewSet,
        "project_dashboard_collaborators",
        ["project_id", "dashboard_id"],
    )

    register_grandfathered_environment_nested_viewset(
        r"subscriptions", subscription.SubscriptionViewSet, "environment_subscriptions", ["team_id"]
    )

    environments_router.register(
        r"conversations", conversation.ConversationViewSet, "environment_conversations", ["team_id"]
    )

    environments_router.register(
        r"core_memory", core_memory.MaxCoreMemoryViewSet, "environment_core_memory", ["team_id"]
    )

    environments_router.register(r"max_tools", max_tools.MaxToolsViewSet, "environment_max_tools", ["team_id"])

    environments_router.register(
        r"session_summaries", session_summaries.SessionSummariesViewSet, "environment_session_summaries", ["team_id"]
    )


# The admin interface is disabled on self-hosted instances, as its misuse can be unsafe
if settings.ADMIN_PORTAL_ENABLED:
    # these models are auto-registered but we don't want to expose them to staff
    for model in (StaticDevice, TOTPDevice):
        try:
            admin.site.unregister(model)
        except NotRegistered:
            pass

    from posthog.admin.admins.actions_admin import analyze_actions_view
    from posthog.admin.admins.behavioral_cohorts_admin import analyze_behavioral_cohorts_view

    admin_urlpatterns = [
        re_path(r"^admin/oauth2/callback$", admin_oauth2_callback, name="admin_oauth2_callback"),
        re_path(r"^admin/oauth2/success$", admin_oauth_success, name="admin_oauth_success"),
        re_path(r"^admin/auth_check$", admin_auth_check, name="admin_auth_check"),
        re_path(r"^admin/redisvalues$", redis_values_view, name="redis_values"),
        re_path(r"^admin/apikeysearch$", api_key_search_view, name="api_key_search"),
        path(
            "admin/actions-analysis/",
            admin.site.admin_view(analyze_actions_view),
            name="actions-analysis",
        ),
        path(
            "admin/behavioral-cohort-analysis/",
            admin.site.admin_view(analyze_behavioral_cohorts_view),
            name="behavioral-cohort-analysis",
        ),
        path("admin/", include("loginas.urls")),
        path("admin/", admin.site.urls),
    ]
else:
    admin_urlpatterns = []


urlpatterns: list[Any] = [
    path("api/saml/metadata/", authentication.saml_metadata_view),
    path("api/sentry_stats/", sentry_stats.sentry_stats),
    path("max/chat/", csrf_exempt(MaxChatViewSet.as_view({"post": "create"})), name="max_chat"),
    path("login/vercel/", vercel_sso.VercelSSOViewSet.as_view({"get": "sso_redirect"})),
    path("login/vercel/continue", vercel_sso.VercelSSOViewSet.as_view({"get": "sso_continue"})),
<<<<<<< HEAD
    opt_slash_path("mcp", csrf_exempt(mcp_view)),
    # SCIM endpoints
    path("scim/v2/<uuid:domain_id>/Users", scim_views.scim_users_view, name="scim_users"),
    path("scim/v2/<uuid:domain_id>/Users/<int:user_id>", scim_views.scim_user_detail_view, name="scim_user_detail"),
    path("scim/v2/<uuid:domain_id>/Groups", scim_views.scim_groups_view, name="scim_groups"),
    path(
        "scim/v2/<uuid:domain_id>/Groups/<uuid:group_id>",
        scim_views.scim_group_detail_view,
        name="scim_group_detail",
    ),
    path(
        "scim/v2/<uuid:domain_id>/ServiceProviderConfig",
        scim_views.scim_service_provider_config_view,
        name="scim_service_provider_config",
    ),
    path(
        "scim/v2/<uuid:domain_id>/ResourceTypes",
        scim_views.scim_resource_types_view,
        name="scim_resource_types",
    ),
    path("scim/v2/<uuid:domain_id>/Schemas", scim_views.scim_schemas_view, name="scim_schemas"),
=======
>>>>>>> 7cd732fd
    *admin_urlpatterns,
]<|MERGE_RESOLUTION|>--- conflicted
+++ resolved
@@ -135,9 +135,6 @@
     path("max/chat/", csrf_exempt(MaxChatViewSet.as_view({"post": "create"})), name="max_chat"),
     path("login/vercel/", vercel_sso.VercelSSOViewSet.as_view({"get": "sso_redirect"})),
     path("login/vercel/continue", vercel_sso.VercelSSOViewSet.as_view({"get": "sso_continue"})),
-<<<<<<< HEAD
-    opt_slash_path("mcp", csrf_exempt(mcp_view)),
-    # SCIM endpoints
     path("scim/v2/<uuid:domain_id>/Users", scim_views.scim_users_view, name="scim_users"),
     path("scim/v2/<uuid:domain_id>/Users/<int:user_id>", scim_views.scim_user_detail_view, name="scim_user_detail"),
     path("scim/v2/<uuid:domain_id>/Groups", scim_views.scim_groups_view, name="scim_groups"),
@@ -157,7 +154,5 @@
         name="scim_resource_types",
     ),
     path("scim/v2/<uuid:domain_id>/Schemas", scim_views.scim_schemas_view, name="scim_schemas"),
-=======
->>>>>>> 7cd732fd
     *admin_urlpatterns,
 ]