from collections.abc import AsyncGenerator, AsyncIterator
from contextlib import asynccontextmanager
from typing import Any, Literal, Optional, cast
from uuid import UUID, uuid4

import posthoganalytics
import structlog
from asgiref.sync import async_to_sync
from langchain_core.callbacks.base import BaseCallbackHandler
from langchain_core.messages import AIMessageChunk
from langchain_core.runnables.config import RunnableConfig
from langgraph.errors import GraphRecursionError
from langgraph.graph.state import CompiledStateGraph
from langgraph.types import StreamMode
from posthoganalytics.ai.langchain.callbacks import CallbackHandler
from pydantic import BaseModel

from ee.hogai.graph import (
    AssistantGraph,
    FunnelGeneratorNode,
    InsightsAssistantGraph,
    MemoryInitializerNode,
    QueryExecutorNode,
    RetentionGeneratorNode,
    SchemaGeneratorNode,
    SQLGeneratorNode,
    TrendsGeneratorNode,
)
from ee.hogai.graph.base import AssistantNode
from ee.hogai.graph.filter_options.types import FilterOptionsNodeName
from ee.hogai.tool import CONTEXTUAL_TOOL_NAME_TO_TOOL
from ee.hogai.utils.exceptions import GenerationCanceled
from ee.hogai.utils.helpers import find_last_ui_context, should_output_assistant_message
from ee.hogai.utils.state import (
    GraphMessageUpdateTuple,
    GraphTaskStartedUpdateTuple,
    GraphValueUpdateTuple,
    is_message_update,
    is_state_update,
    is_task_started_update,
    is_value_update,
    validate_state_update,
    validate_value_update,
)
from ee.hogai.utils.types import (
    AssistantMessageOrStatusUnion,
    AssistantMessageUnion,
    AssistantMode,
    AssistantNodeName,
    AssistantOutput,
    AssistantState,
    PartialAssistantState,
)
from ee.models import Conversation
from posthog.event_usage import report_user_action
from posthog.models import Action, Team, User
from posthog.schema import (
    AssistantEventType,
    AssistantGenerationStatusEvent,
    AssistantGenerationStatusType,
    AssistantMessage,
    AssistantMessageType,
    FailureMessage,
    HumanMessage,
    MaxBillingContext,
    ReasoningMessage,
    VisualizationMessage,
)
from posthog.sync import database_sync_to_async

VISUALIZATION_NODES: dict[AssistantNodeName, type[SchemaGeneratorNode]] = {
    AssistantNodeName.TRENDS_GENERATOR: TrendsGeneratorNode,
    AssistantNodeName.FUNNEL_GENERATOR: FunnelGeneratorNode,
    AssistantNodeName.RETENTION_GENERATOR: RetentionGeneratorNode,
    AssistantNodeName.SQL_GENERATOR: SQLGeneratorNode,
}

VISUALIZATION_NODES_TOOL_CALL_MODE: dict[AssistantNodeName, type[AssistantNode]] = {
    **VISUALIZATION_NODES,
    AssistantNodeName.QUERY_EXECUTOR: QueryExecutorNode,
}

STREAMING_NODES: set[AssistantNodeName | FilterOptionsNodeName] = {
    AssistantNodeName.ROOT,
    AssistantNodeName.INKEEP_DOCS,
    AssistantNodeName.MEMORY_ONBOARDING,
    AssistantNodeName.MEMORY_INITIALIZER,
    AssistantNodeName.MEMORY_ONBOARDING_ENQUIRY,
    AssistantNodeName.MEMORY_ONBOARDING_FINALIZE,
    FilterOptionsNodeName.FILTER_OPTIONS,
}
"""Nodes that can stream messages to the client."""


VERBOSE_NODES: set[AssistantNodeName | FilterOptionsNodeName] = STREAMING_NODES | {
    AssistantNodeName.MEMORY_INITIALIZER_INTERRUPT,
    AssistantNodeName.ROOT_TOOLS,
    FilterOptionsNodeName.FILTER_OPTIONS_TOOLS,
}
"""Nodes that can send messages to the client."""

THINKING_NODES: set[AssistantNodeName | FilterOptionsNodeName] = {
    AssistantNodeName.QUERY_PLANNER,
    FilterOptionsNodeName.FILTER_OPTIONS,
}
"""Nodes that pass on thinking messages to the client. Current implementation assumes o3/o4 style of reasoning summaries!"""


logger = structlog.get_logger(__name__)


class Assistant:
    _team: Team
    _graph: CompiledStateGraph
    _user: User
    _contextual_tools: dict[str, Any]
    _conversation: Conversation
    _session_id: Optional[str]
    _latest_message: Optional[HumanMessage]
    _state: Optional[AssistantState]
    _callback_handler: Optional[BaseCallbackHandler]
    _trace_id: Optional[str | UUID]
    _custom_update_ids: set[str]
    _reasoning_headline_chunk: Optional[str]
    """Like a message chunk, but specifically for the reasoning headline (and just a plain string)."""
    _last_reasoning_headline: Optional[str]
    """Last emittted reasoning headline, to be able to carry it over."""
    _billing_context: Optional[MaxBillingContext]

    def __init__(
        self,
        team: Team,
        conversation: Conversation,
        *,
        new_message: Optional[HumanMessage] = None,
        mode: AssistantMode = AssistantMode.ASSISTANT,
        user: User,
        session_id: Optional[str] = None,
        contextual_tools: Optional[dict[str, Any]] = None,
        is_new_conversation: bool = False,
        trace_id: Optional[str | UUID] = None,
        tool_call_partial_state: Optional[AssistantState] = None,
        billing_context: Optional[MaxBillingContext] = None,
    ):
        self._team = team
        self._contextual_tools = contextual_tools or {}
        self._user = user
        self._session_id = session_id
        self._conversation = conversation
        self._latest_message = new_message.model_copy(deep=True, update={"id": str(uuid4())}) if new_message else None
        self._is_new_conversation = is_new_conversation
        self._mode = mode
        match mode:
            case AssistantMode.ASSISTANT:
                self._graph = AssistantGraph(team, user).compile_full_graph()
            case AssistantMode.INSIGHTS_TOOL:
                self._graph = InsightsAssistantGraph(team, user).compile_full_graph()
            case _:
                raise ValueError(f"Invalid assistant mode: {mode}")
        self._chunks = AIMessageChunk(content="")
        self._tool_call_partial_state = tool_call_partial_state
        self._state = None
        self._callback_handler = (
            CallbackHandler(
                posthoganalytics.default_client,
                distinct_id=user.distinct_id if user else None,
                properties={
                    "conversation_id": str(self._conversation.id),
                    "is_first_conversation": is_new_conversation,
                    "$session_id": self._session_id,
                    "assistant_mode": mode.value,
                },
                trace_id=trace_id,
            )
            if posthoganalytics.default_client
            else None
        )
        self._trace_id = trace_id
        self._custom_update_ids = set()
        self._reasoning_headline_chunk = None
        self._last_reasoning_headline = None
        self._billing_context = billing_context

    async def ainvoke(self) -> list[tuple[Literal[AssistantEventType.MESSAGE], AssistantMessageUnion]]:
        """Returns all messages in once without streaming."""
        messages = []

        async for event_type, message in self.astream(stream_messages=False):
            if event_type == AssistantEventType.MESSAGE and message.type != AssistantMessageType.AI_REASONING:
                messages.append((event_type, cast(AssistantMessageUnion, message)))

        return messages

    @async_to_sync
    async def invoke(self) -> list[tuple[Literal[AssistantEventType.MESSAGE], AssistantMessageUnion]]:
        """Sync method. Returns all messages in once without streaming."""
        return await self.ainvoke()

    async def astream(self, stream_messages: bool = True) -> AsyncGenerator[AssistantOutput, None]:
        state = await self._init_or_update_state()
        config = self._get_config()

        # Some execution modes don't need to stream messages.
        stream_mode: list[StreamMode] = ["values", "updates", "debug", "custom"]
        if stream_messages:
            stream_mode.append("messages")

        generator: AsyncIterator[Any] = self._graph.astream(
            state, config=config, stream_mode=stream_mode, subgraphs=True
        )

        async with self._lock_conversation():
            # Assign the conversation id to the client.
            if self._is_new_conversation:
                yield AssistantEventType.CONVERSATION, self._conversation

            if self._latest_message and self._mode == AssistantMode.ASSISTANT:
                # Send the last message with the initialized id.
                yield AssistantEventType.MESSAGE, self._latest_message

            last_ai_message: AssistantMessage | None = None
            last_viz_message: VisualizationMessage | None = None
            try:
                async for update in generator:
                    if messages := await self._process_update(update):
                        for message in messages:
                            if isinstance(message, VisualizationMessage):
                                last_viz_message = message
                            if isinstance(message, AssistantMessage):
                                last_ai_message = message
                            if hasattr(message, "id"):
                                if update[1] == "custom":
                                    # Custom updates come from tool calls, we want to deduplicate the messages sent to the client.
                                    self._custom_update_ids.add(message.id)
                                elif message.id in self._custom_update_ids:
                                    continue
                            yield AssistantEventType.MESSAGE, cast(AssistantMessageOrStatusUnion, message)

                # Check if the assistant has requested help.
                state = await self._graph.aget_state(config)
                if state.next:
                    interrupt_messages = []
                    for task in state.tasks:
                        for interrupt in task.interrupts:
                            interrupt_message = (
                                AssistantMessage(content=interrupt.value, id=str(uuid4()))
                                if isinstance(interrupt.value, str)
                                else interrupt.value
                            )
                            interrupt_messages.append(interrupt_message)
                            yield AssistantEventType.MESSAGE, interrupt_message

                    await self._graph.aupdate_state(
                        config,
                        PartialAssistantState(
                            messages=interrupt_messages,
                            # LangGraph by some reason doesn't store the interrupt exceptions in checkpoints.
                            graph_status="interrupted",
                        ),
                    )
            except GraphRecursionError:
                yield (
                    AssistantEventType.MESSAGE,
                    FailureMessage(
                        content="The assistant has reached the maximum number of steps. You can explicitly ask to continue.",
                        id=str(uuid4()),
                    ),
                )
            except Exception as e:
                # Reset the state, so that the next generation starts from the beginning.
                await self._graph.aupdate_state(config, PartialAssistantState.get_reset_state())

                if not isinstance(e, GenerationCanceled):
                    logger.exception("Error in assistant stream", error=e)
                    posthoganalytics.capture_exception(
                        e,
                        distinct_id=self._user.distinct_id if self._user else None,
                        properties={
                            "$session_id": self._session_id,
                            "$ai_trace_id": self._trace_id,
                            "thread_id": self._conversation.id,
                            "tag": "max_ai",
                        },
                    )

                    # This is an unhandled error, so we just stop further generation at this point
                    snapshot = await self._graph.aget_state(config)
                    state_snapshot = validate_state_update(snapshot.values)
                    # Some nodes might have already sent a failure message, so we don't want to send another one.
                    if not state_snapshot.messages or not isinstance(state_snapshot.messages[-1], FailureMessage):
                        yield AssistantEventType.MESSAGE, FailureMessage()
            finally:
                await self._report_conversation_state(
                    last_assistant_message=last_ai_message, last_visualization_message=last_viz_message
                )

    def _get_config(self) -> RunnableConfig:
        callbacks = [self._callback_handler] if self._callback_handler else None
        config: RunnableConfig = {
            "recursion_limit": 48,
            "callbacks": callbacks,
            "configurable": {
                "thread_id": self._conversation.id,
                "trace_id": self._trace_id,
                "session_id": self._session_id,
                "distinct_id": self._user.distinct_id if self._user else None,
                "contextual_tools": self._contextual_tools,
                "team": self._team,
                "user": self._user,
<<<<<<< HEAD
                "billing_context": self._billing_context,
=======
                # Metadata to be sent to PostHog SDK (error tracking, etc).
                "sdk_metadata": {
                    "assistant_mode": self._mode.value,
                    "tag": "max_ai",
                },
>>>>>>> c87c98c8
            },
        }
        return config

    async def _init_or_update_state(self):
        config = self._get_config()
        snapshot = await self._graph.aget_state(config)

        # If the graph previously hasn't reset the state, it is an interrupt. We resume from the point of interruption.
        if snapshot.next and self._latest_message:
            saved_state = validate_state_update(snapshot.values)
            if saved_state.graph_status == "interrupted":
                self._state = saved_state
                await self._graph.aupdate_state(
                    config,
                    PartialAssistantState(
                        messages=[self._latest_message], graph_status="resumed", query_generation_retry_count=0
                    ),
                )
                # Return None to indicate that we want to continue the execution from the interrupted point.
                return None

        # Append the new message and reset some fields to their default values.
        if self._latest_message and self._mode == AssistantMode.ASSISTANT:
            initial_state = AssistantState(
                messages=[self._latest_message],
                start_id=self._latest_message.id,
                query_generation_retry_count=0,
                graph_status=None,
                rag_context=None,
            )
        else:
            initial_state = AssistantState(messages=[])

        if self._tool_call_partial_state:
            for key, value in self._tool_call_partial_state.model_dump().items():
                setattr(initial_state, key, value)
        self._state = initial_state
        return initial_state

    async def _node_to_reasoning_message(
        self, node_name: AssistantNodeName | FilterOptionsNodeName, input: AssistantState
    ) -> Optional[ReasoningMessage]:
        match node_name:
            case AssistantNodeName.QUERY_PLANNER | FilterOptionsNodeName.FILTER_OPTIONS:
                substeps: list[str] = []
                if input:
                    if intermediate_steps := input.intermediate_steps:
                        for action, _ in intermediate_steps:
                            assert isinstance(action.tool_input, dict)
                            match action.tool:
                                case "retrieve_event_properties":
                                    substeps.append(f"Exploring `{action.tool_input['event_name']}` event's properties")
                                case "retrieve_entity_properties":
                                    substeps.append(f"Exploring {action.tool_input['entity']} properties")
                                case "retrieve_event_property_values":
                                    substeps.append(
                                        f"Analyzing `{action.tool_input['event_name']}` event's property `{action.tool_input['property_name']}`"
                                    )
                                case "retrieve_entity_property_values":
                                    substeps.append(
                                        f"Analyzing {action.tool_input['entity']} property `{action.tool_input['property_name']}`"
                                    )
                                case "retrieve_action_properties" | "retrieve_action_property_values":
                                    try:
                                        action_model = await Action.objects.aget(
                                            pk=action.tool_input["action_id"], team__project_id=self._team.project_id
                                        )
                                        if action.tool == "retrieve_action_properties":
                                            substeps.append(f"Exploring `{action_model.name}` action properties")
                                        elif action.tool == "retrieve_action_property_values":
                                            substeps.append(
                                                f"Analyzing `{action.tool_input['property_name']}` action property of `{action_model.name}`"
                                            )
                                    except Action.DoesNotExist:
                                        pass

                # We don't want to reset back to just "Picking relevant events" after running QueryPlannerTools,
                # so we reuse the last reasoning headline when going back to QueryPlanner
                return ReasoningMessage(
                    content=self._last_reasoning_headline or "Picking relevant events and properties", substeps=substeps
                )
            case AssistantNodeName.TRENDS_GENERATOR:
                return ReasoningMessage(content="Creating trends query")
            case AssistantNodeName.FUNNEL_GENERATOR:
                return ReasoningMessage(content="Creating funnel query")
            case AssistantNodeName.RETENTION_GENERATOR:
                return ReasoningMessage(content="Creating retention query")
            case AssistantNodeName.SQL_GENERATOR:
                return ReasoningMessage(content="Creating SQL query")
            case AssistantNodeName.ROOT_TOOLS:
                assert isinstance(input.messages[-1], AssistantMessage)
                tool_calls = input.messages[-1].tool_calls or []
                assert len(tool_calls) <= 1
                if len(tool_calls) == 0:
                    return None
                tool_call = tool_calls[0]
                if tool_call.name == "create_and_query_insight":
                    return ReasoningMessage(content="Coming up with an insight")
                if tool_call.name == "search_documentation":
                    return ReasoningMessage(content="Checking PostHog docs")
                if tool_call.name == "retrieve_billing_information":
                    return ReasoningMessage(content="Checking your billing data")
                # This tool should be in CONTEXTUAL_TOOL_NAME_TO_TOOL, but it might not be in the rare case
                # when the tool has been removed from the backend since the user's frontent was loaded
                ToolClass = CONTEXTUAL_TOOL_NAME_TO_TOOL.get(tool_call.name)  # type: ignore
                return ReasoningMessage(
                    content=ToolClass(team=self._team, user=self._user).thinking_message
                    if ToolClass
                    else f"Running tool {tool_call.name}"
                )
            case AssistantNodeName.ROOT:
                ui_context = find_last_ui_context(input.messages)
                if ui_context and (ui_context.dashboards or ui_context.insights):
                    return ReasoningMessage(content="Calculating context")
                return None
            case _:
                return None

    async def _process_update(self, update: Any) -> list[BaseModel] | None:
        if update[1] == "custom":
            # Custom streams come from a tool call
            update = update[2]
        update = update[1:]  # we remove the first element, which is the node/subgraph node name
        if is_state_update(update):
            _, new_state = update
            self._state = validate_state_update(new_state)
        elif is_value_update(update) and (new_messages := self._process_value_update(update)):
            return new_messages
        elif is_message_update(update) and (new_message := self._process_message_update(update)):
            return [new_message]
        elif is_task_started_update(update) and (new_message := await self._process_task_started_update(update)):
            return [new_message]
        return None

    def _process_value_update(self, update: GraphValueUpdateTuple) -> list[BaseModel] | None:
        _, maybe_state_update = update
        state_update = validate_value_update(maybe_state_update)
        # this needs full type annotation otherwise mypy complains
        visualization_nodes: (
            dict[AssistantNodeName, type[AssistantNode]] | dict[AssistantNodeName, type[SchemaGeneratorNode]]
        ) = VISUALIZATION_NODES if self._mode == AssistantMode.ASSISTANT else VISUALIZATION_NODES_TOOL_CALL_MODE
        if intersected_nodes := state_update.keys() & visualization_nodes.keys():
            # Reset chunks when schema validation fails.
            self._chunks = AIMessageChunk(content="")

            node_name: AssistantNodeName | FilterOptionsNodeName = intersected_nodes.pop()
            node_val = state_update[node_name]
            if not isinstance(node_val, PartialAssistantState):
                return None
            if node_val.messages:
                return list(node_val.messages)
            elif node_val.intermediate_steps:
                return [AssistantGenerationStatusEvent(type=AssistantGenerationStatusType.GENERATION_ERROR)]

        for node_name in VERBOSE_NODES:
            if node_val := state_update.get(node_name):
                if isinstance(node_val, PartialAssistantState) and node_val.messages:
                    self._chunks = AIMessageChunk(content="")
                    _messages: list[BaseModel] = []
                    for candidate_message in node_val.messages:
                        if should_output_assistant_message(candidate_message):
                            _messages.append(candidate_message)
                    return _messages

        for node_name in THINKING_NODES:
            if node_val := state_update.get(node_name):
                # If update involves new state from a thinking node, we reset the thinking headline to be sure
                self._reasoning_headline_chunk = None

        return [AssistantGenerationStatusEvent(type=AssistantGenerationStatusType.ACK)]

    def _process_message_update(self, update: GraphMessageUpdateTuple) -> BaseModel | None:
        langchain_message, langgraph_state = update[1]
        if isinstance(langchain_message, AIMessageChunk):
            node_name: AssistantNodeName | FilterOptionsNodeName = langgraph_state["langgraph_node"]
            if node_name in STREAMING_NODES:
                self._chunks += langchain_message  # type: ignore
                if node_name == AssistantNodeName.MEMORY_INITIALIZER:
                    if not MemoryInitializerNode.should_process_message_chunk(langchain_message):
                        return None
                    else:
                        return AssistantMessage(
                            content=MemoryInitializerNode.format_message(cast(str, self._chunks.content))
                        )
                if self._chunks.content:
                    # Only return an in-progress message if there is already some content (and not e.g. just tool calls)
                    return AssistantMessage(content=cast(str, self._chunks.content))
            if reasoning := langchain_message.additional_kwargs.get("reasoning"):
                if reasoning_headline := self._chunk_reasoning_headline(reasoning):
                    return ReasoningMessage(content=reasoning_headline)
        return None

    def _chunk_reasoning_headline(self, reasoning: dict[str, Any]) -> Optional[str]:
        """Process a chunk of OpenAI `reasoning`, and if a new headline was just finalized, return it."""
        try:
            summary_text_chunk = reasoning["summary"][0]["text"]
        except (KeyError, IndexError):
            self._reasoning_headline_chunk = None  # Not expected, so let's just reset
            return None

        index_of_bold_in_text = summary_text_chunk.find("**")
        if index_of_bold_in_text != -1:
            # The headline is either beginning or ending with bold text in this chunk
            if self._reasoning_headline_chunk is None:
                # If we don't have a headline, we should start reading it
                remaining_text = summary_text_chunk[index_of_bold_in_text + 2 :]  # Remove the ** from start
                # Check if there's another ** in the remaining text (complete headline in one chunk)
                end_index = remaining_text.find("**")
                if end_index != -1:
                    # Complete headline in one chunk
                    self._last_reasoning_headline = remaining_text[:end_index]
                    return self._last_reasoning_headline
                else:
                    # Start of headline, continue chunking
                    self._reasoning_headline_chunk = remaining_text
            else:
                # If we already have a headline, it means we should wrap up
                self._reasoning_headline_chunk += summary_text_chunk[:index_of_bold_in_text]  # Remove the ** from end
                self._last_reasoning_headline = self._reasoning_headline_chunk
                self._reasoning_headline_chunk = None
                return self._last_reasoning_headline
        elif self._reasoning_headline_chunk is not None:
            # No bold text in this chunk, so we should just add the text to the headline
            self._reasoning_headline_chunk += summary_text_chunk

        return None

    async def _process_task_started_update(self, update: GraphTaskStartedUpdateTuple) -> BaseModel | None:
        _, task_update = update
        node_name = task_update["payload"]["name"]  # type: ignore
        node_input = task_update["payload"]["input"]  # type: ignore
        if reasoning_message := await self._node_to_reasoning_message(node_name, node_input):
            return reasoning_message
        return None

    async def _report_conversation_state(
        self,
        last_assistant_message: AssistantMessage | None = None,
        last_visualization_message: VisualizationMessage | None = None,
    ):
        if not self._user:
            return
        visualization_response = (
            last_visualization_message.model_dump_json(exclude_none=True) if last_visualization_message else None
        )
        output = last_assistant_message.content if isinstance(last_assistant_message, AssistantMessage) else None

        if self._mode == AssistantMode.ASSISTANT:
            await database_sync_to_async(report_user_action)(
                self._user,
                "chat with ai",
                {
                    "prompt": self._latest_message.content if self._latest_message else None,
                    "output": output,
                    "response": visualization_response,
                },
            )
        elif self._mode == AssistantMode.INSIGHTS_TOOL and self._tool_call_partial_state:
            await database_sync_to_async(report_user_action)(
                self._user,
                "standalone ai tool call",
                {
                    "prompt": self._tool_call_partial_state.root_tool_insight_plan,
                    "output": output,
                    "response": visualization_response,
                    "tool_name": "create_and_query_insight",
                },
            )

    @asynccontextmanager
    async def _lock_conversation(self):
        try:
            self._conversation.status = Conversation.Status.IN_PROGRESS
            await self._conversation.asave(update_fields=["status"])
            yield
        finally:
            self._conversation.status = Conversation.Status.IDLE
            await self._conversation.asave(update_fields=["status", "updated_at"])<|MERGE_RESOLUTION|>--- conflicted
+++ resolved
@@ -307,15 +307,12 @@
                 "contextual_tools": self._contextual_tools,
                 "team": self._team,
                 "user": self._user,
-<<<<<<< HEAD
                 "billing_context": self._billing_context,
-=======
                 # Metadata to be sent to PostHog SDK (error tracking, etc).
                 "sdk_metadata": {
                     "assistant_mode": self._mode.value,
                     "tag": "max_ai",
                 },
->>>>>>> c87c98c8
             },
         }
         return config
