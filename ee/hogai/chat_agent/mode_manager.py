--- conflicted
+++ resolved
@@ -62,11 +62,8 @@
     has_agent_modes_feature_flag,
     has_create_form_tool_feature_flag,
     has_phai_tasks_feature_flag,
-<<<<<<< HEAD
+    has_task_tool_feature_flag,
     has_web_search_feature_flag,
-=======
-    has_task_tool_feature_flag,
->>>>>>> eff2b5e2
 )
 from ee.hogai.utils.prompt import format_prompt_string
 from ee.hogai.utils.types.base import AssistantState, NodePath
