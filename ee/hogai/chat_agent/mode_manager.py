--- conflicted
+++ resolved
@@ -29,10 +29,6 @@
 )
 from ee.hogai.context import AssistantContextManager
 from ee.hogai.core.agent_modes.factory import AgentModeDefinition
-<<<<<<< HEAD
-from ee.hogai.core.agent_modes.feature_flags import has_agent_modes_feature_flag, has_web_search_feature_flag
-=======
->>>>>>> 10cb2de0
 from ee.hogai.core.agent_modes.mode_manager import AgentModeManager
 from ee.hogai.core.agent_modes.presets.product_analytics import product_analytics_agent
 from ee.hogai.core.agent_modes.presets.session_replay import session_replay_agent
@@ -44,7 +40,11 @@
 from ee.hogai.registry import get_contextual_tool_class
 from ee.hogai.tool import MaxTool
 from ee.hogai.tools import CreateFormTool, ReadDataTool, ReadTaxonomyTool, SearchTool, SwitchModeTool, TodoWriteTool
-from ee.hogai.utils.feature_flags import has_agent_modes_feature_flag, has_create_form_tool_feature_flag
+from ee.hogai.utils.feature_flags import (
+    has_agent_modes_feature_flag,
+    has_create_form_tool_feature_flag,
+    has_web_search_feature_flag,
+)
 from ee.hogai.utils.prompt import format_prompt_string
 from ee.hogai.utils.types.base import AssistantState, NodePath
 
@@ -67,16 +67,11 @@
 
 class ChatAgentToolkit(AgentToolkit):
     @property
-<<<<<<< HEAD
-    def tools(self) -> list[type[MaxTool]]:
-        return DEFAULT_TOOLS if has_agent_modes_feature_flag(self._team, self._user) else LEGACY_DEFAULT_TOOLS
-=======
     def tools(self) -> list[type["MaxTool"]]:
         tools = list(DEFAULT_TOOLS if has_agent_modes_feature_flag(self._team, self._user) else LEGACY_DEFAULT_TOOLS)
         if has_create_form_tool_feature_flag(self._team, self._user):
             tools.append(CreateFormTool)
         return tools
->>>>>>> 10cb2de0
 
 
 class ChatAgentToolkitManager(AgentToolkitManager):
