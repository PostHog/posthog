from collections.abc import AsyncGenerator
from typing import TYPE_CHECKING, Any, Optional
from uuid import UUID

<<<<<<< HEAD
from posthog.schema import AgentMode, AssistantMessage, HumanMessage, MaxBillingContext, VisualizationMessage
=======
from posthog.schema import AssistantMessage, HumanMessage, MaxBillingContext
>>>>>>> 4209e77f

from posthog.models import Team, User

from ee.hogai.chat_agent import AssistantGraph
from ee.hogai.chat_agent.stream_processor import ChatAgentStreamProcessor
from ee.hogai.chat_agent.taxonomy.types import TaxonomyNodeName
from ee.hogai.core.runner import BaseAgentRunner
from ee.hogai.utils.types import (
    AssistantMode,
    AssistantNodeName,
    AssistantOutput,
    AssistantState,
    PartialAssistantState,
)
from ee.models import Conversation

if TYPE_CHECKING:
    from ee.hogai.utils.types.composed import MaxNodeName


STREAMING_NODES: set["MaxNodeName"] = {
    AssistantNodeName.ROOT,
    AssistantNodeName.INKEEP_DOCS,
    AssistantNodeName.MEMORY_ONBOARDING,
    AssistantNodeName.MEMORY_INITIALIZER,
    AssistantNodeName.MEMORY_ONBOARDING_ENQUIRY,
    AssistantNodeName.MEMORY_ONBOARDING_FINALIZE,
    AssistantNodeName.DASHBOARD_CREATION,
}


VERBOSE_NODES: set["MaxNodeName"] = {
    AssistantNodeName.TRENDS_GENERATOR,
    AssistantNodeName.FUNNEL_GENERATOR,
    AssistantNodeName.RETENTION_GENERATOR,
    AssistantNodeName.SQL_GENERATOR,
    AssistantNodeName.INSIGHTS_SEARCH,
    AssistantNodeName.QUERY_EXECUTOR,
    AssistantNodeName.MEMORY_INITIALIZER_INTERRUPT,
    AssistantNodeName.ROOT,
    AssistantNodeName.ROOT_TOOLS,
    AssistantNodeName.SLASH_COMMAND_HANDLER,
    TaxonomyNodeName.TOOLS_NODE,
    TaxonomyNodeName.TASK_EXECUTOR,
}


class ChatAgentRunner(BaseAgentRunner):
    _state: Optional[AssistantState]
    _initial_state: Optional[AssistantState | PartialAssistantState]
    _selected_agent_mode: AgentMode | None

    def __init__(
        self,
        team: Team,
        conversation: Conversation,
        *,
        new_message: Optional[HumanMessage] = None,
        user: User,
        session_id: Optional[str] = None,
        contextual_tools: Optional[dict[str, Any]] = None,
        is_new_conversation: bool = False,
        trace_id: Optional[str | UUID] = None,
        billing_context: Optional[MaxBillingContext] = None,
        initial_state: Optional[AssistantState | PartialAssistantState] = None,
        agent_mode: AgentMode | None = None,
    ):
        super().__init__(
            team,
            conversation,
            new_message=new_message,
            user=user,
            graph=AssistantGraph(team, user).compile_full_graph(),
            state_type=AssistantState,
            partial_state_type=PartialAssistantState,
            mode=AssistantMode.ASSISTANT,
            session_id=session_id,
            contextual_tools=contextual_tools,
            is_new_conversation=is_new_conversation,
            trace_id=trace_id,
            billing_context=billing_context,
            stream_processor=ChatAgentStreamProcessor(
                verbose_nodes=VERBOSE_NODES,
                streaming_nodes=STREAMING_NODES,
                state_type=AssistantState,
                team=team,
                user=user,
            ),
        )
        self._selected_agent_mode = agent_mode

    def get_initial_state(self) -> AssistantState:
        if self._latest_message:
            new_state = AssistantState(
                messages=[self._latest_message],
                start_id=self._latest_message.id,
                query_generation_retry_count=0,
                graph_status=None,
                rag_context=None,
            )
            # Only set the agent mode if it was explicitly set.
            if self._selected_agent_mode:
                new_state.agent_mode = self._selected_agent_mode
            return new_state

        # When resuming, do not set the mode. It should start from the same mode as the previous generation.
        return AssistantState(messages=[])

    def get_resumed_state(self) -> PartialAssistantState:
        if not self._latest_message:
            return PartialAssistantState(messages=[])
        new_state = PartialAssistantState(
            messages=[self._latest_message], graph_status="resumed", query_generation_retry_count=0
        )
        # Only set the agent mode if it was explicitly set.
        if self._selected_agent_mode:
            new_state.agent_mode = self._selected_agent_mode
        return new_state

    async def astream(
        self,
        stream_message_chunks: bool = True,
        stream_subgraphs: bool = True,
        stream_first_message: bool = True,
        stream_only_assistant_messages: bool = False,
    ) -> AsyncGenerator[AssistantOutput, None]:
        last_ai_message: AssistantMessage | None = None
        async for stream_event in super().astream(
            stream_message_chunks, stream_subgraphs, stream_first_message, stream_only_assistant_messages
        ):
            _, message = stream_event
            if isinstance(message, AssistantMessage):
                last_ai_message = message
            yield stream_event

        output = last_ai_message.content if isinstance(last_ai_message, AssistantMessage) else None
        await self._report_conversation_state(
            "chat with ai",
            {
                "prompt": self._latest_message.content if self._latest_message else None,
                "output": output,
                "is_new_conversation": self._is_new_conversation,
                "$session_id": self._session_id,
            },
        )<|MERGE_RESOLUTION|>--- conflicted
+++ resolved
@@ -2,11 +2,7 @@
 from typing import TYPE_CHECKING, Any, Optional
 from uuid import UUID
 
-<<<<<<< HEAD
-from posthog.schema import AgentMode, AssistantMessage, HumanMessage, MaxBillingContext, VisualizationMessage
-=======
-from posthog.schema import AssistantMessage, HumanMessage, MaxBillingContext
->>>>>>> 4209e77f
+from posthog.schema import AgentMode, AssistantMessage, HumanMessage, MaxBillingContext
 
 from posthog.models import Team, User
 
