--- conflicted
+++ resolved
@@ -25,12 +25,9 @@
     from pydantic import BaseModel, Field
 
     from ee.hogai.llm import MaxChatOpenAI
-<<<<<<< HEAD
-    from ee.hogai.utils.types.base import ToolResult
-=======
+    from ee.hogai.utils.types import ToolResult
     from ee.hogai.tool import MaxTool
 
->>>>>>> 81682e27
 
     # Define your tool's arguments schema
     class YourToolArgs(BaseModel):
@@ -48,11 +45,7 @@
         args_schema: type[BaseModel] = YourToolArgs
         send_result_to_frontend = False # add this if you want to send the result metadata to the frontend
 
-<<<<<<< HEAD
         async def _arun_impl(self, parameter_name: str) -> ToolResult:
-=======
-        async def _arun_impl(self, parameter_name: str) -> tuple[str, YourToolOutput]:
->>>>>>> 81682e27
             # Implement tool logic here
             # Access context with self.context (must have context_var from template)
             # If you use Django's ORM, ensure you utilize its asynchronous capabilities.
@@ -62,16 +55,11 @@
 
             response = model.ainvoke({"question": "What is PostHog?"})
 
-<<<<<<< HEAD
             # Use self._update_tool_call_status to send a reasoning state update, optionally including substeps
             self._update_tool_call_status("I'm currently evaluating your results", substeps=["Analyzed some data", "Fetched some data"])
 
             # Use self._successful_execution or self._failed_execution to return your results
             return self._successful_execution("Tool execution completed", metadata={"result": result_data})
-=======
-            # Process and return results as (message, structured_data)
-            return "Tool execution completed", response
->>>>>>> 81682e27
     ```
 
 3. Add your tool name to the `AssistantTool` union in `frontend/src/queries/schema/schema-assistant-messages.ts`, then run `pnpm schema:build`.
@@ -86,6 +74,7 @@
             description: 'Do something to blah blah',
             product: Scene.YourProduct, // or null for the rare global tool
             flag: FEATURE_FLAGS.YOUR_FLAG, // optional indication that this is flagged
+            icon: <SomeIcon />
         },
     }
     ```
