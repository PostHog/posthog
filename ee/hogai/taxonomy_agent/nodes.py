import xml.etree.ElementTree as ET
from abc import ABC
from functools import cached_property
from typing import cast

from git import Optional
from langchain.agents.format_scratchpad import format_log_to_str
from langchain_core.agents import AgentAction
from langchain_core.messages import (
    AIMessage as LangchainAssistantMessage,
    BaseMessage,
    HumanMessage as LangchainHumanMessage,
    merge_message_runs,
)
from langchain_core.prompts import ChatPromptTemplate, HumanMessagePromptTemplate
from langchain_core.runnables import RunnableConfig
from langchain_openai import ChatOpenAI
from langgraph.errors import NodeInterrupt
from pydantic import ValidationError

from ee.hogai.taxonomy import CORE_FILTER_DEFINITIONS_BY_GROUP
from ee.hogai.taxonomy_agent.parsers import (
    ReActParserException,
    ReActParserMissingActionException,
    parse_react_agent_output,
)
from ee.hogai.taxonomy_agent.prompts import (
    CORE_MEMORY_INSTRUCTIONS,
    REACT_DEFINITIONS_PROMPT,
    REACT_FOLLOW_UP_PROMPT,
    REACT_FORMAT_PROMPT,
    REACT_FORMAT_REMINDER_PROMPT,
    REACT_HUMAN_IN_THE_LOOP_PROMPT,
    REACT_MALFORMED_JSON_PROMPT,
    REACT_MISSING_ACTION_CORRECTION_PROMPT,
    REACT_MISSING_ACTION_PROMPT,
    REACT_PROPERTY_FILTERS_PROMPT,
    REACT_PYDANTIC_VALIDATION_EXCEPTION_PROMPT,
    REACT_SCRATCHPAD_PROMPT,
    REACT_USER_PROMPT,
)
from ee.hogai.taxonomy_agent.toolkit import TaxonomyAgentTool, TaxonomyAgentToolkit
from ee.hogai.utils.helpers import filter_messages, remove_line_breaks, slice_messages_to_conversation_start
from ee.hogai.utils.nodes import AssistantNode
from ee.hogai.utils.types import AssistantState, PartialAssistantState
from posthog.hogql_queries.ai.team_taxonomy_query_runner import TeamTaxonomyQueryRunner
from posthog.hogql_queries.query_runner import ExecutionMode
from posthog.models.group_type_mapping import GroupTypeMapping
from posthog.schema import (
    AssistantMessage,
    CachedTeamTaxonomyQueryResponse,
    HumanMessage,
    TeamTaxonomyQuery,
    VisualizationMessage,
)


class TaxonomyAgentPlannerNode(AssistantNode):
    def _run_with_prompt_and_toolkit(
        self,
        state: AssistantState,
        prompt: ChatPromptTemplate,
        toolkit: TaxonomyAgentToolkit,
        config: Optional[RunnableConfig] = None,
    ) -> PartialAssistantState:
        intermediate_steps = state.intermediate_steps or []
        conversation = (
            prompt
            + ChatPromptTemplate.from_messages(
                [
                    ("user", REACT_DEFINITIONS_PROMPT),
                ],
                template_format="mustache",
            )
            + self._construct_messages(state)
            + ChatPromptTemplate.from_messages(
                [
                    ("user", REACT_SCRATCHPAD_PROMPT),
                ],
                template_format="mustache",
            )
        )

        agent = conversation | merge_message_runs() | self._model | parse_react_agent_output

        try:
            result = cast(
                AgentAction,
                agent.invoke(
                    {
                        "react_format": self._get_react_format_prompt(toolkit),
                        "core_memory": self.core_memory.text if self.core_memory else "",
                        "react_format_reminder": REACT_FORMAT_REMINDER_PROMPT,
                        "react_property_filters": self._get_react_property_filters_prompt(),
                        "react_human_in_the_loop": REACT_HUMAN_IN_THE_LOOP_PROMPT,
                        "groups": self._team_group_types,
                        "events": self._events_prompt,
                        "agent_scratchpad": self._get_agent_scratchpad(intermediate_steps),
                        "core_memory_instructions": CORE_MEMORY_INSTRUCTIONS,
                    },
                    config,
                ),
            )
        except ReActParserException as e:
            if isinstance(e, ReActParserMissingActionException):
                # When the agent doesn't output the "Action:" block, we need to correct the log and append the action block,
                # so that it has a higher chance to recover.
                corrected_log = str(
                    ChatPromptTemplate.from_template(REACT_MISSING_ACTION_CORRECTION_PROMPT, template_format="mustache")
                    .format_messages(output=e.llm_output)[0]
                    .content
                )
                result = AgentAction(
                    "handle_incorrect_response",
                    REACT_MISSING_ACTION_PROMPT,
                    corrected_log,
                )
            else:
                result = AgentAction(
                    "handle_incorrect_response",
                    REACT_MALFORMED_JSON_PROMPT,
                    e.llm_output,
                )

        return PartialAssistantState(
            intermediate_steps=[*intermediate_steps, (result, None)],
        )

    def router(self, state: AssistantState):
        if state.intermediate_steps:
            return "tools"
        raise ValueError("Invalid state.")

    @property
    def _model(self) -> ChatOpenAI:
        return ChatOpenAI(model="gpt-4o", temperature=0, streaming=True)

    def _get_react_format_prompt(self, toolkit: TaxonomyAgentToolkit) -> str:
        return cast(
            str,
            ChatPromptTemplate.from_template(REACT_FORMAT_PROMPT, template_format="mustache")
            .format_messages(
                tools=toolkit.render_text_description(),
                tool_names=", ".join([t["name"] for t in toolkit.tools]),
            )[0]
            .content,
        )

    def _get_react_property_filters_prompt(self) -> str:
        return cast(
            str,
            ChatPromptTemplate.from_template(REACT_PROPERTY_FILTERS_PROMPT, template_format="mustache")
            .format_messages(groups=self._team_group_types)[0]
            .content,
        )

    @cached_property
    def _events_prompt(self) -> str:
        response = TeamTaxonomyQueryRunner(TeamTaxonomyQuery(), self._team).run(
            ExecutionMode.RECENT_CACHE_CALCULATE_ASYNC_IF_STALE_AND_BLOCKING_ON_MISS
        )

        if not isinstance(response, CachedTeamTaxonomyQueryResponse):
            raise ValueError("Failed to generate events prompt.")

        events: list[str] = [
            # Add "All Events" to the mapping
            "All Events",
        ]
        for item in response.results:
            if len(response.results) > 25 and item.count <= 3:
                continue
            events.append(item.event)

        root = ET.Element("defined_events")
        for event_name in events:
            event_tag = ET.SubElement(root, "event")
            name_tag = ET.SubElement(event_tag, "name")
            name_tag.text = event_name

            if event_core_definition := CORE_FILTER_DEFINITIONS_BY_GROUP["events"].get(event_name):
                if event_core_definition.get("system") or event_core_definition.get("ignored_in_assistant"):
                    continue  # Skip irrelevant events
                if description := event_core_definition.get("description"):
                    desc_tag = ET.SubElement(event_tag, "description")
                    if label := event_core_definition.get("label"):
                        desc_tag.text = f"{label}. {description}"
                    else:
                        desc_tag.text = description
                    desc_tag.text = remove_line_breaks(desc_tag.text)
        return ET.tostring(root, encoding="unicode")

    @cached_property
    def _team_group_types(self) -> list[str]:
        return list(
            GroupTypeMapping.objects.filter(project_id=self._team.project_id)
            .order_by("group_type_index")
            .values_list("group_type", flat=True)
        )

    def _construct_messages(self, state: AssistantState) -> list[BaseMessage]:
        """
        Reconstruct the conversation for the agent. On this step we only care about previously asked questions and generated plans. All other messages are filtered out.
        """
        start_id = state.start_id
        filtered_messages = filter_messages(slice_messages_to_conversation_start(state.messages, start_id))
        conversation = []

        for idx, message in enumerate(filtered_messages):
            if isinstance(message, HumanMessage):
                # Add initial instructions.
                if idx == 0:
                    conversation.append(
                        HumanMessagePromptTemplate.from_template(REACT_USER_PROMPT, template_format="mustache").format(
                            question=message.content
                        )
                    )
                # Add follow-up instructions only for the human message that initiated a generation.
                elif message.id == start_id:
                    conversation.append(
                        HumanMessagePromptTemplate.from_template(
                            REACT_FOLLOW_UP_PROMPT,
                            template_format="mustache",
                        ).format(feedback=message.content)
                    )
                # Everything else leave as is.
                else:
                    conversation.append(LangchainHumanMessage(content=message.content))
            elif isinstance(message, VisualizationMessage):
                conversation.append(LangchainAssistantMessage(content=message.plan or ""))
            elif isinstance(message, AssistantMessage) and (
<<<<<<< HEAD
                idx < 1
                or not isinstance(
                    filtered_messages[idx - 1], VisualizationMessage
                )  # Filter out the summarizer messages.
=======
                # Filter out summarizer messages (which always follow viz), but leave clarification questions in
                idx < 1 or not isinstance(filtered_messages[idx - 1], VisualizationMessage)
>>>>>>> afbc4701
            ):
                conversation.append(LangchainAssistantMessage(content=message.content))

        return conversation

    def _get_agent_scratchpad(self, scratchpad: list[tuple[AgentAction, str | None]]) -> str:
        actions = []
        for action, observation in scratchpad:
            if observation is None:
                continue
            actions.append((action, observation))
        return format_log_to_str(actions)


class TaxonomyAgentPlannerToolsNode(AssistantNode, ABC):
    def _run_with_toolkit(
        self, state: AssistantState, toolkit: TaxonomyAgentToolkit, config: Optional[RunnableConfig] = None
    ) -> PartialAssistantState:
        intermediate_steps = state.intermediate_steps or []
        action, observation = intermediate_steps[-1]

        try:
            input = TaxonomyAgentTool.model_validate({"name": action.tool, "arguments": action.tool_input}).root
        except ValidationError as e:
            observation = str(
                ChatPromptTemplate.from_template(REACT_PYDANTIC_VALIDATION_EXCEPTION_PROMPT, template_format="mustache")
                .format_messages(exception=e.errors(include_url=False))[0]
                .content
            )
            return PartialAssistantState(
                intermediate_steps=[*intermediate_steps[:-1], (action, str(observation))],
            )

        # The plan has been found. Move to the generation.
        if input.name == "final_answer":
            return PartialAssistantState(
                plan=input.arguments,
                intermediate_steps=[],
            )
        if input.name == "ask_user_for_help":
            # The agent has requested help, so we interrupt the graph.
            if not state.resumed:
                raise NodeInterrupt(input.arguments)

            # Feedback was provided.
            last_message = state.messages[-1]
            response = ""
            if isinstance(last_message, HumanMessage):
                response = last_message.content

            return PartialAssistantState(
                resumed=False,
                intermediate_steps=[*intermediate_steps[:-1], (action, response)],
            )

        output = ""
        if input.name == "retrieve_event_properties":
            output = toolkit.retrieve_event_properties(input.arguments)
        elif input.name == "retrieve_event_property_values":
            output = toolkit.retrieve_event_property_values(input.arguments.event_name, input.arguments.property_name)
        elif input.name == "retrieve_entity_properties":
            output = toolkit.retrieve_entity_properties(input.arguments)
        elif input.name == "retrieve_entity_property_values":
            output = toolkit.retrieve_entity_property_values(input.arguments.entity, input.arguments.property_name)
        else:
            output = toolkit.handle_incorrect_response(input.arguments)

        return PartialAssistantState(
            intermediate_steps=[*intermediate_steps[:-1], (action, output)],
        )

    def router(self, state: AssistantState):
        if state.plan:
            return "plan_found"
        return "continue"<|MERGE_RESOLUTION|>--- conflicted
+++ resolved
@@ -229,15 +229,8 @@
             elif isinstance(message, VisualizationMessage):
                 conversation.append(LangchainAssistantMessage(content=message.plan or ""))
             elif isinstance(message, AssistantMessage) and (
-<<<<<<< HEAD
-                idx < 1
-                or not isinstance(
-                    filtered_messages[idx - 1], VisualizationMessage
-                )  # Filter out the summarizer messages.
-=======
                 # Filter out summarizer messages (which always follow viz), but leave clarification questions in
                 idx < 1 or not isinstance(filtered_messages[idx - 1], VisualizationMessage)
->>>>>>> afbc4701
             ):
                 conversation.append(LangchainAssistantMessage(content=message.content))
 
