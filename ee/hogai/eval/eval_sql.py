--- conflicted
+++ resolved
@@ -8,14 +8,6 @@
 from posthog.hogql.errors import BaseHogQLError
 from posthog.hogql_queries.hogql_query_runner import HogQLQueryRunner
 from posthog.models.team.team import Team
-<<<<<<< HEAD
-=======
-from .conftest import MaxEval
-import pytest
-from braintrust import EvalCase, Score
-from braintrust_core.score import Scorer
-from asgiref.sync import sync_to_async
->>>>>>> 528a5bc7
 from posthog.schema import AssistantHogQLQuery, NodeKind
 
 from .conftest import MaxEval
