--- conflicted
+++ resolved
@@ -7,6 +7,12 @@
 from ee.hogai.django_checkpoint.checkpointer import DjangoCheckpointer
 from ee.hogai.graph.filter_options.graph import FilterOptionsGraph
 from ee.models.assistant import Conversation
+
+from .conftest import MaxEval
+from ee.hogai.tool import register_filter_profile
+from posthog.schema import AssistantContextualTool
+from products.replay.backend.max_tools import SESSION_RECORDINGS_FILTER_PROFILE
+
 from posthog.schema import (
     DurationType,
     FilterLogicalOperator,
@@ -17,24 +23,7 @@
     RecordingDurationFilter,
     RecordingOrder,
 )
-<<<<<<< HEAD
-from ee.hogai.graph.filter_options.graph import FilterOptionsGraph
-from ee.models.assistant import Conversation
-from .conftest import MaxEval
-from ee.hogai.django_checkpoint.checkpointer import DjangoCheckpointer
-from ee.hogai.tool import register_filter_profile
-from posthog.schema import AssistantContextualTool
-from products.replay.backend.max_tools import SESSION_RECORDINGS_FILTER_PROFILE
-=======
-from products.replay.backend.max_tools import (
-    MULTIPLE_FILTERS_PROMPT,
-    PRODUCT_DESCRIPTION_PROMPT,
-    SESSION_REPLAY_EXAMPLES_PROMPT,
-    SESSION_REPLAY_RESPONSE_FORMATS_PROMPT,
-)
->>>>>>> 5d238c9d
-
-from .conftest import MaxEval
+
 
 logger = logging.getLogger(__name__)
 
@@ -55,23 +44,11 @@
 
 @pytest.fixture
 def call_search_session_recordings(demo_org_team_user):
-<<<<<<< HEAD
     register_filter_profile(SESSION_RECORDINGS_FILTER_PROFILE)
 
     graph = FilterOptionsGraph(demo_org_team_user[1], demo_org_team_user[2]).compile_full_graph(
         checkpointer=DjangoCheckpointer()
     )
-=======
-    injected_prompts = {
-        "product_description_prompt": PRODUCT_DESCRIPTION_PROMPT,
-        "response_formats_prompt": SESSION_REPLAY_RESPONSE_FORMATS_PROMPT,
-        "examples_prompt": SESSION_REPLAY_EXAMPLES_PROMPT,
-        "multiple_filters_prompt": MULTIPLE_FILTERS_PROMPT,
-    }
-    graph = FilterOptionsGraph(
-        demo_org_team_user[1], demo_org_team_user[2], injected_prompts=injected_prompts
-    ).compile_full_graph(checkpointer=DjangoCheckpointer())
->>>>>>> 5d238c9d
 
     async def callable(change: str) -> dict:
         conversation = await Conversation.objects.acreate(team=demo_org_team_user[1], user=demo_org_team_user[2])
