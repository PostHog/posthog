--- conflicted
+++ resolved
@@ -4,12 +4,8 @@
 from typing import Any, Generic, Self, TypeVar
 
 from django.db.models import Model
-<<<<<<< HEAD
+
 from pydantic import BaseModel, Field
-=======
-
-from pydantic import BaseModel
->>>>>>> 416db465
 from pydantic_avro import AvroBase
 
 from posthog.schema import ActorsPropertyTaxonomyResponse, EventTaxonomyItem, TeamTaxonomyItem
