import datetime
from typing import Any

from django.conf import settings

import pytz
from asgiref.sync import sync_to_async
from langchain_anthropic import ChatAnthropic
from langchain_core.messages import BaseMessage, SystemMessage
from langchain_core.outputs import LLMResult
from langchain_core.prompts import SystemMessagePromptTemplate
from langchain_openai import ChatOpenAI
from pydantic import BaseModel, ConfigDict

from posthog.models import Team, User
from posthog.settings import CLOUD_DEPLOYMENT

PROJECT_ORG_USER_CONTEXT_PROMPT = """
You are currently in project {{{project_name}}}, which is part of the {{{organization_name}}} organization.
The user's name appears to be {{{user_full_name}}} ({{{user_email}}}). Feel free to use their first name when greeting. DO NOT use this name if it appears possibly fake.
The user is accessing the PostHog App from the "{{{deployment_region}}}" region, therefore all PostHog App URLs should be prefixed with the region, e.g. https://{{{deployment_region}}}.posthog.com
Current time in the project's timezone, {{{project_timezone}}}: {{{project_datetime}}}.
""".strip()

# https://platform.openai.com/docs/guides/flex-processing
OPENAI_FLEX_MODELS = ["o3", "o4-mini", "gpt5", "gpt5-mini", "gpt5-nano"]


class MaxChatMixin(BaseModel):
    # We don't want to validate Django models here.
    model_config = ConfigDict(arbitrary_types_allowed=True)

    user: User
    team: Team
    max_retries: int | None = None
    stream_usage: bool | None = None
    conversation_start_dt: datetime.datetime | None = None
    """
    The datetime of the start of the conversation. If not provided, the current time will be used.
    """

<<<<<<< HEAD
    def model_post_init(self, __context: Any) -> None:
        if self.max_retries is None:
            self.max_retries = 3
        if self.stream_usage is None:
            self.stream_usage = True
=======
    def __init__(self, *args, user: "User", team: "Team", **kwargs):
        if "max_retries" not in kwargs:
            kwargs["max_retries"] = 3
        if "stream_usage" not in kwargs:
            kwargs["stream_usage"] = True
        if settings.IN_EVAL_TESTING and "service_tier" not in kwargs and kwargs["model"] in OPENAI_FLEX_MODELS:
            kwargs["service_tier"] = "flex"  # 50% cheaper than default tier, but slower
        super().__init__(*args, **kwargs)
        self._user = user
        self._team = team
>>>>>>> f689b514

    def _get_project_org_user_variables(self) -> dict[str, Any]:
        """Note: this function may perform Postgres queries on `self._team`, `self._team.organization`, and `self._user`."""
        project_timezone = self.team.timezone
        adjusted_dt = self.conversation_start_dt or datetime.datetime.now()
        project_datetime = adjusted_dt.astimezone(tz=pytz.timezone(project_timezone))

        region = CLOUD_DEPLOYMENT or "US"
        if region in ["US", "EU"]:
            region = region.lower()
        else:
            region = "us"

        return {
            "project_name": self.team.name,
            "project_timezone": project_timezone,
            "project_datetime": project_datetime.strftime("%Y-%m-%d %H:%M:%S"),
            "organization_name": self.team.organization.name,
            "user_full_name": self.user.get_full_name(),
            "user_email": self.user.email,
            "deployment_region": region,
        }

    @sync_to_async
    def _aget_project_org_user_variables(self) -> dict[str, Any]:
        return self._get_project_org_user_variables()

    def _get_project_org_system_message(self, project_org_user_variables: dict[str, Any]) -> BaseMessage:
        return SystemMessagePromptTemplate.from_template(
            PROJECT_ORG_USER_CONTEXT_PROMPT, template_format="mustache"
        ).format(**project_org_user_variables)

    def _enrich_messages(self, messages: list[list[BaseMessage]], project_org_user_variables: dict[str, Any]):
        messages = messages.copy()
        for i in range(len(messages)):
            message_sublist = messages[i]
            # In every sublist (which becomes a separate generation) insert our shared prompt at the very end
            # of the system messages block
            for msg_index, msg in enumerate(message_sublist):
                if isinstance(msg, SystemMessage):
                    continue  # Keep going
                else:
                    # Here's our end of the system messages block
                    copied_list = message_sublist.copy()
                    copied_list.insert(msg_index, self._get_project_org_system_message(project_org_user_variables))
                    messages[i] = copied_list
                    break
        return messages


class MaxChatOpenAI(MaxChatMixin, ChatOpenAI):
    """PostHog-tuned subclass of ChatOpenAI.

    This subclass automatically injects project, organization, and user context as the final part of the system prompt.
    It also makes sure we retry automatically in case of an OpenAI API error.
    """

    def _enrich_responses_api_model_kwargs(self, project_org_user_variables: dict[str, Any]) -> None:
        """Mutate the provided model_kwargs dict in-place, ensuring the project/org/user context is present.

        If the caller has already supplied ``instructions`` we append our context; otherwise we set ``instructions``
        from scratch. This function is intentionally side-effectful and returns ``None``.
        """

        system_msg_content = str(self._get_project_org_system_message(project_org_user_variables).content)

        if self.model_kwargs.get("instructions"):
            # Append to existing instructions
            self.model_kwargs["instructions"] = f"{system_msg_content}\n\n{self.model_kwargs['instructions']}"
        else:
            # Initialise instructions if absent or falsy
            self.model_kwargs["instructions"] = system_msg_content

    def generate(
        self,
        messages: list[list[BaseMessage]],
        *args,
        **kwargs,
    ) -> LLMResult:
        project_org_user_variables = self._get_project_org_user_variables()
        if self.use_responses_api:
            self._enrich_responses_api_model_kwargs(project_org_user_variables)
        else:
            messages = self._enrich_messages(messages, project_org_user_variables)
        return super().generate(messages, *args, **kwargs)

    async def agenerate(
        self,
        messages: list[list[BaseMessage]],
        *args,
        **kwargs,
    ) -> LLMResult:
        project_org_user_variables = await self._aget_project_org_user_variables()
        if self.use_responses_api:
            self._enrich_responses_api_model_kwargs(project_org_user_variables)
        else:
            messages = self._enrich_messages(messages, project_org_user_variables)
        return await super().agenerate(messages, *args, **kwargs)


class MaxChatAnthropic(MaxChatMixin, ChatAnthropic):
    """PostHog-tuned subclass of ChatAnthropic.

    This subclass automatically injects project, organization, and user context as the final part of the system prompt.
    It also makes sure we retry automatically in case of errors.
    """

    def generate(
        self,
        messages: list[list[BaseMessage]],
        *args,
        **kwargs,
    ) -> LLMResult:
        project_org_user_variables = self._get_project_org_user_variables()
        messages = self._enrich_messages(messages, project_org_user_variables)
        return super().generate(messages, *args, **kwargs)

    async def agenerate(
        self,
        messages: list[list[BaseMessage]],
        *args,
        **kwargs,
    ) -> LLMResult:
        project_org_user_variables = await self._aget_project_org_user_variables()
        messages = self._enrich_messages(messages, project_org_user_variables)
        return await super().agenerate(messages, *args, **kwargs)<|MERGE_RESOLUTION|>--- conflicted
+++ resolved
@@ -39,24 +39,11 @@
     The datetime of the start of the conversation. If not provided, the current time will be used.
     """
 
-<<<<<<< HEAD
     def model_post_init(self, __context: Any) -> None:
         if self.max_retries is None:
             self.max_retries = 3
         if self.stream_usage is None:
             self.stream_usage = True
-=======
-    def __init__(self, *args, user: "User", team: "Team", **kwargs):
-        if "max_retries" not in kwargs:
-            kwargs["max_retries"] = 3
-        if "stream_usage" not in kwargs:
-            kwargs["stream_usage"] = True
-        if settings.IN_EVAL_TESTING and "service_tier" not in kwargs and kwargs["model"] in OPENAI_FLEX_MODELS:
-            kwargs["service_tier"] = "flex"  # 50% cheaper than default tier, but slower
-        super().__init__(*args, **kwargs)
-        self._user = user
-        self._team = team
->>>>>>> f689b514
 
     def _get_project_org_user_variables(self) -> dict[str, Any]:
         """Note: this function may perform Postgres queries on `self._team`, `self._team.organization`, and `self._user`."""
@@ -113,6 +100,11 @@
     This subclass automatically injects project, organization, and user context as the final part of the system prompt.
     It also makes sure we retry automatically in case of an OpenAI API error.
     """
+
+    def model_post_init(self, __context: Any) -> None:
+        super().model_post_init(__context)
+        if settings.IN_EVAL_TESTING and not self.service_tier and self.model in OPENAI_FLEX_MODELS:
+            self.service_tier = "flex"  # 50% cheaper than default tier, but slower
 
     def _enrich_responses_api_model_kwargs(self, project_org_user_variables: dict[str, Any]) -> None:
         """Mutate the provided model_kwargs dict in-place, ensuring the project/org/user context is present.
