from itertools import cycle
from typing import Any, Literal, Optional, cast
from uuid import uuid4

from posthog.test.base import ClickhouseTestMixin, NonAtomicBaseTest, _create_event, _create_person
from unittest.mock import patch

from django.test import override_settings

from asgiref.sync import async_to_sync
from azure.ai.inference import EmbeddingsClient
from azure.ai.inference.models import EmbeddingsResult, EmbeddingsUsage
from azure.core.credentials import AzureKeyCredential
from langchain_core import messages
from langchain_core.messages import AIMessageChunk
from langchain_core.prompts.chat import ChatPromptValue
from langchain_core.runnables import RunnableConfig, RunnableLambda
from langgraph.errors import GraphRecursionError, NodeInterrupt
from langgraph.graph.state import CompiledStateGraph
from langgraph.types import StateSnapshot
from pydantic import BaseModel

<<<<<<< HEAD
from ee.hogai.assistant.base import BaseAssistant
from ee.hogai.django_checkpoint.checkpointer import DjangoCheckpointer
from ee.hogai.graph.funnels.nodes import FunnelsSchemaGeneratorOutput
from ee.hogai.graph.graph import AssistantCompiledStateGraph
from ee.hogai.graph.memory import prompts as memory_prompts
from ee.hogai.graph.retention.nodes import RetentionSchemaGeneratorOutput
from ee.hogai.graph.root.nodes import SLASH_COMMAND_INIT
from ee.hogai.graph.trends.nodes import TrendsSchemaGeneratorOutput
from ee.hogai.tool import search_documentation
from ee.hogai.utils.tests import FakeChatOpenAI, FakeRunnableLambdaWithTokenCounter
from ee.hogai.utils.types import (
    AssistantMode,
    AssistantNodeName,
    AssistantOutput,
    AssistantState,
    PartialAssistantState,
)
from ee.models.assistant import Conversation, CoreMemory
from posthog.models import Action
=======
>>>>>>> 33822600
from posthog.schema import (
    AssistantEventType,
    AssistantFunnelsEventsNode,
    AssistantFunnelsQuery,
    AssistantGenerationStatusEvent,
    AssistantGenerationStatusType,
    AssistantHogQLQuery,
    AssistantMessage,
    AssistantRetentionActionsNode,
    AssistantRetentionEventsNode,
    AssistantRetentionFilter,
    AssistantRetentionQuery,
    AssistantToolCall,
    AssistantToolCallMessage,
    AssistantTrendsQuery,
    DashboardFilter,
    FailureMessage,
    HumanMessage,
    MaxAddonInfo,
    MaxBillingContext,
    MaxBillingContextSettings,
    MaxBillingContextSubscriptionLevel,
    MaxDashboardContext,
    MaxInsightContext,
    MaxProductInfo,
    MaxUIContext,
    ReasoningMessage,
    TrendsQuery,
    VisualizationMessage,
)

from posthog.models import Action

from ee.hogai.django_checkpoint.checkpointer import DjangoCheckpointer
from ee.hogai.graph.funnels.nodes import FunnelsSchemaGeneratorOutput
from ee.hogai.graph.memory import prompts as memory_prompts
from ee.hogai.graph.retention.nodes import RetentionSchemaGeneratorOutput
from ee.hogai.graph.root.nodes import SLASH_COMMAND_INIT
from ee.hogai.graph.trends.nodes import TrendsSchemaGeneratorOutput
from ee.hogai.tool import search_documentation
from ee.hogai.utils.state import GraphValueUpdateTuple
from ee.hogai.utils.tests import FakeChatOpenAI, FakeRunnableLambdaWithTokenCounter
from ee.hogai.utils.types import (
    AssistantMode,
    AssistantNodeName,
    AssistantOutput,
    AssistantState,
    PartialAssistantState,
)
from ee.models.assistant import Conversation, CoreMemory

from ..assistant import Assistant
from ..graph import AssistantGraph, InsightsAssistantGraph

title_generator_mock = patch(
    "ee.hogai.graph.title_generator.nodes.TitleGeneratorNode._model",
    return_value=FakeChatOpenAI(responses=[messages.AIMessage(content="Title")]),
)


class TestAssistant(ClickhouseTestMixin, NonAtomicBaseTest):
    CLASS_DATA_LEVEL_SETUP = False
    maxDiff = None

    def setUp(self):
        super().setUp()
        self.conversation = Conversation.objects.create(team=self.team, user=self.user)
        self.core_memory = CoreMemory.objects.create(
            team=self.team,
            text="Initial memory.",
            initial_text="Initial memory.",
            scraping_status=CoreMemory.ScrapingStatus.COMPLETED,
        )

        # Azure embeddings mocks
        self.azure_client_mock = patch(
            "ee.hogai.graph.rag.nodes.get_azure_embeddings_client",
            return_value=EmbeddingsClient(
                endpoint="https://test.services.ai.azure.com/models", credential=AzureKeyCredential("test")
            ),
        ).start()
        self.embed_query_mock = patch(
            "azure.ai.inference.EmbeddingsClient.embed",
            return_value=EmbeddingsResult(
                id="test",
                model="test",
                usage=EmbeddingsUsage(prompt_tokens=1, total_tokens=1),
                data=[],
            ),
        ).start()

        self.checkpointer_patch = patch("ee.hogai.graph.graph.global_checkpointer", new=DjangoCheckpointer())
        self.checkpointer_patch.start()

    def tearDown(self):
        self.checkpointer_patch.stop()
        self.azure_client_mock.stop()
        self.embed_query_mock.stop()
        super().tearDown()

    async def _set_up_onboarding_tests(self):
        await self.core_memory.adelete()
        _create_person(
            distinct_ids=["person1"],
            team=self.team,
        )
        _create_event(
            event="$pageview",
            distinct_id="person1",
            team=self.team,
            properties={"$host": "us.posthog.com"},
        )

    async def _run_assistant_graph(
        self,
        test_graph: Optional[CompiledStateGraph] = None,
        message: Optional[str] = "Hello",
        conversation: Optional[Conversation] = None,
        tool_call_partial_state: Optional[AssistantState | PartialAssistantState] = None,
        is_new_conversation: bool = False,
        mode: AssistantMode = AssistantMode.ASSISTANT,
        contextual_tools: Optional[dict[str, Any]] = None,
        ui_context: Optional[MaxUIContext] = None,
        filter_ack_messages: bool = True,
    ) -> tuple[list[AssistantOutput], BaseAssistant]:
        # Create assistant instance with our test graph
        assistant = Assistant.create(
            self.team,
            conversation or self.conversation,
            new_message=HumanMessage(content=message or "Hello", ui_context=ui_context),
            user=self.user,
            is_new_conversation=is_new_conversation,
            initial_state=tool_call_partial_state,
            mode=mode,
            contextual_tools=contextual_tools,
        )
        if test_graph:
            # If the test_graph is already an AssistantCompiledStateGraph, use it directly
            # Otherwise wrap it but preserve the reasoning message mapping
            if isinstance(test_graph, AssistantCompiledStateGraph):
                assistant._graph = test_graph
            else:
                # Try to get the reasoning message mapping from the original graph if available
                reasoning_mapping = getattr(test_graph, "get_reasoning_message_by_node_name", {})
                assistant._graph = AssistantCompiledStateGraph(test_graph, reasoning_mapping)
        # Capture and parse output of assistant.astream()
        output: list[AssistantOutput] = []
        async for event in assistant.astream():
            output.append(event)
        if filter_ack_messages:
            output = [
                event
                for event in output
                if event[0] != AssistantEventType.STATUS and event[1].type != AssistantGenerationStatusType.ACK
            ]
        return output, assistant

    def assertConversationEqual(self, output: list[AssistantOutput], expected_output: list[tuple[Any, Any]]):
        self.assertEqual(len(output), len(expected_output), output)
        for i, ((output_msg_type, output_msg), (expected_msg_type, expected_msg)) in enumerate(
            zip(output, expected_output)
        ):
            if (
                output_msg_type == AssistantEventType.CONVERSATION
                and expected_msg_type == AssistantEventType.CONVERSATION
            ):
                self.assertEqual(output_msg, expected_msg)
            elif output_msg_type == AssistantEventType.MESSAGE and expected_msg_type == AssistantEventType.MESSAGE:
                msg_dict = (
                    expected_msg.model_dump(exclude_none=True) if isinstance(expected_msg, BaseModel) else expected_msg
                )
                self.assertDictContainsSubset(
                    msg_dict,
                    cast(BaseModel, output_msg).model_dump(exclude_none=True),
                    f"Message content mismatch at index {i}",
                )
            else:
                raise ValueError(f"Unexpected message type: {output_msg_type} and {expected_msg_type}")

    def assertStateMessagesEqual(self, messages: list[Any], expected_messages: list[Any]):
        self.assertEqual(len(messages), len(expected_messages))
        for i, (message, expected_message) in enumerate(zip(messages, expected_messages)):
            expected_msg_dict = (
                expected_message.model_dump(exclude_none=True)
                if isinstance(expected_message, BaseModel)
                else expected_message
            )
            msg_dict = message.model_dump(exclude_none=True) if isinstance(message, BaseModel) else message
            self.assertDictContainsSubset(expected_msg_dict, msg_dict, f"Message content mismatch at index {i}")

    @patch(
        "ee.hogai.graph.query_planner.nodes.QueryPlannerNode._get_model",
        return_value=FakeChatOpenAI(
            responses=[
                messages.AIMessage(
                    content="",
                    tool_calls=[
                        {
                            "id": "call_1",
                            "name": "final_answer",
                            "args": {"query_kind": "trends", "plan": "Plan"},
                        }
                    ],
                )
            ]
        ),
    )
    @patch(
        "ee.hogai.graph.query_executor.nodes.QueryExecutorNode.run",
        return_value=PartialAssistantState(
            messages=[AssistantMessage(content="Foobar")],
        ),
    )
    async def test_reasoning_messages_added(self, _mock_query_executor_run, _mock_query_planner_run):
        output, _ = await self._run_assistant_graph(
            InsightsAssistantGraph(self.team, self.user)
            .add_edge(AssistantNodeName.START, AssistantNodeName.QUERY_PLANNER)
            .add_query_planner(
                {
                    "continue": AssistantNodeName.QUERY_PLANNER,
                    "trends": AssistantNodeName.END,
                    "funnel": AssistantNodeName.END,
                    "retention": AssistantNodeName.END,
                    "sql": AssistantNodeName.END,
                    "end": AssistantNodeName.END,
                }
            )
            .compile(),
            conversation=self.conversation,
        )

        # Assert that ReasoningMessages are added
        expected_output = [
            (
                "message",
                HumanMessage(content="Hello").model_dump(exclude_none=True),
            ),
            (
                "message",
                {
                    "type": "ai/reasoning",
                    "content": "Picking relevant events and properties",
                    "substeps": [],
                },
            ),
        ]
        self.assertConversationEqual(output, expected_output)

    @patch(
        "ee.hogai.graph.query_planner.nodes.QueryPlannerNode._get_model",
        return_value=FakeChatOpenAI(
            responses=[
                messages.AIMessage(
                    content="",
                    tool_calls=[
                        {
                            "id": "call_1",
                            "name": "retrieve_entity_properties",
                            "args": {"entity": "session"},
                        }
                    ],
                ),
                messages.AIMessage(
                    content="",
                    tool_calls=[
                        {
                            "id": "call_2",
                            "name": "retrieve_event_properties",
                            "args": {"event_name": "$pageview"},
                        }
                    ],
                ),
                messages.AIMessage(
                    content="",
                    tool_calls=[
                        {
                            "id": "call_3",
                            "name": "retrieve_event_property_values",
                            "args": {"event_name": "purchase", "property_name": "currency"},
                        }
                    ],
                ),
                messages.AIMessage(
                    content="",
                    tool_calls=[
                        {
                            "id": "call_4",
                            "name": "retrieve_entity_property_values",
                            "args": {"entity": "person", "property_name": "country_of_birth"},
                        }
                    ],
                ),
                messages.AIMessage(
                    content="",
                    tool_calls=[
                        {
                            "id": "call_6",
                            "name": "final_answer",
                            "args": {"query_kind": "trends", "plan": "Plan"},
                        }
                    ],
                ),
            ]
        ),
    )
    async def test_reasoning_messages_with_substeps_added(self, _mock_query_planner_run):
        output, _ = await self._run_assistant_graph(
            InsightsAssistantGraph(self.team, self.user)
            .add_edge(AssistantNodeName.START, AssistantNodeName.QUERY_PLANNER)
            .add_query_planner(
                {
                    "continue": AssistantNodeName.QUERY_PLANNER,
                    "trends": AssistantNodeName.END,
                    "funnel": AssistantNodeName.END,
                    "retention": AssistantNodeName.END,
                    "sql": AssistantNodeName.END,
                    "end": AssistantNodeName.END,
                }
            )
            .compile(),
            conversation=self.conversation,
            tool_call_partial_state=PartialAssistantState(root_tool_call_id="foo"),
        )

        # Assert that ReasoningMessages are added
        expected_output = [
            (
                "message",
                HumanMessage(content="Hello").model_dump(exclude_none=True),
            ),
            (
                "message",
                {
                    "type": "ai/reasoning",
                    "content": "Picking relevant events and properties",
                    "substeps": [],
                },
            ),
            (
                "message",
                {
                    "type": "ai/reasoning",
                    "content": "Picking relevant events and properties",
                    "substeps": [
                        "Exploring session properties",
                    ],
                },
            ),
            (
                "message",
                {
                    "type": "ai/reasoning",
                    "content": "Picking relevant events and properties",
                    "substeps": [
                        "Exploring session properties",
                        "Exploring `$pageview` event's properties",
                    ],
                },
            ),
            (
                "message",
                {
                    "type": "ai/reasoning",
                    "content": "Picking relevant events and properties",
                    "substeps": [
                        "Exploring session properties",
                        "Exploring `$pageview` event's properties",
                        "Analyzing `purchase` event's property `currency`",
                    ],
                },
            ),
            (
                "message",
                {
                    "type": "ai/reasoning",
                    "content": "Picking relevant events and properties",
                    "substeps": [
                        "Exploring session properties",
                        "Exploring `$pageview` event's properties",
                        "Analyzing `purchase` event's property `currency`",
                        "Analyzing person property `country_of_birth`",
                    ],
                },
            ),
        ]
        self.assertConversationEqual(output, expected_output)

    async def test_action_reasoning_messages_added(self):
        action = await Action.objects.acreate(team=self.team, name="Marius Tech Tips")

        with patch(
            "ee.hogai.graph.query_planner.nodes.QueryPlannerNode._get_model",
            return_value=FakeChatOpenAI(
                responses=[
                    messages.AIMessage(
                        content="",
                        tool_calls=[
                            {
                                "id": "call_1",
                                "name": "retrieve_action_properties",
                                "args": {"action_id": action.id},
                            }
                        ],
                    ),
                    messages.AIMessage(
                        content="",
                        tool_calls=[
                            {
                                "id": "call_2",
                                "name": "retrieve_action_property_values",
                                "args": {"action_id": action.id, "property_name": "video_name"},
                            }
                        ],
                    ),
                    messages.AIMessage(
                        content="",
                        tool_calls=[
                            {
                                "id": "call_3",
                                "name": "final_answer",
                                "args": {"query_kind": "trends", "plan": "Plan"},
                            }
                        ],
                    ),
                ]
            ),
        ):
            output, _ = await self._run_assistant_graph(
                InsightsAssistantGraph(self.team, self.user)
                .add_edge(AssistantNodeName.START, AssistantNodeName.QUERY_PLANNER)
                .add_query_planner(
                    {
                        "continue": AssistantNodeName.QUERY_PLANNER,
                        "trends": AssistantNodeName.END,
                        "funnel": AssistantNodeName.END,
                        "retention": AssistantNodeName.END,
                        "sql": AssistantNodeName.END,
                        "end": AssistantNodeName.END,
                    }
                )
                .compile(),
                tool_call_partial_state=PartialAssistantState(root_tool_call_id="foo"),
                conversation=self.conversation,
            )

            # Assert that ReasoningMessages are added
            expected_output = [
                (
                    "message",
                    HumanMessage(content="Hello").model_dump(exclude_none=True),
                ),
                (
                    "message",
                    {
                        "type": "ai/reasoning",
                        "content": "Picking relevant events and properties",
                        "substeps": [],
                    },
                ),
                (
                    "message",
                    {
                        "type": "ai/reasoning",
                        "content": "Picking relevant events and properties",
                        "substeps": [
                            "Exploring `Marius Tech Tips` action properties",
                        ],
                    },
                ),
                (
                    "message",
                    {
                        "type": "ai/reasoning",
                        "content": "Picking relevant events and properties",
                        "substeps": [
                            "Exploring `Marius Tech Tips` action properties",
                            "Analyzing `video_name` action property of `Marius Tech Tips`",
                        ],
                    },
                ),
            ]
            self.assertConversationEqual(output, expected_output)

    async def _test_human_in_the_loop(self, insight_type: Literal["trends", "funnel", "retention"]):
        graph = (
            AssistantGraph(self.team, self.user)
            .add_edge(AssistantNodeName.START, AssistantNodeName.ROOT)
            .add_root(
                {
                    "insights": AssistantNodeName.INSIGHTS_SUBGRAPH,
                    "root": AssistantNodeName.ROOT,
                    "end": AssistantNodeName.END,
                }
            )
            .add_insights(AssistantNodeName.ROOT)
            .compile()
        )

        with (
            patch("ee.hogai.graph.root.nodes.RootNode._get_model") as root_mock,
            patch("ee.hogai.graph.query_planner.nodes.QueryPlannerNode._get_model") as planner_mock,
        ):
            config: RunnableConfig = {
                "configurable": {
                    "thread_id": self.conversation.id,
                }
            }

            def root_side_effect(prompt: ChatPromptValue):
                if prompt.messages[-1].type == "tool":
                    return RunnableLambda(lambda _: messages.AIMessage(content="Agent needs help with this query"))

                return messages.AIMessage(
                    content="Okay",
                    tool_calls=[
                        {
                            "id": "1",
                            "name": "create_and_query_insight",
                            "args": {"query_description": "Foobar", "query_kind": insight_type},
                        }
                    ],
                )

            root_mock.return_value = FakeRunnableLambdaWithTokenCounter(root_side_effect)

            # Interrupt the graph
            planner_mock.return_value = FakeChatOpenAI(
                responses=[
                    messages.AIMessage(
                        content="",
                        tool_calls=[
                            {
                                "id": "call_1",
                                "name": "ask_user_for_help",
                                "args": {"request": "Need help with this query"},
                            }
                        ],
                    )
                ]
            )
            output, _ = await self._run_assistant_graph(graph, conversation=self.conversation)
            expected_output = [
                ("message", HumanMessage(content="Hello")),
                ("message", AssistantMessage(content="Okay")),
                ("message", ReasoningMessage(content="Coming up with an insight")),
                ("message", ReasoningMessage(content="Picking relevant events and properties", substeps=[])),
                ("message", AssistantMessage(content="Agent needs help with this query")),
            ]
            self.assertConversationEqual(output, expected_output)
            snapshot: StateSnapshot = await graph.aget_state(config)
            self.assertFalse(snapshot.next)
            self.assertFalse(snapshot.values.get("intermediate_steps"))
            self.assertFalse(snapshot.values["plan"])
            self.assertFalse(snapshot.values["graph_status"])
            self.assertFalse(snapshot.values["root_tool_call_id"])
            self.assertFalse(snapshot.values["root_tool_insight_plan"])
            self.assertFalse(snapshot.values["root_tool_insight_type"])
            self.assertFalse(snapshot.values["root_tool_calls_count"])

    async def test_trends_interrupt_when_asking_for_help(self):
        await self._test_human_in_the_loop("trends")

    async def test_funnels_interrupt_when_asking_for_help(self):
        await self._test_human_in_the_loop("funnel")

    async def test_retention_interrupt_when_asking_for_help(self):
        await self._test_human_in_the_loop("retention")

    async def test_ai_messages_appended_after_interrupt(self):
        with patch("ee.hogai.graph.query_planner.nodes.QueryPlannerNode._get_model") as mock:
            graph = InsightsAssistantGraph(self.team, self.user).compile_full_graph()
            config: RunnableConfig = {
                "configurable": {
                    "thread_id": self.conversation.id,
                }
            }

            def interrupt_graph(_):
                raise NodeInterrupt("test")

            mock.return_value = RunnableLambda(interrupt_graph)
            await self._run_assistant_graph(graph, conversation=self.conversation)
            snapshot: StateSnapshot = await graph.aget_state(config)
            self.assertTrue(snapshot.next)
            self.assertEqual(snapshot.values["graph_status"], "interrupted")
            self.assertIsInstance(snapshot.values["messages"][-1], AssistantMessage)
            self.assertEqual(snapshot.values["messages"][-1].content, "test")

            def interrupt_graph(_):
                snapshot = async_to_sync(graph.aget_state)(config)
                self.assertEqual(snapshot.values["graph_status"], "resumed")
                raise NodeInterrupt("test")

            mock.return_value = RunnableLambda(interrupt_graph)
            await self._run_assistant_graph(graph, conversation=self.conversation)

    async def test_recursion_error_is_handled(self):
        class FakeStream:
            def __init__(self, *args, **kwargs):
                pass

            def __aiter__(self):
                return self

            async def __anext__(self):
                raise GraphRecursionError()

        with patch("langgraph.pregel.Pregel.astream", side_effect=FakeStream):
            output, _ = await self._run_assistant_graph(conversation=self.conversation)
            self.assertEqual(output[0][0], "message")
            self.assertEqual(output[0][1].content, "Hello")
            self.assertEqual(output[1][0], "message")
            self.assertIsInstance(output[1][1], FailureMessage)

    async def test_new_conversation_handles_serialized_conversation(self):
        graph = (
            AssistantGraph(self.team, self.user)
            .add_node(AssistantNodeName.ROOT, lambda _: {"messages": [AssistantMessage(content="Hello")]})
            .add_edge(AssistantNodeName.START, AssistantNodeName.ROOT)
            .add_edge(AssistantNodeName.ROOT, AssistantNodeName.END)
            .compile()
        )
        output, _ = await self._run_assistant_graph(
            graph,
            conversation=self.conversation,
            is_new_conversation=True,
        )
        expected_output = [
            ("conversation", self.conversation),
        ]
        self.assertConversationEqual(output[:1], expected_output)

        output, _ = await self._run_assistant_graph(
            graph,
            conversation=self.conversation,
            is_new_conversation=False,
        )
        self.assertNotEqual(output[0][0], "conversation")

    async def test_async_stream(self):
        graph = (
            AssistantGraph(self.team, self.user)
            .add_node(AssistantNodeName.ROOT, lambda _: {"messages": [AssistantMessage(content="bar")]})
            .add_edge(AssistantNodeName.START, AssistantNodeName.ROOT)
            .add_edge(AssistantNodeName.ROOT, AssistantNodeName.END)
            .compile()
        )
        assistant = Assistant.create(
            self.team, self.conversation, user=self.user, new_message=HumanMessage(content="foo")
        )
        assistant._graph = graph

        expected_output = [
            ("message", HumanMessage(content="foo")),
            ("message", AssistantMessage(content="bar")),
        ]
        actual_output = [message async for message in assistant.astream()]
        self.assertConversationEqual(actual_output, expected_output)

    async def test_async_stream_handles_exceptions(self):
        def node_handler(state):
            raise ValueError()

        graph = (
            AssistantGraph(self.team, self.user)
            .add_node(AssistantNodeName.ROOT, node_handler)
            .add_edge(AssistantNodeName.START, AssistantNodeName.ROOT)
            .add_edge(AssistantNodeName.ROOT, AssistantNodeName.END)
            .compile()
        )
        assistant = Assistant.create(
            self.team, self.conversation, user=self.user, new_message=HumanMessage(content="foo")
        )
        assistant._graph = graph

        expected_output = [
            ("message", HumanMessage(content="foo")),
            ("message", FailureMessage()),
        ]
        actual_output = []
        async for event in assistant.astream():
            actual_output.append(event)
        self.assertConversationEqual(actual_output, expected_output)

    @title_generator_mock
    @patch("ee.hogai.graph.schema_generator.nodes.SchemaGeneratorNode._model")
    @patch("ee.hogai.graph.query_planner.nodes.QueryPlannerNode._get_model")
    @patch("ee.hogai.graph.root.nodes.RootNode._get_model")
    @patch("ee.hogai.graph.memory.nodes.MemoryCollectorNode._model", return_value=messages.AIMessage(content="[Done]"))
    async def test_full_trends_flow(
        self, memory_collector_mock, root_mock, planner_mock, generator_mock, title_generator_mock
    ):
        res1 = FakeRunnableLambdaWithTokenCounter(
            lambda _: messages.AIMessage(
                content="",
                tool_calls=[
                    {
                        "id": "xyz",
                        "name": "create_and_query_insight",
                        "args": {"query_description": "Foobar", "query_kind": "trends"},
                    }
                ],
            )
        )
        res2 = FakeRunnableLambdaWithTokenCounter(
            lambda _: messages.AIMessage(content="The results indicate a great future for you.")
        )
        root_mock.side_effect = cycle([res1, res1, res2, res2])

        planner_mock.return_value = FakeChatOpenAI(
            responses=[
                messages.AIMessage(
                    content="",
                    tool_calls=[
                        {
                            "id": "call_1",
                            "name": "final_answer",
                            "args": {"query_kind": "trends", "plan": "Plan"},
                        }
                    ],
                )
            ]
        )
        query = AssistantTrendsQuery(series=[])
        generator_mock.return_value = RunnableLambda(lambda _: TrendsSchemaGeneratorOutput(query=query))

        # First run
        actual_output, _ = await self._run_assistant_graph(is_new_conversation=True)
        expected_output = [
            ("conversation", self.conversation),
            ("message", HumanMessage(content="Hello")),
            ("message", ReasoningMessage(content="Coming up with an insight")),
            ("message", ReasoningMessage(content="Picking relevant events and properties", substeps=[])),
            ("message", ReasoningMessage(content="Creating trends query")),
            ("message", VisualizationMessage(query="Foobar", answer=query, plan="Plan")),
            ("message", AssistantMessage(content="The results indicate a great future for you.")),
        ]
        self.assertConversationEqual(actual_output, expected_output)
        self.assertEqual(actual_output[1][1].id, actual_output[5][1].initiator)  # viz message must have this id

        # Second run
        actual_output, _ = await self._run_assistant_graph(is_new_conversation=False)
        self.assertConversationEqual(actual_output, expected_output[1:])
        self.assertEqual(actual_output[0][1].id, actual_output[4][1].initiator)

        # Third run
        actual_output, _ = await self._run_assistant_graph(is_new_conversation=False)
        self.assertConversationEqual(actual_output, expected_output[1:])
        self.assertEqual(actual_output[0][1].id, actual_output[4][1].initiator)

    @title_generator_mock
    @patch("ee.hogai.graph.schema_generator.nodes.SchemaGeneratorNode._model")
    @patch("ee.hogai.graph.query_planner.nodes.QueryPlannerNode._get_model")
    @patch("ee.hogai.graph.root.nodes.RootNode._get_model")
    @patch("ee.hogai.graph.memory.nodes.MemoryCollectorNode._model", return_value=messages.AIMessage(content="[Done]"))
    async def test_full_funnel_flow(
        self, memory_collector_mock, root_mock, planner_mock, generator_mock, title_generator_mock
    ):
        res1 = FakeChatOpenAI(
            responses=[
                messages.AIMessage(
                    content="",
                    tool_calls=[
                        {
                            "id": "xyz",
                            "name": "create_and_query_insight",
                            "args": {"query_description": "Foobar", "query_kind": "funnel"},
                        }
                    ],
                )
            ]
        )
        res2 = FakeChatOpenAI(
            responses=[messages.AIMessage(content="The results indicate a great future for you.")],
        )
        root_mock.side_effect = cycle([res1, res1, res2, res2])

        planner_mock.return_value = FakeChatOpenAI(
            responses=[
                messages.AIMessage(
                    content="",
                    tool_calls=[
                        {
                            "id": "call_1",
                            "name": "final_answer",
                            "args": {"query_kind": "funnel", "plan": "Plan"},
                        }
                    ],
                )
            ]
        )
        query = AssistantFunnelsQuery(
            series=[
                AssistantFunnelsEventsNode(event="$pageview"),
                AssistantFunnelsEventsNode(event="$pageleave"),
            ]
        )
        generator_mock.return_value = RunnableLambda(lambda _: FunnelsSchemaGeneratorOutput(query=query))

        # First run
        actual_output, _ = await self._run_assistant_graph(is_new_conversation=True)
        expected_output = [
            ("conversation", self.conversation),
            ("message", HumanMessage(content="Hello")),
            ("message", ReasoningMessage(content="Coming up with an insight")),
            ("message", ReasoningMessage(content="Picking relevant events and properties", substeps=[])),
            ("message", ReasoningMessage(content="Creating funnel query")),
            ("message", VisualizationMessage(query="Foobar", answer=query, plan="Plan")),
            ("message", AssistantMessage(content="The results indicate a great future for you.")),
        ]
        self.assertConversationEqual(actual_output, expected_output)
        self.assertEqual(actual_output[1][1].id, actual_output[5][1].initiator)  # viz message must have this id

        # Second run
        actual_output, _ = await self._run_assistant_graph(is_new_conversation=False)
        self.assertConversationEqual(actual_output, expected_output[1:])
        self.assertEqual(actual_output[0][1].id, actual_output[4][1].initiator)

        # Third run
        actual_output, _ = await self._run_assistant_graph(is_new_conversation=False)
        self.assertConversationEqual(actual_output, expected_output[1:])
        self.assertEqual(actual_output[0][1].id, actual_output[4][1].initiator)

    @title_generator_mock
    @patch("ee.hogai.graph.schema_generator.nodes.SchemaGeneratorNode._model")
    @patch("ee.hogai.graph.query_planner.nodes.QueryPlannerNode._get_model")
    @patch("ee.hogai.graph.root.nodes.RootNode._get_model")
    @patch("ee.hogai.graph.memory.nodes.MemoryCollectorNode._model", return_value=messages.AIMessage(content="[Done]"))
    async def test_full_retention_flow(
        self, memory_collector_mock, root_mock, planner_mock, generator_mock, title_generator_mock
    ):
        action = await Action.objects.acreate(team=self.team, name="Marius Tech Tips")

        res1 = FakeRunnableLambdaWithTokenCounter(
            lambda _: messages.AIMessage(
                content="",
                tool_calls=[
                    {
                        "id": "xyz",
                        "name": "create_and_query_insight",
                        "args": {"query_description": "Foobar", "query_kind": "retention"},
                    }
                ],
            )
        )
        res2 = FakeRunnableLambdaWithTokenCounter(
            lambda _: messages.AIMessage(content="The results indicate a great future for you.")
        )
        root_mock.side_effect = cycle([res1, res1, res2, res2])

        planner_mock.return_value = FakeChatOpenAI(
            responses=[
                messages.AIMessage(
                    content="",
                    tool_calls=[
                        {
                            "id": "call_1",
                            "name": "final_answer",
                            "args": {"query_kind": "retention", "plan": "Plan"},
                        }
                    ],
                )
            ]
        )
        query = AssistantRetentionQuery(
            retentionFilter=AssistantRetentionFilter(
                targetEntity=AssistantRetentionEventsNode(name="$pageview"),
                returningEntity=AssistantRetentionActionsNode(name=action.name, id=action.id),
            )
        )
        generator_mock.return_value = RunnableLambda(lambda _: RetentionSchemaGeneratorOutput(query=query))

        # First run
        actual_output, _ = await self._run_assistant_graph(is_new_conversation=True)
        expected_output = [
            ("conversation", self.conversation),
            ("message", HumanMessage(content="Hello")),
            ("message", ReasoningMessage(content="Coming up with an insight")),
            ("message", ReasoningMessage(content="Picking relevant events and properties", substeps=[])),
            ("message", ReasoningMessage(content="Creating retention query")),
            ("message", VisualizationMessage(query="Foobar", answer=query, plan="Plan")),
            ("message", AssistantMessage(content="The results indicate a great future for you.")),
        ]
        self.assertConversationEqual(actual_output, expected_output)
        self.assertEqual(actual_output[1][1].id, actual_output[5][1].initiator)  # viz message must have this id

        # Second run
        actual_output, _ = await self._run_assistant_graph(is_new_conversation=False)
        self.assertConversationEqual(actual_output, expected_output[1:])
        self.assertEqual(actual_output[0][1].id, actual_output[4][1].initiator)

        # Third run
        actual_output, _ = await self._run_assistant_graph(is_new_conversation=False)
        self.assertConversationEqual(actual_output, expected_output[1:])
        self.assertEqual(actual_output[0][1].id, actual_output[4][1].initiator)

    @title_generator_mock
    @patch("ee.hogai.graph.schema_generator.nodes.SchemaGeneratorNode._model")
    @patch("ee.hogai.graph.query_planner.nodes.QueryPlannerNode._get_model")
    @patch("ee.hogai.graph.root.nodes.RootNode._get_model")
    @patch("ee.hogai.graph.memory.nodes.MemoryCollectorNode._model", return_value=messages.AIMessage(content="[Done]"))
    async def test_full_sql_flow(
        self, memory_collector_mock, root_mock, planner_mock, generator_mock, title_generator_mock
    ):
        res1 = FakeRunnableLambdaWithTokenCounter(
            lambda _: messages.AIMessage(
                content="",
                tool_calls=[
                    {
                        "id": "xyz",
                        "name": "create_and_query_insight",
                        "args": {"query_description": "Foobar", "query_kind": "sql"},
                    }
                ],
            )
        )
        res2 = FakeRunnableLambdaWithTokenCounter(
            lambda _: messages.AIMessage(content="The results indicate a great future for you.")
        )
        root_mock.side_effect = cycle([res1, res1, res2, res2])

        planner_mock.return_value = RunnableLambda(
            lambda _: messages.AIMessage(
                content="",
                tool_calls=[
                    {
                        "id": "call_1",
                        "name": "final_answer",
                        "args": {"query_kind": "sql", "plan": "Plan"},
                    }
                ],
                response_metadata={"id": "call_1"},
            )
        )
        query = AssistantHogQLQuery(query="SELECT 1")
        generator_mock.return_value = RunnableLambda(lambda _: query.model_dump())

        # First run
        actual_output, _ = await self._run_assistant_graph(is_new_conversation=True)
        expected_output = [
            ("conversation", self.conversation),
            ("message", HumanMessage(content="Hello")),
            ("message", ReasoningMessage(content="Coming up with an insight")),
            ("message", ReasoningMessage(content="Picking relevant events and properties", substeps=[])),
            ("message", ReasoningMessage(content="Creating SQL query")),
            ("message", VisualizationMessage(query="Foobar", answer=query, plan="Plan")),
            ("message", AssistantMessage(content="The results indicate a great future for you.")),
        ]
        self.assertConversationEqual(actual_output, expected_output)
        self.assertEqual(actual_output[1][1].id, actual_output[5][1].initiator)  # viz message must have this id

    @patch("ee.hogai.graph.memory.nodes.MemoryOnboardingEnquiryNode._model")
    @patch("ee.hogai.graph.memory.nodes.MemoryInitializerNode._model")
    async def test_onboarding_flow_accepts_memory(self, model_mock, onboarding_enquiry_model_mock):
        await self._set_up_onboarding_tests()

        # Mock the memory initializer to return a product description
        model_mock.return_value = RunnableLambda(lambda x: "PostHog is a product analytics platform.")

        def mock_response(input_dict):
            input_str = str(input_dict)
            if "You are tasked with gathering information" in input_str:
                return "===What is your target market?"
            return "[Done]"

        onboarding_enquiry_model_mock.return_value = RunnableLambda(mock_response)

        # Create a graph with memory initialization flow
        graph = (
            AssistantGraph(self.team, self.user)
            .add_memory_onboarding(AssistantNodeName.END, AssistantNodeName.END)
            .compile()
        )

        # First run - get the product description
        output, _ = await self._run_assistant_graph(graph, is_new_conversation=True, message=SLASH_COMMAND_INIT)
        expected_output = [
            ("conversation", self.conversation),
            ("message", HumanMessage(content=SLASH_COMMAND_INIT)),
            (
                "message",
                AssistantMessage(
                    content=memory_prompts.SCRAPING_INITIAL_MESSAGE,
                ),
            ),
            (
                "message",
                AssistantMessage(
                    content=memory_prompts.SCRAPING_SUCCESS_MESSAGE + "PostHog is a product analytics platform."
                ),
            ),
            ("message", AssistantMessage(content=memory_prompts.SCRAPING_VERIFICATION_MESSAGE)),
        ]
        self.assertConversationEqual(output, expected_output)

        # Second run - accept the memory
        output, _ = await self._run_assistant_graph(
            graph,
            message=memory_prompts.SCRAPING_CONFIRMATION_MESSAGE,
            is_new_conversation=False,
        )
        expected_output = [
            ("message", HumanMessage(content=memory_prompts.SCRAPING_CONFIRMATION_MESSAGE)),
            (
                "message",
                AssistantMessage(content="What is your target market?"),
            ),
        ]
        self.assertConversationEqual(output, expected_output)

        # Verify the memory was saved
        core_memory = await CoreMemory.objects.aget(team=self.team)
        self.assertEqual(
            core_memory.initial_text,
            "Question: What does the company do?\nAnswer: PostHog is a product analytics platform.\nQuestion: What is your target market?\nAnswer:",
        )

    @patch("ee.hogai.graph.memory.nodes.MemoryInitializerNode._model")
    @patch("ee.hogai.graph.memory.nodes.MemoryOnboardingEnquiryNode._model")
    async def test_onboarding_flow_rejects_memory(self, onboarding_enquiry_model_mock, model_mock):
        await self._set_up_onboarding_tests()

        # Mock the memory initializer to return a product description
        model_mock.return_value = RunnableLambda(lambda _: "PostHog is a product analytics platform.")
        onboarding_enquiry_model_mock.return_value = RunnableLambda(lambda _: "===What is your target market?")

        # Create a graph with memory initialization flow
        graph = (
            AssistantGraph(self.team, self.user)
            .add_memory_onboarding(AssistantNodeName.END, AssistantNodeName.END)
            .compile()
        )

        # First run - get the product description
        output, _ = await self._run_assistant_graph(graph, is_new_conversation=True, message=SLASH_COMMAND_INIT)
        expected_output = [
            ("conversation", self.conversation),
            ("message", HumanMessage(content=SLASH_COMMAND_INIT)),
            (
                "message",
                AssistantMessage(
                    content=memory_prompts.SCRAPING_INITIAL_MESSAGE,
                ),
            ),
            (
                "message",
                AssistantMessage(
                    content=memory_prompts.SCRAPING_SUCCESS_MESSAGE + "PostHog is a product analytics platform."
                ),
            ),
            ("message", AssistantMessage(content=memory_prompts.SCRAPING_VERIFICATION_MESSAGE)),
        ]
        self.assertConversationEqual(output, expected_output)

        # Second run - reject the memory
        output, _ = await self._run_assistant_graph(
            graph,
            message=memory_prompts.SCRAPING_REJECTION_MESSAGE,
            is_new_conversation=False,
        )
        expected_output = [
            ("message", HumanMessage(content=memory_prompts.SCRAPING_REJECTION_MESSAGE)),
            (
                "message",
                AssistantMessage(
                    content="What is your target market?",
                ),
            ),
        ]
        self.assertConversationEqual(output, expected_output)

        core_memory = await CoreMemory.objects.aget(team=self.team)
        self.assertEqual(core_memory.initial_text, "Question: What is your target market?\nAnswer:")

    @patch("ee.hogai.graph.memory.nodes.MemoryCollectorNode._model")
    async def test_memory_collector_flow(self, model_mock):
        # Create a graph with just memory collection
        graph = (
            AssistantGraph(self.team, self.user)
            .add_memory_collector(AssistantNodeName.END)
            .add_memory_collector_tools()
            .compile()
        )

        # Mock the memory collector to first analyze and then append memory
        def memory_collector_side_effect(prompt):
            prompt_messages = prompt.to_messages()
            if len(prompt_messages) == 2:  # First run
                return messages.AIMessage(
                    content="Let me analyze that.",
                    tool_calls=[
                        {
                            "id": "1",
                            "name": "core_memory_append",
                            "args": {"memory_content": "The product uses a subscription model."},
                        }
                    ],
                )
            else:  # Second run
                return messages.AIMessage(content="Processing complete. [Done]")

        model_mock.return_value = RunnableLambda(memory_collector_side_effect)

        # First run - analyze and append memory
        output, _ = await self._run_assistant_graph(
            graph,
            message="We use a subscription model",
            is_new_conversation=True,
        )
        expected_output = [
            ("conversation", self.conversation),
            ("message", HumanMessage(content="We use a subscription model")),
        ]
        self.assertConversationEqual(output, expected_output)

        # Verify memory was appended
        await self.core_memory.arefresh_from_db()
        self.assertIn("The product uses a subscription model.", self.core_memory.text)

    @title_generator_mock
    @patch("ee.hogai.graph.schema_generator.nodes.SchemaGeneratorNode._model")
    @patch("ee.hogai.graph.query_planner.nodes.QueryPlannerNode._get_model")
    @patch("ee.hogai.graph.root.nodes.RootNode._get_model")
    @patch("ee.hogai.graph.memory.nodes.MemoryCollectorNode._model", return_value=messages.AIMessage(content="[Done]"))
    async def test_exits_infinite_loop_after_fourth_attempt(
        self, memory_collector_mock, get_model_mock, planner_mock, generator_mock, title_node_mock
    ):
        """Test that the assistant exits an infinite loop of tool calls after the 4th attempt."""

        # Track number of attempts
        attempts = 0

        # Mock the root node to keep making tool calls until 4th attempt
        def make_tool_call(_):
            nonlocal attempts
            attempts += 1
            if attempts <= 4:
                return messages.AIMessage(
                    content="",
                    tool_calls=[
                        {
                            "id": str(uuid4()),
                            "name": "create_and_query_insight",
                            "args": {"query_description": "Foobar", "query_kind": "trends"},
                        }
                    ],
                )
            return messages.AIMessage(content="No more tool calls after 4th attempt")

        get_model_mock.return_value = FakeRunnableLambdaWithTokenCounter(make_tool_call)
        planner_mock.return_value = RunnableLambda(
            lambda _: messages.AIMessage(
                content="",
                tool_calls=[
                    {
                        "id": "call_1",
                        "name": "final_answer",
                        "args": {"query_kind": "trends", "plan": "Plan"},
                    }
                ],
                response_metadata={"id": "call_1"},
            )
        )
        query = AssistantTrendsQuery(series=[])
        generator_mock.return_value = RunnableLambda(lambda _: TrendsSchemaGeneratorOutput(query=query))

        # Create a graph that only uses the root node
        graph = AssistantGraph(self.team, self.user).compile_full_graph()

        # Run the assistant and capture output
        output, _ = await self._run_assistant_graph(graph)

        # Verify the last message doesn't contain any tool calls and has our expected content
        last_message = output[-1][1]
        self.assertNotIn("tool_calls", last_message, "The final message should not contain any tool calls")
        self.assertEqual(
            last_message.content,
            "No more tool calls after 4th attempt",
            "Final message should indicate no more tool calls",
        )

    async def test_conversation_is_locked_when_generating(self):
        graph = (
            AssistantGraph(self.team, self.user)
            .add_edge(AssistantNodeName.START, AssistantNodeName.ROOT)
            .add_root({"root": AssistantNodeName.ROOT, "end": AssistantNodeName.END})
            .compile()
        )
        self.assertEqual(self.conversation.status, Conversation.Status.IDLE)
        with patch("ee.hogai.graph.root.nodes.RootNode._get_model") as root_mock:

            def assert_lock_status(_):
                self.conversation.refresh_from_db()
                self.assertEqual(self.conversation.status, Conversation.Status.IN_PROGRESS)
                return messages.AIMessage(content="")

            root_mock.return_value = FakeRunnableLambdaWithTokenCounter(assert_lock_status)
            await self._run_assistant_graph(graph)
            await self.conversation.arefresh_from_db()
            self.assertEqual(self.conversation.status, Conversation.Status.IDLE)

    async def test_conversation_saves_state_after_cancellation(self):
        graph = (
            AssistantGraph(self.team, self.user)
            .add_edge(AssistantNodeName.START, AssistantNodeName.ROOT)
            .add_root({"root": AssistantNodeName.ROOT, "end": AssistantNodeName.END})
            .compile()
        )

        self.assertEqual(self.conversation.status, Conversation.Status.IDLE)
        with (
            patch("ee.hogai.graph.root.nodes.RootNode._get_model") as root_mock,
            patch("ee.hogai.graph.root.nodes.RootNodeTools.run") as root_tool_mock,
        ):

            def assert_lock_status(_):
                self.conversation.status = Conversation.Status.CANCELING
                self.conversation.save()
                return messages.AIMessage(
                    content="",
                    tool_calls=[
                        {
                            "id": "1",
                            "name": "create_and_query_insight",
                            "args": {"query_description": "Foobar", "query_kind": "trends"},
                        }
                    ],
                )

            root_mock.return_value = FakeRunnableLambdaWithTokenCounter(assert_lock_status)
            await self._run_assistant_graph(graph)
            snapshot = await graph.aget_state({"configurable": {"thread_id": str(self.conversation.id)}})
            self.assertEqual(snapshot.next, (AssistantNodeName.ROOT_TOOLS,))
            self.assertEqual(snapshot.values["messages"][-1].content, "")
            root_tool_mock.assert_not_called()

        with patch("ee.hogai.graph.root.nodes.RootNode._get_model") as root_mock:
            # The graph must start from the root node despite being cancelled on the root tools node.
            root_mock.return_value = FakeRunnableLambdaWithTokenCounter(
                lambda _: messages.AIMessage(content="Finished")
            )
            expected_output = [
                ("message", HumanMessage(content="Hello")),
                ("message", AssistantMessage(content="Finished")),
            ]
            actual_output, _ = await self._run_assistant_graph(graph)
            self.assertConversationEqual(actual_output, expected_output)

    @override_settings(INKEEP_API_KEY="test")
    @patch("ee.hogai.graph.root.nodes.RootNode._get_model")
    @patch("ee.hogai.graph.inkeep_docs.nodes.InkeepDocsNode._get_model")
    async def test_inkeep_docs_basic_search(self, inkeep_docs_model_mock, root_model_mock):
        """Test basic documentation search functionality using Inkeep."""
        graph = (
            AssistantGraph(self.team, self.user)
            .add_edge(AssistantNodeName.START, AssistantNodeName.ROOT)
            .add_root(
                {
                    "search_documentation": AssistantNodeName.INKEEP_DOCS,
                    "root": AssistantNodeName.ROOT,
                    "end": AssistantNodeName.END,
                }
            )
            .add_inkeep_docs()
            .compile()
        )

        root_model_mock.return_value = FakeChatOpenAI(
            responses=[
                messages.AIMessage(
                    content="", tool_calls=[{"name": search_documentation.__name__, "id": "1", "args": {}}]
                )
            ]
        )
        inkeep_docs_model_mock.return_value = FakeChatOpenAI(
            responses=[messages.AIMessage(content="Here's what I found in the docs...")]
        )
        output, _ = await self._run_assistant_graph(graph, message="How do I use feature flags?")

        self.assertConversationEqual(
            output,
            [
                ("message", HumanMessage(content="How do I use feature flags?")),
                ("message", ReasoningMessage(content="Checking PostHog docs")),
                ("message", AssistantMessage(content="Here's what I found in the docs...")),
            ],
        )

    @title_generator_mock
    @patch("ee.hogai.graph.schema_generator.nodes.SchemaGeneratorNode._model")
    @patch("ee.hogai.graph.query_planner.nodes.QueryPlannerNode._get_model")
    @patch("ee.hogai.graph.query_executor.nodes.QueryExecutorNode.run")
    async def test_insights_tool_mode_flow(
        self, query_executor_mock, planner_mock, generator_mock, title_generator_mock
    ):
        """Test that the insights tool mode works correctly."""
        query = AssistantTrendsQuery(series=[])
        tool_call_id = str(uuid4())
        tool_call_state = AssistantState(
            root_tool_call_id=tool_call_id,
            root_tool_insight_plan="Foobar",
            root_tool_insight_type="trends",
            messages=[],
        )

        planner_mock.return_value = FakeChatOpenAI(
            responses=[
                messages.AIMessage(
                    content="",
                    tool_calls=[
                        {
                            "id": "call_1",
                            "name": "final_answer",
                            "args": {"query_kind": "trends", "plan": "Plan"},
                        }
                    ],
                )
            ]
        )
        generator_mock.return_value = RunnableLambda(lambda _: TrendsSchemaGeneratorOutput(query=query))
        query_executor_mock.return_value = RunnableLambda(
            lambda _: PartialAssistantState(
                messages=[
                    AssistantToolCallMessage(
                        content="The results indicate a great future for you.", tool_call_id=tool_call_id
                    )
                ]
            )
        )
        # Run in insights tool mode
        output, _ = await self._run_assistant_graph(
            conversation=self.conversation,
            is_new_conversation=False,
            message=None,
            mode=AssistantMode.INSIGHTS_TOOL,
            tool_call_partial_state=tool_call_state,
        )

        expected_output = [
            ("message", ReasoningMessage(content="Picking relevant events and properties", substeps=[])),
            ("message", ReasoningMessage(content="Creating trends query")),
            ("message", VisualizationMessage(query="Foobar", answer=query, plan="Plan")),
            (
                "message",
                AssistantToolCallMessage(
                    content="The results indicate a great future for you.", tool_call_id=tool_call_id
                ),
            ),
        ]
        self.assertConversationEqual(output, expected_output)

    @patch("ee.hogai.graph.title_generator.nodes.TitleGeneratorNode._model")
    async def test_conversation_metadata_updated(self, title_generator_model_mock):
        """Test that metadata (title, created_at, updated_at) is generated and set for a new conversation."""
        # Create a test graph with only the title generator node
        graph = AssistantGraph(self.team, self.user).add_title_generator().compile()
        initial_updated_at = self.conversation.updated_at
        initial_created_at = self.conversation.created_at

        self.assertIsNone(self.conversation.title)

        # Mock the title generator to return "Generated Conversation Title"
        title_generator_model_mock.return_value = FakeChatOpenAI(
            responses=[messages.AIMessage(content="Generated Conversation Title")]
        )

        # Run the assistant
        await self._run_assistant_graph(
            graph,
            message="This is the first message in the conversation",
            is_new_conversation=True,
        )

        # Assert the conversation doesn't have a title yet
        await self.conversation.arefresh_from_db()
        # Verify the title has been set
        self.assertEqual(self.conversation.title, "Generated Conversation Title")
        assert self.conversation.updated_at is not None
        assert initial_updated_at is not None
        self.assertGreater(self.conversation.updated_at, initial_updated_at)
        self.assertEqual(self.conversation.created_at, initial_created_at)

    async def test_merges_messages_with_same_id(self):
        """Test that messages with the same ID are merged into one."""
        message_id = str(uuid4())

        # Create a simple graph that will return messages with the same ID but different content
        first_content = "First version of message"
        updated_content = "Updated version of message"

        class MessageUpdatingNode:
            def __init__(self):
                self.call_count = 0

            def __call__(self, state):
                self.call_count += 1
                content = first_content if self.call_count == 1 else updated_content
                return {"messages": [AssistantMessage(id=message_id, content=content)]}

        updater = MessageUpdatingNode()
        graph = (
            AssistantGraph(self.team, self.user)
            .add_node(AssistantNodeName.ROOT, updater)
            .add_edge(AssistantNodeName.START, AssistantNodeName.ROOT)
            .add_edge(AssistantNodeName.ROOT, AssistantNodeName.END)
            .compile()
        )
        config = {"configurable": {"thread_id": self.conversation.id}}

        # First run should add the message with initial content
        output, _ = await self._run_assistant_graph(graph, conversation=self.conversation)
        self.assertEqual(len(output), 2)  # Human message + AI message
        self.assertEqual(output[1][1].id, message_id)
        self.assertEqual(output[1][1].content, first_content)

        # Second run should update the message with new content
        output, _ = await self._run_assistant_graph(graph, conversation=self.conversation)
        self.assertEqual(len(output), 2)  # Human message + AI message
        self.assertEqual(output[1][1].id, message_id)
        self.assertEqual(output[1][1].content, updated_content)

        # Verify the message was actually replaced, not duplicated
        snapshot = await graph.aget_state(config)
        messages = snapshot.values["messages"]

        # Count messages with our test ID
        messages_with_id = [msg for msg in messages if msg.id == message_id]
        self.assertEqual(len(messages_with_id), 1, "There should be exactly one message with the test ID")
        self.assertEqual(
            messages_with_id[0].content,
            updated_content,
            "The merged message should have the content of the last message",
        )

    async def test_assistant_filters_messages_correctly(self):
        """Test that the Assistant class correctly filters messages based on should_output_assistant_message."""

        output_messages = [
            # Should be output (has content)
            (AssistantMessage(content="This message has content", id="1"), True),
            # Should be filtered out (empty content)
            (AssistantMessage(content="", id="2"), False),
            # Should be output (has UI payload)
            (
                AssistantToolCallMessage(
                    content="Tool result", tool_call_id="123", id="3", ui_payload={"some": "data"}
                ),
                True,
            ),
            # Should be filtered out (no UI payload)
            (AssistantToolCallMessage(content="Tool result", tool_call_id="456", id="4", ui_payload=None), False),
        ]

        for test_message, expected_in_output in output_messages:
            # Create a simple graph that produces different message types to test filtering
            class MessageFilteringNode:
                def __init__(self, message_to_return):
                    self.message_to_return = message_to_return

                def __call__(self, *args, **kwargs):
                    # Return a set of messages that should be filtered differently
                    return PartialAssistantState(messages=[self.message_to_return])

            # Create a graph with our test node
            graph = (
                AssistantGraph(self.team, self.user)
                .add_node(AssistantNodeName.ROOT, MessageFilteringNode(test_message))
                .add_edge(AssistantNodeName.START, AssistantNodeName.ROOT)
                .add_edge(AssistantNodeName.ROOT, AssistantNodeName.END)
                .compile()
            )

            # Run the assistant and capture output
            output, _ = await self._run_assistant_graph(graph, conversation=self.conversation)
            expected_output: list = [
                ("message", HumanMessage(content="Hello")),
            ]

            if expected_in_output:
                expected_output.append(("message", test_message))

            self.assertConversationEqual(output, expected_output)

    async def test_ui_context_persists_through_conversation_retrieval(self):
        """Test that ui_context persists when retrieving conversation state across multiple runs."""

        # Create a simple graph that just returns the initial state
        def return_initial_state(state):
            return {"messages": [AssistantMessage(content="Response from assistant")]}

        graph = (
            AssistantGraph(self.team, self.user)
            .add_node(AssistantNodeName.ROOT, return_initial_state)
            .add_edge(AssistantNodeName.START, AssistantNodeName.ROOT)
            .add_edge(AssistantNodeName.ROOT, AssistantNodeName.END)
            .compile()
        )

        # Test ui_context with multiple fields
        ui_context = MaxUIContext(
            dashboards=[
                MaxDashboardContext(
                    id="1",
                    filters=DashboardFilter(),
                    insights=[MaxInsightContext(id="1", query=TrendsQuery(series=[]))],
                )
            ],
            insights=[MaxInsightContext(id="2", query=TrendsQuery(series=[]))],
        )

        # First run: Create assistant with ui_context
        output1, assistant1 = await self._run_assistant_graph(
            test_graph=graph,
            message="First message",
            conversation=self.conversation,
            ui_context=ui_context,
        )

        ui_context_2 = MaxUIContext(insights=[MaxInsightContext(id="3", query=TrendsQuery(series=[]))])

        # Second run: Create another assistant with the same conversation (simulating retrieval)
        output2, assistant2 = await self._run_assistant_graph(
            test_graph=graph,
            message="Second message",
            conversation=self.conversation,
            ui_context=ui_context_2,  # Different ui_context
        )

        # Get the final state
        config2 = assistant2._get_config()
        state2 = await assistant2._graph.aget_state(config2)
        stored_messages2 = state2.values["messages"]

        # Find all human messages in the final stored messages
        human_messages = [msg for msg in stored_messages2 if isinstance(msg, HumanMessage)]
        self.assertEqual(len(human_messages), 2, "Should have exactly two human messages")

        first_message = human_messages[0]
        self.assertEqual(first_message.ui_context, ui_context)

        # Check second message has new ui_context
        second_message = human_messages[1]
        self.assertEqual(second_message.ui_context, ui_context_2)

    @patch("ee.hogai.graph.query_executor.nodes.QueryExecutorNode.run")
    @patch("ee.hogai.graph.schema_generator.nodes.SchemaGeneratorNode._model")
    @patch("ee.hogai.graph.query_planner.nodes.QueryPlannerNode._get_model")
    @patch("ee.hogai.graph.rag.nodes.InsightRagContextNode.run")
    @patch("ee.hogai.graph.root.nodes.RootNode._get_model")
    async def test_create_and_query_insight_contextual_tool(
        self, root_mock, rag_mock, planner_mock, generator_mock, query_executor_mock
    ):
        def root_side_effect(prompt: ChatPromptValue):
            if prompt.messages[-1].type == "tool":
                return RunnableLambda(lambda _: messages.AIMessage(content="Everything is fine"))

            return messages.AIMessage(
                content="",
                tool_calls=[
                    {
                        "id": "xyz",
                        "name": "create_and_query_insight",
                        "args": {"query_description": "Foobar", "query_kind": "trends"},
                    }
                ],
            )

        root_mock.return_value = FakeRunnableLambdaWithTokenCounter(root_side_effect)
        rag_mock.return_value = PartialAssistantState(
            rag_context="",
        )

        planner_mock.return_value = FakeChatOpenAI(
            responses=[
                messages.AIMessage(
                    content="",
                    tool_calls=[
                        {
                            "id": "call_1",
                            "name": "final_answer",
                            "args": {"query_kind": "trends", "plan": "Plan"},
                        }
                    ],
                )
            ]
        )
        query = AssistantTrendsQuery(series=[])
        generator_mock.return_value = RunnableLambda(lambda _: TrendsSchemaGeneratorOutput(query=query))

        query_executor_mock.return_value = PartialAssistantState(
            messages=[
                AssistantToolCallMessage(content="The results indicate a great future for you.", tool_call_id="xyz")
            ],
        )

        output, assistant = await self._run_assistant_graph(
            test_graph=AssistantGraph(self.team, self.user)
            .add_edge(AssistantNodeName.START, AssistantNodeName.ROOT)
            .add_root(
                {
                    "root": AssistantNodeName.ROOT,
                    "insights": AssistantNodeName.INSIGHTS_SUBGRAPH,
                    "end": AssistantNodeName.END,
                }
            )
            .add_insights()
            .compile(),
            conversation=self.conversation,
            is_new_conversation=True,
            message=None,
            mode=AssistantMode.ASSISTANT,
            contextual_tools={"create_and_query_insight": {"current_query": "query"}},
        )

        expected_output = [
            ("conversation", self.conversation),
            ("message", HumanMessage(content="Hello")),
            ("message", ReasoningMessage(content="Coming up with an insight")),
            ("message", ReasoningMessage(content="Picking relevant events and properties", substeps=[])),
            ("message", ReasoningMessage(content="Creating trends query")),
            ("message", VisualizationMessage(query="Foobar", answer=query, plan="Plan")),
            (
                "message",
                AssistantToolCallMessage(
                    content="The results indicate a great future for you.",
                    tool_call_id="xyz",
                    ui_payload={"create_and_query_insight": query.model_dump()},
                    visible=False,
                ),
            ),
            ("message", AssistantMessage(content="Everything is fine")),
        ]
        self.assertConversationEqual(output, expected_output)

        snapshot = await assistant._graph.aget_state(assistant._get_config())
        state = AssistantState.model_validate(snapshot.values)
        expected_state_messages = [
            HumanMessage(content="Hello"),
            AssistantMessage(
                content="",
                tool_calls=[
                    AssistantToolCall(
                        id="xyz",
                        name="create_and_query_insight",
                        args={"query_description": "Foobar", "query_kind": "trends"},
                    )
                ],
            ),
            VisualizationMessage(query="Foobar", answer=query, plan="Plan"),
            AssistantToolCallMessage(
                content="The results indicate a great future for you.",
                tool_call_id="xyz",
                ui_payload={"create_and_query_insight": query.model_dump()},
                visible=False,
            ),
            AssistantMessage(content="Everything is fine"),
        ]
        self.assertStateMessagesEqual(state.messages, expected_state_messages)

    # Tests for ainvoke method
    async def test_ainvoke_basic_functionality(self):
        """Test ainvoke returns all messages at once without streaming."""
        graph = (
            AssistantGraph(self.team, self.user)
            .add_node(AssistantNodeName.ROOT, lambda _: {"messages": [AssistantMessage(content="Response")]})
            .add_edge(AssistantNodeName.START, AssistantNodeName.ROOT)
            .add_edge(AssistantNodeName.ROOT, AssistantNodeName.END)
            .compile()
        )

        assistant = Assistant.create(
            self.team,
            self.conversation,
            user=self.user,
            new_message=HumanMessage(content="Test"),
        )
        assistant._graph = graph

        result = await assistant.ainvoke()

        # Should return list of tuples with correct structure
        self.assertIsInstance(result, list)
        self.assertEqual(len(result), 1)
        item = result[0]
        # Check structure of each result
        self.assertIsInstance(item, tuple)
        self.assertEqual(len(item), 2)
        self.assertEqual(item[0], AssistantEventType.MESSAGE)
        self.assertIsInstance(item[1], AssistantMessage)
        self.assertEqual(item[1].content, "Response")

    def test_chunk_reasoning_headline(self):
        """Test _chunk_reasoning_headline method with various scenarios."""
        assistant = Assistant.create(
            self.team, self.conversation, new_message=HumanMessage(content="Hello"), user=self.user
        )

        # Test 1: Start of headline - should return None and start chunking
        reasoning = {"summary": [{"text": "**Analyzing user data"}]}
        result = assistant._chunk_reasoning_headline(reasoning)
        self.assertIsNone(result)
        self.assertEqual(assistant._reasoning_headline_chunk, "Analyzing user data")
        self.assertIsNone(assistant._last_reasoning_headline)

        # Test 2: Continue headline - should return None and continue chunking
        reasoning = {"summary": [{"text": " to find patterns"}]}
        result = assistant._chunk_reasoning_headline(reasoning)
        self.assertIsNone(result)
        self.assertEqual(assistant._reasoning_headline_chunk, "Analyzing user data to find patterns")
        self.assertIsNone(assistant._last_reasoning_headline)

        # Test 3: End of headline - should return complete headline and reset
        reasoning = {"summary": [{"text": " and insights**"}]}
        result = assistant._chunk_reasoning_headline(reasoning)
        self.assertEqual(result, "Analyzing user data to find patterns and insights")
        self.assertIsNone(assistant._reasoning_headline_chunk)
        self.assertEqual(assistant._last_reasoning_headline, "Analyzing user data to find patterns and insights")

        # Test 4: Complete headline in one chunk - should return complete headline immediately
        assistant._reasoning_headline_chunk = None
        assistant._last_reasoning_headline = None
        reasoning = {"summary": [{"text": "**Complete headline in one chunk**"}]}
        result = assistant._chunk_reasoning_headline(reasoning)
        self.assertEqual(result, "Complete headline in one chunk")
        self.assertIsNone(assistant._reasoning_headline_chunk)
        self.assertEqual(assistant._last_reasoning_headline, "Complete headline in one chunk")

        # Test 5: Malformed reasoning - missing summary key
        assistant._reasoning_headline_chunk = "Some partial text"
        reasoning = {}
        result = assistant._chunk_reasoning_headline(reasoning)
        self.assertIsNone(result)
        self.assertIsNone(assistant._reasoning_headline_chunk)  # Should reset on error

        # Test 6: Malformed reasoning - empty summary array
        assistant._reasoning_headline_chunk = "Some partial text"
        reasoning = {"summary": []}
        result = assistant._chunk_reasoning_headline(reasoning)
        self.assertIsNone(result)
        self.assertIsNone(assistant._reasoning_headline_chunk)  # Should reset on error

        # Test 7: Malformed reasoning - missing text key
        assistant._reasoning_headline_chunk = "Some partial text"
        reasoning = {"summary": [{}]}
        result = assistant._chunk_reasoning_headline(reasoning)
        self.assertIsNone(result)
        self.assertIsNone(assistant._reasoning_headline_chunk)  # Should reset on error

        # Test 8: No bold markers in text - should return None
        assistant._reasoning_headline_chunk = None
        reasoning = {"summary": [{"text": "Regular text without bold markers"}]}
        result = assistant._chunk_reasoning_headline(reasoning)
        self.assertIsNone(result)
        self.assertIsNone(assistant._reasoning_headline_chunk)

        # Test 9: Empty text content
        assistant._reasoning_headline_chunk = None
        reasoning = {"summary": [{"text": ""}]}
        result = assistant._chunk_reasoning_headline(reasoning)
        self.assertIsNone(result)
        self.assertIsNone(assistant._reasoning_headline_chunk)

        # Test 10: Only bold markers, no content
        assistant._reasoning_headline_chunk = None
        reasoning = {"summary": [{"text": "****"}]}
        result = assistant._chunk_reasoning_headline(reasoning)
        self.assertEqual(result, "")  # Should return empty headline
        self.assertIsNone(assistant._reasoning_headline_chunk)
        self.assertEqual(assistant._last_reasoning_headline, "")

    def test_process_value_update_returns_ack_event(self):
        """Test that _process_value_update returns an ACK event for state updates."""

        assistant = Assistant.create(
            self.team, self.conversation, new_message=HumanMessage(content="Hello"), user=self.user
        )

        # Create a value update tuple that doesn't match special nodes
        update: GraphValueUpdateTuple = (
            AssistantNodeName.ROOT,
            {"root": {"messages": []}},  # Empty update that doesn't match visualization or verbose nodes
        )

        # Process the update
        result = assistant._process_value_update(update)

        # Should receive a list with an ACK event
        self.assertIsNotNone(result)
        self.assertEqual(len(result), 1)
        self.assertIsInstance(result[0], AssistantGenerationStatusEvent)
        self.assertEqual(result[0].type, AssistantGenerationStatusType.ACK)

    def test_billing_context_in_config(self):
        billing_context = MaxBillingContext(
            has_active_subscription=True,
            subscription_level=MaxBillingContextSubscriptionLevel.PAID,
            settings=MaxBillingContextSettings(active_destinations=2.0, autocapture_on=True),
            products=[
                MaxProductInfo(
                    name="Product Analytics",
                    description="Track user behavior",
                    current_usage=1000000.0,
                    has_exceeded_limit=False,
                    is_used=True,
                    percentage_usage=85.0,
                    type="product_analytics",
                    addons=[
                        MaxAddonInfo(
                            name="Data Pipeline",
                            description="Advanced data pipeline features",
                            current_usage=100.0,
                            has_exceeded_limit=False,
                            is_used=True,
                            type="data_pipeline",
                        )
                    ],
                )
            ],
        )
        assistant = Assistant.create(
            team=self.team,
            conversation=self.conversation,
            user=self.user,
            billing_context=billing_context,
        )

        config = assistant._get_config()
        self.assertEqual(config["configurable"]["billing_context"], billing_context)

    def test_handles_mixed_content_types_in_chunks(self):
        """Test that assistant correctly handles switching between string and list content formats."""
        assistant = Assistant.create(
            team=self.team,
            conversation=self.conversation,
            user=self.user,
        )

        # Test string to list transition
        assistant._chunks = AIMessageChunk(content="initial string content")

        # Simulate a chunk from OpenAI Responses API (list format)
        list_chunk = AIMessageChunk(content=[{"type": "text", "text": "new content from o3"}])
        langgraph_state = {"langgraph_node": AssistantNodeName.ROOT}

        update = ("messages", (list_chunk, langgraph_state))
        assistant._process_message_update(update)

        # Verify the chunks were reset to list format
        assert isinstance(assistant._chunks.content, list)
        assert len(assistant._chunks.content) == 1
        assert assistant._chunks.content[0]["text"] == "new content from o3"

        # Test list to string transition
        string_chunk = AIMessageChunk(content="back to string format")
        langgraph_state = {"langgraph_node": AssistantNodeName.ROOT}

        update = ("messages", (string_chunk, langgraph_state))
        assistant._process_message_update(update)

        # Verify the chunks were reset to string format
        assert isinstance(assistant._chunks.content, str)
        assert assistant._chunks.content == "back to string format"

    def test_handles_multiple_list_chunks(self):
        """Test that multiple list-format chunks are properly concatenated."""
        assistant = Assistant.create(
            team=self.team,
            conversation=self.conversation,
            user=self.user,
        )

        # Start with empty chunks
        assistant._chunks = AIMessageChunk(content="")

        # Add first list chunk
        chunk1 = AIMessageChunk(content=[{"type": "text", "text": "First part"}])
        langgraph_state = {"langgraph_node": AssistantNodeName.ROOT}
        update = ("messages", (chunk1, langgraph_state))
        assistant._process_message_update(update)

        # Add second list chunk
        chunk2 = AIMessageChunk(content=[{"type": "text", "text": " second part"}])
        update = ("messages", (chunk2, langgraph_state))
        result = assistant._process_message_update(update)

        # Verify the content was extracted correctly
        assert result is not None
        assert result.content == "First part second part"<|MERGE_RESOLUTION|>--- conflicted
+++ resolved
@@ -20,7 +20,6 @@
 from langgraph.types import StateSnapshot
 from pydantic import BaseModel
 
-<<<<<<< HEAD
 from ee.hogai.assistant.base import BaseAssistant
 from ee.hogai.django_checkpoint.checkpointer import DjangoCheckpointer
 from ee.hogai.graph.funnels.nodes import FunnelsSchemaGeneratorOutput
@@ -40,8 +39,6 @@
 )
 from ee.models.assistant import Conversation, CoreMemory
 from posthog.models import Action
-=======
->>>>>>> 33822600
 from posthog.schema import (
     AssistantEventType,
     AssistantFunnelsEventsNode,
