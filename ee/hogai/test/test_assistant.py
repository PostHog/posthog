from itertools import cycle
from typing import Any, Literal, Optional, cast
from uuid import uuid4

from posthog.test.base import (
    ClickhouseTestMixin,
    NonAtomicBaseTest,
    _create_event,
    _create_person,
    flush_persons_and_events,
)
from unittest.mock import AsyncMock, patch

from django.test import override_settings

from asgiref.sync import async_to_sync, sync_to_async
from azure.ai.inference import EmbeddingsClient
from azure.ai.inference.models import EmbeddingsResult, EmbeddingsUsage
from azure.core.credentials import AzureKeyCredential
from langchain_core import messages
from langchain_core.messages import BaseMessage
from langchain_core.runnables import RunnableConfig, RunnableLambda
from langgraph.errors import GraphRecursionError, NodeInterrupt
from langgraph.graph.state import CompiledStateGraph
from langgraph.types import StateSnapshot
from pydantic import BaseModel

from posthog.schema import (
    AssistantEventType,
    AssistantFunnelsEventsNode,
    AssistantFunnelsQuery,
    AssistantGenerationStatusEvent,
    AssistantGenerationStatusType,
    AssistantHogQLQuery,
    AssistantMessage,
    AssistantRetentionActionsNode,
    AssistantRetentionEventsNode,
    AssistantRetentionFilter,
    AssistantRetentionQuery,
    AssistantToolCall,
    AssistantToolCallMessage,
    AssistantTrendsQuery,
    AssistantUpdateEvent,
    ContextMessage,
    DashboardFilter,
    FailureMessage,
    HumanMessage,
    MaxAddonInfo,
    MaxBillingContext,
    MaxBillingContextSettings,
    MaxBillingContextSubscriptionLevel,
    MaxDashboardContext,
    MaxInsightContext,
    MaxProductInfo,
    MaxUIContext,
    TrendsQuery,
    VisualizationMessage,
)

from posthog.models import Action

from ee.hogai.assistant.base import BaseAssistant
from ee.hogai.django_checkpoint.checkpointer import DjangoCheckpointer
<<<<<<< HEAD
from ee.hogai.graph.base import AssistantCompiledStateGraph
from ee.hogai.graph.deep_research.types import DeepResearchNodeName
from ee.hogai.graph.funnels.nodes import FunnelsSchemaGeneratorOutput
from ee.hogai.graph.insights_graph.graph import InsightsGraph
=======
from ee.hogai.graph.base import BaseAssistantNode
from ee.hogai.graph.funnels.nodes import FunnelsSchemaGeneratorOutput
>>>>>>> f44a747d
from ee.hogai.graph.memory import prompts as memory_prompts
from ee.hogai.graph.retention.nodes import RetentionSchemaGeneratorOutput
from ee.hogai.graph.root.nodes import SLASH_COMMAND_INIT
from ee.hogai.graph.trends.nodes import TrendsSchemaGeneratorOutput
from ee.hogai.utils.state import GraphValueUpdateTuple
from ee.hogai.utils.tests import FakeAnthropicRunnableLambdaWithTokenCounter, FakeChatAnthropic, FakeChatOpenAI
from ee.hogai.utils.types import (
    AssistantMode,
    AssistantNodeName,
    AssistantOutput,
    AssistantState,
    PartialAssistantState,
)
from ee.models.assistant import Conversation, CoreMemory

from ..assistant import Assistant
from ..graph import AssistantGraph

title_generator_mock = patch(
    "ee.hogai.graph.title_generator.nodes.TitleGeneratorNode._model",
    return_value=FakeChatOpenAI(responses=[messages.AIMessage(content="Title")]),
)


class TestAssistant(ClickhouseTestMixin, NonAtomicBaseTest):
    CLASS_DATA_LEVEL_SETUP = False
    maxDiff = None

    def setUp(self):
        super().setUp()
        self.conversation = Conversation.objects.create(team=self.team, user=self.user)
        self.core_memory = CoreMemory.objects.create(
            team=self.team,
            text="Initial memory.",
            initial_text="Initial memory.",
            scraping_status=CoreMemory.ScrapingStatus.COMPLETED,
        )

        # Azure embeddings mocks
        self.azure_client_mock = patch(
            "ee.hogai.graph.rag.nodes.get_azure_embeddings_client",
            return_value=EmbeddingsClient(
                endpoint="https://test.services.ai.azure.com/models", credential=AzureKeyCredential("test")
            ),
        ).start()
        self.embed_query_mock = patch(
            "azure.ai.inference.EmbeddingsClient.embed",
            return_value=EmbeddingsResult(
                id="test",
                model="test",
                usage=EmbeddingsUsage(prompt_tokens=1, total_tokens=1),
                data=[],
            ),
        ).start()

        self.checkpointer_patch = patch("ee.hogai.graph.base.graph.global_checkpointer", new=DjangoCheckpointer())
        self.checkpointer_patch.start()

    def tearDown(self):
        self.checkpointer_patch.stop()
        self.azure_client_mock.stop()
        self.embed_query_mock.stop()
        super().tearDown()

    async def _set_up_onboarding_tests(self):
        await self.core_memory.adelete()
        _create_person(
            distinct_ids=["person1"],
            team=self.team,
        )
        _create_event(
            event="$pageview",
            distinct_id="person1",
            team=self.team,
            properties={"$host": "us.posthog.com"},
        )
        await sync_to_async(flush_persons_and_events)()

    async def _run_assistant_graph(
        self,
        test_graph: Optional[CompiledStateGraph] = None,
        message: Optional[str] = "Hello",
        conversation: Optional[Conversation] = None,
        tool_call_partial_state: Optional[AssistantState] = None,
        is_new_conversation: bool = False,
        mode: Optional[AssistantMode] = None,
        contextual_tools: Optional[dict[str, Any]] = None,
        ui_context: Optional[MaxUIContext] = None,
        filter_ack_messages: bool = True,
    ) -> tuple[list[AssistantOutput], BaseAssistant]:
        # If no mode is specified, use ASSISTANT as default
        if mode is None:
            mode = AssistantMode.ASSISTANT

        # Create assistant instance
        assistant = Assistant.create(
            self.team,
            conversation or self.conversation,
            new_message=HumanMessage(content=message, ui_context=ui_context) if message is not None else None,
            user=self.user,
            is_new_conversation=is_new_conversation,
            initial_state=tool_call_partial_state,
            mode=mode,
            contextual_tools=contextual_tools,
        )

        # Override the graph if a test graph is provided
        if test_graph:
            assistant._graph = test_graph

        # Capture and parse output of assistant.astream()
        output: list[AssistantOutput] = []
        async for event in assistant.astream():
            output.append(event)
        if filter_ack_messages:
            output = [
                event
                for event in output
                if not (
                    isinstance(event[1], AssistantGenerationStatusEvent)
                    and event[1].type == AssistantGenerationStatusType.ACK
                )
            ]
        return output, assistant

    def assertConversationEqual(self, output: list[AssistantOutput], expected_output: list[tuple[Any, Any]]):
        self.assertEqual(len(output), len(expected_output), output)
        for i, ((output_msg_type, output_msg), (expected_msg_type, expected_msg)) in enumerate(
            zip(output, expected_output)
        ):
            if (
                output_msg_type == AssistantEventType.CONVERSATION
                and expected_msg_type == AssistantEventType.CONVERSATION
            ):
                self.assertEqual(output_msg, expected_msg)
            elif (
                output_msg_type == AssistantEventType.MESSAGE and expected_msg_type == AssistantEventType.MESSAGE
            ) or (output_msg_type == AssistantEventType.UPDATE and expected_msg_type == AssistantEventType.UPDATE):
                msg_dict = (
                    expected_msg.model_dump(exclude_none=True) if isinstance(expected_msg, BaseModel) else expected_msg
                )
                msg_dict.pop("id", None)
                output_msg_dict = cast(BaseModel, output_msg).model_dump(exclude_none=True)
                output_msg_dict.pop("id", None)
                self.assertLessEqual(
                    msg_dict.items(),
                    output_msg_dict.items(),
                    f"Message content mismatch at index {i}",
                )
            else:
                raise ValueError(f"Unexpected message type: {output_msg_type} and {expected_msg_type}")

    def assertStateMessagesEqual(self, messages: list[Any], expected_messages: list[Any]):
        self.assertEqual(len(messages), len(expected_messages))
        for i, (message, expected_message) in enumerate(zip(messages, expected_messages)):
            expected_msg_dict = (
                expected_message.model_dump(exclude_none=True)
                if isinstance(expected_message, BaseModel)
                else expected_message
            )
            expected_msg_dict.pop("id", None)
            msg_dict = message.model_dump(exclude_none=True) if isinstance(message, BaseModel) else message
            msg_dict.pop("id", None)
            self.assertLessEqual(expected_msg_dict.items(), msg_dict.items(), f"Message content mismatch at index {i}")

<<<<<<< HEAD
    @patch(
        "ee.hogai.graph.query_planner.nodes.QueryPlannerNode._get_model",
        return_value=FakeChatOpenAI(
            responses=[
                messages.AIMessage(
                    content="",
                    tool_calls=[
                        {
                            "id": "call_1",
                            "name": "final_answer",
                            "args": {"query_kind": "trends", "plan": "Plan"},
                        }
                    ],
                )
            ]
        ),
    )
    @patch(
        "ee.hogai.graph.query_executor.nodes.QueryExecutorNode.arun",
        return_value=PartialAssistantState(
            messages=[AssistantMessage(content="Foobar")],
        ),
    )
    async def test_reasoning_messages_added(self, _mock_query_executor_run, _mock_query_planner_run):
        output, _ = await self._run_assistant_graph(
            InsightsGraph(self.team, self.user)
            .add_edge(AssistantNodeName.START, AssistantNodeName.QUERY_PLANNER)
            .add_query_planner(
                {
                    "continue": AssistantNodeName.QUERY_PLANNER,
                    "trends": AssistantNodeName.END,
                    "funnel": AssistantNodeName.END,
                    "retention": AssistantNodeName.END,
                    "sql": AssistantNodeName.END,
                    "end": AssistantNodeName.END,
                }
            )
            .compile(),
            conversation=self.conversation,
            mode=AssistantMode.INSIGHTS_TOOL,
        )

        # Assert that ReasoningMessages are added
        # Note: InsightsAssistant doesn't stream the first HumanMessage
        expected_output = [
            (
                "message",
                {
                    "type": "ai/reasoning",
                    "content": "Picking relevant events and properties",
                    "substeps": [],
                },
            ),
        ]
        self.assertConversationEqual(output, expected_output)

    @patch(
        "ee.hogai.graph.query_planner.nodes.QueryPlannerNode._get_model",
        return_value=FakeChatOpenAI(
            responses=[
                messages.AIMessage(
                    content="",
                    tool_calls=[
                        {
                            "id": "call_1",
                            "name": "retrieve_entity_properties",
                            "args": {"entity": "session"},
                        }
                    ],
                ),
                messages.AIMessage(
                    content="",
                    tool_calls=[
                        {
                            "id": "call_2",
                            "name": "retrieve_event_properties",
                            "args": {"event_name": "$pageview"},
                        }
                    ],
                ),
                messages.AIMessage(
                    content="",
                    tool_calls=[
                        {
                            "id": "call_3",
                            "name": "retrieve_event_property_values",
                            "args": {"event_name": "purchase", "property_name": "currency"},
                        }
                    ],
                ),
                messages.AIMessage(
                    content="",
                    tool_calls=[
                        {
                            "id": "call_4",
                            "name": "retrieve_entity_property_values",
                            "args": {"entity": "person", "property_name": "country_of_birth"},
                        }
                    ],
                ),
                messages.AIMessage(
                    content="",
                    tool_calls=[
                        {
                            "id": "call_6",
                            "name": "final_answer",
                            "args": {"query_kind": "trends", "plan": "Plan"},
                        }
                    ],
                ),
            ]
        ),
    )
    async def test_reasoning_messages_with_substeps_added(self, _mock_query_planner_run):
        output, _ = await self._run_assistant_graph(
            InsightsGraph(self.team, self.user)
            .add_edge(AssistantNodeName.START, AssistantNodeName.QUERY_PLANNER)
            .add_query_planner(
                {
                    "continue": AssistantNodeName.QUERY_PLANNER,
                    "trends": AssistantNodeName.END,
                    "funnel": AssistantNodeName.END,
                    "retention": AssistantNodeName.END,
                    "sql": AssistantNodeName.END,
                    "end": AssistantNodeName.END,
                }
            )
            .compile(),
            conversation=self.conversation,
            tool_call_partial_state=AssistantState(root_tool_call_id="foo"),
            mode=AssistantMode.INSIGHTS_TOOL,
        )

        # Assert that ReasoningMessages are added
        # Note: InsightsAssistant doesn't stream the first HumanMessage
        expected_output = [
            (
                "message",
                {
                    "type": "ai/reasoning",
                    "content": "Picking relevant events and properties",
                    "substeps": [],
                },
            ),
            (
                "message",
                {
                    "type": "ai/reasoning",
                    "content": "Picking relevant events and properties",
                    "substeps": [
                        "Exploring session properties",
                    ],
                },
            ),
            (
                "message",
                {
                    "type": "ai/reasoning",
                    "content": "Picking relevant events and properties",
                    "substeps": [
                        "Exploring session properties",
                        "Exploring `$pageview` event's properties",
                    ],
                },
            ),
            (
                "message",
                {
                    "type": "ai/reasoning",
                    "content": "Picking relevant events and properties",
                    "substeps": [
                        "Exploring session properties",
                        "Exploring `$pageview` event's properties",
                        "Analyzing `purchase` event's property `currency`",
                    ],
                },
            ),
            (
                "message",
                {
                    "type": "ai/reasoning",
                    "content": "Picking relevant events and properties",
                    "substeps": [
                        "Exploring session properties",
                        "Exploring `$pageview` event's properties",
                        "Analyzing `purchase` event's property `currency`",
                        "Analyzing person property `country_of_birth`",
                    ],
                },
            ),
        ]
        self.assertConversationEqual(output, expected_output)

    async def test_action_reasoning_messages_added(self):
        action = await Action.objects.acreate(team=self.team, name="Marius Tech Tips")

        with patch(
            "ee.hogai.graph.query_planner.nodes.QueryPlannerNode._get_model",
            return_value=FakeChatOpenAI(
                responses=[
                    messages.AIMessage(
                        content="",
                        tool_calls=[
                            {
                                "id": "call_1",
                                "name": "retrieve_action_properties",
                                "args": {"action_id": action.id},
                            }
                        ],
                    ),
                    messages.AIMessage(
                        content="",
                        tool_calls=[
                            {
                                "id": "call_2",
                                "name": "retrieve_action_property_values",
                                "args": {"action_id": action.id, "property_name": "video_name"},
                            }
                        ],
                    ),
                    messages.AIMessage(
                        content="",
                        tool_calls=[
                            {
                                "id": "call_3",
                                "name": "final_answer",
                                "args": {"query_kind": "trends", "plan": "Plan"},
                            }
                        ],
                    ),
                ]
            ),
        ):
            test_graph = (
                InsightsGraph(self.team, self.user)
                .add_edge(AssistantNodeName.START, AssistantNodeName.QUERY_PLANNER)
                .add_query_planner(
                    {
                        "continue": AssistantNodeName.QUERY_PLANNER,
                        "trends": AssistantNodeName.END,
                        "funnel": AssistantNodeName.END,
                        "retention": AssistantNodeName.END,
                        "sql": AssistantNodeName.END,
                        "end": AssistantNodeName.END,
                    }
                )
                .compile()
            )
            output, assistant = await self._run_assistant_graph(
                test_graph,
                tool_call_partial_state=AssistantState(root_tool_call_id="foo"),
                conversation=self.conversation,
                mode=AssistantMode.INSIGHTS_TOOL,
            )

            # Assert that ReasoningMessages are added
            # Note: InsightsAssistant doesn't stream the first HumanMessage
            expected_output = [
                (
                    "message",
                    {
                        "type": "ai/reasoning",
                        "content": "Picking relevant events and properties",
                        "substeps": [],
                    },
                ),
                (
                    "message",
                    {
                        "type": "ai/reasoning",
                        "content": "Picking relevant events and properties",
                        "substeps": [
                            "Exploring `Marius Tech Tips` action properties",
                        ],
                    },
                ),
                (
                    "message",
                    {
                        "type": "ai/reasoning",
                        "content": "Picking relevant events and properties",
                        "substeps": [
                            "Exploring `Marius Tech Tips` action properties",
                            "Analyzing `video_name` action property of `Marius Tech Tips`",
                        ],
                    },
                ),
            ]
            self.assertConversationEqual(output, expected_output)

=======
>>>>>>> f44a747d
    async def _test_human_in_the_loop(self, insight_type: Literal["trends", "funnel", "retention"]):
        graph = (
            AssistantGraph(self.team, self.user)
            .add_edge(AssistantNodeName.START, AssistantNodeName.ROOT)
            .add_root()
            .compile()
        )

        with (
            patch("ee.hogai.graph.root.nodes.RootNode._get_model") as root_mock,
            patch("ee.hogai.graph.query_planner.nodes.QueryPlannerNode._get_model") as planner_mock,
        ):
            config: RunnableConfig = {
                "configurable": {
                    "thread_id": self.conversation.id,
                }
            }

            def root_side_effect(msgs: list[BaseMessage]):
                last_message = msgs[-1]

                if (
                    isinstance(last_message.content, list)
                    and isinstance(last_message.content[-1], dict)
                    and last_message.content[-1]["type"] == "tool_result"
                ):
                    return RunnableLambda(lambda _: messages.AIMessage(content="Agent needs help with this query"))

                return messages.AIMessage(
                    content="Okay",
                    tool_calls=[
                        {
                            "id": "1",
                            "name": "create_and_query_insight",
                            "args": {"query_description": "Foobar"},
                        }
                    ],
                )

            root_mock.return_value = FakeAnthropicRunnableLambdaWithTokenCounter(root_side_effect)

            # Interrupt the graph
            planner_mock.return_value = FakeChatOpenAI(
                responses=[
                    messages.AIMessage(
                        content="",
                        tool_calls=[
                            {
                                "id": "call_1",
                                "name": "ask_user_for_help",
                                "args": {"request": "Need help with this query"},
                            }
                        ],
                    )
                ]
            )
            output, _ = await self._run_assistant_graph(graph, conversation=self.conversation)
            expected_output = [
                ("message", HumanMessage(content="Hello")),
                (
                    "message",
                    AssistantMessage(
                        content="Okay",
                        tool_calls=[
                            AssistantToolCall(
                                id="1",
                                name="create_and_query_insight",
                                args={"query_description": "Foobar", "query_kind": insight_type},
                            )
                        ],
                    ),
                ),
                (
                    "update",
                    AssistantUpdateEvent(
                        id="message_1",
                        content="Picking relevant events and properties",
                        tool_call_id="1",
                    ),
                ),
                (
                    "message",
                    AssistantToolCallMessage(
                        content="The agent has requested help:\nrequest='Need help with this query'", tool_call_id="1"
                    ),
                ),
                ("message", AssistantMessage(content="Agent needs help with this query")),
            ]
            self.assertConversationEqual(output, expected_output)
            snapshot: StateSnapshot = await graph.aget_state(config)
            self.assertFalse(snapshot.next)
            self.assertFalse(snapshot.values.get("intermediate_steps"))
            self.assertFalse(snapshot.values["plan"])
            self.assertFalse(snapshot.values["graph_status"])
            self.assertFalse(snapshot.values["root_tool_call_id"])
            self.assertFalse(snapshot.values["root_tool_insight_plan"])
            self.assertFalse(snapshot.values["root_tool_insight_type"])
            self.assertFalse(snapshot.values["root_tool_calls_count"])

    async def test_trends_interrupt_when_asking_for_help(self):
        await self._test_human_in_the_loop("trends")

    async def test_funnels_interrupt_when_asking_for_help(self):
        await self._test_human_in_the_loop("funnel")

    async def test_retention_interrupt_when_asking_for_help(self):
        await self._test_human_in_the_loop("retention")

    async def test_ai_messages_appended_after_interrupt(self):
        with patch("ee.hogai.graph.query_planner.nodes.QueryPlannerNode._get_model") as mock:
            graph = InsightsGraph(self.team, self.user).compile_full_graph()
            config: RunnableConfig = {
                "configurable": {
                    "thread_id": self.conversation.id,
                }
            }

            def interrupt_graph_1(_):
                raise NodeInterrupt("test")

            mock.return_value = RunnableLambda(interrupt_graph_1)
            await self._run_assistant_graph(graph, conversation=self.conversation)
            snapshot: StateSnapshot = await graph.aget_state(config)
            self.assertTrue(snapshot.next)
            self.assertEqual(snapshot.values["graph_status"], "interrupted")
            self.assertIsInstance(snapshot.values["messages"][-1], AssistantMessage)
            self.assertEqual(snapshot.values["messages"][-1].content, "test")

            def interrupt_graph_2(_):
                snapshot = async_to_sync(graph.aget_state)(config)
                self.assertEqual(snapshot.values["graph_status"], "resumed")
                raise NodeInterrupt("test")

            mock.return_value = RunnableLambda(interrupt_graph_2)
            await self._run_assistant_graph(graph, conversation=self.conversation)

    async def test_memory_collector_handles_interrupt_with_pending_tool_calls(self):
        """Test that memory collector correctly routes to tools when resuming from an interrupt with pending tool calls."""
        graph = (
            AssistantGraph(self.team, self.user)
            .add_memory_collector(AssistantNodeName.END)
            .add_memory_collector_tools()
            .compile()
        )

        config: RunnableConfig = {
            "configurable": {
                "thread_id": self.conversation.id,
            }
        }

        # Simulate an interrupt: Set state with AIMessage that has tool_calls but no corresponding ToolMessage
        await graph.aupdate_state(
            config,
            {
                "messages": [HumanMessage(content="We use a subscription model")],
                "memory_collection_messages": [
                    messages.AIMessage(
                        content="Analyzing business model",
                        tool_calls=[
                            {
                                "id": "tool_1",
                                "name": "core_memory_append",
                                "args": {"memory_content": "Company uses subscription pricing model"},
                            }
                        ],
                    )
                ],
            },
        )

        # Now resume - it should route to tools first to execute the pending tool call
        with patch("ee.hogai.graph.memory.nodes.MemoryCollectorNode._model") as model_mock:
            # After tool execution, the model should return [Done]
            model_mock.return_value = RunnableLambda(lambda _: messages.AIMessage(content="[Done]"))

            output, _ = await self._run_assistant_graph(
                graph,
                conversation=self.conversation,
                is_new_conversation=False,
                message=None,
            )

        # Verify the memory was appended (tool was executed)
        await self.core_memory.arefresh_from_db()
        self.assertIn("Company uses subscription pricing model", self.core_memory.text)

    async def test_recursion_error_is_handled(self):
        class FakeStream:
            def __init__(self, *args, **kwargs):
                pass

            def __aiter__(self):
                return self

            async def __anext__(self):
                raise GraphRecursionError()

        with patch("langgraph.pregel.Pregel.astream", side_effect=FakeStream):
            output, _ = await self._run_assistant_graph(conversation=self.conversation)
            self.assertEqual(output[0][0], "message")
            self.assertEqual(cast(AssistantMessage, output[0][1]).content, "Hello")
            self.assertEqual(output[1][0], "message")
            self.assertIsInstance(output[1][1], FailureMessage)

    async def test_new_conversation_handles_serialized_conversation(self):
        from ee.hogai.graph.base import BaseAssistantNode

        class TestNode(BaseAssistantNode):
            @property
            def node_name(self):
                return AssistantNodeName.ROOT

            async def arun(self, state, config):
                self.dispatcher.message(AssistantMessage(content="Hello"))
                return PartialAssistantState()

        test_node = TestNode(self.team, self.user)
        graph = (
            AssistantGraph(self.team, self.user)
            .add_node(AssistantNodeName.ROOT, test_node)
            .add_edge(AssistantNodeName.START, AssistantNodeName.ROOT)
            .add_edge(AssistantNodeName.ROOT, AssistantNodeName.END)
            .compile()
        )
        output, _ = await self._run_assistant_graph(
            graph,
            conversation=self.conversation,
            is_new_conversation=True,
        )
        expected_output = [
            ("conversation", self.conversation),
        ]
        self.assertConversationEqual(output[:1], expected_output)

        output, _ = await self._run_assistant_graph(
            graph,
            conversation=self.conversation,
            is_new_conversation=False,
        )
        self.assertNotEqual(output[0][0], "conversation")

    async def test_async_stream(self):
        from ee.hogai.graph.base import BaseAssistantNode

        class TestNode(BaseAssistantNode):
            @property
            def node_name(self):
                return AssistantNodeName.ROOT

            async def arun(self, state, config):
                self.dispatcher.message(AssistantMessage(content="bar"))
                return PartialAssistantState()

        test_node = TestNode(self.team, self.user)
        graph = (
            AssistantGraph(self.team, self.user)
            .add_node(AssistantNodeName.ROOT, test_node)
            .add_edge(AssistantNodeName.START, AssistantNodeName.ROOT)
            .add_edge(AssistantNodeName.ROOT, AssistantNodeName.END)
            .compile()
        )
        assistant = Assistant.create(
            self.team, self.conversation, user=self.user, new_message=HumanMessage(content="foo")
        )
        assistant._graph = graph

        expected_output = [
            ("message", HumanMessage(content="foo")),
            ("message", AssistantMessage(content="bar")),
        ]
        actual_output = [
            event
            async for event in assistant.astream()
            if not (
                isinstance(event[1], AssistantGenerationStatusEvent)
                and event[1].type == AssistantGenerationStatusType.ACK
            )
        ]
        self.assertConversationEqual(actual_output, expected_output)

    async def test_async_stream_handles_exceptions(self):
        def node_handler(state):
            raise ValueError()

        graph = (
            AssistantGraph(self.team, self.user)
            .add_node(AssistantNodeName.ROOT, node_handler)
            .add_edge(AssistantNodeName.START, AssistantNodeName.ROOT)
            .add_edge(AssistantNodeName.ROOT, AssistantNodeName.END)
            .compile()
        )
        assistant = Assistant.create(
            self.team, self.conversation, user=self.user, new_message=HumanMessage(content="foo")
        )
        assistant._graph = graph

        expected_output = [
            ("message", HumanMessage(content="foo")),
            ("message", FailureMessage()),
        ]
        actual_output = []
        async for event in assistant.astream():
            actual_output.append(event)
        self.assertConversationEqual(actual_output, expected_output)

    @title_generator_mock
    @patch("ee.hogai.graph.schema_generator.nodes.SchemaGeneratorNode._model")
    @patch("ee.hogai.graph.query_planner.nodes.QueryPlannerNode._get_model")
    @patch("ee.hogai.graph.root.nodes.RootNode._get_model")
    @patch("ee.hogai.graph.memory.nodes.MemoryCollectorNode._model", return_value=messages.AIMessage(content="[Done]"))
    async def test_full_trends_flow(
        self, memory_collector_mock, root_mock, planner_mock, generator_mock, title_generator_mock
    ):
        res1 = FakeAnthropicRunnableLambdaWithTokenCounter(
            lambda _: messages.AIMessage(
                content="",
                tool_calls=[
                    {
                        "id": "xyz",
                        "name": "create_and_query_insight",
                        "args": {"query_description": "Foobar"},
                    }
                ],
            )
        )
        res2 = FakeAnthropicRunnableLambdaWithTokenCounter(
            lambda _: messages.AIMessage(content="The results indicate a great future for you.")
        )
        root_mock.side_effect = cycle([res1, res2])

        planner_mock.return_value = FakeChatOpenAI(
            responses=[
                messages.AIMessage(
                    content="",
                    tool_calls=[
                        {
                            "id": "call_1",
                            "name": "final_answer",
                            "args": {"query_kind": "trends", "plan": "Plan"},
                        }
                    ],
                )
            ]
        )
        query = AssistantTrendsQuery(series=[])
        generator_mock.return_value = RunnableLambda(lambda _: TrendsSchemaGeneratorOutput(query=query))

        # First run
        actual_output, _ = await self._run_assistant_graph(is_new_conversation=True)
        expected_output = [
            ("conversation", self.conversation),
            ("message", HumanMessage(content="Hello")),
            (
                "message",
                AssistantMessage(
                    content="",
                    tool_calls=[
                        AssistantToolCall(
                            id="xyz",
                            name="create_and_query_insight",
                            args={"query_description": "Foobar", "query_kind": "trends"},
                        )
                    ],
                ),
            ),
            (
                "update",
                AssistantUpdateEvent(
                    id="message_1",
                    tool_call_id="xyz",
                    content="Picking relevant events and properties",
                ),
            ),
            ("update", AssistantUpdateEvent(id="message_2", tool_call_id="xyz", content="Creating trends query")),
            ("message", VisualizationMessage(query="Foobar", answer=query, plan="Plan")),
            ("message", {"tool_call_id": "xyz", "type": "tool"}),  # Don't check content as it's implementation detail
            ("message", AssistantMessage(content="The results indicate a great future for you.")),
        ]
        self.assertConversationEqual(actual_output, expected_output)
        self.assertEqual(
            cast(HumanMessage, actual_output[1][1]).id, cast(VisualizationMessage, actual_output[5][1]).initiator
        )  # viz message must have this id

        # Second run
        actual_output, _ = await self._run_assistant_graph(is_new_conversation=False)
        self.assertConversationEqual(actual_output, expected_output[1:])
        self.assertEqual(
            cast(HumanMessage, actual_output[0][1]).id, cast(VisualizationMessage, actual_output[4][1]).initiator
        )

        # Third run
        actual_output, _ = await self._run_assistant_graph(is_new_conversation=False)
        self.assertConversationEqual(actual_output, expected_output[1:])
        self.assertEqual(
            cast(HumanMessage, actual_output[0][1]).id, cast(VisualizationMessage, actual_output[4][1]).initiator
        )

    @title_generator_mock
    @patch("ee.hogai.graph.schema_generator.nodes.SchemaGeneratorNode._model")
    @patch("ee.hogai.graph.query_planner.nodes.QueryPlannerNode._get_model")
    @patch("ee.hogai.graph.root.nodes.RootNode._get_model")
    @patch("ee.hogai.graph.memory.nodes.MemoryCollectorNode._model", return_value=messages.AIMessage(content="[Done]"))
    async def test_full_funnel_flow(
        self, memory_collector_mock, root_mock, planner_mock, generator_mock, title_generator_mock
    ):
        res1 = FakeAnthropicRunnableLambdaWithTokenCounter(
            lambda _: messages.AIMessage(
                content="",
                tool_calls=[
                    {
                        "id": "xyz",
                        "name": "create_and_query_insight",
                        "args": {"query_description": "Foobar"},
                    }
                ],
            )
        )
        res2 = FakeAnthropicRunnableLambdaWithTokenCounter(
            lambda _: messages.AIMessage(content="The results indicate a great future for you.")
        )
        root_mock.side_effect = cycle([res1, res2])

        planner_mock.return_value = FakeChatOpenAI(
            responses=[
                messages.AIMessage(
                    content="",
                    tool_calls=[
                        {
                            "id": "call_1",
                            "name": "final_answer",
                            "args": {"query_kind": "funnel", "plan": "Plan"},
                        }
                    ],
                )
            ]
        )
        query = AssistantFunnelsQuery(
            series=[
                AssistantFunnelsEventsNode(event="$pageview"),
                AssistantFunnelsEventsNode(event="$pageleave"),
            ]
        )
        generator_mock.return_value = RunnableLambda(lambda _: FunnelsSchemaGeneratorOutput(query=query))

        # First run
        actual_output, _ = await self._run_assistant_graph(is_new_conversation=True)
        expected_output = [
            ("conversation", self.conversation),
            ("message", HumanMessage(content="Hello")),
            (
                "message",
                AssistantMessage(
                    content="",
                    tool_calls=[
                        AssistantToolCall(
                            id="xyz",
                            name="create_and_query_insight",
                            args={"query_description": "Foobar", "query_kind": "funnel"},
                        )
                    ],
                ),
            ),
            (
                "update",
                AssistantUpdateEvent(
                    id="message_1",
                    tool_call_id="xyz",
                    content="Picking relevant events and properties",
                ),
            ),
            ("update", AssistantUpdateEvent(id="message_2", tool_call_id="xyz", content="Creating funnel query")),
            ("message", VisualizationMessage(query="Foobar", answer=query, plan="Plan")),
            ("message", {"tool_call_id": "xyz", "type": "tool"}),  # Don't check content as it's implementation detail
            ("message", AssistantMessage(content="The results indicate a great future for you.")),
        ]
        self.assertConversationEqual(actual_output, expected_output)
        self.assertEqual(
            cast(HumanMessage, actual_output[1][1]).id, cast(VisualizationMessage, actual_output[5][1]).initiator
        )  # viz message must have this id

        # Second run
        actual_output, _ = await self._run_assistant_graph(is_new_conversation=False)
        self.assertConversationEqual(actual_output, expected_output[1:])
        self.assertEqual(
            cast(HumanMessage, actual_output[0][1]).id, cast(VisualizationMessage, actual_output[4][1]).initiator
        )

        # Third run
        actual_output, _ = await self._run_assistant_graph(is_new_conversation=False)
        self.assertConversationEqual(actual_output, expected_output[1:])
        self.assertEqual(
            cast(HumanMessage, actual_output[0][1]).id, cast(VisualizationMessage, actual_output[4][1]).initiator
        )

    @title_generator_mock
    @patch("ee.hogai.graph.schema_generator.nodes.SchemaGeneratorNode._model")
    @patch("ee.hogai.graph.query_planner.nodes.QueryPlannerNode._get_model")
    @patch("ee.hogai.graph.root.nodes.RootNode._get_model")
    @patch("ee.hogai.graph.memory.nodes.MemoryCollectorNode._model", return_value=messages.AIMessage(content="[Done]"))
    async def test_full_retention_flow(
        self, memory_collector_mock, root_mock, planner_mock, generator_mock, title_generator_mock
    ):
        action = await Action.objects.acreate(team=self.team, name="Marius Tech Tips")

        res1 = FakeAnthropicRunnableLambdaWithTokenCounter(
            lambda _: messages.AIMessage(
                content="",
                tool_calls=[
                    {
                        "id": "xyz",
                        "name": "create_and_query_insight",
                        "args": {"query_description": "Foobar"},
                    }
                ],
            )
        )
        res2 = FakeAnthropicRunnableLambdaWithTokenCounter(
            lambda _: messages.AIMessage(content="The results indicate a great future for you.")
        )
        root_mock.side_effect = cycle([res1, res2])

        planner_mock.return_value = FakeChatOpenAI(
            responses=[
                messages.AIMessage(
                    content="",
                    tool_calls=[
                        {
                            "id": "call_1",
                            "name": "final_answer",
                            "args": {"query_kind": "retention", "plan": "Plan"},
                        }
                    ],
                )
            ]
        )
        query = AssistantRetentionQuery(
            retentionFilter=AssistantRetentionFilter(
                targetEntity=AssistantRetentionEventsNode(name="$pageview"),
                returningEntity=AssistantRetentionActionsNode(name=action.name, id=action.id),
            )
        )
        generator_mock.return_value = RunnableLambda(lambda _: RetentionSchemaGeneratorOutput(query=query))

        # First run
        actual_output, _ = await self._run_assistant_graph(is_new_conversation=True)
        expected_output = [
            ("conversation", self.conversation),
            ("message", HumanMessage(content="Hello")),
            (
                "message",
                AssistantMessage(
                    content="",
                    tool_calls=[
                        AssistantToolCall(
                            id="xyz",
                            name="create_and_query_insight",
                            args={"query_description": "Foobar", "query_kind": "retention"},
                        )
                    ],
                ),
            ),
            (
                "update",
                AssistantUpdateEvent(
                    id="message_1",
                    tool_call_id="xyz",
                    content="Picking relevant events and properties",
                ),
            ),
            ("update", AssistantUpdateEvent(id="message_2", tool_call_id="xyz", content="Creating retention query")),
            ("message", VisualizationMessage(query="Foobar", answer=query, plan="Plan")),
            ("message", {"tool_call_id": "xyz", "type": "tool"}),  # Don't check content as it's implementation detail
            ("message", AssistantMessage(content="The results indicate a great future for you.")),
        ]
        self.assertConversationEqual(actual_output, expected_output)
        self.assertEqual(
            cast(HumanMessage, actual_output[1][1]).id, cast(VisualizationMessage, actual_output[5][1]).initiator
        )  # viz message must have this id

        # Second run
        actual_output, _ = await self._run_assistant_graph(is_new_conversation=False)
        self.assertConversationEqual(actual_output, expected_output[1:])
        self.assertEqual(
            cast(HumanMessage, actual_output[0][1]).id, cast(VisualizationMessage, actual_output[4][1]).initiator
        )

        # Third run
        actual_output, _ = await self._run_assistant_graph(is_new_conversation=False)
        self.assertConversationEqual(actual_output, expected_output[1:])
        self.assertEqual(
            cast(HumanMessage, actual_output[0][1]).id, cast(VisualizationMessage, actual_output[4][1]).initiator
        )

    @title_generator_mock
    @patch("ee.hogai.graph.schema_generator.nodes.SchemaGeneratorNode._model")
    @patch("ee.hogai.graph.query_planner.nodes.QueryPlannerNode._get_model")
    @patch("ee.hogai.graph.root.nodes.RootNode._get_model")
    @patch("ee.hogai.graph.memory.nodes.MemoryCollectorNode._model", return_value=messages.AIMessage(content="[Done]"))
    async def test_full_sql_flow(
        self, memory_collector_mock, root_mock, planner_mock, generator_mock, title_generator_mock
    ):
        res1 = FakeAnthropicRunnableLambdaWithTokenCounter(
            lambda _: messages.AIMessage(
                content="",
                tool_calls=[
                    {
                        "id": "xyz",
                        "name": "create_and_query_insight",
                        "args": {"query_description": "Foobar"},
                    }
                ],
            )
        )
        res2 = FakeAnthropicRunnableLambdaWithTokenCounter(
            lambda _: messages.AIMessage(content="The results indicate a great future for you.")
        )
        root_mock.side_effect = cycle([res1, res2])

        planner_mock.return_value = RunnableLambda(
            lambda _: messages.AIMessage(
                content="",
                tool_calls=[
                    {
                        "id": "call_1",
                        "name": "final_answer",
                        "args": {"query_kind": "sql", "plan": "Plan"},
                    }
                ],
                response_metadata={"id": "call_1"},
            )
        )
        query = AssistantHogQLQuery(query="SELECT 1")
        generator_mock.return_value = RunnableLambda(lambda _: query.model_dump())

        # First run
        actual_output, _ = await self._run_assistant_graph(is_new_conversation=True)
        expected_output = [
            ("conversation", self.conversation),
            ("message", HumanMessage(content="Hello")),
            (
                "message",
                AssistantMessage(
                    content="",
                    tool_calls=[
                        AssistantToolCall(
                            id="xyz",
                            name="create_and_query_insight",
                            args={"query_description": "Foobar", "query_kind": "sql"},
                        )
                    ],
                ),
            ),
            (
                "update",
                AssistantUpdateEvent(
                    id="message_1",
                    tool_call_id="xyz",
                    content="Picking relevant events and properties",
                ),
            ),
            ("update", AssistantUpdateEvent(id="message_2", tool_call_id="xyz", content="Creating SQL query")),
            ("message", VisualizationMessage(query="Foobar", answer=query, plan="Plan")),
            ("message", {"tool_call_id": "xyz", "type": "tool"}),  # Don't check content as it's implementation detail
            ("message", AssistantMessage(content="The results indicate a great future for you.")),
        ]
        self.assertConversationEqual(actual_output, expected_output)
        self.assertEqual(
            cast(HumanMessage, actual_output[1][1]).id, cast(VisualizationMessage, actual_output[5][1]).initiator
        )  # viz message must have this id

    @patch("ee.hogai.graph.memory.nodes.MemoryOnboardingEnquiryNode._model")
    @patch("ee.hogai.graph.memory.nodes.MemoryInitializerNode._model")
    async def test_onboarding_flow_accepts_memory(self, model_mock, onboarding_enquiry_model_mock):
        await self._set_up_onboarding_tests()

        # Mock the memory initializer to return a product description
        model_mock.return_value = RunnableLambda(
            lambda x: "Here's what I found on posthog.com: PostHog is a product analytics platform."
        )

        def mock_response(input_dict):
            input_str = str(input_dict)
            if "You are tasked with gathering information" in input_str:
                return "===What is your target market?"
            return "[Done]"

        onboarding_enquiry_model_mock.return_value = RunnableLambda(mock_response)

        # Create a graph with memory initialization flow
        graph = AssistantGraph(self.team, self.user).add_memory_onboarding(AssistantNodeName.END).compile()

        # First run - get the product description
        output, _ = await self._run_assistant_graph(graph, is_new_conversation=True, message=SLASH_COMMAND_INIT)
        expected_output = [
            ("conversation", self.conversation),
            ("message", HumanMessage(content=SLASH_COMMAND_INIT)),
            (
                "message",
                AssistantMessage(
                    content="Let me find information about your product to help me understand your project better. Looking at your event data, **`us.posthog.com`** may be relevant. This may take a minute…",
                ),
            ),
            (
                "message",
                # Kinda dirty but currently we determine the routing based on "Here's what I found" appearing in content
                AssistantMessage(
                    content="Here's what I found on posthog.com: PostHog is a product analytics platform."
                ),
            ),
            ("message", AssistantMessage(content=memory_prompts.SCRAPING_VERIFICATION_MESSAGE)),
        ]
        self.assertConversationEqual(output, expected_output)

        # Second run - accept the memory
        output, _ = await self._run_assistant_graph(
            graph,
            message=memory_prompts.SCRAPING_CONFIRMATION_MESSAGE,
            is_new_conversation=False,
        )
        expected_output = [
            ("message", HumanMessage(content=memory_prompts.SCRAPING_CONFIRMATION_MESSAGE)),
            (
                "message",
                AssistantMessage(content="What is your target market?"),
            ),
        ]
        self.assertConversationEqual(output, expected_output)

        # Verify the memory was saved
        core_memory = await CoreMemory.objects.aget(team=self.team)
        self.assertEqual(
            core_memory.initial_text,
            "Question: What does the company do?\nAnswer: Here's what I found on posthog.com: PostHog is a product analytics platform.\nQuestion: What is your target market?\nAnswer:",
        )

    @patch("ee.hogai.graph.memory.nodes.MemoryInitializerNode._model")
    @patch("ee.hogai.graph.memory.nodes.MemoryOnboardingEnquiryNode._model")
    async def test_onboarding_flow_rejects_memory(self, onboarding_enquiry_model_mock, model_mock):
        await self._set_up_onboarding_tests()

        # Mock the memory initializer to return a product description
        model_mock.return_value = RunnableLambda(
            lambda _: "Here's what I found on posthog.com: PostHog is a product analytics platform."
        )
        onboarding_enquiry_model_mock.return_value = RunnableLambda(lambda _: "===What is your target market?")

        # Create a graph with memory initialization flow
        graph = AssistantGraph(self.team, self.user).add_memory_onboarding(AssistantNodeName.END).compile()

        # First run - get the product description
        output, _ = await self._run_assistant_graph(graph, is_new_conversation=True, message=SLASH_COMMAND_INIT)
        expected_output = [
            ("conversation", self.conversation),
            ("message", HumanMessage(content=SLASH_COMMAND_INIT)),
            (
                "message",
                AssistantMessage(
                    content="Let me find information about your product to help me understand your project better. Looking at your event data, **`us.posthog.com`** may be relevant. This may take a minute…",
                ),
            ),
            (
                "message",
                # Kinda dirty but currently we determine the routing based on "Here's what I found" appearing in content
                AssistantMessage(
                    content="Here's what I found on posthog.com: PostHog is a product analytics platform."
                ),
            ),
            ("message", AssistantMessage(content=memory_prompts.SCRAPING_VERIFICATION_MESSAGE)),
        ]
        self.assertConversationEqual(output, expected_output)

        # Second run - reject the memory
        output, _ = await self._run_assistant_graph(
            graph,
            message=memory_prompts.SCRAPING_REJECTION_MESSAGE,
            is_new_conversation=False,
        )
        expected_output = [
            ("message", HumanMessage(content=memory_prompts.SCRAPING_REJECTION_MESSAGE)),
            (
                "message",
                AssistantMessage(
                    content="What is your target market?",
                ),
            ),
        ]
        self.assertConversationEqual(output, expected_output)

        core_memory = await CoreMemory.objects.aget(team=self.team)
        self.assertEqual(core_memory.initial_text, "Question: What is your target market?\nAnswer:")

    @patch("ee.hogai.graph.memory.nodes.MemoryCollectorNode._model")
    async def test_memory_collector_flow(self, model_mock):
        # Create a graph with just memory collection
        graph = (
            AssistantGraph(self.team, self.user)
            .add_memory_collector(AssistantNodeName.END)
            .add_memory_collector_tools()
            .compile()
        )

        # Mock the memory collector to first analyze and then append memory
        def memory_collector_side_effect(prompt):
            prompt_messages = prompt.to_messages()
            if len(prompt_messages) == 2:  # First run
                return messages.AIMessage(
                    content="Let me analyze that.",
                    tool_calls=[
                        {
                            "id": "1",
                            "name": "core_memory_append",
                            "args": {"memory_content": "The product uses a subscription model."},
                        }
                    ],
                )
            else:  # Second run
                return messages.AIMessage(content="Processing complete. [Done]")

        model_mock.return_value = RunnableLambda(memory_collector_side_effect)

        # First run - analyze and append memory
        output, _ = await self._run_assistant_graph(
            graph,
            message="We use a subscription model",
            is_new_conversation=True,
        )
        expected_output = [
            ("conversation", self.conversation),
            ("message", HumanMessage(content="We use a subscription model")),
        ]
        self.assertConversationEqual(output, expected_output)

        # Verify memory was appended
        await self.core_memory.arefresh_from_db()
        self.assertIn("The product uses a subscription model.", self.core_memory.text)

    @title_generator_mock
    @patch("ee.hogai.graph.schema_generator.nodes.SchemaGeneratorNode._model")
    @patch("ee.hogai.graph.query_planner.nodes.QueryPlannerNode._get_model")
    @patch("ee.hogai.graph.root.nodes.RootNode._get_model")
    @patch("ee.hogai.graph.memory.nodes.MemoryCollectorNode._model", return_value=messages.AIMessage(content="[Done]"))
    async def test_exits_infinite_loop_after_fourth_attempt(
        self, memory_collector_mock, get_model_mock, planner_mock, generator_mock, title_node_mock
    ):
        """Test that the assistant exits an infinite loop of tool calls after the 4th attempt."""

        # Track number of attempts
        attempts = 0

        # Mock the root node to keep making tool calls until 4th attempt
        def make_tool_call(_):
            nonlocal attempts
            attempts += 1
            if attempts <= 4:
                return messages.AIMessage(
                    content="",
                    tool_calls=[
                        {
                            "id": str(uuid4()),
                            "name": "create_and_query_insight",
                            "args": {"query_description": "Foobar"},
                        }
                    ],
                )
            return messages.AIMessage(content="No more tool calls after 4th attempt")

        get_model_mock.return_value = FakeAnthropicRunnableLambdaWithTokenCounter(make_tool_call)
        planner_mock.return_value = RunnableLambda(
            lambda _: messages.AIMessage(
                content="",
                tool_calls=[
                    {
                        "id": "call_1",
                        "name": "final_answer",
                        "args": {"query_kind": "trends", "plan": "Plan"},
                    }
                ],
                response_metadata={"id": "call_1"},
            )
        )
        query = AssistantTrendsQuery(series=[])
        generator_mock.return_value = RunnableLambda(lambda _: TrendsSchemaGeneratorOutput(query=query))

        # Create a graph that only uses the root node
        graph = AssistantGraph(self.team, self.user).compile_full_graph()

        # Run the assistant and capture output
        output, _ = await self._run_assistant_graph(graph)

        # Verify the last message doesn't contain any tool calls and has our expected content
        last_message = cast(AssistantMessage, output[-1][1])
        self.assertNotIn("tool_calls", last_message, "The final message should not contain any tool calls")
        self.assertEqual(
            last_message.content,
            "No more tool calls after 4th attempt",
            "Final message should indicate no more tool calls",
        )

    async def test_conversation_is_locked_when_generating(self):
        graph = (
            AssistantGraph(self.team, self.user)
            .add_edge(AssistantNodeName.START, AssistantNodeName.ROOT)
            .add_root()
            .compile()
        )
        self.assertEqual(self.conversation.status, Conversation.Status.IDLE)
        with patch("ee.hogai.graph.root.nodes.RootNode._get_model") as root_mock:

            def assert_lock_status(_):
                self.conversation.refresh_from_db()
                self.assertEqual(self.conversation.status, Conversation.Status.IN_PROGRESS)
                return messages.AIMessage(content="")

            root_mock.return_value = FakeAnthropicRunnableLambdaWithTokenCounter(assert_lock_status)
            await self._run_assistant_graph(graph)
            await self.conversation.arefresh_from_db()
            self.assertEqual(self.conversation.status, Conversation.Status.IDLE)

    async def test_conversation_saves_state_after_cancellation(self):
        graph = (
            AssistantGraph(self.team, self.user)
            .add_edge(AssistantNodeName.START, AssistantNodeName.ROOT)
            .add_root()
            .compile()
        )

        self.assertEqual(self.conversation.status, Conversation.Status.IDLE)
        with (
            patch("ee.hogai.graph.root.nodes.RootNode._get_model") as root_mock,
            patch("ee.hogai.graph.root.nodes.RootNodeTools.run") as root_tool_mock,
        ):

            def assert_lock_status(_):
                self.conversation.status = Conversation.Status.CANCELING
                self.conversation.save()
                return messages.AIMessage(
                    content="",
                    tool_calls=[
                        {
                            "id": "1",
                            "name": "create_and_query_insight",
                            "args": {"query_description": "Foobar"},
                        }
                    ],
                )

            root_mock.return_value = FakeAnthropicRunnableLambdaWithTokenCounter(assert_lock_status)
            await self._run_assistant_graph(graph)
            snapshot = await graph.aget_state({"configurable": {"thread_id": str(self.conversation.id)}})
            self.assertEqual(snapshot.next, (AssistantNodeName.ROOT_TOOLS,))
            self.assertEqual(snapshot.values["messages"][-1].content, "")
            root_tool_mock.assert_not_called()

        with patch("ee.hogai.graph.root.nodes.RootNode._get_model") as root_mock:
            # The graph must start from the root node despite being cancelled on the root tools node.
            root_mock.return_value = FakeAnthropicRunnableLambdaWithTokenCounter(
                lambda _: messages.AIMessage(content="Finished")
            )
            expected_output = [
                ("message", HumanMessage(content="Hello")),
                ("message", AssistantMessage(content="Finished")),
            ]
            actual_output, _ = await self._run_assistant_graph(graph)
            self.assertConversationEqual(actual_output, expected_output)

    @override_settings(INKEEP_API_KEY="test")
    @patch("ee.hogai.graph.root.nodes.RootNode._get_model")
    @patch("ee.hogai.graph.inkeep_docs.nodes.InkeepDocsNode._get_model")
    async def test_inkeep_docs_basic_search(self, inkeep_docs_model_mock, root_model_mock):
        """Test basic documentation search functionality using Inkeep."""
        graph = (
            AssistantGraph(self.team, self.user)
            .add_edge(AssistantNodeName.START, AssistantNodeName.ROOT)
            .add_root()
            .compile()
        )

        root_model_mock.return_value = FakeChatAnthropic(
            responses=[
                messages.AIMessage(
                    content="", tool_calls=[{"name": "search", "id": "1", "args": {"kind": "docs", "query": "test"}}]
                )
            ]
        )
        inkeep_docs_model_mock.return_value = FakeChatOpenAI(
            responses=[messages.AIMessage(content="Here's what I found in the docs...")]
        )
        output, _ = await self._run_assistant_graph(graph, message="How do I use feature flags?")

        self.assertConversationEqual(
            output,
            [
                (
                    "message",
                    HumanMessage(
                        content="How do I use feature flags?",
                        id="d93b3d57-2ff3-4c63-8635-8349955b16f0",
                        parent_tool_call_id=None,
                        type="human",
                        ui_context=None,
                    ),
                ),
                (
                    "message",
                    AssistantMessage(
                        content="",
                        id="ea1f4faf-85b4-4d98-b044-842b7092ba5d",
                        meta=None,
                        parent_tool_call_id=None,
                        tool_calls=[
                            AssistantToolCall(
                                args={"kind": "docs", "query": "test"}, id="1", name="search", type="tool_call"
                            )
                        ],
                        type="ai",
                    ),
                ),
                (
                    "update",
                    AssistantUpdateEvent(id="message_2", tool_call_id="1", content="Checking PostHog documentation..."),
                ),
                (
                    "message",
                    AssistantToolCallMessage(
                        content="Checking PostHog documentation...",
                        id="00149847-0bcd-4b7c-a514-bab176312ae8",
                        parent_tool_call_id=None,
                        tool_call_id="1",
                        type="tool",
                        ui_payload=None,
                    ),
                ),
                (
                    "message",
                    AssistantMessage(content="Here's what I found in the docs...", id=str(uuid4())),
                ),
            ],
        )

    @title_generator_mock
    @patch("ee.hogai.graph.schema_generator.nodes.SchemaGeneratorNode._model")
    @patch("ee.hogai.graph.query_planner.nodes.QueryPlannerNode._get_model")
    @patch("ee.hogai.graph.graph.QueryExecutorNode")
    async def test_insights_tool_mode_flow(
        self, query_executor_mock, planner_mock, generator_mock, title_generator_mock
    ):
        """Test that the insights tool mode works correctly."""
        query = AssistantTrendsQuery(series=[])
        tool_call_id = str(uuid4())
        tool_call_state = AssistantState(
            root_tool_call_id=tool_call_id,
            root_tool_insight_plan="Foobar",
            root_tool_insight_type="trends",
            messages=[],
        )

        planner_mock.return_value = FakeChatOpenAI(
            responses=[
                messages.AIMessage(
                    content="",
                    tool_calls=[
                        {
                            "id": "call_1",
                            "name": "final_answer",
                            "args": {"query_kind": "trends", "plan": "Plan"},
                        }
                    ],
                )
            ]
        )
        generator_mock.return_value = RunnableLambda(lambda _: TrendsSchemaGeneratorOutput(query=query))

        class QueryExecutorNodeMock(BaseAssistantNode):
            def __init__(self, team, user):
                super().__init__(team, user)

            @property
            def node_name(self):
                return AssistantNodeName.QUERY_EXECUTOR

            async def arun(self, state, config):
                return PartialAssistantState(
                    messages=[
                        AssistantToolCallMessage(
                            content="The results indicate a great future for you.", tool_call_id=tool_call_id
                        )
                    ]
                )

        query_executor_mock.return_value = QueryExecutorNodeMock(self.team, self.user)

        # Run in insights tool mode
        output, _ = await self._run_assistant_graph(
            conversation=self.conversation,
            is_new_conversation=False,
            message=None,
            mode=AssistantMode.INSIGHTS_TOOL,
            tool_call_partial_state=tool_call_state,
        )

        expected_output = [
            ("message", VisualizationMessage(query="Foobar", answer=query, plan="Plan")),
            (
                "message",
                AssistantToolCallMessage(
                    content="The results indicate a great future for you.", tool_call_id=tool_call_id
                ),
            ),
        ]
        self.assertConversationEqual(output, expected_output)

    @patch("ee.hogai.graph.title_generator.nodes.TitleGeneratorNode._model")
    async def test_conversation_metadata_updated(self, title_generator_model_mock):
        """Test that metadata (title, created_at, updated_at) is generated and set for a new conversation."""
        # Create a test graph with only the title generator node
        graph = AssistantGraph(self.team, self.user).add_title_generator().compile()
        initial_updated_at = self.conversation.updated_at
        initial_created_at = self.conversation.created_at

        self.assertIsNone(self.conversation.title)

        # Mock the title generator to return "Generated Conversation Title"
        title_generator_model_mock.return_value = FakeChatOpenAI(
            responses=[messages.AIMessage(content="Generated Conversation Title")]
        )

        # Run the assistant
        await self._run_assistant_graph(
            graph,
            message="This is the first message in the conversation",
            is_new_conversation=True,
        )

        # Assert the conversation doesn't have a title yet
        await self.conversation.arefresh_from_db()
        # Verify the title has been set
        self.assertEqual(self.conversation.title, "Generated Conversation Title")
        assert self.conversation.updated_at is not None
        assert initial_updated_at is not None
        self.assertGreater(self.conversation.updated_at, initial_updated_at)
        self.assertEqual(self.conversation.created_at, initial_created_at)

    async def test_merges_messages_with_same_id(self):
        """Test that messages with the same ID are merged into one."""
        from ee.hogai.graph.base import BaseAssistantNode

        message_ids = [str(uuid4()), str(uuid4())]

        # Create a simple graph that will return messages with the same ID but different content
        first_content = "First version of message"
        updated_content = "Updated version of message"

        class MessageUpdatingNode(BaseAssistantNode):
            def __init__(self, team, user):
                super().__init__(team, user)
                self.call_count = 0

            @property
            def node_name(self):
                return AssistantNodeName.ROOT

            async def arun(self, state, config):
                self.call_count += 1
                content = first_content if self.call_count == 1 else updated_content
                msg = AssistantMessage(id=message_ids[self.call_count - 1], content=content)
                return PartialAssistantState(messages=[msg])

        updater = MessageUpdatingNode(self.team, self.user)
        graph = (
            AssistantGraph(self.team, self.user)
            .add_node(AssistantNodeName.ROOT, updater)
            .add_edge(AssistantNodeName.START, AssistantNodeName.ROOT)
            .add_edge(AssistantNodeName.ROOT, AssistantNodeName.END)
            .compile()
        )
        config = RunnableConfig(configurable={"thread_id": self.conversation.id})

        # First run should add the message with initial content
        output, _ = await self._run_assistant_graph(graph, conversation=self.conversation)
        self.assertEqual(len(output), 2)  # Human message + AI message
        self.assertEqual(cast(AssistantMessage, output[1][1]).id, message_ids[0])
        self.assertEqual(cast(AssistantMessage, output[1][1]).content, first_content)

        # Second run should update the message with new content
        output, _ = await self._run_assistant_graph(graph, conversation=self.conversation)
        self.assertEqual(len(output), 2)  # Human message + AI message
        self.assertEqual(cast(AssistantMessage, output[1][1]).id, message_ids[1])
        self.assertEqual(cast(AssistantMessage, output[1][1]).content, updated_content)

        # Verify the message was actually replaced, not duplicated
        snapshot = await graph.aget_state(config)
        messages = snapshot.values["messages"]

        # Count messages with our test ID
        messages_with_id = [msg for msg in messages if msg.id == message_ids[1]]
        self.assertEqual(len(messages_with_id), 1, "There should be exactly one message with the test ID")
        self.assertEqual(
            messages_with_id[0].content,
            updated_content,
            "The merged message should have the content of the last message",
        )

    async def test_assistant_filters_messages_correctly(self):
        """Test that the Assistant class correctly filters messages based on should_output_assistant_message."""
        from ee.hogai.graph.base import BaseAssistantNode

        output_messages = [
            # Should be output (has content)
            (AssistantMessage(content="This message has content", id="1"), True),
            # Should be filtered out (empty content)
            (AssistantMessage(content="", id="2"), False),
            # Should be output (has UI payload)
            (
                AssistantToolCallMessage(
                    content="Tool result", tool_call_id="123", id="3", ui_payload={"some": "data"}
                ),
                True,
            ),
            # Should be output (tool call messages are not filtered by ui_payload)
            (AssistantToolCallMessage(content="Tool result", tool_call_id="456", id="4", ui_payload=None), True),
        ]

        for test_message, expected_in_output in output_messages:
            # Create a simple graph that produces different message types to test filtering
            class MessageFilteringNode(BaseAssistantNode):
                def __init__(self, team, user, message_to_return):
                    super().__init__(team, user)
                    self.message_to_return = message_to_return

                @property
                def node_name(self):
                    return AssistantNodeName.ROOT

                async def arun(self, state, config):
                    self.dispatcher.message(self.message_to_return)
                    return PartialAssistantState()

            # Create a graph with our test node
            node = MessageFilteringNode(self.team, self.user, test_message)
            graph = (
                AssistantGraph(self.team, self.user)
                .add_node(AssistantNodeName.ROOT, node)
                .add_edge(AssistantNodeName.START, AssistantNodeName.ROOT)
                .add_edge(AssistantNodeName.ROOT, AssistantNodeName.END)
                .compile()
            )

            # Run the assistant and capture output
            output, _ = await self._run_assistant_graph(graph, conversation=self.conversation)
            expected_output: list = [
                ("message", HumanMessage(content="Hello")),
            ]

            if expected_in_output:
                expected_output.append(("message", test_message))

            self.assertConversationEqual(output, expected_output)

    async def test_ui_context_persists_through_conversation_retrieval(self):
        """Test that ui_context persists when retrieving conversation state across multiple runs."""

        # Create a simple graph that just returns the initial state
        def return_initial_state(state):
            return {"messages": [AssistantMessage(content="Response from assistant")]}

        graph = (
            AssistantGraph(self.team, self.user)
            .add_node(AssistantNodeName.ROOT, return_initial_state)
            .add_edge(AssistantNodeName.START, AssistantNodeName.ROOT)
            .add_edge(AssistantNodeName.ROOT, AssistantNodeName.END)
            .compile()
        )

        # Test ui_context with multiple fields
        ui_context = MaxUIContext(
            dashboards=[
                MaxDashboardContext(
                    id=1,
                    filters=DashboardFilter(),
                    insights=[MaxInsightContext(id="1", query=TrendsQuery(series=[]))],
                )
            ],
            insights=[MaxInsightContext(id="2", query=TrendsQuery(series=[]))],
        )

        # First run: Create assistant with ui_context
        output1, assistant1 = await self._run_assistant_graph(
            test_graph=graph,
            message="First message",
            conversation=self.conversation,
            ui_context=ui_context,
        )

        ui_context_2 = MaxUIContext(insights=[MaxInsightContext(id="3", query=TrendsQuery(series=[]))])

        # Second run: Create another assistant with the same conversation (simulating retrieval)
        output2, assistant2 = await self._run_assistant_graph(
            test_graph=graph,
            message="Second message",
            conversation=self.conversation,
            ui_context=ui_context_2,  # Different ui_context
        )

        # Get the final state
        config2 = assistant2._get_config()
        state2 = await assistant2._graph.aget_state(config2)
        stored_messages2 = state2.values["messages"]

        # Find all human messages in the final stored messages
        human_messages = [msg for msg in stored_messages2 if isinstance(msg, HumanMessage)]
        self.assertEqual(len(human_messages), 2, "Should have exactly two human messages")

        first_message = human_messages[0]
        self.assertEqual(first_message.ui_context, ui_context)

        # Check second message has new ui_context
        second_message = human_messages[1]
        self.assertEqual(second_message.ui_context, ui_context_2)

    @patch("ee.hogai.graph.query_executor.nodes.QueryExecutorNode.arun")
    @patch("ee.hogai.graph.schema_generator.nodes.SchemaGeneratorNode._model")
    @patch("ee.hogai.graph.query_planner.nodes.QueryPlannerNode._get_model")
    @patch("ee.hogai.graph.rag.nodes.InsightRagContextNode.run")
    @patch("ee.hogai.graph.root.nodes.RootNode._get_model")
    async def test_create_and_query_insight_contextual_tool(
        self, root_mock, rag_mock, planner_mock, generator_mock, query_executor_mock
    ):
        def root_side_effect(msgs: list[BaseMessage]):
            last_message = msgs[-1]

            if (
                isinstance(last_message.content, list)
                and isinstance(last_message.content[-1], dict)
                and last_message.content[-1]["type"] == "tool_result"
            ):
                return RunnableLambda(lambda _: messages.AIMessage(content="Everything is fine"))

            return messages.AIMessage(
                content="",
                tool_calls=[
                    {
                        "id": "xyz",
<<<<<<< HEAD
                        "name": "create_and_query_insight",
                        "args": {"query_description": "Foobar"},
=======
                        "name": "edit_current_insight",
                        "args": {"query_description": "Foobar", "query_kind": "trends"},
>>>>>>> f44a747d
                    }
                ],
            )

        root_mock.return_value = FakeAnthropicRunnableLambdaWithTokenCounter(root_side_effect)
        rag_mock.return_value = PartialAssistantState(
            rag_context="",
        )

        planner_mock.return_value = FakeChatOpenAI(
            responses=[
                messages.AIMessage(
                    content="",
                    tool_calls=[
                        {
                            "id": "call_1",
                            "name": "final_answer",
                            "args": {"query_kind": "trends", "plan": "Plan"},
                        }
                    ],
                )
            ]
        )
        query = AssistantTrendsQuery(series=[])
        generator_mock.return_value = RunnableLambda(lambda _: TrendsSchemaGeneratorOutput(query=query))

        query_executor_mock.return_value = PartialAssistantState(
            messages=[
                AssistantToolCallMessage(content="The results indicate a great future for you.", tool_call_id="xyz")
            ],
        )

        output, assistant = await self._run_assistant_graph(
            test_graph=AssistantGraph(self.team, self.user)
            .add_edge(AssistantNodeName.START, AssistantNodeName.ROOT)
            .add_root()
            .compile(),
            conversation=self.conversation,
            is_new_conversation=True,
            message="Hello",
            mode=AssistantMode.ASSISTANT,
            contextual_tools={"edit_current_insight": {"current_query": "query"}},
        )

        expected_output = [
            ("conversation", self.conversation),
            ("message", HumanMessage(content="Hello")),
<<<<<<< HEAD
            ("message", ReasoningMessage(content="Coming up with an insight")),
            ("message", VisualizationMessage(query="Foobar", answer=query, plan="Plan")),
            (
                "message",
                AssistantToolCallMessage(
                    content="The results indicate a great future for you.",
                    tool_call_id="xyz",
                    ui_payload={"create_and_query_insight": query.model_dump(exclude_none=True)},
                    visible=True,
=======
            (
                "message",
                AssistantMessage(
                    content="",
                    tool_calls=[
                        AssistantToolCall(
                            id="xyz",
                            name="edit_current_insight",
                            args={"query_description": "Foobar", "query_kind": "trends"},
                        )
                    ],
>>>>>>> f44a747d
                ),
            ),
            ("message", VisualizationMessage(query="Foobar", answer=query, plan="Plan")),
            (
                "message",
                {
                    "tool_call_id": "xyz",
                    "type": "tool",
                    "ui_payload": {"edit_current_insight": query.model_dump(exclude_none=True)},
                },  # Don't check content as it's implementation detail
            ),
            ("message", AssistantMessage(content="Everything is fine")),
        ]
        self.assertConversationEqual(output, expected_output)

        snapshot = await assistant._graph.aget_state(assistant._get_config())
        state = AssistantState.model_validate(snapshot.values)
        expected_state_messages = [
            ContextMessage(
<<<<<<< HEAD
                content="<system_reminder>\nContextual tools that are available to you on this page are:\n<create_and_query_insight>\nThe user is currently editing an insight (aka query). Here is that insight's current definition, which can be edited using the `create_and_query_insight` tool:\n\n```json\nquery\n```\n\n<system_reminder>\nDo not remove any fields from the current insight definition. Do not change any other fields than the ones the user asked for. Keep the rest as is.\n</system_reminder>\n</create_and_query_insight>\nIMPORTANT: this context may or may not be relevant to your tasks. You should not respond to this context unless it is highly relevant to your task.\n</system_reminder>"
=======
                content="<system_reminder>\nContextual tools that are available to you on this page are:\n<edit_current_insight>\nThe user is currently editing an insight (aka query). Here is that insight's current definition, which can be edited using the `edit_current_insight` tool:\n\n```json\nquery\n```\n\nIMPORTANT: DO NOT REMOVE ANY FIELDS FROM THE CURRENT INSIGHT DEFINITION. DO NOT CHANGE ANY OTHER FIELDS THAN THE ONES THE USER ASKED FOR. KEEP THE REST AS IS.\n</edit_current_insight>\nIMPORTANT: this context may or may not be relevant to your tasks. You should not respond to this context unless it is highly relevant to your task.\n</system_reminder>"
>>>>>>> f44a747d
            ),
            HumanMessage(content="Hello"),
            AssistantMessage(
                content="",
                tool_calls=[
                    AssistantToolCall(
                        id="xyz",
<<<<<<< HEAD
                        name="create_and_query_insight",
                        args={"query_description": "Foobar"},
=======
                        name="edit_current_insight",
                        args={"query_description": "Foobar", "query_kind": "trends"},
>>>>>>> f44a747d
                    )
                ],
            ),
            VisualizationMessage(query="Foobar", answer=query, plan="Plan"),
            AssistantToolCallMessage(
                content="The results indicate a great future for you.",
                tool_call_id="xyz",
<<<<<<< HEAD
                ui_payload={"create_and_query_insight": query.model_dump(exclude_none=True)},
                visible=True,
=======
                ui_payload={"edit_current_insight": query.model_dump(exclude_none=True)},
>>>>>>> f44a747d
            ),
            AssistantMessage(content="Everything is fine"),
        ]
        state = cast(AssistantState, state)
        self.assertStateMessagesEqual(cast(list[Any], state.messages), expected_state_messages)

    @patch("ee.hogai.graph.root.nodes.RootNode._get_model")
    async def test_continue_generation_without_new_message(self, root_mock):
        """Test that the assistant can continue generation without a new message (askMax(null) scenario)"""
        root_mock.return_value = FakeChatOpenAI(
            responses=[messages.AIMessage(content="Based on the previous analysis, I can provide insights.")]
        )

        graph = (
            AssistantGraph(self.team, self.user)
            .add_edge(AssistantNodeName.START, AssistantNodeName.ROOT)
            .add_root()
            .compile()
        )

        # First, set up the conversation with existing messages and tool call result
        config: RunnableConfig = {"configurable": {"thread_id": self.conversation.id}}
        await graph.aupdate_state(
            config,
            {
                "messages": [
                    HumanMessage(content="Analyze trends"),
                    AssistantMessage(
                        content="Let me analyze",
                        tool_calls=[
                            AssistantToolCall(
                                id="tool-1",
                                name="create_and_query_insight",
                                args={"query_description": "test"},
                            )
                        ],
                    ),
                    AssistantToolCallMessage(
                        content="Tool execution complete",
                        tool_call_id="tool-1",
                    ),
                ]
            },
        )

        # Continue without a new user message (simulates askMax(null))
        output, _ = await self._run_assistant_graph(
            test_graph=graph,
            conversation=self.conversation,
            is_new_conversation=False,
            message=None,  # This simulates askMax(null)
            mode=AssistantMode.ASSISTANT,
        )

        # Verify the assistant continued generation with the expected message
        assistant_messages = [msg for _, msg in output if isinstance(msg, AssistantMessage)]
        self.assertTrue(len(assistant_messages) > 0, "Expected at least one assistant message")
        # The root node should have generated the continuation message we mocked
        final_message = assistant_messages[-1]
        self.assertEqual(
            final_message.content,
            "Based on the previous analysis, I can provide insights.",
            "Expected the root node to generate continuation message",
        )

    # Tests for ainvoke method
    async def test_ainvoke_basic_functionality(self):
        """Test ainvoke returns all messages at once without streaming."""
        from ee.hogai.graph.base import BaseAssistantNode

        class TestNode(BaseAssistantNode):
            @property
            def node_name(self):
                return AssistantNodeName.ROOT

            async def arun(self, state, config):
                self.dispatcher.message(AssistantMessage(content="Response"))
                return PartialAssistantState()

        test_node = TestNode(self.team, self.user)
        graph = (
            AssistantGraph(self.team, self.user)
            .add_node(AssistantNodeName.ROOT, test_node)
            .add_edge(AssistantNodeName.START, AssistantNodeName.ROOT)
            .add_edge(AssistantNodeName.ROOT, AssistantNodeName.END)
            .compile()
        )

        assistant = Assistant.create(
            self.team,
            self.conversation,
            user=self.user,
            new_message=HumanMessage(content="Test"),
        )
        assistant._graph = graph

        result = await assistant.ainvoke()

        # Should return list of tuples with correct structure
        self.assertIsInstance(result, list)
        self.assertEqual(len(result), 1)
        item = result[0]
        # Check structure of each result
        self.assertIsInstance(item, tuple)
        self.assertEqual(len(item), 2)
        self.assertEqual(item[0], AssistantEventType.MESSAGE)
        self.assertIsInstance(item[1], AssistantMessage)
        self.assertEqual(cast(AssistantMessage, item[1]).content, "Response")

    async def test_process_value_update_returns_none(self):
        """Test that _aprocess_value_update returns None for basic state updates (ACKs are now handled by reducer)."""

        assistant = Assistant.create(
            self.team, self.conversation, new_message=HumanMessage(content="Hello"), user=self.user
        )

        # Create a value update tuple that doesn't match special nodes
        update = cast(
            GraphValueUpdateTuple,
            (
                AssistantNodeName.ROOT,
                {"root": {"messages": []}},  # Empty update that doesn't match visualization or verbose nodes
            ),
        )

        # Process the update
        result = await assistant._aprocess_value_update(update)

        # Should return None (ACK events are now generated by the reducer)
        self.assertIsNone(result)

    def test_billing_context_in_config(self):
        billing_context = MaxBillingContext(
            has_active_subscription=True,
            subscription_level=MaxBillingContextSubscriptionLevel.PAID,
            settings=MaxBillingContextSettings(active_destinations=2.0, autocapture_on=True),
            products=[
                MaxProductInfo(
                    name="Product Analytics",
                    description="Track user behavior",
                    current_usage=1000000.0,
                    has_exceeded_limit=False,
                    is_used=True,
                    percentage_usage=85.0,
                    type="product_analytics",
                    addons=[
                        MaxAddonInfo(
                            name="Data Pipeline",
                            description="Advanced data pipeline features",
                            current_usage=100.0,
                            has_exceeded_limit=False,
                            is_used=True,
                            type="data_pipeline",
                        )
                    ],
                )
            ],
        )
        assistant = Assistant.create(
            team=self.team,
            conversation=self.conversation,
            user=self.user,
            billing_context=billing_context,
        )

        config = assistant._get_config()
<<<<<<< HEAD
        self.assertEqual(config["configurable"]["billing_context"], billing_context)

    @patch("ee.hogai.graph.root.nodes.RootNode._get_model")
    async def test_billing_tool_execution(self, root_mock):
        """Test that the billing tool can be called and returns formatted billing information."""
        billing_context = MaxBillingContext(
            subscription_level=MaxBillingContextSubscriptionLevel.PAID,
            billing_plan="startup",
            has_active_subscription=True,
            is_deactivated=False,
            products=[
                MaxProductInfo(
                    name="Product Analytics",
                    type="analytics",
                    description="Track user behavior",
                    current_usage=50000,
                    usage_limit=100000,
                    has_exceeded_limit=False,
                    is_used=True,
                    percentage_usage=0.5,
                    addons=[],
                )
            ],
            settings=MaxBillingContextSettings(autocapture_on=True, active_destinations=2),
        )

        # Mock the root node to call the read_data tool with billing_info kind
        tool_call_id = str(uuid4())

        def root_side_effect(msgs: list[BaseMessage]):
            # Check if we've already received a tool result
            last_message = msgs[-1]
            if (
                isinstance(last_message.content, list)
                and isinstance(last_message.content[-1], dict)
                and last_message.content[-1]["type"] == "tool_result"
            ):
                # After tool execution, respond with final message
                return messages.AIMessage(content="Your billing information shows you're on a startup plan.")

            # First call - request the billing tool
            return messages.AIMessage(
                content="",
                tool_calls=[
                    {
                        "id": tool_call_id,
                        "name": "read_data",
                        "args": {"kind": "billing_info"},
                    }
                ],
            )

        root_mock.return_value = FakeAnthropicRunnableLambdaWithTokenCounter(root_side_effect)

        # Create a minimal test graph
        test_graph = (
            AssistantGraph(self.team, self.user)
            .add_edge(AssistantNodeName.START, AssistantNodeName.ROOT)
            .add_root()
            .compile()
        )

        # Run the assistant with billing context
        assistant = Assistant.create(
            team=self.team,
            conversation=self.conversation,
            user=self.user,
            new_message=HumanMessage(content="What's my current billing status?"),
            billing_context=billing_context,
        )
        assistant._graph = AssistantCompiledStateGraph(test_graph, {})

        output: list[AssistantOutput] = []
        async for event in assistant.astream():
            output.append(event)

        # Verify we received messages
        self.assertGreater(len(output), 0)

        # Find the assistant's final response
        assistant_messages = [msg for event_type, msg in output if isinstance(msg, AssistantMessage)]
        self.assertGreater(len(assistant_messages), 0)

        # Verify the assistant received and used the billing information
        # The mock returns "Your billing information shows you're on a startup plan."
        final_message = cast(AssistantMessage, assistant_messages[-1])
        self.assertIn("billing", final_message.content.lower())
        self.assertIn("startup", final_message.content.lower())

    def test_handles_mixed_content_types_in_chunks(self):
        """Test that assistant correctly handles switching between string and list content formats."""
        assistant = Assistant.create(
            team=self.team,
            conversation=self.conversation,
            user=self.user,
        )

        # Test string to list transition
        assistant._chunks = AIMessageChunk(content="initial string content")

        # Simulate a chunk from OpenAI Responses API (list format)
        list_chunk = AIMessageChunk(content=[{"type": "text", "text": "new content from o3"}])
        langgraph_state: LangGraphState = {"langgraph_node": AssistantNodeName.ROOT}

        update: GraphMessageUpdateTuple = ("messages", (list_chunk, langgraph_state))
        async_to_sync(assistant._aprocess_message_update)(update)

        # Verify the chunks were reset to list format
        assert isinstance(assistant._chunks.content, list)
        assert len(assistant._chunks.content) == 1
        assert assistant._chunks.content[0]["text"] == "new content from o3"

        # Test list to string transition
        string_chunk = AIMessageChunk(content="back to string format")
        langgraph_state = {"langgraph_node": AssistantNodeName.ROOT}

        update = ("messages", (string_chunk, langgraph_state))
        async_to_sync(assistant._aprocess_message_update)(update)

        # Verify the chunks were reset to string format
        assert isinstance(assistant._chunks.content, str)  # type: ignore
        assert assistant._chunks.content == "back to string format"

    def test_handles_multiple_list_chunks(self):
        """Test that multiple list-format chunks are properly concatenated."""
        assistant = Assistant.create(
            team=self.team,
            conversation=self.conversation,
            user=self.user,
        )

        # Start with empty chunks
        assistant._chunks = AIMessageChunk(content="")

        # Add first list chunk
        chunk1 = AIMessageChunk(content=[{"type": "text", "text": "First part"}])
        langgraph_state: LangGraphState = {"langgraph_node": AssistantNodeName.ROOT}
        update: GraphMessageUpdateTuple = ("messages", (chunk1, langgraph_state))
        async_to_sync(assistant._aprocess_message_update)(update)

        # Add second list chunk
        chunk2 = AIMessageChunk(content=[{"type": "text", "text": " second part"}])
        update = ("messages", (chunk2, langgraph_state))
        result = async_to_sync(assistant._aprocess_message_update)(update)
        result = cast(AssistantMessage, result)

        # Verify the content was extracted correctly
        assert result is not None
        assert result.content == "First part second part"

    def test_deep_research_persists_reasoning_messages(self):
        assistant = Assistant.create(
            team=self.team,
            conversation=self.conversation,
            user=self.user,
            mode=AssistantMode.DEEP_RESEARCH,
        )

        reasoning_message = ReasoningMessage(content="streamed reasoning")
        langgraph_state: LangGraphState = {"langgraph_node": DeepResearchNodeName.PLANNER}
        update: GraphMessageUpdateTuple = ("messages", (reasoning_message, langgraph_state))

        with patch.object(assistant, "_persist_stream_message", new_callable=AsyncMock) as mock_persist:
            result = async_to_sync(assistant._aprocess_message_update)(update)

        assert result is reasoning_message
        mock_persist.assert_awaited_once_with(DeepResearchNodeName.PLANNER, reasoning_message)

    def test_deep_research_persists_task_execution_messages(self):
        assistant = Assistant.create(
            team=self.team,
            conversation=self.conversation,
            user=self.user,
            mode=AssistantMode.DEEP_RESEARCH,
        )

        task_message = TaskExecutionMessage(
            tasks=[
                TaskExecutionItem(
                    description="Write summary",
                    id="t1",
                    prompt="Write a summary",
                    status=TaskExecutionStatus.IN_PROGRESS,
                    task_type="summary",
                )
            ]
        )
        langgraph_state: LangGraphState = {"langgraph_node": DeepResearchNodeName.TASK_EXECUTOR}
        update: GraphMessageUpdateTuple = ("messages", (task_message, langgraph_state))

        with patch.object(assistant, "_persist_stream_message", new_callable=AsyncMock) as mock_persist:
            result = async_to_sync(assistant._aprocess_message_update)(update)

        assert result is task_message
        mock_persist.assert_awaited_once_with(DeepResearchNodeName.TASK_EXECUTOR, task_message)

    async def test_messages_without_id_are_yielded(self):
        """Test that messages without ID are always yielded."""

        class MessageWithoutIdNode:
            def __init__(self):
                self.call_count = 0

            def __call__(self, state):
                self.call_count += 1
                # Return message without ID - should always be yielded
                return {
                    "messages": [
                        AssistantMessage(content=f"Message {self.call_count} without ID"),
                        AssistantMessage(content=f"Message {self.call_count} without ID"),
                    ]
                }

        node = MessageWithoutIdNode()
        graph = (
            AssistantGraph(self.team, self.user)
            .add_node(AssistantNodeName.ROOT, node)
            .add_edge(AssistantNodeName.START, AssistantNodeName.ROOT)
            .add_edge(AssistantNodeName.ROOT, AssistantNodeName.END)
            .compile()
        )

        # Run the assistant multiple times
        output1, _ = await self._run_assistant_graph(graph, message="First run", conversation=self.conversation)
        output2, _ = await self._run_assistant_graph(graph, message="Second run", conversation=self.conversation)

        # Both runs should yield their messages (human + assistant message each)
        self.assertEqual(len(output1), 3)  # Human message + AI message + AI message
        self.assertEqual(len(output2), 3)  # Human message + AI message + AI message

    async def test_messages_with_id_are_deduplicated(self):
        """Test that messages with ID are deduplicated during streaming."""
        message_id = str(uuid4())

        class DuplicateMessageNode:
            def __init__(self):
                self.call_count = 0

            def __call__(self, state):
                self.call_count += 1
                # Always return the same message with same ID
                return {
                    "messages": [
                        AssistantMessage(id=message_id, content=f"Call {self.call_count}"),
                        AssistantMessage(id=message_id, content=f"Call {self.call_count}"),
                    ]
                }

        node = DuplicateMessageNode()
        graph = (
            AssistantGraph(self.team, self.user)
            .add_node(AssistantNodeName.ROOT, node)
            .add_edge(AssistantNodeName.START, AssistantNodeName.ROOT)
            .add_edge(AssistantNodeName.ROOT, AssistantNodeName.END)
            .compile()
        )

        # Create assistant and manually test the streaming behavior
        assistant = Assistant.create(
            self.team,
            self.conversation,
            new_message=HumanMessage(content="Test message"),
            user=self.user,
            is_new_conversation=False,
        )
        assistant._graph = AssistantCompiledStateGraph(graph, {})

        # Collect all streamed messages
        streamed_messages = []
        async for event_type, message in assistant.astream(stream_first_message=False):
            if event_type == AssistantEventType.MESSAGE:
                streamed_messages.append(message)

        # Should only get one message despite the node being called multiple times
        assistant_messages = [
            msg for msg in streamed_messages if isinstance(msg, AssistantMessage) and msg.id == message_id
        ]
        self.assertEqual(len(assistant_messages), 1, "Message with same ID should only be yielded once")

        # Verify the message ID is in the streamed_update_ids set
        self.assertIn(message_id, assistant._streamed_update_ids)

    async def test_init_or_update_state_adds_existing_message_ids_to_streamed_set(self):
        """Test that _init_or_update_state adds existing message IDs to _streamed_update_ids."""
        # Create messages with IDs that should be tracked
        message_id_1 = str(uuid4())
        message_id_2 = str(uuid4())
        call_count = [0]

        # Create a simple graph that returns messages with IDs
        def create_messages_with_ids(_):
            result = None
            if call_count[0] == 0:
                result = PartialAssistantState(
                    messages=[
                        AssistantMessage(id=message_id_1, content="Message 1"),
                    ]
                )
            else:
                result = PartialAssistantState(
                    messages=ReplaceMessages(
                        [
                            AssistantMessage(id=message_id_1, content="Message 1"),
                            AssistantMessage(id=message_id_2, content="Message 2"),
                        ]
                    )
                )
            call_count[0] += 1
            return result

        graph = (
            AssistantGraph(self.team, self.user)
            .add_node(AssistantNodeName.ROOT, create_messages_with_ids)
            .add_edge(AssistantNodeName.START, AssistantNodeName.ROOT)
            .add_edge(AssistantNodeName.ROOT, AssistantNodeName.END)
            .compile()
        )

        output, _ = await self._run_assistant_graph(graph, message="First run", conversation=self.conversation)
        # Filter for assistant messages only, as the test is about tracking assistant message IDs
        assistant_output = [(event_type, msg) for event_type, msg in output if isinstance(msg, AssistantMessage)]
        self.assertEqual(len(assistant_output), 1)
        self.assertEqual(cast(AssistantMessage, assistant_output[0][1]).id, message_id_1)

        output, _ = await self._run_assistant_graph(graph, message="Second run", conversation=self.conversation)
        # Filter for assistant messages only, as the test is about tracking assistant message IDs
        assistant_output = [(event_type, msg) for event_type, msg in output if isinstance(msg, AssistantMessage)]
        self.assertEqual(len(assistant_output), 1)
        self.assertEqual(cast(AssistantMessage, assistant_output[0][1]).id, message_id_2)
=======
        self.assertEqual(config.get("configurable", {}).get("billing_context"), billing_context)
>>>>>>> f44a747d

    @patch(
        "ee.hogai.graph.conversation_summarizer.nodes.AnthropicConversationSummarizer.summarize",
        new=AsyncMock(return_value="Summary"),
    )
    @patch("ee.hogai.graph.root.compaction_manager.AnthropicConversationCompactionManager.should_compact_conversation")
    @patch("ee.hogai.graph.root.tools.read_taxonomy.ReadTaxonomyTool._run_impl")
    @patch("ee.hogai.graph.root.nodes.RootNode._get_model")
    async def test_compacting_conversation_on_the_second_turn(self, mock_model, mock_tool, mock_should_compact):
        mock_model.side_effect = cycle(  # Changed from return_value to side_effect
            [
                FakeChatAnthropic(
                    responses=[
                        messages.AIMessage(
                            content=[{"text": "Let me think about that", "type": "text"}],
                            tool_calls=[{"id": "1", "name": "read_taxonomy", "args": {"query": {"kind": "events"}}}],
                        )
                    ]
                ),
                FakeChatAnthropic(
                    responses=[
                        messages.AIMessage(
                            content=[{"text": "After summary", "type": "text"}],
                        )
                    ]
                ),
            ]
        )
        mock_tool.return_value = ("Event list" * 128000, None)
        mock_should_compact.side_effect = cycle([False, True])  # Also changed this

        graph = AssistantGraph(self.team, self.user).add_root().add_memory_onboarding().compile()

        expected_output = [
            ("message", HumanMessage(content="First")),
            (
                "message",
                AssistantMessage(
                    content="Let me think about that",
                    tool_calls=[{"id": "1", "name": "read_taxonomy", "args": {"query": {"kind": "events"}}}],
                ),
            ),
            ("message", AssistantToolCallMessage(tool_call_id="1", content="Event list" * 128000)),
            ("message", HumanMessage(content="First")),  # Should copy this message
            ("message", AssistantMessage(content="After summary")),
        ]

        output, _ = await self._run_assistant_graph(graph, message="First", conversation=self.conversation)
        self.assertConversationEqual(output, expected_output)

        snapshot = await graph.aget_state({"configurable": {"thread_id": str(self.conversation.id)}})
        state = AssistantState.model_validate(snapshot.values)
        # should be equal to the copied human message
        new_human_message = cast(HumanMessage, output[3][1])
        self.assertEqual(state.start_id, new_human_message.id)
        # should be equal to the summary message, minus reasoning message
        self.assertEqual(state.root_conversation_start_id, state.messages[3].id)

    @patch("ee.hogai.graph.root.tools.search.SearchTool._arun_impl", return_value=("Docs doubt it", None))
    @patch(
        "ee.hogai.graph.root.tools.read_taxonomy.ReadTaxonomyTool._run_impl",
        return_value=("Hedgehogs have not talked yet", None),
    )
    @patch("ee.hogai.graph.root.nodes.RootNode._get_model")
    async def test_root_node_can_execute_multiple_tool_calls(self, root_mock, search_mock, read_taxonomy_mock):
        """Test that the root node can execute multiple tool calls in parallel."""
        tool_call_id1, tool_call_id2 = [str(uuid4()), str(uuid4())]

        def root_side_effect(msgs: list[BaseMessage]):
            # Check if we've already received a tool result
            last_message = msgs[-1]
            if (
                isinstance(last_message.content, list)
                and isinstance(last_message.content[-1], dict)
                and last_message.content[-1]["type"] == "tool_result"
            ):
                # After tool execution, respond with final message
                return messages.AIMessage(content="No")

            return messages.AIMessage(
                content="Not sure. Let me check.",
                tool_calls=[
                    {
                        "id": tool_call_id1,
                        "name": "search",
                        "args": {"kind": "docs", "query": "Do hedgehogs speak?"},
                    },
                    {
                        "id": tool_call_id2,
                        "name": "read_taxonomy",
                        "args": {"query": {"kind": "events"}},
                    },
                ],
            )

        root_mock.return_value = FakeAnthropicRunnableLambdaWithTokenCounter(root_side_effect)

        # Create a minimal test graph
        graph = (
            AssistantGraph(self.team, self.user)
            .add_edge(AssistantNodeName.START, AssistantNodeName.ROOT)
            .add_root()
            .compile()
        )

        expected_output = [
            (AssistantEventType.MESSAGE, HumanMessage(content="Do hedgehogs speak?")),
            (
                AssistantEventType.MESSAGE,
                AssistantMessage(
                    content="Not sure. Let me check.",
                    tool_calls=[
                        {
                            "id": tool_call_id1,
                            "name": "search",
                            "args": {"kind": "docs", "query": "Do hedgehogs speak?"},
                        },
                        {
                            "id": tool_call_id2,
                            "name": "read_taxonomy",
                            "args": {"query": {"kind": "events"}},
                        },
                    ],
                ),
            ),
            (AssistantEventType.MESSAGE, ReasoningMessage(content="Searching for information")),
            (AssistantEventType.MESSAGE, ReasoningMessage(content="Searching for information")),
            (
                AssistantEventType.MESSAGE,
                AssistantToolCallMessage(content="Docs doubt it", tool_call_id=tool_call_id1),
            ),
            (
                AssistantEventType.MESSAGE,
                AssistantToolCallMessage(content="Hedgehogs have not talked yet", tool_call_id=tool_call_id2),
            ),
            (AssistantEventType.MESSAGE, AssistantMessage(content="No")),
        ]
        output, _ = await self._run_assistant_graph(
            graph, message="Do hedgehogs speak?", conversation=self.conversation
        )

        self.assertConversationEqual(output, expected_output)<|MERGE_RESOLUTION|>--- conflicted
+++ resolved
@@ -61,15 +61,9 @@
 
 from ee.hogai.assistant.base import BaseAssistant
 from ee.hogai.django_checkpoint.checkpointer import DjangoCheckpointer
-<<<<<<< HEAD
-from ee.hogai.graph.base import AssistantCompiledStateGraph
-from ee.hogai.graph.deep_research.types import DeepResearchNodeName
+from ee.hogai.graph.base import BaseAssistantNode
 from ee.hogai.graph.funnels.nodes import FunnelsSchemaGeneratorOutput
 from ee.hogai.graph.insights_graph.graph import InsightsGraph
-=======
-from ee.hogai.graph.base import BaseAssistantNode
-from ee.hogai.graph.funnels.nodes import FunnelsSchemaGeneratorOutput
->>>>>>> f44a747d
 from ee.hogai.graph.memory import prompts as memory_prompts
 from ee.hogai.graph.retention.nodes import RetentionSchemaGeneratorOutput
 from ee.hogai.graph.root.nodes import SLASH_COMMAND_INIT
@@ -83,6 +77,7 @@
     AssistantState,
     PartialAssistantState,
 )
+from ee.hogai.utils.types.base import ReplaceMessages
 from ee.models.assistant import Conversation, CoreMemory
 
 from ..assistant import Assistant
@@ -235,7 +230,6 @@
             msg_dict.pop("id", None)
             self.assertLessEqual(expected_msg_dict.items(), msg_dict.items(), f"Message content mismatch at index {i}")
 
-<<<<<<< HEAD
     @patch(
         "ee.hogai.graph.query_planner.nodes.QueryPlannerNode._get_model",
         return_value=FakeChatOpenAI(
@@ -526,8 +520,6 @@
             ]
             self.assertConversationEqual(output, expected_output)
 
-=======
->>>>>>> f44a747d
     async def _test_human_in_the_loop(self, insight_type: Literal["trends", "funnel", "retention"]):
         graph = (
             AssistantGraph(self.team, self.user)
@@ -1871,13 +1863,8 @@
                 tool_calls=[
                     {
                         "id": "xyz",
-<<<<<<< HEAD
-                        "name": "create_and_query_insight",
+                        "name": "edit_current_insight",
                         "args": {"query_description": "Foobar"},
-=======
-                        "name": "edit_current_insight",
-                        "args": {"query_description": "Foobar", "query_kind": "trends"},
->>>>>>> f44a747d
                     }
                 ],
             )
@@ -1925,39 +1912,14 @@
         expected_output = [
             ("conversation", self.conversation),
             ("message", HumanMessage(content="Hello")),
-<<<<<<< HEAD
-            ("message", ReasoningMessage(content="Coming up with an insight")),
             ("message", VisualizationMessage(query="Foobar", answer=query, plan="Plan")),
             (
                 "message",
                 AssistantToolCallMessage(
                     content="The results indicate a great future for you.",
                     tool_call_id="xyz",
-                    ui_payload={"create_and_query_insight": query.model_dump(exclude_none=True)},
-                    visible=True,
-=======
-            (
-                "message",
-                AssistantMessage(
-                    content="",
-                    tool_calls=[
-                        AssistantToolCall(
-                            id="xyz",
-                            name="edit_current_insight",
-                            args={"query_description": "Foobar", "query_kind": "trends"},
-                        )
-                    ],
->>>>>>> f44a747d
-                ),
-            ),
-            ("message", VisualizationMessage(query="Foobar", answer=query, plan="Plan")),
-            (
-                "message",
-                {
-                    "tool_call_id": "xyz",
-                    "type": "tool",
-                    "ui_payload": {"edit_current_insight": query.model_dump(exclude_none=True)},
-                },  # Don't check content as it's implementation detail
+                    ui_payload={"edit_current_insight": query.model_dump(exclude_none=True)},
+                ),
             ),
             ("message", AssistantMessage(content="Everything is fine")),
         ]
@@ -1967,11 +1929,7 @@
         state = AssistantState.model_validate(snapshot.values)
         expected_state_messages = [
             ContextMessage(
-<<<<<<< HEAD
                 content="<system_reminder>\nContextual tools that are available to you on this page are:\n<create_and_query_insight>\nThe user is currently editing an insight (aka query). Here is that insight's current definition, which can be edited using the `create_and_query_insight` tool:\n\n```json\nquery\n```\n\n<system_reminder>\nDo not remove any fields from the current insight definition. Do not change any other fields than the ones the user asked for. Keep the rest as is.\n</system_reminder>\n</create_and_query_insight>\nIMPORTANT: this context may or may not be relevant to your tasks. You should not respond to this context unless it is highly relevant to your task.\n</system_reminder>"
-=======
-                content="<system_reminder>\nContextual tools that are available to you on this page are:\n<edit_current_insight>\nThe user is currently editing an insight (aka query). Here is that insight's current definition, which can be edited using the `edit_current_insight` tool:\n\n```json\nquery\n```\n\nIMPORTANT: DO NOT REMOVE ANY FIELDS FROM THE CURRENT INSIGHT DEFINITION. DO NOT CHANGE ANY OTHER FIELDS THAN THE ONES THE USER ASKED FOR. KEEP THE REST AS IS.\n</edit_current_insight>\nIMPORTANT: this context may or may not be relevant to your tasks. You should not respond to this context unless it is highly relevant to your task.\n</system_reminder>"
->>>>>>> f44a747d
             ),
             HumanMessage(content="Hello"),
             AssistantMessage(
@@ -1979,13 +1937,8 @@
                 tool_calls=[
                     AssistantToolCall(
                         id="xyz",
-<<<<<<< HEAD
-                        name="create_and_query_insight",
+                        name="edit_current_insight",
                         args={"query_description": "Foobar"},
-=======
-                        name="edit_current_insight",
-                        args={"query_description": "Foobar", "query_kind": "trends"},
->>>>>>> f44a747d
                     )
                 ],
             ),
@@ -1993,12 +1946,7 @@
             AssistantToolCallMessage(
                 content="The results indicate a great future for you.",
                 tool_call_id="xyz",
-<<<<<<< HEAD
-                ui_payload={"create_and_query_insight": query.model_dump(exclude_none=True)},
-                visible=True,
-=======
                 ui_payload={"edit_current_insight": query.model_dump(exclude_none=True)},
->>>>>>> f44a747d
             ),
             AssistantMessage(content="Everything is fine"),
         ]
@@ -2165,7 +2113,6 @@
         )
 
         config = assistant._get_config()
-<<<<<<< HEAD
         self.assertEqual(config["configurable"]["billing_context"], billing_context)
 
     @patch("ee.hogai.graph.root.nodes.RootNode._get_model")
@@ -2236,7 +2183,7 @@
             new_message=HumanMessage(content="What's my current billing status?"),
             billing_context=billing_context,
         )
-        assistant._graph = AssistantCompiledStateGraph(test_graph, {})
+        assistant._graph = test_graph
 
         output: list[AssistantOutput] = []
         async for event in assistant.astream():
@@ -2254,113 +2201,6 @@
         final_message = cast(AssistantMessage, assistant_messages[-1])
         self.assertIn("billing", final_message.content.lower())
         self.assertIn("startup", final_message.content.lower())
-
-    def test_handles_mixed_content_types_in_chunks(self):
-        """Test that assistant correctly handles switching between string and list content formats."""
-        assistant = Assistant.create(
-            team=self.team,
-            conversation=self.conversation,
-            user=self.user,
-        )
-
-        # Test string to list transition
-        assistant._chunks = AIMessageChunk(content="initial string content")
-
-        # Simulate a chunk from OpenAI Responses API (list format)
-        list_chunk = AIMessageChunk(content=[{"type": "text", "text": "new content from o3"}])
-        langgraph_state: LangGraphState = {"langgraph_node": AssistantNodeName.ROOT}
-
-        update: GraphMessageUpdateTuple = ("messages", (list_chunk, langgraph_state))
-        async_to_sync(assistant._aprocess_message_update)(update)
-
-        # Verify the chunks were reset to list format
-        assert isinstance(assistant._chunks.content, list)
-        assert len(assistant._chunks.content) == 1
-        assert assistant._chunks.content[0]["text"] == "new content from o3"
-
-        # Test list to string transition
-        string_chunk = AIMessageChunk(content="back to string format")
-        langgraph_state = {"langgraph_node": AssistantNodeName.ROOT}
-
-        update = ("messages", (string_chunk, langgraph_state))
-        async_to_sync(assistant._aprocess_message_update)(update)
-
-        # Verify the chunks were reset to string format
-        assert isinstance(assistant._chunks.content, str)  # type: ignore
-        assert assistant._chunks.content == "back to string format"
-
-    def test_handles_multiple_list_chunks(self):
-        """Test that multiple list-format chunks are properly concatenated."""
-        assistant = Assistant.create(
-            team=self.team,
-            conversation=self.conversation,
-            user=self.user,
-        )
-
-        # Start with empty chunks
-        assistant._chunks = AIMessageChunk(content="")
-
-        # Add first list chunk
-        chunk1 = AIMessageChunk(content=[{"type": "text", "text": "First part"}])
-        langgraph_state: LangGraphState = {"langgraph_node": AssistantNodeName.ROOT}
-        update: GraphMessageUpdateTuple = ("messages", (chunk1, langgraph_state))
-        async_to_sync(assistant._aprocess_message_update)(update)
-
-        # Add second list chunk
-        chunk2 = AIMessageChunk(content=[{"type": "text", "text": " second part"}])
-        update = ("messages", (chunk2, langgraph_state))
-        result = async_to_sync(assistant._aprocess_message_update)(update)
-        result = cast(AssistantMessage, result)
-
-        # Verify the content was extracted correctly
-        assert result is not None
-        assert result.content == "First part second part"
-
-    def test_deep_research_persists_reasoning_messages(self):
-        assistant = Assistant.create(
-            team=self.team,
-            conversation=self.conversation,
-            user=self.user,
-            mode=AssistantMode.DEEP_RESEARCH,
-        )
-
-        reasoning_message = ReasoningMessage(content="streamed reasoning")
-        langgraph_state: LangGraphState = {"langgraph_node": DeepResearchNodeName.PLANNER}
-        update: GraphMessageUpdateTuple = ("messages", (reasoning_message, langgraph_state))
-
-        with patch.object(assistant, "_persist_stream_message", new_callable=AsyncMock) as mock_persist:
-            result = async_to_sync(assistant._aprocess_message_update)(update)
-
-        assert result is reasoning_message
-        mock_persist.assert_awaited_once_with(DeepResearchNodeName.PLANNER, reasoning_message)
-
-    def test_deep_research_persists_task_execution_messages(self):
-        assistant = Assistant.create(
-            team=self.team,
-            conversation=self.conversation,
-            user=self.user,
-            mode=AssistantMode.DEEP_RESEARCH,
-        )
-
-        task_message = TaskExecutionMessage(
-            tasks=[
-                TaskExecutionItem(
-                    description="Write summary",
-                    id="t1",
-                    prompt="Write a summary",
-                    status=TaskExecutionStatus.IN_PROGRESS,
-                    task_type="summary",
-                )
-            ]
-        )
-        langgraph_state: LangGraphState = {"langgraph_node": DeepResearchNodeName.TASK_EXECUTOR}
-        update: GraphMessageUpdateTuple = ("messages", (task_message, langgraph_state))
-
-        with patch.object(assistant, "_persist_stream_message", new_callable=AsyncMock) as mock_persist:
-            result = async_to_sync(assistant._aprocess_message_update)(update)
-
-        assert result is task_message
-        mock_persist.assert_awaited_once_with(DeepResearchNodeName.TASK_EXECUTOR, task_message)
 
     async def test_messages_without_id_are_yielded(self):
         """Test that messages without ID are always yielded."""
@@ -2431,7 +2271,7 @@
             user=self.user,
             is_new_conversation=False,
         )
-        assistant._graph = AssistantCompiledStateGraph(graph, {})
+        assistant._graph = graph
 
         # Collect all streamed messages
         streamed_messages = []
@@ -2444,9 +2284,6 @@
             msg for msg in streamed_messages if isinstance(msg, AssistantMessage) and msg.id == message_id
         ]
         self.assertEqual(len(assistant_messages), 1, "Message with same ID should only be yielded once")
-
-        # Verify the message ID is in the streamed_update_ids set
-        self.assertIn(message_id, assistant._streamed_update_ids)
 
     async def test_init_or_update_state_adds_existing_message_ids_to_streamed_set(self):
         """Test that _init_or_update_state adds existing message IDs to _streamed_update_ids."""
@@ -2495,9 +2332,6 @@
         assistant_output = [(event_type, msg) for event_type, msg in output if isinstance(msg, AssistantMessage)]
         self.assertEqual(len(assistant_output), 1)
         self.assertEqual(cast(AssistantMessage, assistant_output[0][1]).id, message_id_2)
-=======
-        self.assertEqual(config.get("configurable", {}).get("billing_context"), billing_context)
->>>>>>> f44a747d
 
     @patch(
         "ee.hogai.graph.conversation_summarizer.nodes.AnthropicConversationSummarizer.summarize",
@@ -2623,8 +2457,6 @@
                     ],
                 ),
             ),
-            (AssistantEventType.MESSAGE, ReasoningMessage(content="Searching for information")),
-            (AssistantEventType.MESSAGE, ReasoningMessage(content="Searching for information")),
             (
                 AssistantEventType.MESSAGE,
                 AssistantToolCallMessage(content="Docs doubt it", tool_call_id=tool_call_id1),
