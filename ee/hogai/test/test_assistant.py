import json
from itertools import cycle
from typing import Any, Literal, Optional, cast
from unittest.mock import patch
from uuid import uuid4

import pytest
from django.test import override_settings
from langchain_core import messages
from langchain_core.agents import AgentAction
from langchain_core.prompts.chat import ChatPromptValue
from langchain_core.runnables import RunnableConfig, RunnableLambda
from langgraph.errors import GraphRecursionError, NodeInterrupt
from langgraph.graph.state import CompiledStateGraph
from langgraph.types import StateSnapshot
from pydantic import BaseModel

from ee.hogai.api.serializers import ConversationMinimalSerializer
from ee.hogai.graph.funnels.nodes import FunnelsSchemaGeneratorOutput
from ee.hogai.graph.memory import prompts as memory_prompts
from ee.hogai.graph.retention.nodes import RetentionSchemaGeneratorOutput
from ee.hogai.graph.root.nodes import search_documentation
from ee.hogai.graph.trends.nodes import TrendsSchemaGeneratorOutput
from ee.hogai.utils.tests import FakeChatOpenAI, FakeRunnableLambdaWithTokenCounter
from ee.hogai.utils.types import AssistantMode, AssistantNodeName, AssistantState, PartialAssistantState
from ee.models.assistant import Conversation, CoreMemory
from posthog.models import Action
from posthog.schema import (
    AssistantFunnelsEventsNode,
    AssistantFunnelsQuery,
    AssistantHogQLQuery,
    AssistantMessage,
    AssistantRetentionActionsNode,
    AssistantRetentionEventsNode,
    AssistantRetentionFilter,
    AssistantRetentionQuery,
    AssistantToolCall,
    AssistantToolCallMessage,
    AssistantTrendsQuery,
    FailureMessage,
    HumanMessage,
    ReasoningMessage,
    VisualizationMessage,
)
from posthog.test.base import ClickhouseTestMixin, NonAtomicBaseTest, _create_event, _create_person

from ..assistant import Assistant
from ..graph import AssistantGraph, InsightsAssistantGraph

title_generator_mock = patch(
    "ee.hogai.graph.title_generator.nodes.TitleGeneratorNode._model",
    return_value=FakeChatOpenAI(responses=[messages.AIMessage(content="Title")]),
)


class TestAssistant(ClickhouseTestMixin, NonAtomicBaseTest):
    CLASS_DATA_LEVEL_SETUP = False

    def setUp(self):
        super().setUp()
        self.conversation = Conversation.objects.create(team=self.team, user=self.user)
        self.core_memory = CoreMemory.objects.create(
            team=self.team,
            text="Initial memory.",
            initial_text="Initial memory.",
            scraping_status=CoreMemory.ScrapingStatus.COMPLETED,
        )

    def _set_up_onboarding_tests(self):
        self.core_memory.delete()
        _create_person(
            distinct_ids=["person1"],
            team=self.team,
        )
        _create_event(
            event="$pageview",
            distinct_id="person1",
            team=self.team,
            properties={"$host": "us.posthog.com"},
        )

    def _parse_stringified_message(self, message: str) -> tuple[str, Any]:
        event_line, data_line, *_ = cast(str, message).split("\n")
        return (event_line.removeprefix("event: "), json.loads(data_line.removeprefix("data: ")))

    def _run_assistant_graph(
        self,
        test_graph: Optional[CompiledStateGraph] = None,
        message: Optional[str] = "Hello",
        conversation: Optional[Conversation] = None,
        tool_call_partial_state: Optional[AssistantState] = None,
        is_new_conversation: bool = False,
        mode: AssistantMode = AssistantMode.ASSISTANT,
        contextual_tools: Optional[dict[str, Any]] = None,
    ) -> tuple[list[tuple[str, Any]], Assistant]:
        # Create assistant instance with our test graph
        assistant = Assistant(
            self.team,
            conversation or self.conversation,
            new_message=HumanMessage(content=message or "Hello"),
            user=self.user,
            is_new_conversation=is_new_conversation,
            tool_call_partial_state=tool_call_partial_state,
            mode=mode,
            contextual_tools=contextual_tools,
        )
        if test_graph:
            assistant._graph = test_graph
        # Capture and parse output of assistant.stream()
        output: list[tuple[str, Any]] = []
        for _message in assistant.stream():
            output.append(self._parse_stringified_message(_message))
        return output, assistant

    def assertConversationEqual(self, output: list[tuple[str, Any]], expected_output: list[tuple[str, Any]]):
        self.assertEqual(len(output), len(expected_output), output)
        for i, ((output_msg_type, output_msg), (expected_msg_type, expected_msg)) in enumerate(
            zip(output, expected_output)
        ):
            if output_msg_type == "conversation" and expected_msg_type == "conversation":
                self.assertConversationDictsEqual(output_msg, expected_msg)
            else:
                self.assertEqual(output_msg_type, expected_msg_type, f"Message type mismatch at index {i}")
                msg_dict = (
                    expected_msg.model_dump(exclude_none=True) if isinstance(expected_msg, BaseModel) else expected_msg
                )
                self.assertDictContainsSubset(msg_dict, output_msg, f"Message content mismatch at index {i}")

    def assertConversationDictsEqual(self, dict1: dict[str, Any], dict2: dict[str, Any]):
        self.assertEqual(dict1["id"], dict2["id"])
        self.assertEqual(dict1["status"], dict2["status"])
        self.assertEqual(dict1["title"], dict2["title"])
        self.assertIn("created_at", dict1)
        self.assertIn("created_at", dict2)
        self.assertIn("updated_at", dict1)
        self.assertIn("updated_at", dict2)

    def _serialize_conversation(self, conversation: Conversation | None = None) -> dict[str, Any]:
        conversation = conversation or self.conversation
        return {
            **ConversationMinimalSerializer(conversation).data,
            # Status is set in progress because conversation was generating.
            "status": Conversation.Status.IN_PROGRESS,
        }
<<<<<<< HEAD

    def assertStateMessagesEqual(self, messages: list[Any], expected_messages: list[Any]):
        self.assertEqual(len(messages), len(expected_messages))
        for i, (message, expected_message) in enumerate(zip(messages, expected_messages)):
            expected_msg_dict = (
                expected_message.model_dump(exclude_none=True)
                if isinstance(expected_message, BaseModel)
                else expected_message
            )
            msg_dict = message.model_dump(exclude_none=True) if isinstance(message, BaseModel) else message
            self.assertDictContainsSubset(expected_msg_dict, msg_dict, f"Message content mismatch at index {i}")
=======
>>>>>>> 14e7fffc

    @patch(
        "ee.hogai.graph.trends.nodes.TrendsPlannerNode.run",
        return_value=PartialAssistantState(
            intermediate_steps=[
                (AgentAction(tool="final_answer", tool_input="Plan", log=""), None),
            ],
        ),
    )
    @patch(
        "ee.hogai.graph.query_executor.nodes.QueryExecutorNode.run",
        return_value=PartialAssistantState(
            messages=[AssistantMessage(content="Foobar")],
        ),
    )
    def test_reasoning_messages_added(self, _mock_query_executor_run, _mock_funnel_planner_run):
        output, _ = self._run_assistant_graph(
            InsightsAssistantGraph(self.team)
            .add_edge(AssistantNodeName.START, AssistantNodeName.TRENDS_PLANNER)
            .add_trends_planner(AssistantNodeName.QUERY_EXECUTOR, AssistantNodeName.END)
            .add_query_executor(AssistantNodeName.END)
            .compile(),
            conversation=self.conversation,
        )

        # Assert that ReasoningMessages are added
        expected_output = [
            (
                "message",
                HumanMessage(content="Hello").model_dump(exclude_none=True),
            ),
            (
                "message",
                {
                    "type": "ai/reasoning",
                    "content": "Picking relevant events and properties",  # For TrendsPlannerNode
                    "substeps": [],
                },
            ),
            (
                "message",
                {
                    "type": "ai/reasoning",
                    "content": "Picking relevant events and properties",  # For TrendsPlannerToolsNode
                    "substeps": [],
                },
            ),
        ]
        self.assertConversationEqual(output, expected_output)

    @patch(
        "ee.hogai.graph.trends.nodes.TrendsPlannerNode.run",
        return_value=PartialAssistantState(
            intermediate_steps=[
                # Compare with toolkit.py to see supported AgentAction shapes. The list below is supposed to include ALL
                (AgentAction(tool="retrieve_entity_properties", tool_input="session", log=""), None),
                (AgentAction(tool="retrieve_event_properties", tool_input="$pageview", log=""), None),
                (
                    AgentAction(
                        tool="retrieve_event_property_values",
                        tool_input={"event_name": "purchase", "property_name": "currency"},
                        log="",
                    ),
                    None,
                ),
                (
                    AgentAction(
                        tool="retrieve_entity_property_values",
                        tool_input={"entity": "person", "property_name": "country_of_birth"},
                        log="",
                    ),
                    None,
                ),
                (AgentAction(tool="handle_incorrect_response", tool_input="", log=""), None),
                (AgentAction(tool="final_answer", tool_input="Plan", log=""), None),
            ]
        ),
    )
    def test_reasoning_messages_with_substeps_added(self, _mock_funnel_planner_run):
        output, _ = self._run_assistant_graph(
            InsightsAssistantGraph(self.team)
            .add_edge(AssistantNodeName.START, AssistantNodeName.TRENDS_PLANNER)
            .add_trends_planner(AssistantNodeName.END, AssistantNodeName.END)
            .compile(),
            conversation=self.conversation,
        )

        # Assert that ReasoningMessages are added
        expected_output = [
            (
                "message",
                HumanMessage(content="Hello").model_dump(exclude_none=True),
            ),
            (
                "message",
                {
                    "type": "ai/reasoning",
                    "content": "Picking relevant events and properties",  # For TrendsPlannerNode
                    "substeps": [],
                },
            ),
            (
                "message",
                {
                    "type": "ai/reasoning",
                    "content": "Picking relevant events and properties",  # For TrendsPlannerToolsNode
                    "substeps": [
                        "Exploring session properties",
                        "Exploring `$pageview` event's properties",
                        "Analyzing `currency` event's property `purchase`",
                        "Analyzing person property `country_of_birth`",
                    ],
                },
            ),
        ]
        self.assertConversationEqual(output, expected_output)

    def test_action_reasoning_messages_added(self):
        action = Action.objects.create(team=self.team, name="Marius Tech Tips")

        with patch(
            "ee.hogai.graph.trends.nodes.TrendsPlannerNode.run",
            return_value=PartialAssistantState(
                intermediate_steps=[
                    (
                        AgentAction(
                            tool="retrieve_action_properties",
                            # String is expected here.
                            tool_input=str(action.id),
                            log="",
                        ),
                        None,
                    ),
                    (
                        AgentAction(
                            tool="retrieve_action_property_values",
                            tool_input={"action_id": action.id, "property_name": "video_name"},
                            log="",
                        ),
                        None,
                    ),
                    (AgentAction(tool="final_answer", tool_input="Plan", log=""), None),
                ]
            ),
        ):
            output, _ = self._run_assistant_graph(
                InsightsAssistantGraph(self.team)
                .add_edge(AssistantNodeName.START, AssistantNodeName.TRENDS_PLANNER)
                .add_trends_planner(AssistantNodeName.END, AssistantNodeName.END)
                .compile(),
                conversation=self.conversation,
            )

            # Assert that ReasoningMessages are added
            expected_output = [
                (
                    "message",
                    HumanMessage(content="Hello").model_dump(exclude_none=True),
                ),
                (
                    "message",
                    {
                        "type": "ai/reasoning",
                        "content": "Picking relevant events and properties",  # For TrendsPlannerNode
                        "substeps": [],
                    },
                ),
                (
                    "message",
                    {
                        "type": "ai/reasoning",
                        "content": "Picking relevant events and properties",  # For TrendsPlannerToolsNode
                        "substeps": [
                            "Exploring `Marius Tech Tips` action properties",
                            "Analyzing `video_name` action property of `Marius Tech Tips`",
                        ],
                    },
                ),
            ]
            self.assertConversationEqual(output, expected_output)

    def _test_human_in_the_loop(self, insight_type: Literal["trends", "funnel", "retention"]):
        graph = (
            AssistantGraph(self.team)
            .add_edge(AssistantNodeName.START, AssistantNodeName.ROOT)
            .add_root(
                {
                    "insights": AssistantNodeName.INSIGHTS_SUBGRAPH,
                    "root": AssistantNodeName.ROOT,
                    "end": AssistantNodeName.END,
                }
            )
            .add_insights(AssistantNodeName.ROOT)
            .compile()
        )

        with (
            patch("ee.hogai.graph.root.nodes.RootNode._get_model") as root_mock,
            patch("ee.hogai.graph.taxonomy_agent.nodes.TaxonomyAgentPlannerNode._model") as planner_mock,
        ):
            config: RunnableConfig = {
                "configurable": {
                    "thread_id": self.conversation.id,
                }
            }

            def root_side_effect(prompt: ChatPromptValue):
                if prompt.messages[-1].type == "tool":
                    return RunnableLambda(lambda _: messages.AIMessage(content="Agent needs help with this query"))

                return messages.AIMessage(
                    content="Okay",
                    tool_calls=[
                        {
                            "id": "1",
                            "name": "create_and_query_insight",
                            "args": {"query_description": "Foobar", "query_kind": insight_type},
                        }
                    ],
                )

            root_mock.return_value = FakeRunnableLambdaWithTokenCounter(root_side_effect)

            # Interrupt the graph
            message = """
            Thought: Let's ask for help.
            Action:
            ```
            {
                "action": "ask_user_for_help",
                "action_input": "Need help with this query"
            }
            ```
            """
            planner_mock.return_value = RunnableLambda(lambda _: messages.AIMessage(content=message))
            output, _ = self._run_assistant_graph(graph, conversation=self.conversation)
            expected_output = [
                ("message", HumanMessage(content="Hello")),
                ("message", AssistantMessage(content="Okay")),
                ("message", ReasoningMessage(content="Coming up with an insight")),
                ("message", ReasoningMessage(content="Picking relevant events and properties", substeps=[])),
                ("message", ReasoningMessage(content="Picking relevant events and properties", substeps=[])),
                ("message", AssistantMessage(content="Agent needs help with this query")),
            ]
            self.assertConversationEqual(output, expected_output)
            snapshot: StateSnapshot = graph.get_state(config)
            self.assertFalse(snapshot.next)
            self.assertFalse(snapshot.values.get("intermediate_steps"))
            self.assertFalse(snapshot.values["plan"])
            self.assertFalse(snapshot.values["graph_status"])
            self.assertFalse(snapshot.values["root_tool_call_id"])
            self.assertFalse(snapshot.values["root_tool_insight_plan"])
            self.assertFalse(snapshot.values["root_tool_insight_type"])
            self.assertFalse(snapshot.values["root_tool_calls_count"])

    def test_trends_interrupt_when_asking_for_help(self):
        self._test_human_in_the_loop("trends")

    def test_funnels_interrupt_when_asking_for_help(self):
        self._test_human_in_the_loop("funnel")

    def test_retention_interrupt_when_asking_for_help(self):
        self._test_human_in_the_loop("retention")

    def test_ai_messages_appended_after_interrupt(self):
        with patch("ee.hogai.graph.taxonomy_agent.nodes.TaxonomyAgentPlannerNode._model") as mock:
            graph = (
                InsightsAssistantGraph(self.team)
                .add_edge(AssistantNodeName.START, AssistantNodeName.TRENDS_PLANNER)
                .add_trends_planner(AssistantNodeName.END, AssistantNodeName.END)
                .compile()
            )
            config: RunnableConfig = {
                "configurable": {
                    "thread_id": self.conversation.id,
                }
            }

            def interrupt_graph(_):
                raise NodeInterrupt("test")

            mock.return_value = RunnableLambda(interrupt_graph)
            self._run_assistant_graph(graph, conversation=self.conversation)
            snapshot: StateSnapshot = graph.get_state(config)
            self.assertTrue(snapshot.next)
            self.assertEqual(snapshot.values["graph_status"], "interrupted")
            self.assertIsInstance(snapshot.values["messages"][-1], AssistantMessage)
            self.assertEqual(snapshot.values["messages"][-1].content, "test")

            def interrupt_graph(_):
                self.assertEqual(graph.get_state(config).values["graph_status"], "resumed")
                raise NodeInterrupt("test")

            mock.return_value = RunnableLambda(interrupt_graph)
            self._run_assistant_graph(graph, conversation=self.conversation)

    def test_recursion_error_is_handled(self):
        class FakeStream:
            def __init__(self, *args, **kwargs):
                pass

            def __iter__(self):
                raise GraphRecursionError()

        with patch("langgraph.pregel.Pregel.stream", side_effect=FakeStream):
            output, _ = self._run_assistant_graph(conversation=self.conversation)
            self.assertEqual(output[0][0], "message")
            self.assertEqual(output[0][1]["content"], "Hello")
            self.assertEqual(output[1][0], "message")
            self.assertEqual(
                output[1][1]["content"],
                "The assistant has reached the maximum number of steps. You can explicitly ask to continue.",
            )

    def test_new_conversation_handles_serialized_conversation(self):
        graph = (
            AssistantGraph(self.team)
            .add_node(AssistantNodeName.ROOT, lambda _: {"messages": [AssistantMessage(content="Hello")]})
            .add_edge(AssistantNodeName.START, AssistantNodeName.ROOT)
            .add_edge(AssistantNodeName.ROOT, AssistantNodeName.END)
            .compile()
        )
        output, _ = self._run_assistant_graph(
            graph,
            conversation=self.conversation,
            is_new_conversation=True,
        )
        expected_output = [
            ("conversation", self._serialize_conversation()),
        ]
        self.assertConversationEqual(output[:1], expected_output)

        output, _ = self._run_assistant_graph(
            graph,
            conversation=self.conversation,
            is_new_conversation=False,
        )
        self.assertNotEqual(output[0][0], "conversation")

    @pytest.mark.asyncio
    async def test_async_stream(self):
        graph = (
            AssistantGraph(self.team)
            .add_node(AssistantNodeName.ROOT, lambda _: {"messages": [AssistantMessage(content="bar")]})
            .add_edge(AssistantNodeName.START, AssistantNodeName.ROOT)
            .add_edge(AssistantNodeName.ROOT, AssistantNodeName.END)
            .compile()
        )
        assistant = Assistant(self.team, self.conversation, new_message=HumanMessage(content="foo"))
        assistant._graph = graph

        expected_output = [
            ("message", HumanMessage(content="foo")),
            ("message", AssistantMessage(content="bar")),
        ]
        actual_output = [self._parse_stringified_message(message) async for message in assistant._astream()]
        self.assertConversationEqual(actual_output, expected_output)

    @pytest.mark.asyncio
    async def test_async_stream_handles_exceptions(self):
        def node_handler(state):
            raise ValueError()

        graph = (
            AssistantGraph(self.team)
            .add_node(AssistantNodeName.ROOT, node_handler)
            .add_edge(AssistantNodeName.START, AssistantNodeName.ROOT)
            .add_edge(AssistantNodeName.ROOT, AssistantNodeName.END)
            .compile()
        )
        assistant = Assistant(self.team, self.conversation, new_message=HumanMessage(content="foo"))
        assistant._graph = graph

        expected_output = [
            ("message", HumanMessage(content="foo")),
            ("message", FailureMessage()),
        ]
        actual_output = []
        with self.assertRaises(ValueError):
            async for message in assistant._astream():
                actual_output.append(self._parse_stringified_message(message))
        self.assertConversationEqual(actual_output, expected_output)

    @title_generator_mock
    @patch("ee.hogai.graph.schema_generator.nodes.SchemaGeneratorNode._model")
    @patch("ee.hogai.graph.taxonomy_agent.nodes.TaxonomyAgentPlannerNode._model")
    @patch("ee.hogai.graph.root.nodes.RootNode._get_model")
    @patch("ee.hogai.graph.memory.nodes.MemoryCollectorNode._model", return_value=messages.AIMessage(content="[Done]"))
    def test_full_trends_flow(
        self, memory_collector_mock, root_mock, planner_mock, generator_mock, title_generator_mock
    ):
        res1 = FakeRunnableLambdaWithTokenCounter(
            lambda _: messages.AIMessage(
                content="",
                tool_calls=[
                    {
                        "id": "xyz",
                        "name": "create_and_query_insight",
                        "args": {"query_description": "Foobar", "query_kind": "trends"},
                    }
                ],
            )
        )
        res2 = FakeRunnableLambdaWithTokenCounter(
            lambda _: messages.AIMessage(content="The results indicate a great future for you.")
        )
        root_mock.side_effect = cycle([res1, res1, res2, res2])

        planner_mock.return_value = RunnableLambda(
            lambda _: messages.AIMessage(
                content="""
                Thought: Done.
                Action:
                ```
                {
                    "action": "final_answer",
                    "action_input": "Plan"
                }
                ```
                """
            )
        )
        query = AssistantTrendsQuery(series=[])
        generator_mock.return_value = RunnableLambda(lambda _: TrendsSchemaGeneratorOutput(query=query))

        # First run
        actual_output, _ = self._run_assistant_graph(is_new_conversation=True)
        expected_output = [
            ("conversation", self._serialize_conversation()),
            ("message", HumanMessage(content="Hello")),
            ("message", ReasoningMessage(content="Coming up with an insight")),
            ("message", ReasoningMessage(content="Picking relevant events and properties", substeps=[])),
            ("message", ReasoningMessage(content="Picking relevant events and properties", substeps=[])),
            ("message", ReasoningMessage(content="Creating trends query")),
            ("message", VisualizationMessage(query="Foobar", answer=query, plan="Plan")),
            ("message", AssistantMessage(content="The results indicate a great future for you.")),
        ]
        self.assertConversationEqual(actual_output, expected_output)
        self.assertEqual(actual_output[1][1]["id"], actual_output[6][1]["initiator"])  # viz message must have this id

        # Second run
        actual_output, _ = self._run_assistant_graph(is_new_conversation=False)
        self.assertConversationEqual(actual_output, expected_output[1:])
        self.assertEqual(actual_output[0][1]["id"], actual_output[5][1]["initiator"])

        # Third run
        actual_output, _ = self._run_assistant_graph(is_new_conversation=False)
        self.assertConversationEqual(actual_output, expected_output[1:])
        self.assertEqual(actual_output[0][1]["id"], actual_output[5][1]["initiator"])

    @title_generator_mock
    @patch("ee.hogai.graph.schema_generator.nodes.SchemaGeneratorNode._model")
    @patch("ee.hogai.graph.taxonomy_agent.nodes.TaxonomyAgentPlannerNode._model")
    @patch("ee.hogai.graph.root.nodes.RootNode._get_model")
    @patch("ee.hogai.graph.memory.nodes.MemoryCollectorNode._model", return_value=messages.AIMessage(content="[Done]"))
    def test_full_funnel_flow(
        self, memory_collector_mock, root_mock, planner_mock, generator_mock, title_generator_mock
    ):
        res1 = FakeChatOpenAI(
            responses=[
                messages.AIMessage(
                    content="",
                    tool_calls=[
                        {
                            "id": "xyz",
                            "name": "create_and_query_insight",
                            "args": {"query_description": "Foobar", "query_kind": "funnel"},
                        }
                    ],
                )
            ]
        )
        res2 = FakeChatOpenAI(
            responses=[messages.AIMessage(content="The results indicate a great future for you.")],
        )
        root_mock.side_effect = cycle([res1, res1, res2, res2])

        planner_mock.return_value = RunnableLambda(
            lambda _: messages.AIMessage(
                content="""
                Thought: Done.
                Action:
                ```
                {
                    "action": "final_answer",
                    "action_input": "Plan"
                }
                ```
                """
            )
        )
        query = AssistantFunnelsQuery(
            series=[
                AssistantFunnelsEventsNode(event="$pageview"),
                AssistantFunnelsEventsNode(event="$pageleave"),
            ]
        )
        generator_mock.return_value = RunnableLambda(lambda _: FunnelsSchemaGeneratorOutput(query=query))

        # First run
        actual_output, _ = self._run_assistant_graph(is_new_conversation=True)
        expected_output = [
            ("conversation", self._serialize_conversation()),
            ("message", HumanMessage(content="Hello")),
            ("message", ReasoningMessage(content="Coming up with an insight")),
            ("message", ReasoningMessage(content="Picking relevant events and properties", substeps=[])),
            ("message", ReasoningMessage(content="Picking relevant events and properties", substeps=[])),
            ("message", ReasoningMessage(content="Creating funnel query")),
            ("message", VisualizationMessage(query="Foobar", answer=query, plan="Plan")),
            ("message", AssistantMessage(content="The results indicate a great future for you.")),
        ]
        self.assertConversationEqual(actual_output, expected_output)
        self.assertEqual(actual_output[1][1]["id"], actual_output[6][1]["initiator"])  # viz message must have this id

        # Second run
        actual_output, _ = self._run_assistant_graph(is_new_conversation=False)
        self.assertConversationEqual(actual_output, expected_output[1:])
        self.assertEqual(actual_output[0][1]["id"], actual_output[5][1]["initiator"])

        # Third run
        actual_output, _ = self._run_assistant_graph(is_new_conversation=False)
        self.assertConversationEqual(actual_output, expected_output[1:])
        self.assertEqual(actual_output[0][1]["id"], actual_output[5][1]["initiator"])

    @title_generator_mock
    @patch("ee.hogai.graph.schema_generator.nodes.SchemaGeneratorNode._model")
    @patch("ee.hogai.graph.taxonomy_agent.nodes.TaxonomyAgentPlannerNode._model")
    @patch("ee.hogai.graph.root.nodes.RootNode._get_model")
    @patch("ee.hogai.graph.memory.nodes.MemoryCollectorNode._model", return_value=messages.AIMessage(content="[Done]"))
    def test_full_retention_flow(
        self, memory_collector_mock, root_mock, planner_mock, generator_mock, title_generator_mock
    ):
        action = Action.objects.create(team=self.team, name="Marius Tech Tips")

        res1 = FakeRunnableLambdaWithTokenCounter(
            lambda _: messages.AIMessage(
                content="",
                tool_calls=[
                    {
                        "id": "xyz",
                        "name": "create_and_query_insight",
                        "args": {"query_description": "Foobar", "query_kind": "retention"},
                    }
                ],
            )
        )
        res2 = FakeRunnableLambdaWithTokenCounter(
            lambda _: messages.AIMessage(content="The results indicate a great future for you.")
        )
        root_mock.side_effect = cycle([res1, res1, res2, res2])

        planner_mock.return_value = RunnableLambda(
            lambda _: messages.AIMessage(
                content="""
                Thought: Done.
                Action:
                ```
                {
                    "action": "final_answer",
                    "action_input": "Plan"
                }
                ```
                """
            )
        )
        query = AssistantRetentionQuery(
            retentionFilter=AssistantRetentionFilter(
                targetEntity=AssistantRetentionEventsNode(name="$pageview"),
                returningEntity=AssistantRetentionActionsNode(name=action.name, id=action.id),
            )
        )
        generator_mock.return_value = RunnableLambda(lambda _: RetentionSchemaGeneratorOutput(query=query))

        # First run
        actual_output, _ = self._run_assistant_graph(is_new_conversation=True)
        expected_output = [
            ("conversation", self._serialize_conversation()),
            ("message", HumanMessage(content="Hello")),
            ("message", ReasoningMessage(content="Coming up with an insight")),
            ("message", ReasoningMessage(content="Picking relevant events and properties", substeps=[])),
            ("message", ReasoningMessage(content="Picking relevant events and properties", substeps=[])),
            ("message", ReasoningMessage(content="Creating retention query")),
            ("message", VisualizationMessage(query="Foobar", answer=query, plan="Plan")),
            ("message", AssistantMessage(content="The results indicate a great future for you.")),
        ]
        self.assertConversationEqual(actual_output, expected_output)
        self.assertEqual(actual_output[1][1]["id"], actual_output[6][1]["initiator"])  # viz message must have this id

        # Second run
        actual_output, _ = self._run_assistant_graph(is_new_conversation=False)
        self.assertConversationEqual(actual_output, expected_output[1:])
        self.assertEqual(actual_output[0][1]["id"], actual_output[5][1]["initiator"])

        # Third run
        actual_output, _ = self._run_assistant_graph(is_new_conversation=False)
        self.assertConversationEqual(actual_output, expected_output[1:])
        self.assertEqual(actual_output[0][1]["id"], actual_output[5][1]["initiator"])

    @title_generator_mock
    @patch("ee.hogai.graph.schema_generator.nodes.SchemaGeneratorNode._model")
    @patch("ee.hogai.graph.taxonomy_agent.nodes.TaxonomyAgentPlannerNode._model")
    @patch("ee.hogai.graph.root.nodes.RootNode._get_model")
    @patch("ee.hogai.graph.memory.nodes.MemoryCollectorNode._model", return_value=messages.AIMessage(content="[Done]"))
    def test_full_sql_flow(self, memory_collector_mock, root_mock, planner_mock, generator_mock, title_generator_mock):
        res1 = FakeRunnableLambdaWithTokenCounter(
            lambda _: messages.AIMessage(
                content="",
                tool_calls=[
                    {
                        "id": "xyz",
                        "name": "create_and_query_insight",
                        "args": {"query_description": "Foobar", "query_kind": "sql"},
                    }
                ],
            )
        )
        res2 = FakeRunnableLambdaWithTokenCounter(
            lambda _: messages.AIMessage(content="The results indicate a great future for you.")
        )
        root_mock.side_effect = cycle([res1, res1, res2, res2])

        planner_mock.return_value = RunnableLambda(
            lambda _: messages.AIMessage(
                content="""
                Thought: Done.
                Action:
                ```
                {
                    "action": "final_answer",
                    "action_input": "Plan"
                }
                ```
                """
            )
        )
        query = AssistantHogQLQuery(query="SELECT 1")
        generator_mock.return_value = RunnableLambda(lambda _: query.model_dump())

        # First run
        actual_output, _ = self._run_assistant_graph(is_new_conversation=True)
        expected_output = [
            ("conversation", self._serialize_conversation()),
            ("message", HumanMessage(content="Hello")),
            ("message", ReasoningMessage(content="Coming up with an insight")),
            ("message", ReasoningMessage(content="Picking relevant events and properties", substeps=[])),
            ("message", ReasoningMessage(content="Picking relevant events and properties", substeps=[])),
            ("message", ReasoningMessage(content="Creating SQL query")),
            ("message", VisualizationMessage(query="Foobar", answer=query, plan="Plan")),
            ("message", AssistantMessage(content="The results indicate a great future for you.")),
        ]
        self.assertConversationEqual(actual_output, expected_output)
        self.assertEqual(actual_output[1][1]["id"], actual_output[6][1]["initiator"])  # viz message must have this id

    @patch("ee.hogai.graph.memory.nodes.MemoryInitializerInterruptNode._model")
    @patch("ee.hogai.graph.memory.nodes.MemoryInitializerNode._model")
    def test_onboarding_flow_accepts_memory(self, model_mock, interruption_model_mock):
        self._set_up_onboarding_tests()

        # Mock the memory initializer to return a product description
        model_mock.return_value = RunnableLambda(lambda _: "PostHog is a product analytics platform.")
        interruption_model_mock.return_value = RunnableLambda(lambda _: "PostHog is a product analytics platform.")

        # Create a graph with memory initialization flow
        graph = AssistantGraph(self.team).add_memory_initializer(AssistantNodeName.END).compile()

        # First run - get the product description
        output, _ = self._run_assistant_graph(graph, is_new_conversation=True)
        expected_output = [
            ("conversation", self._serialize_conversation()),
            ("message", HumanMessage(content="Hello")),
            (
                "message",
                AssistantMessage(
                    content=memory_prompts.SCRAPING_INITIAL_MESSAGE,
                ),
            ),
            ("message", AssistantMessage(content="PostHog is a product analytics platform.")),
            ("message", AssistantMessage(content=memory_prompts.SCRAPING_VERIFICATION_MESSAGE)),
        ]
        self.assertConversationEqual(output, expected_output)

        # Second run - accept the memory
        output, _ = self._run_assistant_graph(
            graph,
            message=memory_prompts.SCRAPING_CONFIRMATION_MESSAGE,
            is_new_conversation=False,
        )
        expected_output = [
            ("message", HumanMessage(content=memory_prompts.SCRAPING_CONFIRMATION_MESSAGE)),
            (
                "message",
                AssistantMessage(content=memory_prompts.SCRAPING_MEMORY_SAVED_MESSAGE),
            ),
        ]
        self.assertConversationEqual(output, expected_output)

        # Verify the memory was saved
        core_memory = CoreMemory.objects.get(team=self.team)
        self.assertEqual(core_memory.scraping_status, CoreMemory.ScrapingStatus.COMPLETED)
        self.assertIsNotNone(core_memory.text)

    @patch("ee.hogai.graph.memory.nodes.MemoryInitializerNode._model")
    def test_onboarding_flow_rejects_memory(self, model_mock):
        self._set_up_onboarding_tests()

        # Mock the memory initializer to return a product description
        model_mock.return_value = RunnableLambda(lambda _: "PostHog is a product analytics platform.")

        # Create a graph with memory initialization flow
        graph = AssistantGraph(self.team).add_memory_initializer(AssistantNodeName.END).compile()

        # First run - get the product description
        output, _ = self._run_assistant_graph(graph, is_new_conversation=True)
        expected_output = [
            ("conversation", self._serialize_conversation()),
            ("message", HumanMessage(content="Hello")),
            (
                "message",
                AssistantMessage(
                    content=memory_prompts.SCRAPING_INITIAL_MESSAGE,
                ),
            ),
            ("message", AssistantMessage(content="PostHog is a product analytics platform.")),
            ("message", AssistantMessage(content=memory_prompts.SCRAPING_VERIFICATION_MESSAGE)),
        ]
        self.assertConversationEqual(output, expected_output)

        # Second run - reject the memory
        output, _ = self._run_assistant_graph(
            graph,
            message=memory_prompts.SCRAPING_REJECTION_MESSAGE,
            is_new_conversation=False,
        )
        expected_output = [
            ("message", HumanMessage(content=memory_prompts.SCRAPING_REJECTION_MESSAGE)),
            (
                "message",
                AssistantMessage(
                    content=memory_prompts.SCRAPING_TERMINATION_MESSAGE,
                ),
            ),
        ]
        self.assertConversationEqual(output, expected_output)

        # Verify the memory was skipped
        core_memory = CoreMemory.objects.get(team=self.team)
        self.assertEqual(core_memory.scraping_status, CoreMemory.ScrapingStatus.SKIPPED)
        self.assertEqual(core_memory.text, "")

    @patch("ee.hogai.graph.memory.nodes.MemoryCollectorNode._model")
    def test_memory_collector_flow(self, model_mock):
        # Create a graph with just memory collection
        graph = (
            AssistantGraph(self.team).add_memory_collector(AssistantNodeName.END).add_memory_collector_tools().compile()
        )

        # Mock the memory collector to first analyze and then append memory
        def memory_collector_side_effect(prompt):
            prompt_messages = prompt.to_messages()
            if len(prompt_messages) == 2:  # First run
                return messages.AIMessage(
                    content="Let me analyze that.",
                    tool_calls=[
                        {
                            "id": "1",
                            "name": "core_memory_append",
                            "args": {"memory_content": "The product uses a subscription model."},
                        }
                    ],
                )
            else:  # Second run
                return messages.AIMessage(content="Processing complete. [Done]")

        model_mock.return_value = RunnableLambda(memory_collector_side_effect)

        # First run - analyze and append memory
        output, _ = self._run_assistant_graph(
            graph,
            message="We use a subscription model",
            is_new_conversation=True,
        )
        expected_output = [
            ("conversation", self._serialize_conversation()),
            ("message", HumanMessage(content="We use a subscription model")),
        ]
        self.assertConversationEqual(output, expected_output)

        # Verify memory was appended
        self.core_memory.refresh_from_db()
        self.assertIn("The product uses a subscription model.", self.core_memory.text)

    @title_generator_mock
    @patch("ee.hogai.graph.schema_generator.nodes.SchemaGeneratorNode._model")
    @patch("ee.hogai.graph.taxonomy_agent.nodes.TaxonomyAgentPlannerNode._model")
    @patch("ee.hogai.graph.root.nodes.RootNode._get_model")
    @patch("ee.hogai.graph.memory.nodes.MemoryCollectorNode._model", return_value=messages.AIMessage(content="[Done]"))
    def test_exits_infinite_loop_after_fourth_attempt(
        self, memory_collector_mock, get_model_mock, planner_mock, generator_mock, title_node_mock
    ):
        """Test that the assistant exits an infinite loop of tool calls after the 4th attempt."""

        # Track number of attempts
        attempts = 0

        # Mock the root node to keep making tool calls until 4th attempt
        def make_tool_call(_):
            nonlocal attempts
            attempts += 1
            if attempts <= 4:
                return messages.AIMessage(
                    content="",
                    tool_calls=[
                        {
                            "id": str(uuid4()),
                            "name": "create_and_query_insight",
                            "args": {"query_description": "Foobar", "query_kind": "trends"},
                        }
                    ],
                )
            return messages.AIMessage(content="No more tool calls after 4th attempt")

        get_model_mock.return_value = FakeRunnableLambdaWithTokenCounter(make_tool_call)
        planner_mock.return_value = RunnableLambda(
            lambda _: messages.AIMessage(
                content="""
                Thought: Done.
                Action:
                ```
                {
                    "action": "final_answer",
                    "action_input": "Plan"
                }
                ```
                """
            )
        )
        query = AssistantTrendsQuery(series=[])
        generator_mock.return_value = RunnableLambda(lambda _: TrendsSchemaGeneratorOutput(query=query))

        # Create a graph that only uses the root node
        graph = AssistantGraph(self.team).compile_full_graph()

        # Run the assistant and capture output
        output, _ = self._run_assistant_graph(graph)

        # Verify the last message doesn't contain any tool calls and has our expected content
        last_message = output[-1][1]
        self.assertNotIn("tool_calls", last_message, "The final message should not contain any tool calls")
        self.assertEqual(
            last_message["content"],
            "No more tool calls after 4th attempt",
            "Final message should indicate no more tool calls",
        )

    def test_conversation_is_locked_when_generating(self):
        graph = (
            AssistantGraph(self.team)
            .add_edge(AssistantNodeName.START, AssistantNodeName.ROOT)
            .add_root({"root": AssistantNodeName.ROOT, "end": AssistantNodeName.END})
            .compile()
        )
        self.assertEqual(self.conversation.status, Conversation.Status.IDLE)
        with patch("ee.hogai.graph.root.nodes.RootNode._get_model") as root_mock:

            def assert_lock_status(_):
                self.assertEqual(self.conversation.status, Conversation.Status.IN_PROGRESS)
                return messages.AIMessage(content="")

            root_mock.return_value = FakeRunnableLambdaWithTokenCounter(assert_lock_status)
            self._run_assistant_graph(graph)
            self.assertEqual(self.conversation.status, Conversation.Status.IDLE)

    def test_conversation_saves_state_after_cancellation(self):
        graph = (
            AssistantGraph(self.team)
            .add_edge(AssistantNodeName.START, AssistantNodeName.ROOT)
            .add_root({"root": AssistantNodeName.ROOT, "end": AssistantNodeName.END})
            .compile()
        )

        self.assertEqual(self.conversation.status, Conversation.Status.IDLE)
        with (
            patch("ee.hogai.graph.root.nodes.RootNode._get_model") as root_mock,
            patch("ee.hogai.graph.root.nodes.RootNodeTools.run") as root_tool_mock,
        ):

            def assert_lock_status(_):
                self.conversation.status = Conversation.Status.CANCELING
                self.conversation.save()
                return messages.AIMessage(
                    content="",
                    tool_calls=[
                        {
                            "id": "1",
                            "name": "create_and_query_insight",
                            "args": {"query_description": "Foobar", "query_kind": "trends"},
                        }
                    ],
                )

            root_mock.return_value = FakeRunnableLambdaWithTokenCounter(assert_lock_status)
            self._run_assistant_graph(graph)
            snapshot = graph.get_state({"configurable": {"thread_id": str(self.conversation.id)}})
            self.assertEqual(snapshot.next, (AssistantNodeName.ROOT_TOOLS,))
            self.assertEqual(snapshot.values["messages"][-1].content, "")
            root_tool_mock.assert_not_called()

        with patch("ee.hogai.graph.root.nodes.RootNode._get_model") as root_mock:
            # The graph must start from the root node despite being cancelled on the root tools node.
            root_mock.return_value = FakeRunnableLambdaWithTokenCounter(
                lambda _: messages.AIMessage(content="Finished")
            )
            expected_output = [
                ("message", HumanMessage(content="Hello")),
                ("message", AssistantMessage(content="Finished")),
            ]
            actual_output, _ = self._run_assistant_graph(graph)
            self.assertConversationEqual(actual_output, expected_output)

    @override_settings(INKEEP_API_KEY="test")
    @patch("ee.hogai.graph.root.nodes.RootNode._get_model")
    @patch("ee.hogai.graph.inkeep_docs.nodes.InkeepDocsNode._get_model")
    def test_inkeep_docs_basic_search(self, inkeep_docs_model_mock, root_model_mock):
        """Test basic documentation search functionality using Inkeep."""
        graph = (
            AssistantGraph(self.team)
            .add_edge(AssistantNodeName.START, AssistantNodeName.ROOT)
            .add_root(
                {
                    "search_documentation": AssistantNodeName.INKEEP_DOCS,
                    "root": AssistantNodeName.ROOT,
                    "end": AssistantNodeName.END,
                }
            )
            .add_inkeep_docs()
            .compile()
        )

        root_model_mock.return_value = FakeChatOpenAI(
            responses=[
                messages.AIMessage(
                    content="", tool_calls=[{"name": search_documentation.__name__, "id": "1", "args": {}}]
                )
            ]
        )
        inkeep_docs_model_mock.return_value = FakeChatOpenAI(
            responses=[messages.AIMessage(content="Here's what I found in the docs...")]
        )
        output, _ = self._run_assistant_graph(graph, message="How do I use feature flags?")

        self.assertConversationEqual(
            output,
            [
                ("message", HumanMessage(content="How do I use feature flags?")),
                ("message", ReasoningMessage(content="Checking PostHog docs")),
                ("message", AssistantMessage(content="Here's what I found in the docs...")),
            ],
        )

    @patch("ee.hogai.graph.schema_generator.nodes.SchemaGeneratorNode._model")
    @patch("ee.hogai.graph.taxonomy_agent.nodes.TaxonomyAgentPlannerNode._model")
    @patch("ee.hogai.graph.query_executor.nodes.QueryExecutorNode.run")
    def test_insights_tool_mode_flow(self, query_executor_mock, planner_mock, generator_mock):
        """Test that the insights tool mode works correctly."""
        query = AssistantTrendsQuery(series=[])
        tool_call_id = str(uuid4())
        tool_call_state = AssistantState(
            root_tool_call_id=tool_call_id,
            root_tool_insight_plan="Foobar",
            root_tool_insight_type="trends",
            messages=[],
        )

        planner_mock.return_value = RunnableLambda(
            lambda _: messages.AIMessage(
                content="""
                Thought: Done.
                Action:
                ```
                {
                    "action": "final_answer",
                    "action_input": "Plan"
                }
                ```
                """
            )
        )
        generator_mock.return_value = RunnableLambda(lambda _: TrendsSchemaGeneratorOutput(query=query))
        query_executor_mock.return_value = RunnableLambda(
            lambda _: PartialAssistantState(
                messages=[
                    AssistantToolCallMessage(
                        content="The results indicate a great future for you.", tool_call_id=tool_call_id
                    )
                ]
            )
        )
        # Run in insights tool mode
        output, _ = self._run_assistant_graph(
            conversation=self.conversation,
            is_new_conversation=False,
            message=None,
            mode=AssistantMode.INSIGHTS_TOOL,
            tool_call_partial_state=tool_call_state,
        )

        expected_output = [
            ("message", ReasoningMessage(content="Picking relevant events and properties", substeps=[])),
            ("message", ReasoningMessage(content="Picking relevant events and properties", substeps=[])),
            ("message", ReasoningMessage(content="Creating trends query")),
            ("message", VisualizationMessage(query="Foobar", answer=query, plan="Plan")),
            (
                "message",
                AssistantToolCallMessage(
                    content="The results indicate a great future for you.", tool_call_id=tool_call_id
                ),
            ),
        ]
        self.assertConversationEqual(output, expected_output)

    @patch("ee.hogai.graph.schema_generator.nodes.SchemaGeneratorNode._model")
    @patch("ee.hogai.graph.taxonomy_agent.nodes.TaxonomyAgentPlannerNode._model")
    @patch("ee.hogai.graph.query_executor.nodes.QueryExecutorNode.run")
    def test_insights_tool_mode_invalid_insight_type(self, query_executor_mock, planner_mock, generator_mock):
        """Test that insights tool mode handles invalid insight types correctly."""
        tool_call_state = AssistantState(
            root_tool_call_id=str(uuid4()),
            root_tool_insight_plan="Foobar",
            root_tool_insight_type="invalid_type",  # Invalid type
            messages=[],
        )

        with self.assertRaises(ValueError) as cm:
            self._run_assistant_graph(
                conversation=self.conversation,
                is_new_conversation=False,
                tool_call_partial_state=tool_call_state,
                mode=AssistantMode.INSIGHTS_TOOL,
            )
        self.assertEqual(str(cm.exception), "Invalid insight type: invalid_type")

    @patch("ee.hogai.graph.title_generator.nodes.TitleGeneratorNode._model")
    def test_conversation_metadata_updated(self, title_generator_model_mock):
        """Test that metadata (title, created_at, updated_at) is generated and set for a new conversation."""
        # Create a test graph with only the title generator node
        graph = AssistantGraph(self.team).add_title_generator().compile()
        initial_updated_at = self.conversation.updated_at
        initial_created_at = self.conversation.created_at

        self.assertIsNone(self.conversation.title)

        # Mock the title generator to return "Generated Conversation Title"
        title_generator_model_mock.return_value = FakeChatOpenAI(
            responses=[messages.AIMessage(content="Generated Conversation Title")]
        )

        # Run the assistant
        self._run_assistant_graph(
            graph,
            message="This is the first message in the conversation",
            is_new_conversation=True,
        )

        # Assert the conversation doesn't have a title yet
        self.conversation.refresh_from_db()
        # Verify the title has been set
        self.assertEqual(self.conversation.title, "Generated Conversation Title")
        assert self.conversation.updated_at is not None
        assert initial_updated_at is not None
        self.assertGreater(self.conversation.updated_at, initial_updated_at)
        self.assertEqual(self.conversation.created_at, initial_created_at)

    def test_merges_messages_with_same_id(self):
        """Test that messages with the same ID are merged into one."""
        message_id = str(uuid4())

        # Create a simple graph that will return messages with the same ID but different content
        first_content = "First version of message"
        updated_content = "Updated version of message"

        class MessageUpdatingNode:
            def __init__(self):
                self.call_count = 0

            def __call__(self, state):
                self.call_count += 1
                content = first_content if self.call_count == 1 else updated_content
                return {"messages": [AssistantMessage(id=message_id, content=content)]}

        updater = MessageUpdatingNode()
        graph = (
            AssistantGraph(self.team)
            .add_node(AssistantNodeName.ROOT, updater)
            .add_edge(AssistantNodeName.START, AssistantNodeName.ROOT)
            .add_edge(AssistantNodeName.ROOT, AssistantNodeName.END)
            .compile()
        )
        config = {"configurable": {"thread_id": self.conversation.id}}

        # First run should add the message with initial content
        output, _ = self._run_assistant_graph(graph, conversation=self.conversation)
        self.assertEqual(len(output), 2)  # Human message + AI message
        self.assertEqual(output[1][1]["id"], message_id)
        self.assertEqual(output[1][1]["content"], first_content)

        # Second run should update the message with new content
        output, _ = self._run_assistant_graph(graph, conversation=self.conversation)
        self.assertEqual(len(output), 2)  # Human message + AI message
        self.assertEqual(output[1][1]["id"], message_id)
        self.assertEqual(output[1][1]["content"], updated_content)

        # Verify the message was actually replaced, not duplicated
        messages = graph.get_state(config).values["messages"]

        # Count messages with our test ID
        messages_with_id = [msg for msg in messages if msg.id == message_id]
        self.assertEqual(len(messages_with_id), 1, "There should be exactly one message with the test ID")
        self.assertEqual(
            messages_with_id[0].content,
            updated_content,
            "The merged message should have the content of the last message",
        )

    def test_assistant_filters_messages_correctly(self):
        """Test that the Assistant class correctly filters messages based on should_output_assistant_message."""

        output_messages = [
            # Should be output (has content)
            (AssistantMessage(content="This message has content", id="1"), True),
            # Should be filtered out (empty content)
            (AssistantMessage(content="", id="2"), False),
            # Should be output (has UI payload)
            (
                AssistantToolCallMessage(
                    content="Tool result", tool_call_id="123", id="3", ui_payload={"some": "data"}
                ),
                True,
            ),
            # Should be filtered out (no UI payload)
            (AssistantToolCallMessage(content="Tool result", tool_call_id="456", id="4", ui_payload=None), False),
        ]

        for test_message, expected_in_output in output_messages:
            # Create a simple graph that produces different message types to test filtering
            class MessageFilteringNode:
                def __init__(self, message_to_return):
                    self.message_to_return = message_to_return

                def __call__(self, *args, **kwargs):
                    # Return a set of messages that should be filtered differently
                    return PartialAssistantState(messages=[self.message_to_return])

            # Create a graph with our test node
            graph = (
                AssistantGraph(self.team)
                .add_node(AssistantNodeName.ROOT, MessageFilteringNode(test_message))
                .add_edge(AssistantNodeName.START, AssistantNodeName.ROOT)
                .add_edge(AssistantNodeName.ROOT, AssistantNodeName.END)
                .compile()
            )

            # Run the assistant and capture output
            output = self._run_assistant_graph(graph, conversation=self.conversation)
            expected_output: list = [
                ("message", HumanMessage(content="Hello")),
            ]

            if expected_in_output:
                expected_output.append(("message", test_message))

<<<<<<< HEAD
            self.assertConversationEqual(output, expected_output)

    @patch("ee.hogai.graph.query_executor.nodes.QueryExecutorNode.run")
    @patch("ee.hogai.graph.schema_generator.nodes.SchemaGeneratorNode._model")
    @patch("ee.hogai.graph.taxonomy_agent.nodes.TaxonomyAgentPlannerNode._model")
    @patch("ee.hogai.graph.rag.nodes.InsightRagContextNode.run")
    @patch("ee.hogai.graph.root.nodes.RootNode._get_model")
    def test_create_and_query_insight_contextual_tool(
        self, root_mock, rag_mock, planner_mock, generator_mock, query_executor_mock
    ):
        def root_side_effect(prompt: ChatPromptValue):
            if prompt.messages[-1].type == "tool":
                return RunnableLambda(lambda _: messages.AIMessage(content="Everything is fine"))

            return messages.AIMessage(
                content="",
                tool_calls=[
                    {
                        "id": "xyz",
                        "name": "create_and_query_insight",
                        "args": {"query_description": "Foobar", "query_kind": "trends"},
                    }
                ],
            )

        root_mock.return_value = FakeRunnableLambdaWithTokenCounter(root_side_effect)
        rag_mock.return_value = PartialAssistantState(
            rag_context="",
        )

        planner_mock.return_value = RunnableLambda(
            lambda _: messages.AIMessage(
                content="""
                Thought: Done.
                Action:
                ```
                {
                    "action": "final_answer",
                    "action_input": "Plan"
                }
                ```
                """
            )
        )
        query = AssistantTrendsQuery(series=[])
        generator_mock.return_value = RunnableLambda(lambda _: TrendsSchemaGeneratorOutput(query=query))

        query_executor_mock.return_value = PartialAssistantState(
            messages=[
                AssistantToolCallMessage(content="The results indicate a great future for you.", tool_call_id="xyz")
            ],
        )

        output, assistant = self._run_assistant_graph(
            test_graph=AssistantGraph(self.team)
            .add_edge(AssistantNodeName.START, AssistantNodeName.ROOT)
            .add_root(
                {
                    "root": AssistantNodeName.ROOT,
                    "insights": AssistantNodeName.INSIGHTS_SUBGRAPH,
                    "end": AssistantNodeName.END,
                }
            )
            .add_insights()
            .compile(),
            conversation=self.conversation,
            is_new_conversation=True,
            message=None,
            mode=AssistantMode.ASSISTANT,
            contextual_tools={"create_and_query_insight": {"current_schema": "schema"}},
        )

        expected_output = [
            ("conversation", {"id": str(self.conversation.id)}),
            ("message", HumanMessage(content="Hello")),
            ("message", ReasoningMessage(content="Coming up with an insight")),
            ("message", ReasoningMessage(content="Picking relevant events and properties", substeps=[])),
            ("message", ReasoningMessage(content="Picking relevant events and properties", substeps=[])),
            ("message", ReasoningMessage(content="Creating trends query")),
            ("message", VisualizationMessage(query="Foobar", answer=query, plan="Plan")),
            (
                "message",
                AssistantToolCallMessage(
                    content="The results indicate a great future for you.",
                    tool_call_id="xyz",
                    ui_payload={"create_and_query_insight": query.model_dump()},
                    visible=False,
                ),
            ),
            ("message", AssistantMessage(content="Everything is fine")),
        ]
        self.assertConversationEqual(output, expected_output)

        state = AssistantState.model_validate(assistant._graph.get_state(assistant._get_config()).values)
        expected_state_messages = [
            HumanMessage(content="Hello"),
            AssistantMessage(
                content="",
                tool_calls=[
                    AssistantToolCall(
                        id="xyz",
                        name="create_and_query_insight",
                        args={"query_description": "Foobar", "query_kind": "trends"},
                    )
                ],
            ),
            VisualizationMessage(query="Foobar", answer=query, plan="Plan"),
            AssistantToolCallMessage(
                content="The results indicate a great future for you.",
                tool_call_id="xyz",
                ui_payload={"create_and_query_insight": query.model_dump()},
                visible=False,
            ),
            AssistantMessage(content="Everything is fine"),
        ]
        self.assertStateMessagesEqual(state.messages, expected_state_messages)
=======
            self.assertConversationEqual(output, expected_output)
>>>>>>> 14e7fffc
<|MERGE_RESOLUTION|>--- conflicted
+++ resolved
@@ -34,7 +34,6 @@
     AssistantRetentionEventsNode,
     AssistantRetentionFilter,
     AssistantRetentionQuery,
-    AssistantToolCall,
     AssistantToolCallMessage,
     AssistantTrendsQuery,
     FailureMessage,
@@ -142,7 +141,6 @@
             # Status is set in progress because conversation was generating.
             "status": Conversation.Status.IN_PROGRESS,
         }
-<<<<<<< HEAD
 
     def assertStateMessagesEqual(self, messages: list[Any], expected_messages: list[Any]):
         self.assertEqual(len(messages), len(expected_messages))
@@ -154,8 +152,6 @@
             )
             msg_dict = message.model_dump(exclude_none=True) if isinstance(message, BaseModel) else message
             self.assertDictContainsSubset(expected_msg_dict, msg_dict, f"Message content mismatch at index {i}")
-=======
->>>>>>> 14e7fffc
 
     @patch(
         "ee.hogai.graph.trends.nodes.TrendsPlannerNode.run",
@@ -1326,123 +1322,4 @@
             if expected_in_output:
                 expected_output.append(("message", test_message))
 
-<<<<<<< HEAD
-            self.assertConversationEqual(output, expected_output)
-
-    @patch("ee.hogai.graph.query_executor.nodes.QueryExecutorNode.run")
-    @patch("ee.hogai.graph.schema_generator.nodes.SchemaGeneratorNode._model")
-    @patch("ee.hogai.graph.taxonomy_agent.nodes.TaxonomyAgentPlannerNode._model")
-    @patch("ee.hogai.graph.rag.nodes.InsightRagContextNode.run")
-    @patch("ee.hogai.graph.root.nodes.RootNode._get_model")
-    def test_create_and_query_insight_contextual_tool(
-        self, root_mock, rag_mock, planner_mock, generator_mock, query_executor_mock
-    ):
-        def root_side_effect(prompt: ChatPromptValue):
-            if prompt.messages[-1].type == "tool":
-                return RunnableLambda(lambda _: messages.AIMessage(content="Everything is fine"))
-
-            return messages.AIMessage(
-                content="",
-                tool_calls=[
-                    {
-                        "id": "xyz",
-                        "name": "create_and_query_insight",
-                        "args": {"query_description": "Foobar", "query_kind": "trends"},
-                    }
-                ],
-            )
-
-        root_mock.return_value = FakeRunnableLambdaWithTokenCounter(root_side_effect)
-        rag_mock.return_value = PartialAssistantState(
-            rag_context="",
-        )
-
-        planner_mock.return_value = RunnableLambda(
-            lambda _: messages.AIMessage(
-                content="""
-                Thought: Done.
-                Action:
-                ```
-                {
-                    "action": "final_answer",
-                    "action_input": "Plan"
-                }
-                ```
-                """
-            )
-        )
-        query = AssistantTrendsQuery(series=[])
-        generator_mock.return_value = RunnableLambda(lambda _: TrendsSchemaGeneratorOutput(query=query))
-
-        query_executor_mock.return_value = PartialAssistantState(
-            messages=[
-                AssistantToolCallMessage(content="The results indicate a great future for you.", tool_call_id="xyz")
-            ],
-        )
-
-        output, assistant = self._run_assistant_graph(
-            test_graph=AssistantGraph(self.team)
-            .add_edge(AssistantNodeName.START, AssistantNodeName.ROOT)
-            .add_root(
-                {
-                    "root": AssistantNodeName.ROOT,
-                    "insights": AssistantNodeName.INSIGHTS_SUBGRAPH,
-                    "end": AssistantNodeName.END,
-                }
-            )
-            .add_insights()
-            .compile(),
-            conversation=self.conversation,
-            is_new_conversation=True,
-            message=None,
-            mode=AssistantMode.ASSISTANT,
-            contextual_tools={"create_and_query_insight": {"current_schema": "schema"}},
-        )
-
-        expected_output = [
-            ("conversation", {"id": str(self.conversation.id)}),
-            ("message", HumanMessage(content="Hello")),
-            ("message", ReasoningMessage(content="Coming up with an insight")),
-            ("message", ReasoningMessage(content="Picking relevant events and properties", substeps=[])),
-            ("message", ReasoningMessage(content="Picking relevant events and properties", substeps=[])),
-            ("message", ReasoningMessage(content="Creating trends query")),
-            ("message", VisualizationMessage(query="Foobar", answer=query, plan="Plan")),
-            (
-                "message",
-                AssistantToolCallMessage(
-                    content="The results indicate a great future for you.",
-                    tool_call_id="xyz",
-                    ui_payload={"create_and_query_insight": query.model_dump()},
-                    visible=False,
-                ),
-            ),
-            ("message", AssistantMessage(content="Everything is fine")),
-        ]
-        self.assertConversationEqual(output, expected_output)
-
-        state = AssistantState.model_validate(assistant._graph.get_state(assistant._get_config()).values)
-        expected_state_messages = [
-            HumanMessage(content="Hello"),
-            AssistantMessage(
-                content="",
-                tool_calls=[
-                    AssistantToolCall(
-                        id="xyz",
-                        name="create_and_query_insight",
-                        args={"query_description": "Foobar", "query_kind": "trends"},
-                    )
-                ],
-            ),
-            VisualizationMessage(query="Foobar", answer=query, plan="Plan"),
-            AssistantToolCallMessage(
-                content="The results indicate a great future for you.",
-                tool_call_id="xyz",
-                ui_payload={"create_and_query_insight": query.model_dump()},
-                visible=False,
-            ),
-            AssistantMessage(content="Everything is fine"),
-        ]
-        self.assertStateMessagesEqual(state.messages, expected_state_messages)
-=======
-            self.assertConversationEqual(output, expected_output)
->>>>>>> 14e7fffc
+            self.assertConversationEqual(output, expected_output)