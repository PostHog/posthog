from itertools import cycle
from typing import Any, Literal, Optional, cast
from uuid import uuid4

from posthog.test.base import ClickhouseTestMixin, NonAtomicBaseTest, _create_event, _create_person
from unittest.mock import AsyncMock, patch

from django.test import override_settings

from asgiref.sync import async_to_sync
from azure.ai.inference import EmbeddingsClient
from azure.ai.inference.models import EmbeddingsResult, EmbeddingsUsage
from azure.core.credentials import AzureKeyCredential
from langchain_core import messages
from langchain_core.messages import AIMessageChunk, BaseMessage
from langchain_core.runnables import RunnableConfig, RunnableLambda
from langgraph.errors import GraphRecursionError, NodeInterrupt
from langgraph.graph.state import CompiledStateGraph
from langgraph.types import StateSnapshot
from pydantic import BaseModel

from posthog.schema import (
    AssistantEventType,
    AssistantFunnelsEventsNode,
    AssistantFunnelsQuery,
    AssistantGenerationStatusEvent,
    AssistantGenerationStatusType,
    AssistantHogQLQuery,
    AssistantMessage,
    AssistantRetentionActionsNode,
    AssistantRetentionEventsNode,
    AssistantRetentionFilter,
    AssistantRetentionQuery,
    AssistantToolCall,
    AssistantToolCallMessage,
    AssistantTrendsQuery,
    ContextMessage,
    DashboardFilter,
    FailureMessage,
    HumanMessage,
    MaxAddonInfo,
    MaxBillingContext,
    MaxBillingContextSettings,
    MaxBillingContextSubscriptionLevel,
    MaxDashboardContext,
    MaxInsightContext,
    MaxProductInfo,
    MaxUIContext,
    ReasoningMessage,
    TaskExecutionItem,
    TaskExecutionMessage,
    TaskExecutionStatus,
    TrendsQuery,
    VisualizationMessage,
)

from posthog.models import Action

from ee.hogai.assistant.base import BaseAssistant
from ee.hogai.django_checkpoint.checkpointer import DjangoCheckpointer
from ee.hogai.graph.deep_research.types import DeepResearchNodeName
from ee.hogai.graph.funnels.nodes import FunnelsSchemaGeneratorOutput
from ee.hogai.graph.graph import AssistantCompiledStateGraph
from ee.hogai.graph.memory import prompts as memory_prompts
from ee.hogai.graph.retention.nodes import RetentionSchemaGeneratorOutput
from ee.hogai.graph.root.nodes import SLASH_COMMAND_INIT
from ee.hogai.graph.trends.nodes import TrendsSchemaGeneratorOutput
from ee.hogai.tool import search_documentation
from ee.hogai.utils.state import GraphMessageUpdateTuple, GraphValueUpdateTuple, LangGraphState
from ee.hogai.utils.tests import FakeAnthropicRunnableLambdaWithTokenCounter, FakeChatAnthropic, FakeChatOpenAI
from ee.hogai.utils.types import (
    AssistantMode,
    AssistantNodeName,
    AssistantOutput,
    AssistantState,
    PartialAssistantState,
)
from ee.hogai.utils.types.base import ReplaceMessages
from ee.models.assistant import Conversation, CoreMemory

from ..assistant import Assistant
from ..graph import AssistantGraph, InsightsAssistantGraph

title_generator_mock = patch(
    "ee.hogai.graph.title_generator.nodes.TitleGeneratorNode._model",
    return_value=FakeChatOpenAI(responses=[messages.AIMessage(content="Title")]),
)


class TestAssistant(ClickhouseTestMixin, NonAtomicBaseTest):
    CLASS_DATA_LEVEL_SETUP = False
    maxDiff = None

    def setUp(self):
        super().setUp()
        self.conversation = Conversation.objects.create(team=self.team, user=self.user)
        self.core_memory = CoreMemory.objects.create(
            team=self.team,
            text="Initial memory.",
            initial_text="Initial memory.",
            scraping_status=CoreMemory.ScrapingStatus.COMPLETED,
        )

        # Azure embeddings mocks
        self.azure_client_mock = patch(
            "ee.hogai.graph.rag.nodes.get_azure_embeddings_client",
            return_value=EmbeddingsClient(
                endpoint="https://test.services.ai.azure.com/models", credential=AzureKeyCredential("test")
            ),
        ).start()
        self.embed_query_mock = patch(
            "azure.ai.inference.EmbeddingsClient.embed",
            return_value=EmbeddingsResult(
                id="test",
                model="test",
                usage=EmbeddingsUsage(prompt_tokens=1, total_tokens=1),
                data=[],
            ),
        ).start()

        self.checkpointer_patch = patch("ee.hogai.graph.graph.global_checkpointer", new=DjangoCheckpointer())
        self.checkpointer_patch.start()

    def tearDown(self):
        self.checkpointer_patch.stop()
        self.azure_client_mock.stop()
        self.embed_query_mock.stop()
        super().tearDown()

    async def _set_up_onboarding_tests(self):
        await self.core_memory.adelete()
        _create_person(
            distinct_ids=["person1"],
            team=self.team,
        )
        _create_event(
            event="$pageview",
            distinct_id="person1",
            team=self.team,
            properties={"$host": "us.posthog.com"},
        )

    async def _run_assistant_graph(
        self,
        test_graph: Optional[CompiledStateGraph] = None,
        message: Optional[str] = "Hello",
        conversation: Optional[Conversation] = None,
        tool_call_partial_state: Optional[AssistantState] = None,
        is_new_conversation: bool = False,
        mode: Optional[AssistantMode] = None,
        contextual_tools: Optional[dict[str, Any]] = None,
        ui_context: Optional[MaxUIContext] = None,
        filter_ack_messages: bool = True,
    ) -> tuple[list[AssistantOutput], BaseAssistant]:
        # If no mode is specified, use ASSISTANT as default
        if mode is None:
            mode = AssistantMode.ASSISTANT

        # Create assistant instance
        assistant = Assistant.create(
            self.team,
            conversation or self.conversation,
            new_message=HumanMessage(content=message or "Hello", ui_context=ui_context),
            user=self.user,
            is_new_conversation=is_new_conversation,
            initial_state=tool_call_partial_state,
            mode=mode,
            contextual_tools=contextual_tools,
        )

        # Override the graph if a test graph is provided
        if test_graph:
            # Wrap the test graph if needed
            if isinstance(test_graph, AssistantCompiledStateGraph):
                assistant._graph = test_graph
            else:
                # Try to get the reasoning message mapping from the original graph if available
                reasoning_mapping = getattr(test_graph, "aget_reasoning_message_by_node_name", {})
                assistant._graph = AssistantCompiledStateGraph(test_graph, reasoning_mapping)

        # Capture and parse output of assistant.astream()
        output: list[AssistantOutput] = []
        async for event in assistant.astream():
            output.append(event)
        if filter_ack_messages:
            output = [
                event
                for event in output
                if not (
                    isinstance(event[1], AssistantGenerationStatusEvent)
                    and event[1].type == AssistantGenerationStatusType.ACK
                )
            ]
        return output, assistant

    def assertConversationEqual(self, output: list[AssistantOutput], expected_output: list[tuple[Any, Any]]):
        self.assertEqual(len(output), len(expected_output), output)
        for i, ((output_msg_type, output_msg), (expected_msg_type, expected_msg)) in enumerate(
            zip(output, expected_output)
        ):
            if (
                output_msg_type == AssistantEventType.CONVERSATION
                and expected_msg_type == AssistantEventType.CONVERSATION
            ):
                self.assertEqual(output_msg, expected_msg)
            elif output_msg_type == AssistantEventType.MESSAGE and expected_msg_type == AssistantEventType.MESSAGE:
                msg_dict = (
                    expected_msg.model_dump(exclude_none=True) if isinstance(expected_msg, BaseModel) else expected_msg
                )
                self.assertDictContainsSubset(
                    msg_dict,
                    cast(BaseModel, output_msg).model_dump(exclude_none=True),
                    f"Message content mismatch at index {i}",
                )
            else:
                raise ValueError(f"Unexpected message type: {output_msg_type} and {expected_msg_type}")

    def assertStateMessagesEqual(self, messages: list[Any], expected_messages: list[Any]):
        self.assertEqual(len(messages), len(expected_messages))
        for i, (message, expected_message) in enumerate(zip(messages, expected_messages)):
            expected_msg_dict = (
                expected_message.model_dump(exclude_none=True)
                if isinstance(expected_message, BaseModel)
                else expected_message
            )
            msg_dict = message.model_dump(exclude_none=True) if isinstance(message, BaseModel) else message
            self.assertDictContainsSubset(expected_msg_dict, msg_dict, f"Message content mismatch at index {i}")

    @patch(
        "ee.hogai.graph.query_planner.nodes.QueryPlannerNode._get_model",
        return_value=FakeChatOpenAI(
            responses=[
                messages.AIMessage(
                    content="",
                    tool_calls=[
                        {
                            "id": "call_1",
                            "name": "final_answer",
                            "args": {"query_kind": "trends", "plan": "Plan"},
                        }
                    ],
                )
            ]
        ),
    )
    @patch(
        "ee.hogai.graph.query_executor.nodes.QueryExecutorNode.arun",
        return_value=PartialAssistantState(
            messages=[AssistantMessage(content="Foobar")],
        ),
    )
    async def test_reasoning_messages_added(self, _mock_query_executor_run, _mock_query_planner_run):
        output, _ = await self._run_assistant_graph(
            InsightsAssistantGraph(self.team, self.user)
            .add_edge(AssistantNodeName.START, AssistantNodeName.QUERY_PLANNER)
            .add_query_planner(
                {
                    "continue": AssistantNodeName.QUERY_PLANNER,
                    "trends": AssistantNodeName.END,
                    "funnel": AssistantNodeName.END,
                    "retention": AssistantNodeName.END,
                    "sql": AssistantNodeName.END,
                    "end": AssistantNodeName.END,
                }
            )
            .compile(),
            conversation=self.conversation,
            mode=AssistantMode.INSIGHTS_TOOL,
        )

        # Assert that ReasoningMessages are added
        # Note: InsightsAssistant doesn't stream the first HumanMessage
        expected_output = [
            (
                "message",
                {
                    "type": "ai/reasoning",
                    "content": "Picking relevant events and properties",
                    "substeps": [],
                },
            ),
        ]
        self.assertConversationEqual(output, expected_output)

    @patch(
        "ee.hogai.graph.query_planner.nodes.QueryPlannerNode._get_model",
        return_value=FakeChatOpenAI(
            responses=[
                messages.AIMessage(
                    content="",
                    tool_calls=[
                        {
                            "id": "call_1",
                            "name": "retrieve_entity_properties",
                            "args": {"entity": "session"},
                        }
                    ],
                ),
                messages.AIMessage(
                    content="",
                    tool_calls=[
                        {
                            "id": "call_2",
                            "name": "retrieve_event_properties",
                            "args": {"event_name": "$pageview"},
                        }
                    ],
                ),
                messages.AIMessage(
                    content="",
                    tool_calls=[
                        {
                            "id": "call_3",
                            "name": "retrieve_event_property_values",
                            "args": {"event_name": "purchase", "property_name": "currency"},
                        }
                    ],
                ),
                messages.AIMessage(
                    content="",
                    tool_calls=[
                        {
                            "id": "call_4",
                            "name": "retrieve_entity_property_values",
                            "args": {"entity": "person", "property_name": "country_of_birth"},
                        }
                    ],
                ),
                messages.AIMessage(
                    content="",
                    tool_calls=[
                        {
                            "id": "call_6",
                            "name": "final_answer",
                            "args": {"query_kind": "trends", "plan": "Plan"},
                        }
                    ],
                ),
            ]
        ),
    )
    async def test_reasoning_messages_with_substeps_added(self, _mock_query_planner_run):
        output, _ = await self._run_assistant_graph(
            InsightsAssistantGraph(self.team, self.user)
            .add_edge(AssistantNodeName.START, AssistantNodeName.QUERY_PLANNER)
            .add_query_planner(
                {
                    "continue": AssistantNodeName.QUERY_PLANNER,
                    "trends": AssistantNodeName.END,
                    "funnel": AssistantNodeName.END,
                    "retention": AssistantNodeName.END,
                    "sql": AssistantNodeName.END,
                    "end": AssistantNodeName.END,
                }
            )
            .compile(),
            conversation=self.conversation,
            tool_call_partial_state=AssistantState(root_tool_call_id="foo"),
            mode=AssistantMode.INSIGHTS_TOOL,
        )

        # Assert that ReasoningMessages are added
        # Note: InsightsAssistant doesn't stream the first HumanMessage
        expected_output = [
            (
                "message",
                {
                    "type": "ai/reasoning",
                    "content": "Picking relevant events and properties",
                    "substeps": [],
                },
            ),
            (
                "message",
                {
                    "type": "ai/reasoning",
                    "content": "Picking relevant events and properties",
                    "substeps": [
                        "Exploring session properties",
                    ],
                },
            ),
            (
                "message",
                {
                    "type": "ai/reasoning",
                    "content": "Picking relevant events and properties",
                    "substeps": [
                        "Exploring session properties",
                        "Exploring `$pageview` event's properties",
                    ],
                },
            ),
            (
                "message",
                {
                    "type": "ai/reasoning",
                    "content": "Picking relevant events and properties",
                    "substeps": [
                        "Exploring session properties",
                        "Exploring `$pageview` event's properties",
                        "Analyzing `purchase` event's property `currency`",
                    ],
                },
            ),
            (
                "message",
                {
                    "type": "ai/reasoning",
                    "content": "Picking relevant events and properties",
                    "substeps": [
                        "Exploring session properties",
                        "Exploring `$pageview` event's properties",
                        "Analyzing `purchase` event's property `currency`",
                        "Analyzing person property `country_of_birth`",
                    ],
                },
            ),
        ]
        self.assertConversationEqual(output, expected_output)

    async def test_action_reasoning_messages_added(self):
        action = await Action.objects.acreate(team=self.team, name="Marius Tech Tips")

        with patch(
            "ee.hogai.graph.query_planner.nodes.QueryPlannerNode._get_model",
            return_value=FakeChatOpenAI(
                responses=[
                    messages.AIMessage(
                        content="",
                        tool_calls=[
                            {
                                "id": "call_1",
                                "name": "retrieve_action_properties",
                                "args": {"action_id": action.id},
                            }
                        ],
                    ),
                    messages.AIMessage(
                        content="",
                        tool_calls=[
                            {
                                "id": "call_2",
                                "name": "retrieve_action_property_values",
                                "args": {"action_id": action.id, "property_name": "video_name"},
                            }
                        ],
                    ),
                    messages.AIMessage(
                        content="",
                        tool_calls=[
                            {
                                "id": "call_3",
                                "name": "final_answer",
                                "args": {"query_kind": "trends", "plan": "Plan"},
                            }
                        ],
                    ),
                ]
            ),
        ):
            test_graph = (
                InsightsAssistantGraph(self.team, self.user)
                .add_edge(AssistantNodeName.START, AssistantNodeName.QUERY_PLANNER)
                .add_query_planner(
                    {
                        "continue": AssistantNodeName.QUERY_PLANNER,
                        "trends": AssistantNodeName.END,
                        "funnel": AssistantNodeName.END,
                        "retention": AssistantNodeName.END,
                        "sql": AssistantNodeName.END,
                        "end": AssistantNodeName.END,
                    }
                )
                .compile()
            )
            output, assistant = await self._run_assistant_graph(
                test_graph,
                tool_call_partial_state=AssistantState(root_tool_call_id="foo"),
                conversation=self.conversation,
                mode=AssistantMode.INSIGHTS_TOOL,
            )

            # Assert that ReasoningMessages are added
            # Note: InsightsAssistant doesn't stream the first HumanMessage
            expected_output = [
                (
                    "message",
                    {
                        "type": "ai/reasoning",
                        "content": "Picking relevant events and properties",
                        "substeps": [],
                    },
                ),
                (
                    "message",
                    {
                        "type": "ai/reasoning",
                        "content": "Picking relevant events and properties",
                        "substeps": [
                            "Exploring `Marius Tech Tips` action properties",
                        ],
                    },
                ),
                (
                    "message",
                    {
                        "type": "ai/reasoning",
                        "content": "Picking relevant events and properties",
                        "substeps": [
                            "Exploring `Marius Tech Tips` action properties",
                            "Analyzing `video_name` action property of `Marius Tech Tips`",
                        ],
                    },
                ),
            ]
            self.assertConversationEqual(output, expected_output)

    async def _test_human_in_the_loop(self, insight_type: Literal["trends", "funnel", "retention"]):
        graph = (
            AssistantGraph(self.team, self.user)
            .add_edge(AssistantNodeName.START, AssistantNodeName.ROOT)
            .add_root(
                {
                    "insights": AssistantNodeName.INSIGHTS_SUBGRAPH,
                    "root": AssistantNodeName.ROOT,
                    "end": AssistantNodeName.END,
                }
            )
            .add_insights(AssistantNodeName.ROOT)
            .compile()
        )

        with (
            patch("ee.hogai.graph.root.nodes.RootNode._get_model") as root_mock,
            patch("ee.hogai.graph.query_planner.nodes.QueryPlannerNode._get_model") as planner_mock,
        ):
            config: RunnableConfig = {
                "configurable": {
                    "thread_id": self.conversation.id,
                }
            }

            def root_side_effect(msgs: list[BaseMessage]):
                last_message = msgs[-1]

                if (
                    isinstance(last_message.content, list)
                    and isinstance(last_message.content[-1], dict)
                    and last_message.content[-1]["type"] == "tool_result"
                ):
                    return RunnableLambda(lambda _: messages.AIMessage(content="Agent needs help with this query"))

                return messages.AIMessage(
                    content="Okay",
                    tool_calls=[
                        {
                            "id": "1",
                            "name": "create_and_query_insight",
                            "args": {"query_description": "Foobar", "query_kind": insight_type},
                        }
                    ],
                )

            root_mock.return_value = FakeAnthropicRunnableLambdaWithTokenCounter(root_side_effect)

            # Interrupt the graph
            planner_mock.return_value = FakeChatOpenAI(
                responses=[
                    messages.AIMessage(
                        content="",
                        tool_calls=[
                            {
                                "id": "call_1",
                                "name": "ask_user_for_help",
                                "args": {"request": "Need help with this query"},
                            }
                        ],
                    )
                ]
            )
            output, _ = await self._run_assistant_graph(graph, conversation=self.conversation)
            expected_output = [
                ("message", HumanMessage(content="Hello")),
                ("message", AssistantMessage(content="Okay")),
                ("message", ReasoningMessage(content="Coming up with an insight")),
                ("message", ReasoningMessage(content="Picking relevant events and properties", substeps=[])),
                ("message", AssistantMessage(content="Agent needs help with this query")),
            ]
            self.assertConversationEqual(output, expected_output)
            snapshot: StateSnapshot = await graph.aget_state(config)
            self.assertFalse(snapshot.next)
            self.assertFalse(snapshot.values.get("intermediate_steps"))
            self.assertFalse(snapshot.values["plan"])
            self.assertFalse(snapshot.values["graph_status"])
            self.assertFalse(snapshot.values["root_tool_call_id"])
            self.assertFalse(snapshot.values["root_tool_insight_plan"])
            self.assertFalse(snapshot.values["root_tool_insight_type"])
            self.assertFalse(snapshot.values["root_tool_calls_count"])

    async def test_trends_interrupt_when_asking_for_help(self):
        await self._test_human_in_the_loop("trends")

    async def test_funnels_interrupt_when_asking_for_help(self):
        await self._test_human_in_the_loop("funnel")

    async def test_retention_interrupt_when_asking_for_help(self):
        await self._test_human_in_the_loop("retention")

    async def test_ai_messages_appended_after_interrupt(self):
        with patch("ee.hogai.graph.query_planner.nodes.QueryPlannerNode._get_model") as mock:
            graph = InsightsAssistantGraph(self.team, self.user).compile_full_graph()
            config: RunnableConfig = {
                "configurable": {
                    "thread_id": self.conversation.id,
                }
            }

            def interrupt_graph_1(_):
                raise NodeInterrupt("test")

            mock.return_value = RunnableLambda(interrupt_graph_1)
            await self._run_assistant_graph(graph, conversation=self.conversation)
            snapshot: StateSnapshot = await graph.aget_state(config)
            self.assertTrue(snapshot.next)
            self.assertEqual(snapshot.values["graph_status"], "interrupted")
            self.assertIsInstance(snapshot.values["messages"][-1], AssistantMessage)
            self.assertEqual(snapshot.values["messages"][-1].content, "test")

            def interrupt_graph_2(_):
                snapshot = async_to_sync(graph.aget_state)(config)
                self.assertEqual(snapshot.values["graph_status"], "resumed")
                raise NodeInterrupt("test")

            mock.return_value = RunnableLambda(interrupt_graph_2)
            await self._run_assistant_graph(graph, conversation=self.conversation)

    async def test_recursion_error_is_handled(self):
        class FakeStream:
            def __init__(self, *args, **kwargs):
                pass

            def __aiter__(self):
                return self

            async def __anext__(self):
                raise GraphRecursionError()

        with patch("langgraph.pregel.Pregel.astream", side_effect=FakeStream):
            output, _ = await self._run_assistant_graph(conversation=self.conversation)
            self.assertEqual(output[0][0], "message")
            self.assertEqual(cast(AssistantMessage, output[0][1]).content, "Hello")
            self.assertEqual(output[1][0], "message")
            self.assertIsInstance(output[1][1], FailureMessage)

    async def test_new_conversation_handles_serialized_conversation(self):
        graph = (
            AssistantGraph(self.team, self.user)
            .add_node(AssistantNodeName.ROOT, lambda _: {"messages": [AssistantMessage(content="Hello")]})
            .add_edge(AssistantNodeName.START, AssistantNodeName.ROOT)
            .add_edge(AssistantNodeName.ROOT, AssistantNodeName.END)
            .compile()
        )
        output, _ = await self._run_assistant_graph(
            graph,
            conversation=self.conversation,
            is_new_conversation=True,
        )
        expected_output = [
            ("conversation", self.conversation),
        ]
        self.assertConversationEqual(output[:1], expected_output)

        output, _ = await self._run_assistant_graph(
            graph,
            conversation=self.conversation,
            is_new_conversation=False,
        )
        self.assertNotEqual(output[0][0], "conversation")

    async def test_async_stream(self):
        graph = (
            AssistantGraph(self.team, self.user)
            .add_node(AssistantNodeName.ROOT, lambda _: {"messages": [AssistantMessage(content="bar")]})
            .add_edge(AssistantNodeName.START, AssistantNodeName.ROOT)
            .add_edge(AssistantNodeName.ROOT, AssistantNodeName.END)
            .compile()
        )
        assistant = Assistant.create(
            self.team, self.conversation, user=self.user, new_message=HumanMessage(content="foo")
        )
        assistant._graph = graph

        expected_output = [
            ("message", HumanMessage(content="foo")),
            ("message", AssistantMessage(content="bar")),
        ]
        actual_output = [message async for message in assistant.astream()]
        self.assertConversationEqual(actual_output, expected_output)

    async def test_async_stream_handles_exceptions(self):
        def node_handler(state):
            raise ValueError()

        graph = (
            AssistantGraph(self.team, self.user)
            .add_node(AssistantNodeName.ROOT, node_handler)
            .add_edge(AssistantNodeName.START, AssistantNodeName.ROOT)
            .add_edge(AssistantNodeName.ROOT, AssistantNodeName.END)
            .compile()
        )
        assistant = Assistant.create(
            self.team, self.conversation, user=self.user, new_message=HumanMessage(content="foo")
        )
        assistant._graph = graph

        expected_output = [
            ("message", HumanMessage(content="foo")),
            ("message", FailureMessage()),
        ]
        actual_output = []
        async for event in assistant.astream():
            actual_output.append(event)
        self.assertConversationEqual(actual_output, expected_output)

    @title_generator_mock
    @patch("ee.hogai.graph.schema_generator.nodes.SchemaGeneratorNode._model")
    @patch("ee.hogai.graph.query_planner.nodes.QueryPlannerNode._get_model")
    @patch("ee.hogai.graph.root.nodes.RootNode._get_model")
    @patch("ee.hogai.graph.memory.nodes.MemoryCollectorNode._model", return_value=messages.AIMessage(content="[Done]"))
    async def test_full_trends_flow(
        self, memory_collector_mock, root_mock, planner_mock, generator_mock, title_generator_mock
    ):
        res1 = FakeAnthropicRunnableLambdaWithTokenCounter(
            lambda _: messages.AIMessage(
                content="",
                tool_calls=[
                    {
                        "id": "xyz",
                        "name": "create_and_query_insight",
                        "args": {"query_description": "Foobar", "query_kind": "trends"},
                    }
                ],
            )
        )
        res2 = FakeAnthropicRunnableLambdaWithTokenCounter(
            lambda _: messages.AIMessage(content="The results indicate a great future for you.")
        )
        root_mock.side_effect = cycle([res1, res1, res2, res2])

        planner_mock.return_value = FakeChatOpenAI(
            responses=[
                messages.AIMessage(
                    content="",
                    tool_calls=[
                        {
                            "id": "call_1",
                            "name": "final_answer",
                            "args": {"query_kind": "trends", "plan": "Plan"},
                        }
                    ],
                )
            ]
        )
        query = AssistantTrendsQuery(series=[])
        generator_mock.return_value = RunnableLambda(lambda _: TrendsSchemaGeneratorOutput(query=query))

        # First run
        actual_output, _ = await self._run_assistant_graph(is_new_conversation=True)
        expected_output = [
            ("conversation", self.conversation),
            ("message", HumanMessage(content="Hello")),
            ("message", ReasoningMessage(content="Coming up with an insight")),
            ("message", ReasoningMessage(content="Picking relevant events and properties", substeps=[])),
            ("message", ReasoningMessage(content="Creating trends query")),
            ("message", VisualizationMessage(query="Foobar", answer=query, plan="Plan")),
            ("message", AssistantMessage(content="The results indicate a great future for you.")),
        ]
        self.assertConversationEqual(actual_output, expected_output)
        self.assertEqual(
            cast(HumanMessage, actual_output[1][1]).id, cast(VisualizationMessage, actual_output[5][1]).initiator
        )  # viz message must have this id

        # Second run
        actual_output, _ = await self._run_assistant_graph(is_new_conversation=False)
        self.assertConversationEqual(actual_output, expected_output[1:])
        self.assertEqual(
            cast(HumanMessage, actual_output[0][1]).id, cast(VisualizationMessage, actual_output[4][1]).initiator
        )

        # Third run
        actual_output, _ = await self._run_assistant_graph(is_new_conversation=False)
        self.assertConversationEqual(actual_output, expected_output[1:])
        self.assertEqual(
            cast(HumanMessage, actual_output[0][1]).id, cast(VisualizationMessage, actual_output[4][1]).initiator
        )

    @title_generator_mock
    @patch("ee.hogai.graph.schema_generator.nodes.SchemaGeneratorNode._model")
    @patch("ee.hogai.graph.query_planner.nodes.QueryPlannerNode._get_model")
    @patch("ee.hogai.graph.root.nodes.RootNode._get_model")
    @patch("ee.hogai.graph.memory.nodes.MemoryCollectorNode._model", return_value=messages.AIMessage(content="[Done]"))
    async def test_full_funnel_flow(
        self, memory_collector_mock, root_mock, planner_mock, generator_mock, title_generator_mock
    ):
        res1 = FakeChatAnthropic(
            responses=[
                messages.AIMessage(
                    content="",
                    tool_calls=[
                        {
                            "id": "xyz",
                            "name": "create_and_query_insight",
                            "args": {"query_description": "Foobar", "query_kind": "funnel"},
                        }
                    ],
                )
            ]
        )
        res2 = FakeChatAnthropic(
            responses=[messages.AIMessage(content="The results indicate a great future for you.")],
        )
        root_mock.side_effect = cycle([res1, res1, res2, res2])

        planner_mock.return_value = FakeChatOpenAI(
            responses=[
                messages.AIMessage(
                    content="",
                    tool_calls=[
                        {
                            "id": "call_1",
                            "name": "final_answer",
                            "args": {"query_kind": "funnel", "plan": "Plan"},
                        }
                    ],
                )
            ]
        )
        query = AssistantFunnelsQuery(
            series=[
                AssistantFunnelsEventsNode(event="$pageview"),
                AssistantFunnelsEventsNode(event="$pageleave"),
            ]
        )
        generator_mock.return_value = RunnableLambda(lambda _: FunnelsSchemaGeneratorOutput(query=query))

        # First run
        actual_output, _ = await self._run_assistant_graph(is_new_conversation=True)
        expected_output = [
            ("conversation", self.conversation),
            ("message", HumanMessage(content="Hello")),
            ("message", ReasoningMessage(content="Coming up with an insight")),
            ("message", ReasoningMessage(content="Picking relevant events and properties", substeps=[])),
            ("message", ReasoningMessage(content="Creating funnel query")),
            ("message", VisualizationMessage(query="Foobar", answer=query, plan="Plan")),
            ("message", AssistantMessage(content="The results indicate a great future for you.")),
        ]
        self.assertConversationEqual(actual_output, expected_output)
        self.assertEqual(
            cast(HumanMessage, actual_output[1][1]).id, cast(VisualizationMessage, actual_output[5][1]).initiator
        )  # viz message must have this id

        # Second run
        actual_output, _ = await self._run_assistant_graph(is_new_conversation=False)
        self.assertConversationEqual(actual_output, expected_output[1:])
        self.assertEqual(
            cast(HumanMessage, actual_output[0][1]).id, cast(VisualizationMessage, actual_output[4][1]).initiator
        )

        # Third run
        actual_output, _ = await self._run_assistant_graph(is_new_conversation=False)
        self.assertConversationEqual(actual_output, expected_output[1:])
        self.assertEqual(
            cast(HumanMessage, actual_output[0][1]).id, cast(VisualizationMessage, actual_output[4][1]).initiator
        )

    @title_generator_mock
    @patch("ee.hogai.graph.schema_generator.nodes.SchemaGeneratorNode._model")
    @patch("ee.hogai.graph.query_planner.nodes.QueryPlannerNode._get_model")
    @patch("ee.hogai.graph.root.nodes.RootNode._get_model")
    @patch("ee.hogai.graph.memory.nodes.MemoryCollectorNode._model", return_value=messages.AIMessage(content="[Done]"))
    async def test_full_retention_flow(
        self, memory_collector_mock, root_mock, planner_mock, generator_mock, title_generator_mock
    ):
        action = await Action.objects.acreate(team=self.team, name="Marius Tech Tips")

        res1 = FakeAnthropicRunnableLambdaWithTokenCounter(
            lambda _: messages.AIMessage(
                content="",
                tool_calls=[
                    {
                        "id": "xyz",
                        "name": "create_and_query_insight",
                        "args": {"query_description": "Foobar", "query_kind": "retention"},
                    }
                ],
            )
        )
        res2 = FakeAnthropicRunnableLambdaWithTokenCounter(
            lambda _: messages.AIMessage(content="The results indicate a great future for you.")
        )
        root_mock.side_effect = cycle([res1, res1, res2, res2])

        planner_mock.return_value = FakeChatOpenAI(
            responses=[
                messages.AIMessage(
                    content="",
                    tool_calls=[
                        {
                            "id": "call_1",
                            "name": "final_answer",
                            "args": {"query_kind": "retention", "plan": "Plan"},
                        }
                    ],
                )
            ]
        )
        query = AssistantRetentionQuery(
            retentionFilter=AssistantRetentionFilter(
                targetEntity=AssistantRetentionEventsNode(name="$pageview"),
                returningEntity=AssistantRetentionActionsNode(name=action.name, id=action.id),
            )
        )
        generator_mock.return_value = RunnableLambda(lambda _: RetentionSchemaGeneratorOutput(query=query))

        # First run
        actual_output, _ = await self._run_assistant_graph(is_new_conversation=True)
        expected_output = [
            ("conversation", self.conversation),
            ("message", HumanMessage(content="Hello")),
            ("message", ReasoningMessage(content="Coming up with an insight")),
            ("message", ReasoningMessage(content="Picking relevant events and properties", substeps=[])),
            ("message", ReasoningMessage(content="Creating retention query")),
            ("message", VisualizationMessage(query="Foobar", answer=query, plan="Plan")),
            ("message", AssistantMessage(content="The results indicate a great future for you.")),
        ]
        self.assertConversationEqual(actual_output, expected_output)
        self.assertEqual(
            cast(HumanMessage, actual_output[1][1]).id, cast(VisualizationMessage, actual_output[5][1]).initiator
        )  # viz message must have this id

        # Second run
        actual_output, _ = await self._run_assistant_graph(is_new_conversation=False)
        self.assertConversationEqual(actual_output, expected_output[1:])
        self.assertEqual(
            cast(HumanMessage, actual_output[0][1]).id, cast(VisualizationMessage, actual_output[4][1]).initiator
        )

        # Third run
        actual_output, _ = await self._run_assistant_graph(is_new_conversation=False)
        self.assertConversationEqual(actual_output, expected_output[1:])
        self.assertEqual(
            cast(HumanMessage, actual_output[0][1]).id, cast(VisualizationMessage, actual_output[4][1]).initiator
        )

    @title_generator_mock
    @patch("ee.hogai.graph.schema_generator.nodes.SchemaGeneratorNode._model")
    @patch("ee.hogai.graph.query_planner.nodes.QueryPlannerNode._get_model")
    @patch("ee.hogai.graph.root.nodes.RootNode._get_model")
    @patch("ee.hogai.graph.memory.nodes.MemoryCollectorNode._model", return_value=messages.AIMessage(content="[Done]"))
    async def test_full_sql_flow(
        self, memory_collector_mock, root_mock, planner_mock, generator_mock, title_generator_mock
    ):
        res1 = FakeAnthropicRunnableLambdaWithTokenCounter(
            lambda _: messages.AIMessage(
                content="",
                tool_calls=[
                    {
                        "id": "xyz",
                        "name": "create_and_query_insight",
                        "args": {"query_description": "Foobar", "query_kind": "sql"},
                    }
                ],
            )
        )
        res2 = FakeAnthropicRunnableLambdaWithTokenCounter(
            lambda _: messages.AIMessage(content="The results indicate a great future for you.")
        )
        root_mock.side_effect = cycle([res1, res1, res2, res2])

        planner_mock.return_value = RunnableLambda(
            lambda _: messages.AIMessage(
                content="",
                tool_calls=[
                    {
                        "id": "call_1",
                        "name": "final_answer",
                        "args": {"query_kind": "sql", "plan": "Plan"},
                    }
                ],
                response_metadata={"id": "call_1"},
            )
        )
        query = AssistantHogQLQuery(query="SELECT 1")
        generator_mock.return_value = RunnableLambda(lambda _: query.model_dump())

        # First run
        actual_output, _ = await self._run_assistant_graph(is_new_conversation=True)
        expected_output = [
            ("conversation", self.conversation),
            ("message", HumanMessage(content="Hello")),
            ("message", ReasoningMessage(content="Coming up with an insight")),
            ("message", ReasoningMessage(content="Picking relevant events and properties", substeps=[])),
            ("message", ReasoningMessage(content="Creating SQL query")),
            ("message", VisualizationMessage(query="Foobar", answer=query, plan="Plan")),
            ("message", AssistantMessage(content="The results indicate a great future for you.")),
        ]
        self.assertConversationEqual(actual_output, expected_output)
        self.assertEqual(
            cast(AssistantMessage, actual_output[1][1]).id, cast(VisualizationMessage, actual_output[5][1]).initiator
        )  # viz message must have this id

    @patch("ee.hogai.graph.memory.nodes.MemoryOnboardingEnquiryNode._model")
    @patch("ee.hogai.graph.memory.nodes.MemoryInitializerNode._model")
    async def test_onboarding_flow_accepts_memory(self, model_mock, onboarding_enquiry_model_mock):
        await self._set_up_onboarding_tests()

        # Mock the memory initializer to return a product description
        model_mock.return_value = RunnableLambda(
            lambda x: "Here's what I found on posthog.com: PostHog is a product analytics platform."
        )

        def mock_response(input_dict):
            input_str = str(input_dict)
            if "You are tasked with gathering information" in input_str:
                return "===What is your target market?"
            return "[Done]"

        onboarding_enquiry_model_mock.return_value = RunnableLambda(mock_response)

        # Create a graph with memory initialization flow
        graph = AssistantGraph(self.team, self.user).add_memory_onboarding(AssistantNodeName.END).compile()

        # First run - get the product description
        output, _ = await self._run_assistant_graph(graph, is_new_conversation=True, message=SLASH_COMMAND_INIT)
        expected_output = [
            ("conversation", self.conversation),
            ("message", HumanMessage(content=SLASH_COMMAND_INIT)),
            (
                "message",
                AssistantMessage(
                    content="Let me find information about your product to help me understand your project better. Looking at your event data, **`us.posthog.com`** may be relevant. This may take a minute…",
                ),
            ),
            (
                "message",
                # Kinda dirty but currently we determine the routing based on "Here's what I found" appearing in content
                AssistantMessage(
                    content="Here's what I found on posthog.com: PostHog is a product analytics platform."
                ),
            ),
            ("message", AssistantMessage(content=memory_prompts.SCRAPING_VERIFICATION_MESSAGE)),
        ]
        self.assertConversationEqual(output, expected_output)

        # Second run - accept the memory
        output, _ = await self._run_assistant_graph(
            graph,
            message=memory_prompts.SCRAPING_CONFIRMATION_MESSAGE,
            is_new_conversation=False,
        )
        expected_output = [
            ("message", HumanMessage(content=memory_prompts.SCRAPING_CONFIRMATION_MESSAGE)),
            (
                "message",
                AssistantMessage(content="What is your target market?"),
            ),
        ]
        self.assertConversationEqual(output, expected_output)

        # Verify the memory was saved
        core_memory = await CoreMemory.objects.aget(team=self.team)
        self.assertEqual(
            core_memory.initial_text,
            "Question: What does the company do?\nAnswer: Here's what I found on posthog.com: PostHog is a product analytics platform.\nQuestion: What is your target market?\nAnswer:",
        )

    @patch("ee.hogai.graph.memory.nodes.MemoryInitializerNode._model")
    @patch("ee.hogai.graph.memory.nodes.MemoryOnboardingEnquiryNode._model")
    async def test_onboarding_flow_rejects_memory(self, onboarding_enquiry_model_mock, model_mock):
        await self._set_up_onboarding_tests()

        # Mock the memory initializer to return a product description
        model_mock.return_value = RunnableLambda(
            lambda _: "Here's what I found on posthog.com: PostHog is a product analytics platform."
        )
        onboarding_enquiry_model_mock.return_value = RunnableLambda(lambda _: "===What is your target market?")

        # Create a graph with memory initialization flow
        graph = AssistantGraph(self.team, self.user).add_memory_onboarding(AssistantNodeName.END).compile()

        # First run - get the product description
        output, _ = await self._run_assistant_graph(graph, is_new_conversation=True, message=SLASH_COMMAND_INIT)
        expected_output = [
            ("conversation", self.conversation),
            ("message", HumanMessage(content=SLASH_COMMAND_INIT)),
            (
                "message",
                AssistantMessage(
                    content="Let me find information about your product to help me understand your project better. Looking at your event data, **`us.posthog.com`** may be relevant. This may take a minute…",
                ),
            ),
            (
                "message",
                # Kinda dirty but currently we determine the routing based on "Here's what I found" appearing in content
                AssistantMessage(
                    content="Here's what I found on posthog.com: PostHog is a product analytics platform."
                ),
            ),
            ("message", AssistantMessage(content=memory_prompts.SCRAPING_VERIFICATION_MESSAGE)),
        ]
        self.assertConversationEqual(output, expected_output)

        # Second run - reject the memory
        output, _ = await self._run_assistant_graph(
            graph,
            message=memory_prompts.SCRAPING_REJECTION_MESSAGE,
            is_new_conversation=False,
        )
        expected_output = [
            ("message", HumanMessage(content=memory_prompts.SCRAPING_REJECTION_MESSAGE)),
            (
                "message",
                AssistantMessage(
                    content="What is your target market?",
                ),
            ),
        ]
        self.assertConversationEqual(output, expected_output)

        core_memory = await CoreMemory.objects.aget(team=self.team)
        self.assertEqual(core_memory.initial_text, "Question: What is your target market?\nAnswer:")

    @patch("ee.hogai.graph.memory.nodes.MemoryCollectorNode._model")
    async def test_memory_collector_flow(self, model_mock):
        # Create a graph with just memory collection
        graph = (
            AssistantGraph(self.team, self.user)
            .add_memory_collector(AssistantNodeName.END)
            .add_memory_collector_tools()
            .compile()
        )

        # Mock the memory collector to first analyze and then append memory
        def memory_collector_side_effect(prompt):
            prompt_messages = prompt.to_messages()
            if len(prompt_messages) == 2:  # First run
                return messages.AIMessage(
                    content="Let me analyze that.",
                    tool_calls=[
                        {
                            "id": "1",
                            "name": "core_memory_append",
                            "args": {"memory_content": "The product uses a subscription model."},
                        }
                    ],
                )
            else:  # Second run
                return messages.AIMessage(content="Processing complete. [Done]")

        model_mock.return_value = RunnableLambda(memory_collector_side_effect)

        # First run - analyze and append memory
        output, _ = await self._run_assistant_graph(
            graph,
            message="We use a subscription model",
            is_new_conversation=True,
        )
        expected_output = [
            ("conversation", self.conversation),
            ("message", HumanMessage(content="We use a subscription model")),
        ]
        self.assertConversationEqual(output, expected_output)

        # Verify memory was appended
        await self.core_memory.arefresh_from_db()
        self.assertIn("The product uses a subscription model.", self.core_memory.text)

    @title_generator_mock
    @patch("ee.hogai.graph.schema_generator.nodes.SchemaGeneratorNode._model")
    @patch("ee.hogai.graph.query_planner.nodes.QueryPlannerNode._get_model")
    @patch("ee.hogai.graph.root.nodes.RootNode._get_model")
    @patch("ee.hogai.graph.memory.nodes.MemoryCollectorNode._model", return_value=messages.AIMessage(content="[Done]"))
    async def test_exits_infinite_loop_after_fourth_attempt(
        self, memory_collector_mock, get_model_mock, planner_mock, generator_mock, title_node_mock
    ):
        """Test that the assistant exits an infinite loop of tool calls after the 4th attempt."""

        # Track number of attempts
        attempts = 0

        # Mock the root node to keep making tool calls until 4th attempt
        def make_tool_call(_):
            nonlocal attempts
            attempts += 1
            if attempts <= 4:
                return messages.AIMessage(
                    content="",
                    tool_calls=[
                        {
                            "id": str(uuid4()),
                            "name": "create_and_query_insight",
                            "args": {"query_description": "Foobar", "query_kind": "trends"},
                        }
                    ],
                )
            return messages.AIMessage(content="No more tool calls after 4th attempt")

        get_model_mock.return_value = FakeAnthropicRunnableLambdaWithTokenCounter(make_tool_call)
        planner_mock.return_value = RunnableLambda(
            lambda _: messages.AIMessage(
                content="",
                tool_calls=[
                    {
                        "id": "call_1",
                        "name": "final_answer",
                        "args": {"query_kind": "trends", "plan": "Plan"},
                    }
                ],
                response_metadata={"id": "call_1"},
            )
        )
        query = AssistantTrendsQuery(series=[])
        generator_mock.return_value = RunnableLambda(lambda _: TrendsSchemaGeneratorOutput(query=query))

        # Create a graph that only uses the root node
        graph = AssistantGraph(self.team, self.user).compile_full_graph()

        # Run the assistant and capture output
        output, _ = await self._run_assistant_graph(graph)

        # Verify the last message doesn't contain any tool calls and has our expected content
        last_message = cast(AssistantMessage, output[-1][1])
        self.assertNotIn("tool_calls", last_message, "The final message should not contain any tool calls")
        self.assertEqual(
            last_message.content,
            "No more tool calls after 4th attempt",
            "Final message should indicate no more tool calls",
        )

    async def test_conversation_is_locked_when_generating(self):
        graph = (
            AssistantGraph(self.team, self.user)
            .add_edge(AssistantNodeName.START, AssistantNodeName.ROOT)
            .add_root({"root": AssistantNodeName.ROOT, "end": AssistantNodeName.END})
            .compile()
        )
        self.assertEqual(self.conversation.status, Conversation.Status.IDLE)
        with patch("ee.hogai.graph.root.nodes.RootNode._get_model") as root_mock:

            def assert_lock_status(_):
                self.conversation.refresh_from_db()
                self.assertEqual(self.conversation.status, Conversation.Status.IN_PROGRESS)
                return messages.AIMessage(content="")

            root_mock.return_value = FakeAnthropicRunnableLambdaWithTokenCounter(assert_lock_status)
            await self._run_assistant_graph(graph)
            await self.conversation.arefresh_from_db()
            self.assertEqual(self.conversation.status, Conversation.Status.IDLE)

    async def test_conversation_saves_state_after_cancellation(self):
        graph = (
            AssistantGraph(self.team, self.user)
            .add_edge(AssistantNodeName.START, AssistantNodeName.ROOT)
            .add_root({"root": AssistantNodeName.ROOT, "end": AssistantNodeName.END})
            .compile()
        )

        self.assertEqual(self.conversation.status, Conversation.Status.IDLE)
        with (
            patch("ee.hogai.graph.root.nodes.RootNode._get_model") as root_mock,
            patch("ee.hogai.graph.root.nodes.RootNodeTools.run") as root_tool_mock,
        ):

            def assert_lock_status(_):
                self.conversation.status = Conversation.Status.CANCELING
                self.conversation.save()
                return messages.AIMessage(
                    content="",
                    tool_calls=[
                        {
                            "id": "1",
                            "name": "create_and_query_insight",
                            "args": {"query_description": "Foobar", "query_kind": "trends"},
                        }
                    ],
                )

            root_mock.return_value = FakeAnthropicRunnableLambdaWithTokenCounter(assert_lock_status)
            await self._run_assistant_graph(graph)
            snapshot = await graph.aget_state({"configurable": {"thread_id": str(self.conversation.id)}})
            self.assertEqual(snapshot.next, (AssistantNodeName.ROOT_TOOLS,))
            self.assertEqual(snapshot.values["messages"][-1].content, "")
            root_tool_mock.assert_not_called()

        with patch("ee.hogai.graph.root.nodes.RootNode._get_model") as root_mock:
            # The graph must start from the root node despite being cancelled on the root tools node.
            root_mock.return_value = FakeAnthropicRunnableLambdaWithTokenCounter(
                lambda _: messages.AIMessage(content="Finished")
            )
            expected_output = [
                ("message", HumanMessage(content="Hello")),
                ("message", AssistantMessage(content="Finished")),
            ]
            actual_output, _ = await self._run_assistant_graph(graph)
            self.assertConversationEqual(actual_output, expected_output)

    @override_settings(INKEEP_API_KEY="test")
    @patch("ee.hogai.graph.root.nodes.RootNode._get_model")
    @patch("ee.hogai.graph.inkeep_docs.nodes.InkeepDocsNode._get_model")
    async def test_inkeep_docs_basic_search(self, inkeep_docs_model_mock, root_model_mock):
        """Test basic documentation search functionality using Inkeep."""
        graph = (
            AssistantGraph(self.team, self.user)
            .add_edge(AssistantNodeName.START, AssistantNodeName.ROOT)
            .add_root(
                {
                    "search_documentation": AssistantNodeName.INKEEP_DOCS,
                    "root": AssistantNodeName.ROOT,
                    "end": AssistantNodeName.END,
                }
            )
            .add_inkeep_docs()
            .compile()
        )

        root_model_mock.return_value = FakeChatOpenAI(
            responses=[
                messages.AIMessage(
                    content="", tool_calls=[{"name": search_documentation.__name__, "id": "1", "args": {}}]
                )
            ]
        )
        inkeep_docs_model_mock.return_value = FakeChatOpenAI(
            responses=[messages.AIMessage(content="Here's what I found in the docs...")]
        )
        output, _ = await self._run_assistant_graph(graph, message="How do I use feature flags?")

        self.assertConversationEqual(
            output,
            [
                ("message", HumanMessage(content="How do I use feature flags?")),
                ("message", ReasoningMessage(content="Checking PostHog docs")),
                ("message", AssistantMessage(content="Here's what I found in the docs...")),
            ],
        )

    @title_generator_mock
    @patch("ee.hogai.graph.schema_generator.nodes.SchemaGeneratorNode._model")
    @patch("ee.hogai.graph.query_planner.nodes.QueryPlannerNode._get_model")
    @patch("ee.hogai.graph.query_executor.nodes.QueryExecutorNode.arun")
    async def test_insights_tool_mode_flow(
        self, query_executor_mock, planner_mock, generator_mock, title_generator_mock
    ):
        """Test that the insights tool mode works correctly."""
        query = AssistantTrendsQuery(series=[])
        tool_call_id = str(uuid4())
        tool_call_state = AssistantState(
            root_tool_call_id=tool_call_id,
            root_tool_insight_plan="Foobar",
            root_tool_insight_type="trends",
            messages=[],
        )

        planner_mock.return_value = FakeChatOpenAI(
            responses=[
                messages.AIMessage(
                    content="",
                    tool_calls=[
                        {
                            "id": "call_1",
                            "name": "final_answer",
                            "args": {"query_kind": "trends", "plan": "Plan"},
                        }
                    ],
                )
            ]
        )
        generator_mock.return_value = RunnableLambda(lambda _: TrendsSchemaGeneratorOutput(query=query))
        query_executor_mock.return_value = RunnableLambda(
            lambda _: PartialAssistantState(
                messages=[
                    AssistantToolCallMessage(
                        content="The results indicate a great future for you.", tool_call_id=tool_call_id
                    )
                ]
            )
        )
        # Run in insights tool mode
        output, _ = await self._run_assistant_graph(
            conversation=self.conversation,
            is_new_conversation=False,
            message=None,
            mode=AssistantMode.INSIGHTS_TOOL,
            tool_call_partial_state=tool_call_state,
        )

        expected_output = [
            ("message", ReasoningMessage(content="Picking relevant events and properties", substeps=[])),
            ("message", ReasoningMessage(content="Creating trends query")),
            ("message", VisualizationMessage(query="Foobar", answer=query, plan="Plan")),
            (
                "message",
                AssistantToolCallMessage(
                    content="The results indicate a great future for you.", tool_call_id=tool_call_id
                ),
            ),
        ]
        self.assertConversationEqual(output, expected_output)

    @patch("ee.hogai.graph.title_generator.nodes.TitleGeneratorNode._model")
    async def test_conversation_metadata_updated(self, title_generator_model_mock):
        """Test that metadata (title, created_at, updated_at) is generated and set for a new conversation."""
        # Create a test graph with only the title generator node
        graph = AssistantGraph(self.team, self.user).add_title_generator().compile()
        initial_updated_at = self.conversation.updated_at
        initial_created_at = self.conversation.created_at

        self.assertIsNone(self.conversation.title)

        # Mock the title generator to return "Generated Conversation Title"
        title_generator_model_mock.return_value = FakeChatOpenAI(
            responses=[messages.AIMessage(content="Generated Conversation Title")]
        )

        # Run the assistant
        await self._run_assistant_graph(
            graph,
            message="This is the first message in the conversation",
            is_new_conversation=True,
        )

        # Assert the conversation doesn't have a title yet
        await self.conversation.arefresh_from_db()
        # Verify the title has been set
        self.assertEqual(self.conversation.title, "Generated Conversation Title")
        assert self.conversation.updated_at is not None
        assert initial_updated_at is not None
        self.assertGreater(self.conversation.updated_at, initial_updated_at)
        self.assertEqual(self.conversation.created_at, initial_created_at)

    async def test_merges_messages_with_same_id(self):
        """Test that messages with the same ID are merged into one."""
        message_ids = [str(uuid4()), str(uuid4())]

        # Create a simple graph that will return messages with the same ID but different content
        first_content = "First version of message"
        updated_content = "Updated version of message"

        class MessageUpdatingNode:
            def __init__(self):
                self.call_count = 0

            def __call__(self, state):
                self.call_count += 1
                content = first_content if self.call_count == 1 else updated_content
                return {"messages": [AssistantMessage(id=message_ids[self.call_count - 1], content=content)]}

        updater = MessageUpdatingNode()
        graph = (
            AssistantGraph(self.team, self.user)
            .add_node(AssistantNodeName.ROOT, updater)
            .add_edge(AssistantNodeName.START, AssistantNodeName.ROOT)
            .add_edge(AssistantNodeName.ROOT, AssistantNodeName.END)
            .compile()
        )
        config = {"configurable": {"thread_id": self.conversation.id}}

        # First run should add the message with initial content
        output, _ = await self._run_assistant_graph(graph, conversation=self.conversation)
        self.assertEqual(len(output), 2)  # Human message + AI message
        self.assertEqual(cast(AssistantMessage, output[1][1]).id, message_ids[0])
        self.assertEqual(cast(AssistantMessage, output[1][1]).content, first_content)

        # Second run should update the message with new content
        output, _ = await self._run_assistant_graph(graph, conversation=self.conversation)
        self.assertEqual(len(output), 2)  # Human message + AI message
        self.assertEqual(cast(AssistantMessage, output[1][1]).id, message_ids[1])
        self.assertEqual(cast(AssistantMessage, output[1][1]).content, updated_content)

        # Verify the message was actually replaced, not duplicated
        snapshot = await graph.aget_state(config)
        messages = snapshot.values["messages"]

        # Count messages with our test ID
        messages_with_id = [msg for msg in messages if msg.id == message_ids[1]]
        self.assertEqual(len(messages_with_id), 1, "There should be exactly one message with the test ID")
        self.assertEqual(
            messages_with_id[0].content,
            updated_content,
            "The merged message should have the content of the last message",
        )

    async def test_assistant_filters_messages_correctly(self):
        """Test that the Assistant class correctly filters messages based on should_output_assistant_message."""

        output_messages = [
            # Should be output (has content)
            (AssistantMessage(content="This message has content", id="1"), True),
            # Should be filtered out (empty content)
            (AssistantMessage(content="", id="2"), False),
            # Should be output (has UI payload)
            (
                AssistantToolCallMessage(
                    content="Tool result", tool_call_id="123", id="3", ui_payload={"some": "data"}
                ),
                True,
            ),
            # Should be filtered out (no UI payload)
            (AssistantToolCallMessage(content="Tool result", tool_call_id="456", id="4", ui_payload=None), False),
        ]

        for test_message, expected_in_output in output_messages:
            # Create a simple graph that produces different message types to test filtering
            class MessageFilteringNode:
                def __init__(self, message_to_return):
                    self.message_to_return = message_to_return

                def __call__(self, *args, **kwargs):
                    # Return a set of messages that should be filtered differently
                    return PartialAssistantState(messages=[self.message_to_return])

            # Create a graph with our test node
            graph = (
                AssistantGraph(self.team, self.user)
                .add_node(AssistantNodeName.ROOT, MessageFilteringNode(test_message))
                .add_edge(AssistantNodeName.START, AssistantNodeName.ROOT)
                .add_edge(AssistantNodeName.ROOT, AssistantNodeName.END)
                .compile()
            )

            # Run the assistant and capture output
            output, _ = await self._run_assistant_graph(graph, conversation=self.conversation)
            expected_output: list = [
                ("message", HumanMessage(content="Hello")),
            ]

            if expected_in_output:
                expected_output.append(("message", test_message))

            self.assertConversationEqual(output, expected_output)

    async def test_ui_context_persists_through_conversation_retrieval(self):
        """Test that ui_context persists when retrieving conversation state across multiple runs."""

        # Create a simple graph that just returns the initial state
        def return_initial_state(state):
            return {"messages": [AssistantMessage(content="Response from assistant")]}

        graph = (
            AssistantGraph(self.team, self.user)
            .add_node(AssistantNodeName.ROOT, return_initial_state)
            .add_edge(AssistantNodeName.START, AssistantNodeName.ROOT)
            .add_edge(AssistantNodeName.ROOT, AssistantNodeName.END)
            .compile()
        )

        # Test ui_context with multiple fields
        ui_context = MaxUIContext(
            dashboards=[
                MaxDashboardContext(
                    id=1,
                    filters=DashboardFilter(),
                    insights=[MaxInsightContext(id="1", query=TrendsQuery(series=[]))],
                )
            ],
            insights=[MaxInsightContext(id="2", query=TrendsQuery(series=[]))],
        )

        # First run: Create assistant with ui_context
        output1, assistant1 = await self._run_assistant_graph(
            test_graph=graph,
            message="First message",
            conversation=self.conversation,
            ui_context=ui_context,
        )

        ui_context_2 = MaxUIContext(insights=[MaxInsightContext(id="3", query=TrendsQuery(series=[]))])

        # Second run: Create another assistant with the same conversation (simulating retrieval)
        output2, assistant2 = await self._run_assistant_graph(
            test_graph=graph,
            message="Second message",
            conversation=self.conversation,
            ui_context=ui_context_2,  # Different ui_context
        )

        # Get the final state
        config2 = assistant2._get_config()
        state2 = await assistant2._graph.aget_state(config2)
        stored_messages2 = state2.values["messages"]

        # Find all human messages in the final stored messages
        human_messages = [msg for msg in stored_messages2 if isinstance(msg, HumanMessage)]
        self.assertEqual(len(human_messages), 2, "Should have exactly two human messages")

        first_message = human_messages[0]
        self.assertEqual(first_message.ui_context, ui_context)

        # Check second message has new ui_context
        second_message = human_messages[1]
        self.assertEqual(second_message.ui_context, ui_context_2)

    @patch("ee.hogai.graph.query_executor.nodes.QueryExecutorNode.arun")
    @patch("ee.hogai.graph.schema_generator.nodes.SchemaGeneratorNode._model")
    @patch("ee.hogai.graph.query_planner.nodes.QueryPlannerNode._get_model")
    @patch("ee.hogai.graph.rag.nodes.InsightRagContextNode.run")
    @patch("ee.hogai.graph.root.nodes.RootNode._get_model")
    async def test_create_and_query_insight_contextual_tool(
        self, root_mock, rag_mock, planner_mock, generator_mock, query_executor_mock
    ):
        def root_side_effect(msgs: list[BaseMessage]):
            last_message = msgs[-1]

            if (
                isinstance(last_message.content, list)
                and isinstance(last_message.content[-1], dict)
                and last_message.content[-1]["type"] == "tool_result"
            ):
                return RunnableLambda(lambda _: messages.AIMessage(content="Everything is fine"))

            return messages.AIMessage(
                content="",
                tool_calls=[
                    {
                        "id": "xyz",
                        "name": "create_and_query_insight",
                        "args": {"query_description": "Foobar", "query_kind": "trends"},
                    }
                ],
            )

        root_mock.return_value = FakeAnthropicRunnableLambdaWithTokenCounter(root_side_effect)
        rag_mock.return_value = PartialAssistantState(
            rag_context="",
        )

        planner_mock.return_value = FakeChatOpenAI(
            responses=[
                messages.AIMessage(
                    content="",
                    tool_calls=[
                        {
                            "id": "call_1",
                            "name": "final_answer",
                            "args": {"query_kind": "trends", "plan": "Plan"},
                        }
                    ],
                )
            ]
        )
        query = AssistantTrendsQuery(series=[])
        generator_mock.return_value = RunnableLambda(lambda _: TrendsSchemaGeneratorOutput(query=query))

        query_executor_mock.return_value = PartialAssistantState(
            messages=[
                AssistantToolCallMessage(content="The results indicate a great future for you.", tool_call_id="xyz")
            ],
        )

        output, assistant = await self._run_assistant_graph(
            test_graph=AssistantGraph(self.team, self.user)
            .add_edge(AssistantNodeName.START, AssistantNodeName.ROOT)
            .add_root(
                {
                    "root": AssistantNodeName.ROOT,
                    "insights": AssistantNodeName.INSIGHTS_SUBGRAPH,
                    "end": AssistantNodeName.END,
                }
            )
            .add_insights()
            .compile(),
            conversation=self.conversation,
            is_new_conversation=True,
            message=None,
            mode=AssistantMode.ASSISTANT,
            contextual_tools={"create_and_query_insight": {"current_query": "query"}},
        )

        expected_output = [
            ("conversation", self.conversation),
            ("message", HumanMessage(content="Hello")),
            ("message", ReasoningMessage(content="Coming up with an insight")),
            ("message", ReasoningMessage(content="Picking relevant events and properties", substeps=[])),
            ("message", ReasoningMessage(content="Creating trends query")),
            ("message", VisualizationMessage(query="Foobar", answer=query, plan="Plan")),
            (
                "message",
                AssistantToolCallMessage(
                    content="The results indicate a great future for you.",
                    tool_call_id="xyz",
                    ui_payload={"create_and_query_insight": query.model_dump()},
                    visible=False,
                ),
            ),
            ("message", AssistantMessage(content="Everything is fine")),
        ]
        self.assertConversationEqual(output, expected_output)

        snapshot = await assistant._graph.aget_state(assistant._get_config())
        state = AssistantState.model_validate(snapshot.values)
        expected_state_messages = [
<<<<<<< HEAD
            HumanMessage(
=======
            ContextMessage(
>>>>>>> 0dd930d3
                content="<system_reminder>\nContextual tools that are available to you on this page are:\n<create_and_query_insight>\nThe user is currently editing an insight (aka query). Here is that insight's current definition, which can be edited using the `create_and_query_insight` tool:\n\n```json\nquery\n```\n\nIMPORTANT: DO NOT REMOVE ANY FIELDS FROM THE CURRENT INSIGHT DEFINITION. DO NOT CHANGE ANY OTHER FIELDS THAN THE ONES THE USER ASKED FOR. KEEP THE REST AS IS.\n</create_and_query_insight>\nIMPORTANT: this context may or may not be relevant to your tasks. You should not respond to this context unless it is highly relevant to your task.\n</system_reminder>"
            ),
            HumanMessage(content="Hello"),
            AssistantMessage(
                content="",
                tool_calls=[
                    AssistantToolCall(
                        id="xyz",
                        name="create_and_query_insight",
                        args={"query_description": "Foobar", "query_kind": "trends"},
                    )
                ],
            ),
            VisualizationMessage(query="Foobar", answer=query, plan="Plan"),
            AssistantToolCallMessage(
                content="The results indicate a great future for you.",
                tool_call_id="xyz",
                ui_payload={"create_and_query_insight": query.model_dump()},
                visible=False,
            ),
            AssistantMessage(content="Everything is fine"),
        ]
        state = cast(AssistantState, state)
        self.assertStateMessagesEqual(cast(list[Any], state.messages), expected_state_messages)

    # Tests for ainvoke method
    async def test_ainvoke_basic_functionality(self):
        """Test ainvoke returns all messages at once without streaming."""
        graph = (
            AssistantGraph(self.team, self.user)
            .add_node(AssistantNodeName.ROOT, lambda _: {"messages": [AssistantMessage(content="Response")]})
            .add_edge(AssistantNodeName.START, AssistantNodeName.ROOT)
            .add_edge(AssistantNodeName.ROOT, AssistantNodeName.END)
            .compile()
        )

        assistant = Assistant.create(
            self.team,
            self.conversation,
            user=self.user,
            new_message=HumanMessage(content="Test"),
        )
        assistant._graph = graph

        result = await assistant.ainvoke()

        # Should return list of tuples with correct structure
        self.assertIsInstance(result, list)
        self.assertEqual(len(result), 1)
        item = result[0]
        # Check structure of each result
        self.assertIsInstance(item, tuple)
        self.assertEqual(len(item), 2)
        self.assertEqual(item[0], AssistantEventType.MESSAGE)
        self.assertIsInstance(item[1], AssistantMessage)
        self.assertEqual(cast(AssistantMessage, item[1]).content, "Response")

    def test_chunk_reasoning_headline(self):
        """Test _chunk_reasoning_headline method with various scenarios."""
        assistant = Assistant.create(
            self.team, self.conversation, new_message=HumanMessage(content="Hello"), user=self.user
        )

        # Test 1: Start of headline - should return None and start chunking
        reasoning = {"summary": [{"text": "**Analyzing user data"}]}
        result = assistant._chunk_reasoning_headline(reasoning)
        self.assertIsNone(result)
        self.assertEqual(assistant._reasoning_headline_chunk, "Analyzing user data")
        self.assertIsNone(assistant._last_reasoning_headline)

        # Test 2: Continue headline - should return None and continue chunking
        reasoning = {"summary": [{"text": " to find patterns"}]}
        result = assistant._chunk_reasoning_headline(reasoning)
        self.assertIsNone(result)
        self.assertEqual(assistant._reasoning_headline_chunk, "Analyzing user data to find patterns")
        self.assertIsNone(assistant._last_reasoning_headline)

        # Test 3: End of headline - should return complete headline and reset
        reasoning = {"summary": [{"text": " and insights**"}]}
        result = assistant._chunk_reasoning_headline(reasoning)
        self.assertEqual(result, "Analyzing user data to find patterns and insights")
        self.assertIsNone(assistant._reasoning_headline_chunk)
        self.assertEqual(assistant._last_reasoning_headline, "Analyzing user data to find patterns and insights")

        # Test 4: Complete headline in one chunk - should return complete headline immediately
        assistant._reasoning_headline_chunk = None
        assistant._last_reasoning_headline = None
        reasoning = {"summary": [{"text": "**Complete headline in one chunk**"}]}
        result = assistant._chunk_reasoning_headline(reasoning)
        self.assertEqual(result, "Complete headline in one chunk")
        self.assertIsNone(assistant._reasoning_headline_chunk)
        self.assertEqual(assistant._last_reasoning_headline, "Complete headline in one chunk")

        # Test 5: Malformed reasoning - missing summary key
        assistant._reasoning_headline_chunk = "Some partial text"
        reasoning = {}
        result = assistant._chunk_reasoning_headline(reasoning)
        self.assertIsNone(result)
        self.assertIsNone(assistant._reasoning_headline_chunk)  # Should reset on error

        # Test 6: Malformed reasoning - empty summary array
        assistant._reasoning_headline_chunk = "Some partial text"
        reasoning = {"summary": []}
        result = assistant._chunk_reasoning_headline(reasoning)
        self.assertIsNone(result)
        self.assertIsNone(assistant._reasoning_headline_chunk)  # Should reset on error

        # Test 7: Malformed reasoning - missing text key
        assistant._reasoning_headline_chunk = "Some partial text"
        reasoning = {"summary": [{}]}
        result = assistant._chunk_reasoning_headline(reasoning)
        self.assertIsNone(result)
        self.assertIsNone(assistant._reasoning_headline_chunk)  # Should reset on error

        # Test 8: No bold markers in text - should return None
        assistant._reasoning_headline_chunk = None
        reasoning = {"summary": [{"text": "Regular text without bold markers"}]}
        result = assistant._chunk_reasoning_headline(reasoning)
        self.assertIsNone(result)
        self.assertIsNone(assistant._reasoning_headline_chunk)

        # Test 9: Empty text content
        assistant._reasoning_headline_chunk = None
        reasoning = {"summary": [{"text": ""}]}
        result = assistant._chunk_reasoning_headline(reasoning)
        self.assertIsNone(result)
        self.assertIsNone(assistant._reasoning_headline_chunk)

        # Test 10: Only bold markers, no content
        assistant._reasoning_headline_chunk = None
        reasoning = {"summary": [{"text": "****"}]}
        result = assistant._chunk_reasoning_headline(reasoning)
        self.assertEqual(result, "")  # Should return empty string
        self.assertIsNone(assistant._reasoning_headline_chunk)
        self.assertEqual(assistant._last_reasoning_headline, "")

        # Test 11: Multiple bold sections - should capture everything between first and last markers, filtering internal markers
        assistant._reasoning_headline_chunk = None
        assistant._last_reasoning_headline = None
        reasoning = {"summary": [{"text": "**I'm** analyzing data and **considering multiple options**"}]}
        result = assistant._chunk_reasoning_headline(reasoning)
        self.assertEqual(result, "I'm analyzing data and considering multiple options")
        self.assertIsNone(assistant._reasoning_headline_chunk)
        self.assertEqual(assistant._last_reasoning_headline, "I'm analyzing data and considering multiple options")

        # Test 12: Simple headline
        assistant._reasoning_headline_chunk = None
        assistant._last_reasoning_headline = None
        reasoning = {"summary": [{"text": "**OK**"}]}
        result = assistant._chunk_reasoning_headline(reasoning)
        self.assertEqual(result, "OK")
        self.assertIsNone(assistant._reasoning_headline_chunk)

        # Test 13: Headline with exactly 3 words
        assistant._reasoning_headline_chunk = None
        assistant._last_reasoning_headline = None
        reasoning = {"summary": [{"text": "**Three word headline**"}]}
        result = assistant._chunk_reasoning_headline(reasoning)
        self.assertEqual(result, "Three word headline")
        self.assertEqual(assistant._last_reasoning_headline, "Three word headline")

        # Test 14: Text with nested bold for emphasis - captures everything between outermost markers, filters internal markers
        assistant._reasoning_headline_chunk = None
        assistant._last_reasoning_headline = None
        reasoning = {"summary": [{"text": "**I'm considering **multiple** important options**"}]}
        result = assistant._chunk_reasoning_headline(reasoning)
        self.assertEqual(result, "I'm considering multiple important options")
        self.assertEqual(assistant._last_reasoning_headline, "I'm considering multiple important options")

    def test_process_value_update_returns_ack_event(self):
        """Test that _process_value_update returns an ACK event for state updates."""

        assistant = Assistant.create(
            self.team, self.conversation, new_message=HumanMessage(content="Hello"), user=self.user
        )

        # Create a value update tuple that doesn't match special nodes
        update = cast(
            GraphValueUpdateTuple,
            (
                AssistantNodeName.ROOT,
                {"root": {"messages": []}},  # Empty update that doesn't match visualization or verbose nodes
            ),
        )

        # Process the update
        result = assistant._process_value_update(update)
        result = cast(list[BaseModel], result)

        # Should receive a list with an ACK event
        self.assertIsNotNone(result)
        self.assertEqual(len(result), 1)
        self.assertIsInstance(result[0], AssistantGenerationStatusEvent)
        self.assertEqual(cast(AssistantGenerationStatusEvent, result[0]).type, AssistantGenerationStatusType.ACK)

    def test_billing_context_in_config(self):
        billing_context = MaxBillingContext(
            has_active_subscription=True,
            subscription_level=MaxBillingContextSubscriptionLevel.PAID,
            settings=MaxBillingContextSettings(active_destinations=2.0, autocapture_on=True),
            products=[
                MaxProductInfo(
                    name="Product Analytics",
                    description="Track user behavior",
                    current_usage=1000000.0,
                    has_exceeded_limit=False,
                    is_used=True,
                    percentage_usage=85.0,
                    type="product_analytics",
                    addons=[
                        MaxAddonInfo(
                            name="Data Pipeline",
                            description="Advanced data pipeline features",
                            current_usage=100.0,
                            has_exceeded_limit=False,
                            is_used=True,
                            type="data_pipeline",
                        )
                    ],
                )
            ],
        )
        assistant = Assistant.create(
            team=self.team,
            conversation=self.conversation,
            user=self.user,
            billing_context=billing_context,
        )

        config = assistant._get_config()
        self.assertEqual(config["configurable"]["billing_context"], billing_context)

    def test_handles_mixed_content_types_in_chunks(self):
        """Test that assistant correctly handles switching between string and list content formats."""
        assistant = Assistant.create(
            team=self.team,
            conversation=self.conversation,
            user=self.user,
        )

        # Test string to list transition
        assistant._chunks = AIMessageChunk(content="initial string content")

        # Simulate a chunk from OpenAI Responses API (list format)
        list_chunk = AIMessageChunk(content=[{"type": "text", "text": "new content from o3"}])
        langgraph_state: LangGraphState = {"langgraph_node": AssistantNodeName.ROOT}

        update: GraphMessageUpdateTuple = ("messages", (list_chunk, langgraph_state))
        async_to_sync(assistant._aprocess_message_update)(update)

        # Verify the chunks were reset to list format
        assert isinstance(assistant._chunks.content, list)
        assert len(assistant._chunks.content) == 1
        assert assistant._chunks.content[0]["text"] == "new content from o3"

        # Test list to string transition
        string_chunk = AIMessageChunk(content="back to string format")
        langgraph_state = {"langgraph_node": AssistantNodeName.ROOT}

        update = ("messages", (string_chunk, langgraph_state))
        async_to_sync(assistant._aprocess_message_update)(update)

        # Verify the chunks were reset to string format
        assert isinstance(assistant._chunks.content, str)  # type: ignore
        assert assistant._chunks.content == "back to string format"

    def test_handles_multiple_list_chunks(self):
        """Test that multiple list-format chunks are properly concatenated."""
        assistant = Assistant.create(
            team=self.team,
            conversation=self.conversation,
            user=self.user,
        )

        # Start with empty chunks
        assistant._chunks = AIMessageChunk(content="")

        # Add first list chunk
        chunk1 = AIMessageChunk(content=[{"type": "text", "text": "First part"}])
        langgraph_state: LangGraphState = {"langgraph_node": AssistantNodeName.ROOT}
        update: GraphMessageUpdateTuple = ("messages", (chunk1, langgraph_state))
        async_to_sync(assistant._aprocess_message_update)(update)

        # Add second list chunk
        chunk2 = AIMessageChunk(content=[{"type": "text", "text": " second part"}])
        update = ("messages", (chunk2, langgraph_state))
        result = async_to_sync(assistant._aprocess_message_update)(update)
        result = cast(AssistantMessage, result)

        # Verify the content was extracted correctly
        assert result is not None
        assert result.content == "First part second part"

    def test_deep_research_persists_reasoning_messages(self):
        assistant = Assistant.create(
            team=self.team,
            conversation=self.conversation,
            user=self.user,
            mode=AssistantMode.DEEP_RESEARCH,
        )

        reasoning_message = ReasoningMessage(content="streamed reasoning")
        langgraph_state: LangGraphState = {"langgraph_node": DeepResearchNodeName.PLANNER}
        update: GraphMessageUpdateTuple = ("messages", (reasoning_message, langgraph_state))

        with patch.object(assistant, "_persist_stream_message", new_callable=AsyncMock) as mock_persist:
            result = async_to_sync(assistant._aprocess_message_update)(update)

        assert result is reasoning_message
        mock_persist.assert_awaited_once_with(DeepResearchNodeName.PLANNER, reasoning_message)

    def test_deep_research_persists_task_execution_messages(self):
        assistant = Assistant.create(
            team=self.team,
            conversation=self.conversation,
            user=self.user,
            mode=AssistantMode.DEEP_RESEARCH,
        )

        task_message = TaskExecutionMessage(
            tasks=[
                TaskExecutionItem(
                    description="Write summary",
                    id="t1",
                    prompt="Write a summary",
                    status=TaskExecutionStatus.IN_PROGRESS,
                    task_type="summary",
                )
            ]
        )
        langgraph_state: LangGraphState = {"langgraph_node": DeepResearchNodeName.TASK_EXECUTOR}
        update: GraphMessageUpdateTuple = ("messages", (task_message, langgraph_state))

        with patch.object(assistant, "_persist_stream_message", new_callable=AsyncMock) as mock_persist:
            result = async_to_sync(assistant._aprocess_message_update)(update)

        assert result is task_message
        mock_persist.assert_awaited_once_with(DeepResearchNodeName.TASK_EXECUTOR, task_message)

    async def test_messages_without_id_are_yielded(self):
        """Test that messages without ID are always yielded."""

        class MessageWithoutIdNode:
            def __init__(self):
                self.call_count = 0

            def __call__(self, state):
                self.call_count += 1
                # Return message without ID - should always be yielded
                return {
                    "messages": [
                        AssistantMessage(content=f"Message {self.call_count} without ID"),
                        AssistantMessage(content=f"Message {self.call_count} without ID"),
                    ]
                }

        node = MessageWithoutIdNode()
        graph = (
            AssistantGraph(self.team, self.user)
            .add_node(AssistantNodeName.ROOT, node)
            .add_edge(AssistantNodeName.START, AssistantNodeName.ROOT)
            .add_edge(AssistantNodeName.ROOT, AssistantNodeName.END)
            .compile()
        )

        # Run the assistant multiple times
        output1, _ = await self._run_assistant_graph(graph, message="First run", conversation=self.conversation)
        output2, _ = await self._run_assistant_graph(graph, message="Second run", conversation=self.conversation)

        # Both runs should yield their messages (human + assistant message each)
        self.assertEqual(len(output1), 3)  # Human message + AI message + AI message
        self.assertEqual(len(output2), 3)  # Human message + AI message + AI message

    async def test_messages_with_id_are_deduplicated(self):
        """Test that messages with ID are deduplicated during streaming."""
        message_id = str(uuid4())

        class DuplicateMessageNode:
            def __init__(self):
                self.call_count = 0

            def __call__(self, state):
                self.call_count += 1
                # Always return the same message with same ID
                return {
                    "messages": [
                        AssistantMessage(id=message_id, content=f"Call {self.call_count}"),
                        AssistantMessage(id=message_id, content=f"Call {self.call_count}"),
                    ]
                }

        node = DuplicateMessageNode()
        graph = (
            AssistantGraph(self.team, self.user)
            .add_node(AssistantNodeName.ROOT, node)
            .add_edge(AssistantNodeName.START, AssistantNodeName.ROOT)
            .add_edge(AssistantNodeName.ROOT, AssistantNodeName.END)
            .compile()
        )

        # Create assistant and manually test the streaming behavior
        assistant = Assistant.create(
            self.team,
            self.conversation,
            new_message=HumanMessage(content="Test message"),
            user=self.user,
            is_new_conversation=False,
        )
        assistant._graph = AssistantCompiledStateGraph(graph, {})

        # Collect all streamed messages
        streamed_messages = []
        async for event_type, message in assistant.astream(stream_first_message=False):
            if event_type == AssistantEventType.MESSAGE:
                streamed_messages.append(message)

        # Should only get one message despite the node being called multiple times
        assistant_messages = [
            msg for msg in streamed_messages if isinstance(msg, AssistantMessage) and msg.id == message_id
        ]
        self.assertEqual(len(assistant_messages), 1, "Message with same ID should only be yielded once")

        # Verify the message ID is in the streamed_update_ids set
<<<<<<< HEAD
        self.assertIn(message_id, assistant._streamed_update_ids)
=======
        self.assertIn(message_id, assistant._streamed_update_ids)

    async def test_init_or_update_state_adds_existing_message_ids_to_streamed_set(self):
        """Test that _init_or_update_state adds existing message IDs to _streamed_update_ids."""
        # Create messages with IDs that should be tracked
        message_id_1 = str(uuid4())
        message_id_2 = str(uuid4())
        call_count = [0]

        # Create a simple graph that returns messages with IDs
        def create_messages_with_ids(_):
            result = None
            if call_count[0] == 0:
                result = PartialAssistantState(
                    messages=[
                        AssistantMessage(id=message_id_1, content="Message 1"),
                    ]
                )
            else:
                result = PartialAssistantState(
                    messages=ReplaceMessages(
                        [
                            AssistantMessage(id=message_id_1, content="Message 1"),
                            AssistantMessage(id=message_id_2, content="Message 2"),
                        ]
                    )
                )
            call_count[0] += 1
            return result

        graph = (
            AssistantGraph(self.team, self.user)
            .add_node(AssistantNodeName.ROOT, create_messages_with_ids)
            .add_edge(AssistantNodeName.START, AssistantNodeName.ROOT)
            .add_edge(AssistantNodeName.ROOT, AssistantNodeName.END)
            .compile()
        )

        output, _ = await self._run_assistant_graph(graph, message="First run", conversation=self.conversation)
        # Filter for assistant messages only, as the test is about tracking assistant message IDs
        assistant_output = [(event_type, msg) for event_type, msg in output if isinstance(msg, AssistantMessage)]
        self.assertEqual(len(assistant_output), 1)
        self.assertEqual(cast(AssistantMessage, assistant_output[0][1]).id, message_id_1)

        output, _ = await self._run_assistant_graph(graph, message="Second run", conversation=self.conversation)
        # Filter for assistant messages only, as the test is about tracking assistant message IDs
        assistant_output = [(event_type, msg) for event_type, msg in output if isinstance(msg, AssistantMessage)]
        self.assertEqual(len(assistant_output), 1)
        self.assertEqual(cast(AssistantMessage, assistant_output[0][1]).id, message_id_2)
>>>>>>> 0dd930d3
<|MERGE_RESOLUTION|>--- conflicted
+++ resolved
@@ -1700,11 +1700,7 @@
         snapshot = await assistant._graph.aget_state(assistant._get_config())
         state = AssistantState.model_validate(snapshot.values)
         expected_state_messages = [
-<<<<<<< HEAD
-            HumanMessage(
-=======
             ContextMessage(
->>>>>>> 0dd930d3
                 content="<system_reminder>\nContextual tools that are available to you on this page are:\n<create_and_query_insight>\nThe user is currently editing an insight (aka query). Here is that insight's current definition, which can be edited using the `create_and_query_insight` tool:\n\n```json\nquery\n```\n\nIMPORTANT: DO NOT REMOVE ANY FIELDS FROM THE CURRENT INSIGHT DEFINITION. DO NOT CHANGE ANY OTHER FIELDS THAN THE ONES THE USER ASKED FOR. KEEP THE REST AS IS.\n</create_and_query_insight>\nIMPORTANT: this context may or may not be relevant to your tasks. You should not respond to this context unless it is highly relevant to your task.\n</system_reminder>"
             ),
             HumanMessage(content="Hello"),
@@ -2128,9 +2124,6 @@
         self.assertEqual(len(assistant_messages), 1, "Message with same ID should only be yielded once")
 
         # Verify the message ID is in the streamed_update_ids set
-<<<<<<< HEAD
-        self.assertIn(message_id, assistant._streamed_update_ids)
-=======
         self.assertIn(message_id, assistant._streamed_update_ids)
 
     async def test_init_or_update_state_adds_existing_message_ids_to_streamed_set(self):
@@ -2179,5 +2172,4 @@
         # Filter for assistant messages only, as the test is about tracking assistant message IDs
         assistant_output = [(event_type, msg) for event_type, msg in output if isinstance(msg, AssistantMessage)]
         self.assertEqual(len(assistant_output), 1)
-        self.assertEqual(cast(AssistantMessage, assistant_output[0][1]).id, message_id_2)
->>>>>>> 0dd930d3
+        self.assertEqual(cast(AssistantMessage, assistant_output[0][1]).id, message_id_2)