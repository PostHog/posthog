from itertools import cycle
from typing import Any, Literal, Optional, cast
from uuid import uuid4

from posthog.test.base import (
    ClickhouseTestMixin,
    NonAtomicBaseTest,
    _create_event,
    _create_person,
    flush_persons_and_events,
)
from unittest.mock import patch

from django.test import override_settings

from asgiref.sync import async_to_sync, sync_to_async
from azure.ai.inference import EmbeddingsClient
from azure.ai.inference.models import EmbeddingsResult, EmbeddingsUsage
from azure.core.credentials import AzureKeyCredential
from langchain_core import messages
from langchain_core.messages import BaseMessage
from langchain_core.runnables import RunnableConfig, RunnableLambda
from langgraph.errors import GraphRecursionError, NodeInterrupt
from langgraph.graph.state import CompiledStateGraph
from langgraph.types import StateSnapshot
from pydantic import BaseModel

from posthog.schema import (
    AssistantEventType,
    AssistantFunnelsEventsNode,
    AssistantFunnelsQuery,
    AssistantGenerationStatusEvent,
    AssistantGenerationStatusType,
    AssistantHogQLQuery,
    AssistantMessage,
    AssistantRetentionActionsNode,
    AssistantRetentionEventsNode,
    AssistantRetentionFilter,
    AssistantRetentionQuery,
    AssistantToolCall,
    AssistantToolCallMessage,
    AssistantTrendsQuery,
    AssistantUpdateEvent,
    ContextMessage,
    DashboardFilter,
    FailureMessage,
    HumanMessage,
    MaxAddonInfo,
    MaxBillingContext,
    MaxBillingContextSettings,
    MaxBillingContextSubscriptionLevel,
    MaxDashboardContext,
    MaxInsightContext,
    MaxProductInfo,
    MaxUIContext,
    TrendsQuery,
    VisualizationMessage,
)

from posthog.models import Action

from ee.hogai.assistant.base import BaseAssistant
from ee.hogai.django_checkpoint.checkpointer import DjangoCheckpointer
from ee.hogai.graph.base import BaseAssistantNode
from ee.hogai.graph.funnels.nodes import FunnelsSchemaGeneratorOutput
from ee.hogai.graph.memory import prompts as memory_prompts
from ee.hogai.graph.retention.nodes import RetentionSchemaGeneratorOutput
from ee.hogai.graph.root.nodes import SLASH_COMMAND_INIT
from ee.hogai.graph.trends.nodes import TrendsSchemaGeneratorOutput
from ee.hogai.utils.state import GraphValueUpdateTuple
from ee.hogai.utils.tests import FakeAnthropicRunnableLambdaWithTokenCounter, FakeChatAnthropic, FakeChatOpenAI
from ee.hogai.utils.types import (
    AssistantMode,
    AssistantNodeName,
    AssistantOutput,
    AssistantState,
    PartialAssistantState,
)
from ee.models.assistant import Conversation, CoreMemory

from ..assistant import Assistant
from ..graph import AssistantGraph, InsightsAssistantGraph

title_generator_mock = patch(
    "ee.hogai.graph.title_generator.nodes.TitleGeneratorNode._model",
    return_value=FakeChatOpenAI(responses=[messages.AIMessage(content="Title")]),
)


class TestAssistant(ClickhouseTestMixin, NonAtomicBaseTest):
    CLASS_DATA_LEVEL_SETUP = False
    maxDiff = None

    def setUp(self):
        super().setUp()
        self.conversation = Conversation.objects.create(team=self.team, user=self.user)
        self.core_memory = CoreMemory.objects.create(
            team=self.team,
            text="Initial memory.",
            initial_text="Initial memory.",
            scraping_status=CoreMemory.ScrapingStatus.COMPLETED,
        )

        # Azure embeddings mocks
        self.azure_client_mock = patch(
            "ee.hogai.graph.rag.nodes.get_azure_embeddings_client",
            return_value=EmbeddingsClient(
                endpoint="https://test.services.ai.azure.com/models", credential=AzureKeyCredential("test")
            ),
        ).start()
        self.embed_query_mock = patch(
            "azure.ai.inference.EmbeddingsClient.embed",
            return_value=EmbeddingsResult(
                id="test",
                model="test",
                usage=EmbeddingsUsage(prompt_tokens=1, total_tokens=1),
                data=[],
            ),
        ).start()

        self.checkpointer_patch = patch("ee.hogai.graph.graph.global_checkpointer", new=DjangoCheckpointer())
        self.checkpointer_patch.start()

    def tearDown(self):
        self.checkpointer_patch.stop()
        self.azure_client_mock.stop()
        self.embed_query_mock.stop()
        super().tearDown()

    async def _set_up_onboarding_tests(self):
        await self.core_memory.adelete()
        _create_person(
            distinct_ids=["person1"],
            team=self.team,
        )
        _create_event(
            event="$pageview",
            distinct_id="person1",
            team=self.team,
            properties={"$host": "us.posthog.com"},
        )
        await sync_to_async(flush_persons_and_events)()

    async def _run_assistant_graph(
        self,
        test_graph: Optional[CompiledStateGraph] = None,
        message: Optional[str] = "Hello",
        conversation: Optional[Conversation] = None,
        tool_call_partial_state: Optional[AssistantState] = None,
        is_new_conversation: bool = False,
        mode: Optional[AssistantMode] = None,
        contextual_tools: Optional[dict[str, Any]] = None,
        ui_context: Optional[MaxUIContext] = None,
        filter_ack_messages: bool = True,
    ) -> tuple[list[AssistantOutput], BaseAssistant]:
        # If no mode is specified, use ASSISTANT as default
        if mode is None:
            mode = AssistantMode.ASSISTANT

        # Create assistant instance
        assistant = Assistant.create(
            self.team,
            conversation or self.conversation,
            new_message=HumanMessage(content=message, ui_context=ui_context) if message is not None else None,
            user=self.user,
            is_new_conversation=is_new_conversation,
            initial_state=tool_call_partial_state,
            mode=mode,
            contextual_tools=contextual_tools,
        )

        # Override the graph if a test graph is provided
        if test_graph:
            assistant._graph = test_graph

        # Capture and parse output of assistant.astream()
        output: list[AssistantOutput] = []
        async for event in assistant.astream():
            output.append(event)
        if filter_ack_messages:
            output = [
                event
                for event in output
                if not (
                    isinstance(event[1], AssistantGenerationStatusEvent)
                    and event[1].type == AssistantGenerationStatusType.ACK
                )
            ]
        return output, assistant

    def assertConversationEqual(self, output: list[AssistantOutput], expected_output: list[tuple[Any, Any]]):
        self.assertEqual(len(output), len(expected_output), output)
        for i, ((output_msg_type, output_msg), (expected_msg_type, expected_msg)) in enumerate(
            zip(output, expected_output)
        ):
            if (
                output_msg_type == AssistantEventType.CONVERSATION
                and expected_msg_type == AssistantEventType.CONVERSATION
            ):
                self.assertEqual(output_msg, expected_msg)
            elif (
                output_msg_type == AssistantEventType.MESSAGE and expected_msg_type == AssistantEventType.MESSAGE
            ) or (output_msg_type == AssistantEventType.UPDATE and expected_msg_type == AssistantEventType.UPDATE):
                msg_dict = (
                    expected_msg.model_dump(exclude_none=True) if isinstance(expected_msg, BaseModel) else expected_msg
                )
                msg_dict.pop("id", None)
                output_msg_dict = cast(BaseModel, output_msg).model_dump(exclude_none=True)
                output_msg_dict.pop("id", None)
                self.assertLessEqual(
                    msg_dict.items(),
                    output_msg_dict.items(),
                    f"Message content mismatch at index {i}",
                )
            else:
                raise ValueError(f"Unexpected message type: {output_msg_type} and {expected_msg_type}")

    def assertStateMessagesEqual(self, messages: list[Any], expected_messages: list[Any]):
        self.assertEqual(len(messages), len(expected_messages))
        for i, (message, expected_message) in enumerate(zip(messages, expected_messages)):
            expected_msg_dict = (
                expected_message.model_dump(exclude_none=True)
                if isinstance(expected_message, BaseModel)
                else expected_message
            )
            expected_msg_dict.pop("id", None)
            msg_dict = message.model_dump(exclude_none=True) if isinstance(message, BaseModel) else message
            msg_dict.pop("id", None)
            self.assertLessEqual(expected_msg_dict.items(), msg_dict.items(), f"Message content mismatch at index {i}")

    async def _test_human_in_the_loop(self, insight_type: Literal["trends", "funnel", "retention"]):
        graph = (
            AssistantGraph(self.team, self.user)
            .add_edge(AssistantNodeName.START, AssistantNodeName.ROOT)
            .add_root(
                {
                    "insights": AssistantNodeName.INSIGHTS_SUBGRAPH,
                    "root": AssistantNodeName.ROOT,
                    "end": AssistantNodeName.END,
                }
            )
            .add_insights(AssistantNodeName.ROOT)
            .compile()
        )

        with (
            patch("ee.hogai.graph.root.nodes.RootNode._get_model") as root_mock,
            patch("ee.hogai.graph.query_planner.nodes.QueryPlannerNode._get_model") as planner_mock,
        ):
            config: RunnableConfig = {
                "configurable": {
                    "thread_id": self.conversation.id,
                }
            }

            def root_side_effect(msgs: list[BaseMessage]):
                last_message = msgs[-1]

                if (
                    isinstance(last_message.content, list)
                    and isinstance(last_message.content[-1], dict)
                    and last_message.content[-1]["type"] == "tool_result"
                ):
                    return RunnableLambda(lambda _: messages.AIMessage(content="Agent needs help with this query"))

                return messages.AIMessage(
                    content="Okay",
                    tool_calls=[
                        {
                            "id": "1",
                            "name": "create_and_query_insight",
                            "args": {"query_description": "Foobar", "query_kind": insight_type},
                        }
                    ],
                )

            root_mock.return_value = FakeAnthropicRunnableLambdaWithTokenCounter(root_side_effect)

            # Interrupt the graph
            planner_mock.return_value = FakeChatOpenAI(
                responses=[
                    messages.AIMessage(
                        content="",
                        tool_calls=[
                            {
                                "id": "call_1",
                                "name": "ask_user_for_help",
                                "args": {"request": "Need help with this query"},
                            }
                        ],
                    )
                ]
            )
            output, _ = await self._run_assistant_graph(graph, conversation=self.conversation)
            expected_output = [
                ("message", HumanMessage(content="Hello")),
                (
                    "message",
                    AssistantMessage(
                        content="Okay",
                        tool_calls=[
                            AssistantToolCall(
                                id="1",
                                name="create_and_query_insight",
                                args={"query_description": "Foobar", "query_kind": insight_type},
                            )
                        ],
                    ),
                ),
                (
                    "update",
                    AssistantUpdateEvent(
                        id="message_1",
                        content="Picking relevant events and properties",
                        tool_call_id="1",
                    ),
                ),
                (
                    "message",
                    AssistantToolCallMessage(
                        content="The agent has requested help:\nrequest='Need help with this query'", tool_call_id="1"
                    ),
                ),
                ("message", AssistantMessage(content="Agent needs help with this query")),
            ]
            self.assertConversationEqual(output, expected_output)
            snapshot: StateSnapshot = await graph.aget_state(config)
            self.assertFalse(snapshot.next)
            self.assertFalse(snapshot.values.get("intermediate_steps"))
            self.assertFalse(snapshot.values["plan"])
            self.assertFalse(snapshot.values["graph_status"])
            self.assertFalse(snapshot.values["root_tool_call_id"])
            self.assertFalse(snapshot.values["root_tool_insight_plan"])
            self.assertFalse(snapshot.values["root_tool_insight_type"])
            self.assertFalse(snapshot.values["root_tool_calls_count"])

    async def test_trends_interrupt_when_asking_for_help(self):
        await self._test_human_in_the_loop("trends")

    async def test_funnels_interrupt_when_asking_for_help(self):
        await self._test_human_in_the_loop("funnel")

    async def test_retention_interrupt_when_asking_for_help(self):
        await self._test_human_in_the_loop("retention")

    async def test_ai_messages_appended_after_interrupt(self):
        with patch("ee.hogai.graph.query_planner.nodes.QueryPlannerNode._get_model") as mock:
            graph = InsightsAssistantGraph(self.team, self.user).compile_full_graph()
            config: RunnableConfig = {
                "configurable": {
                    "thread_id": self.conversation.id,
                }
            }

            def interrupt_graph_1(_):
                raise NodeInterrupt("test")

            mock.return_value = RunnableLambda(interrupt_graph_1)
            await self._run_assistant_graph(graph, conversation=self.conversation)
            snapshot: StateSnapshot = await graph.aget_state(config)
            self.assertTrue(snapshot.next)
            self.assertEqual(snapshot.values["graph_status"], "interrupted")
            self.assertIsInstance(snapshot.values["messages"][-1], AssistantMessage)
            self.assertEqual(snapshot.values["messages"][-1].content, "test")

            def interrupt_graph_2(_):
                snapshot = async_to_sync(graph.aget_state)(config)
                self.assertEqual(snapshot.values["graph_status"], "resumed")
                raise NodeInterrupt("test")

            mock.return_value = RunnableLambda(interrupt_graph_2)
            await self._run_assistant_graph(graph, conversation=self.conversation)

    async def test_memory_collector_handles_interrupt_with_pending_tool_calls(self):
        """Test that memory collector correctly routes to tools when resuming from an interrupt with pending tool calls."""
        graph = (
            AssistantGraph(self.team, self.user)
            .add_memory_collector(AssistantNodeName.END)
            .add_memory_collector_tools()
            .compile()
        )

        config: RunnableConfig = {
            "configurable": {
                "thread_id": self.conversation.id,
            }
        }

        # Simulate an interrupt: Set state with AIMessage that has tool_calls but no corresponding ToolMessage
        await graph.aupdate_state(
            config,
            {
                "messages": [HumanMessage(content="We use a subscription model")],
                "memory_collection_messages": [
                    messages.AIMessage(
                        content="Analyzing business model",
                        tool_calls=[
                            {
                                "id": "tool_1",
                                "name": "core_memory_append",
                                "args": {"memory_content": "Company uses subscription pricing model"},
                            }
                        ],
                    )
                ],
            },
        )

        # Now resume - it should route to tools first to execute the pending tool call
        with patch("ee.hogai.graph.memory.nodes.MemoryCollectorNode._model") as model_mock:
            # After tool execution, the model should return [Done]
            model_mock.return_value = RunnableLambda(lambda _: messages.AIMessage(content="[Done]"))

            output, _ = await self._run_assistant_graph(
                graph,
                conversation=self.conversation,
                is_new_conversation=False,
                message=None,
            )

        # Verify the memory was appended (tool was executed)
        await self.core_memory.arefresh_from_db()
        self.assertIn("Company uses subscription pricing model", self.core_memory.text)

    async def test_recursion_error_is_handled(self):
        class FakeStream:
            def __init__(self, *args, **kwargs):
                pass

            def __aiter__(self):
                return self

            async def __anext__(self):
                raise GraphRecursionError()

        with patch("langgraph.pregel.Pregel.astream", side_effect=FakeStream):
            output, _ = await self._run_assistant_graph(conversation=self.conversation)
            self.assertEqual(output[0][0], "message")
            self.assertEqual(cast(AssistantMessage, output[0][1]).content, "Hello")
            self.assertEqual(output[1][0], "message")
            self.assertIsInstance(output[1][1], FailureMessage)

    async def test_new_conversation_handles_serialized_conversation(self):
        from ee.hogai.graph.base import BaseAssistantNode

        class TestNode(BaseAssistantNode):
            @property
            def node_name(self):
                return AssistantNodeName.ROOT

            async def arun(self, state, config):
                self.dispatcher.message(AssistantMessage(content="Hello"))
                return PartialAssistantState()

        test_node = TestNode(self.team, self.user)
        graph = (
            AssistantGraph(self.team, self.user)
            .add_node(AssistantNodeName.ROOT, test_node)
            .add_edge(AssistantNodeName.START, AssistantNodeName.ROOT)
            .add_edge(AssistantNodeName.ROOT, AssistantNodeName.END)
            .compile()
        )
        output, _ = await self._run_assistant_graph(
            graph,
            conversation=self.conversation,
            is_new_conversation=True,
        )
        expected_output = [
            ("conversation", self.conversation),
        ]
        self.assertConversationEqual(output[:1], expected_output)

        output, _ = await self._run_assistant_graph(
            graph,
            conversation=self.conversation,
            is_new_conversation=False,
        )
        self.assertNotEqual(output[0][0], "conversation")

    async def test_async_stream(self):
        from ee.hogai.graph.base import BaseAssistantNode

        class TestNode(BaseAssistantNode):
            @property
            def node_name(self):
                return AssistantNodeName.ROOT

            async def arun(self, state, config):
                self.dispatcher.message(AssistantMessage(content="bar"))
                return PartialAssistantState()

        test_node = TestNode(self.team, self.user)
        graph = (
            AssistantGraph(self.team, self.user)
            .add_node(AssistantNodeName.ROOT, test_node)
            .add_edge(AssistantNodeName.START, AssistantNodeName.ROOT)
            .add_edge(AssistantNodeName.ROOT, AssistantNodeName.END)
            .compile()
        )
        assistant = Assistant.create(
            self.team, self.conversation, user=self.user, new_message=HumanMessage(content="foo")
        )
        assistant._graph = graph

        expected_output = [
            ("message", HumanMessage(content="foo")),
            ("message", AssistantMessage(content="bar")),
        ]
        actual_output = [
            event
            async for event in assistant.astream()
            if not (
                isinstance(event[1], AssistantGenerationStatusEvent)
                and event[1].type == AssistantGenerationStatusType.ACK
            )
        ]
        self.assertConversationEqual(actual_output, expected_output)

    async def test_async_stream_handles_exceptions(self):
        def node_handler(state):
            raise ValueError()

        graph = (
            AssistantGraph(self.team, self.user)
            .add_node(AssistantNodeName.ROOT, node_handler)
            .add_edge(AssistantNodeName.START, AssistantNodeName.ROOT)
            .add_edge(AssistantNodeName.ROOT, AssistantNodeName.END)
            .compile()
        )
        assistant = Assistant.create(
            self.team, self.conversation, user=self.user, new_message=HumanMessage(content="foo")
        )
        assistant._graph = graph

        expected_output = [
            ("message", HumanMessage(content="foo")),
            ("message", FailureMessage()),
        ]
        actual_output = []
        async for event in assistant.astream():
            actual_output.append(event)
        self.assertConversationEqual(actual_output, expected_output)

    @title_generator_mock
    @patch("ee.hogai.graph.schema_generator.nodes.SchemaGeneratorNode._model")
    @patch("ee.hogai.graph.query_planner.nodes.QueryPlannerNode._get_model")
    @patch("ee.hogai.graph.root.nodes.RootNode._get_model")
    @patch("ee.hogai.graph.memory.nodes.MemoryCollectorNode._model", return_value=messages.AIMessage(content="[Done]"))
    async def test_full_trends_flow(
        self, memory_collector_mock, root_mock, planner_mock, generator_mock, title_generator_mock
    ):
        res1 = FakeAnthropicRunnableLambdaWithTokenCounter(
            lambda _: messages.AIMessage(
                content="",
                tool_calls=[
                    {
                        "id": "xyz",
                        "name": "create_and_query_insight",
                        "args": {"query_description": "Foobar", "query_kind": "trends"},
                    }
                ],
            )
        )
        res2 = FakeAnthropicRunnableLambdaWithTokenCounter(
            lambda _: messages.AIMessage(content="The results indicate a great future for you.")
        )
        root_mock.side_effect = cycle([res1, res2])

        planner_mock.return_value = FakeChatOpenAI(
            responses=[
                messages.AIMessage(
                    content="",
                    tool_calls=[
                        {
                            "id": "call_1",
                            "name": "final_answer",
                            "args": {"query_kind": "trends", "plan": "Plan"},
                        }
                    ],
                )
            ]
        )
        query = AssistantTrendsQuery(series=[])
        generator_mock.return_value = RunnableLambda(lambda _: TrendsSchemaGeneratorOutput(query=query))

        # First run
        actual_output, _ = await self._run_assistant_graph(is_new_conversation=True)
        expected_output = [
            ("conversation", self.conversation),
            ("message", HumanMessage(content="Hello")),
            (
                "message",
                AssistantMessage(
                    content="",
                    tool_calls=[
                        AssistantToolCall(
                            id="xyz",
                            name="create_and_query_insight",
                            args={"query_description": "Foobar", "query_kind": "trends"},
                        )
                    ],
                ),
            ),
            (
                "update",
                AssistantUpdateEvent(
                    id="message_1",
                    tool_call_id="xyz",
                    content="Picking relevant events and properties",
                ),
            ),
            ("update", AssistantUpdateEvent(id="message_2", tool_call_id="xyz", content="Creating trends query")),
            ("message", VisualizationMessage(query="Foobar", answer=query, plan="Plan")),
            ("message", {"tool_call_id": "xyz", "type": "tool"}),  # Don't check content as it's implementation detail
            ("message", AssistantMessage(content="The results indicate a great future for you.")),
        ]
        self.assertConversationEqual(actual_output, expected_output)
        self.assertEqual(
            cast(HumanMessage, actual_output[1][1]).id, cast(VisualizationMessage, actual_output[5][1]).initiator
        )  # viz message must have this id

        # Second run
        actual_output, _ = await self._run_assistant_graph(is_new_conversation=False)
        self.assertConversationEqual(actual_output, expected_output[1:])
        self.assertEqual(
            cast(HumanMessage, actual_output[0][1]).id, cast(VisualizationMessage, actual_output[4][1]).initiator
        )

        # Third run
        actual_output, _ = await self._run_assistant_graph(is_new_conversation=False)
        self.assertConversationEqual(actual_output, expected_output[1:])
        self.assertEqual(
            cast(HumanMessage, actual_output[0][1]).id, cast(VisualizationMessage, actual_output[4][1]).initiator
        )

    @title_generator_mock
    @patch("ee.hogai.graph.schema_generator.nodes.SchemaGeneratorNode._model")
    @patch("ee.hogai.graph.query_planner.nodes.QueryPlannerNode._get_model")
    @patch("ee.hogai.graph.root.nodes.RootNode._get_model")
    @patch("ee.hogai.graph.memory.nodes.MemoryCollectorNode._model", return_value=messages.AIMessage(content="[Done]"))
    async def test_full_funnel_flow(
        self, memory_collector_mock, root_mock, planner_mock, generator_mock, title_generator_mock
    ):
        res1 = FakeAnthropicRunnableLambdaWithTokenCounter(
            lambda _: messages.AIMessage(
                content="",
                tool_calls=[
                    {
                        "id": "xyz",
                        "name": "create_and_query_insight",
                        "args": {"query_description": "Foobar", "query_kind": "funnel"},
                    }
                ],
            )
        )
        res2 = FakeAnthropicRunnableLambdaWithTokenCounter(
            lambda _: messages.AIMessage(content="The results indicate a great future for you.")
        )
        root_mock.side_effect = cycle([res1, res2])

        planner_mock.return_value = FakeChatOpenAI(
            responses=[
                messages.AIMessage(
                    content="",
                    tool_calls=[
                        {
                            "id": "call_1",
                            "name": "final_answer",
                            "args": {"query_kind": "funnel", "plan": "Plan"},
                        }
                    ],
                )
            ]
        )
        query = AssistantFunnelsQuery(
            series=[
                AssistantFunnelsEventsNode(event="$pageview"),
                AssistantFunnelsEventsNode(event="$pageleave"),
            ]
        )
        generator_mock.return_value = RunnableLambda(lambda _: FunnelsSchemaGeneratorOutput(query=query))

        # First run
        actual_output, _ = await self._run_assistant_graph(is_new_conversation=True)
        expected_output = [
            ("conversation", self.conversation),
            ("message", HumanMessage(content="Hello")),
            (
                "message",
                AssistantMessage(
                    content="",
                    tool_calls=[
                        AssistantToolCall(
                            id="xyz",
                            name="create_and_query_insight",
                            args={"query_description": "Foobar", "query_kind": "funnel"},
                        )
                    ],
                ),
            ),
            (
                "update",
                AssistantUpdateEvent(
                    id="message_1",
                    tool_call_id="xyz",
                    content="Picking relevant events and properties",
                ),
            ),
            ("update", AssistantUpdateEvent(id="message_2", tool_call_id="xyz", content="Creating funnel query")),
            ("message", VisualizationMessage(query="Foobar", answer=query, plan="Plan")),
            ("message", {"tool_call_id": "xyz", "type": "tool"}),  # Don't check content as it's implementation detail
            ("message", AssistantMessage(content="The results indicate a great future for you.")),
        ]
        self.assertConversationEqual(actual_output, expected_output)
        self.assertEqual(
            cast(HumanMessage, actual_output[1][1]).id, cast(VisualizationMessage, actual_output[5][1]).initiator
        )  # viz message must have this id

        # Second run
        actual_output, _ = await self._run_assistant_graph(is_new_conversation=False)
        self.assertConversationEqual(actual_output, expected_output[1:])
        self.assertEqual(
            cast(HumanMessage, actual_output[0][1]).id, cast(VisualizationMessage, actual_output[4][1]).initiator
        )

        # Third run
        actual_output, _ = await self._run_assistant_graph(is_new_conversation=False)
        self.assertConversationEqual(actual_output, expected_output[1:])
        self.assertEqual(
            cast(HumanMessage, actual_output[0][1]).id, cast(VisualizationMessage, actual_output[4][1]).initiator
        )

    @title_generator_mock
    @patch("ee.hogai.graph.schema_generator.nodes.SchemaGeneratorNode._model")
    @patch("ee.hogai.graph.query_planner.nodes.QueryPlannerNode._get_model")
    @patch("ee.hogai.graph.root.nodes.RootNode._get_model")
    @patch("ee.hogai.graph.memory.nodes.MemoryCollectorNode._model", return_value=messages.AIMessage(content="[Done]"))
    async def test_full_retention_flow(
        self, memory_collector_mock, root_mock, planner_mock, generator_mock, title_generator_mock
    ):
        action = await Action.objects.acreate(team=self.team, name="Marius Tech Tips")

        res1 = FakeAnthropicRunnableLambdaWithTokenCounter(
            lambda _: messages.AIMessage(
                content="",
                tool_calls=[
                    {
                        "id": "xyz",
                        "name": "create_and_query_insight",
                        "args": {"query_description": "Foobar", "query_kind": "retention"},
                    }
                ],
            )
        )
        res2 = FakeAnthropicRunnableLambdaWithTokenCounter(
            lambda _: messages.AIMessage(content="The results indicate a great future for you.")
        )
        root_mock.side_effect = cycle([res1, res2])

        planner_mock.return_value = FakeChatOpenAI(
            responses=[
                messages.AIMessage(
                    content="",
                    tool_calls=[
                        {
                            "id": "call_1",
                            "name": "final_answer",
                            "args": {"query_kind": "retention", "plan": "Plan"},
                        }
                    ],
                )
            ]
        )
        query = AssistantRetentionQuery(
            retentionFilter=AssistantRetentionFilter(
                targetEntity=AssistantRetentionEventsNode(name="$pageview"),
                returningEntity=AssistantRetentionActionsNode(name=action.name, id=action.id),
            )
        )
        generator_mock.return_value = RunnableLambda(lambda _: RetentionSchemaGeneratorOutput(query=query))

        # First run
        actual_output, _ = await self._run_assistant_graph(is_new_conversation=True)
        expected_output = [
            ("conversation", self.conversation),
            ("message", HumanMessage(content="Hello")),
            (
                "message",
                AssistantMessage(
                    content="",
                    tool_calls=[
                        AssistantToolCall(
                            id="xyz",
                            name="create_and_query_insight",
                            args={"query_description": "Foobar", "query_kind": "retention"},
                        )
                    ],
                ),
            ),
            (
                "update",
                AssistantUpdateEvent(
                    id="message_1",
                    tool_call_id="xyz",
                    content="Picking relevant events and properties",
                ),
            ),
            ("update", AssistantUpdateEvent(id="message_2", tool_call_id="xyz", content="Creating retention query")),
            ("message", VisualizationMessage(query="Foobar", answer=query, plan="Plan")),
            ("message", {"tool_call_id": "xyz", "type": "tool"}),  # Don't check content as it's implementation detail
            ("message", AssistantMessage(content="The results indicate a great future for you.")),
        ]
        self.assertConversationEqual(actual_output, expected_output)
        self.assertEqual(
            cast(HumanMessage, actual_output[1][1]).id, cast(VisualizationMessage, actual_output[5][1]).initiator
        )  # viz message must have this id

        # Second run
        actual_output, _ = await self._run_assistant_graph(is_new_conversation=False)
        self.assertConversationEqual(actual_output, expected_output[1:])
        self.assertEqual(
            cast(HumanMessage, actual_output[0][1]).id, cast(VisualizationMessage, actual_output[4][1]).initiator
        )

        # Third run
        actual_output, _ = await self._run_assistant_graph(is_new_conversation=False)
        self.assertConversationEqual(actual_output, expected_output[1:])
        self.assertEqual(
            cast(HumanMessage, actual_output[0][1]).id, cast(VisualizationMessage, actual_output[4][1]).initiator
        )

    @title_generator_mock
    @patch("ee.hogai.graph.schema_generator.nodes.SchemaGeneratorNode._model")
    @patch("ee.hogai.graph.query_planner.nodes.QueryPlannerNode._get_model")
    @patch("ee.hogai.graph.root.nodes.RootNode._get_model")
    @patch("ee.hogai.graph.memory.nodes.MemoryCollectorNode._model", return_value=messages.AIMessage(content="[Done]"))
    async def test_full_sql_flow(
        self, memory_collector_mock, root_mock, planner_mock, generator_mock, title_generator_mock
    ):
        res1 = FakeAnthropicRunnableLambdaWithTokenCounter(
            lambda _: messages.AIMessage(
                content="",
                tool_calls=[
                    {
                        "id": "xyz",
                        "name": "create_and_query_insight",
                        "args": {"query_description": "Foobar", "query_kind": "sql"},
                    }
                ],
            )
        )
        res2 = FakeAnthropicRunnableLambdaWithTokenCounter(
            lambda _: messages.AIMessage(content="The results indicate a great future for you.")
        )
        root_mock.side_effect = cycle([res1, res2])

        planner_mock.return_value = RunnableLambda(
            lambda _: messages.AIMessage(
                content="",
                tool_calls=[
                    {
                        "id": "call_1",
                        "name": "final_answer",
                        "args": {"query_kind": "sql", "plan": "Plan"},
                    }
                ],
                response_metadata={"id": "call_1"},
            )
        )
        query = AssistantHogQLQuery(query="SELECT 1")
        generator_mock.return_value = RunnableLambda(lambda _: query.model_dump())

        # First run
        actual_output, _ = await self._run_assistant_graph(is_new_conversation=True)
        expected_output = [
            ("conversation", self.conversation),
            ("message", HumanMessage(content="Hello")),
            (
                "message",
                AssistantMessage(
                    content="",
                    tool_calls=[
                        AssistantToolCall(
                            id="xyz",
                            name="create_and_query_insight",
                            args={"query_description": "Foobar", "query_kind": "sql"},
                        )
                    ],
                ),
            ),
            (
                "update",
                AssistantUpdateEvent(
                    id="message_1",
                    tool_call_id="xyz",
                    content="Picking relevant events and properties",
                ),
            ),
            ("update", AssistantUpdateEvent(id="message_2", tool_call_id="xyz", content="Creating SQL query")),
            ("message", VisualizationMessage(query="Foobar", answer=query, plan="Plan")),
            ("message", {"tool_call_id": "xyz", "type": "tool"}),  # Don't check content as it's implementation detail
            ("message", AssistantMessage(content="The results indicate a great future for you.")),
        ]
        self.assertConversationEqual(actual_output, expected_output)
        self.assertEqual(
            cast(HumanMessage, actual_output[1][1]).id, cast(VisualizationMessage, actual_output[5][1]).initiator
        )  # viz message must have this id

    @patch("ee.hogai.graph.memory.nodes.MemoryOnboardingEnquiryNode._model")
    @patch("ee.hogai.graph.memory.nodes.MemoryInitializerNode._model")
    async def test_onboarding_flow_accepts_memory(self, model_mock, onboarding_enquiry_model_mock):
        await self._set_up_onboarding_tests()

        # Mock the memory initializer to return a product description
        model_mock.return_value = RunnableLambda(
            lambda x: "Here's what I found on posthog.com: PostHog is a product analytics platform."
        )

        def mock_response(input_dict):
            input_str = str(input_dict)
            if "You are tasked with gathering information" in input_str:
                return "===What is your target market?"
            return "[Done]"

        onboarding_enquiry_model_mock.return_value = RunnableLambda(mock_response)

        # Create a graph with memory initialization flow
        graph = AssistantGraph(self.team, self.user).add_memory_onboarding(AssistantNodeName.END).compile()

        # First run - get the product description
        output, _ = await self._run_assistant_graph(graph, is_new_conversation=True, message=SLASH_COMMAND_INIT)
        expected_output = [
            ("conversation", self.conversation),
            ("message", HumanMessage(content=SLASH_COMMAND_INIT)),
            (
                "message",
                AssistantMessage(
                    content="Let me find information about your product to help me understand your project better. Looking at your event data, **`us.posthog.com`** may be relevant. This may take a minute…",
                ),
            ),
            (
                "message",
                # Kinda dirty but currently we determine the routing based on "Here's what I found" appearing in content
                AssistantMessage(
                    content="Here's what I found on posthog.com: PostHog is a product analytics platform."
                ),
            ),
            ("message", AssistantMessage(content=memory_prompts.SCRAPING_VERIFICATION_MESSAGE)),
        ]
        self.assertConversationEqual(output, expected_output)

        # Second run - accept the memory
        output, _ = await self._run_assistant_graph(
            graph,
            message=memory_prompts.SCRAPING_CONFIRMATION_MESSAGE,
            is_new_conversation=False,
        )
        expected_output = [
            ("message", HumanMessage(content=memory_prompts.SCRAPING_CONFIRMATION_MESSAGE)),
            (
                "message",
                AssistantMessage(content="What is your target market?"),
            ),
        ]
        self.assertConversationEqual(output, expected_output)

        # Verify the memory was saved
        core_memory = await CoreMemory.objects.aget(team=self.team)
        self.assertEqual(
            core_memory.initial_text,
            "Question: What does the company do?\nAnswer: Here's what I found on posthog.com: PostHog is a product analytics platform.\nQuestion: What is your target market?\nAnswer:",
        )

    @patch("ee.hogai.graph.memory.nodes.MemoryInitializerNode._model")
    @patch("ee.hogai.graph.memory.nodes.MemoryOnboardingEnquiryNode._model")
    async def test_onboarding_flow_rejects_memory(self, onboarding_enquiry_model_mock, model_mock):
        await self._set_up_onboarding_tests()

        # Mock the memory initializer to return a product description
        model_mock.return_value = RunnableLambda(
            lambda _: "Here's what I found on posthog.com: PostHog is a product analytics platform."
        )
        onboarding_enquiry_model_mock.return_value = RunnableLambda(lambda _: "===What is your target market?")

        # Create a graph with memory initialization flow
        graph = AssistantGraph(self.team, self.user).add_memory_onboarding(AssistantNodeName.END).compile()

        # First run - get the product description
        output, _ = await self._run_assistant_graph(graph, is_new_conversation=True, message=SLASH_COMMAND_INIT)
        expected_output = [
            ("conversation", self.conversation),
            ("message", HumanMessage(content=SLASH_COMMAND_INIT)),
            (
                "message",
                AssistantMessage(
                    content="Let me find information about your product to help me understand your project better. Looking at your event data, **`us.posthog.com`** may be relevant. This may take a minute…",
                ),
            ),
            (
                "message",
                # Kinda dirty but currently we determine the routing based on "Here's what I found" appearing in content
                AssistantMessage(
                    content="Here's what I found on posthog.com: PostHog is a product analytics platform."
                ),
            ),
            ("message", AssistantMessage(content=memory_prompts.SCRAPING_VERIFICATION_MESSAGE)),
        ]
        self.assertConversationEqual(output, expected_output)

        # Second run - reject the memory
        output, _ = await self._run_assistant_graph(
            graph,
            message=memory_prompts.SCRAPING_REJECTION_MESSAGE,
            is_new_conversation=False,
        )
        expected_output = [
            ("message", HumanMessage(content=memory_prompts.SCRAPING_REJECTION_MESSAGE)),
            (
                "message",
                AssistantMessage(
                    content="What is your target market?",
                ),
            ),
        ]
        self.assertConversationEqual(output, expected_output)

        core_memory = await CoreMemory.objects.aget(team=self.team)
        self.assertEqual(core_memory.initial_text, "Question: What is your target market?\nAnswer:")

    @patch("ee.hogai.graph.memory.nodes.MemoryCollectorNode._model")
    async def test_memory_collector_flow(self, model_mock):
        # Create a graph with just memory collection
        graph = (
            AssistantGraph(self.team, self.user)
            .add_memory_collector(AssistantNodeName.END)
            .add_memory_collector_tools()
            .compile()
        )

        # Mock the memory collector to first analyze and then append memory
        def memory_collector_side_effect(prompt):
            prompt_messages = prompt.to_messages()
            if len(prompt_messages) == 2:  # First run
                return messages.AIMessage(
                    content="Let me analyze that.",
                    tool_calls=[
                        {
                            "id": "1",
                            "name": "core_memory_append",
                            "args": {"memory_content": "The product uses a subscription model."},
                        }
                    ],
                )
            else:  # Second run
                return messages.AIMessage(content="Processing complete. [Done]")

        model_mock.return_value = RunnableLambda(memory_collector_side_effect)

        # First run - analyze and append memory
        output, _ = await self._run_assistant_graph(
            graph,
            message="We use a subscription model",
            is_new_conversation=True,
        )
        expected_output = [
            ("conversation", self.conversation),
            ("message", HumanMessage(content="We use a subscription model")),
        ]
        self.assertConversationEqual(output, expected_output)

        # Verify memory was appended
        await self.core_memory.arefresh_from_db()
        self.assertIn("The product uses a subscription model.", self.core_memory.text)

    @title_generator_mock
    @patch("ee.hogai.graph.schema_generator.nodes.SchemaGeneratorNode._model")
    @patch("ee.hogai.graph.query_planner.nodes.QueryPlannerNode._get_model")
    @patch("ee.hogai.graph.root.nodes.RootNode._get_model")
    @patch("ee.hogai.graph.memory.nodes.MemoryCollectorNode._model", return_value=messages.AIMessage(content="[Done]"))
    async def test_exits_infinite_loop_after_fourth_attempt(
        self, memory_collector_mock, get_model_mock, planner_mock, generator_mock, title_node_mock
    ):
        """Test that the assistant exits an infinite loop of tool calls after the 4th attempt."""

        # Track number of attempts
        attempts = 0

        # Mock the root node to keep making tool calls until 4th attempt
        def make_tool_call(_):
            nonlocal attempts
            attempts += 1
            if attempts <= 4:
                return messages.AIMessage(
                    content="",
                    tool_calls=[
                        {
                            "id": str(uuid4()),
                            "name": "create_and_query_insight",
                            "args": {"query_description": "Foobar", "query_kind": "trends"},
                        }
                    ],
                )
            return messages.AIMessage(content="No more tool calls after 4th attempt")

        get_model_mock.return_value = FakeAnthropicRunnableLambdaWithTokenCounter(make_tool_call)
        planner_mock.return_value = RunnableLambda(
            lambda _: messages.AIMessage(
                content="",
                tool_calls=[
                    {
                        "id": "call_1",
                        "name": "final_answer",
                        "args": {"query_kind": "trends", "plan": "Plan"},
                    }
                ],
                response_metadata={"id": "call_1"},
            )
        )
        query = AssistantTrendsQuery(series=[])
        generator_mock.return_value = RunnableLambda(lambda _: TrendsSchemaGeneratorOutput(query=query))

        # Create a graph that only uses the root node
        graph = AssistantGraph(self.team, self.user).compile_full_graph()

        # Run the assistant and capture output
        output, _ = await self._run_assistant_graph(graph)

        # Verify the last message doesn't contain any tool calls and has our expected content
        last_message = cast(AssistantMessage, output[-1][1])
        self.assertNotIn("tool_calls", last_message, "The final message should not contain any tool calls")
        self.assertEqual(
            last_message.content,
            "No more tool calls after 4th attempt",
            "Final message should indicate no more tool calls",
        )

    async def test_conversation_is_locked_when_generating(self):
        graph = (
            AssistantGraph(self.team, self.user)
            .add_edge(AssistantNodeName.START, AssistantNodeName.ROOT)
            .add_root({"root": AssistantNodeName.ROOT, "end": AssistantNodeName.END})
            .compile()
        )
        self.assertEqual(self.conversation.status, Conversation.Status.IDLE)
        with patch("ee.hogai.graph.root.nodes.RootNode._get_model") as root_mock:

            def assert_lock_status(_):
                self.conversation.refresh_from_db()
                self.assertEqual(self.conversation.status, Conversation.Status.IN_PROGRESS)
                return messages.AIMessage(content="")

            root_mock.return_value = FakeAnthropicRunnableLambdaWithTokenCounter(assert_lock_status)
            await self._run_assistant_graph(graph)
            await self.conversation.arefresh_from_db()
            self.assertEqual(self.conversation.status, Conversation.Status.IDLE)

    async def test_conversation_saves_state_after_cancellation(self):
        graph = (
            AssistantGraph(self.team, self.user)
            .add_edge(AssistantNodeName.START, AssistantNodeName.ROOT)
            .add_root({"root": AssistantNodeName.ROOT, "end": AssistantNodeName.END})
            .compile()
        )

        self.assertEqual(self.conversation.status, Conversation.Status.IDLE)
        with (
            patch("ee.hogai.graph.root.nodes.RootNode._get_model") as root_mock,
            patch("ee.hogai.graph.root.nodes.RootNodeTools.run") as root_tool_mock,
        ):

            def assert_lock_status(_):
                self.conversation.status = Conversation.Status.CANCELING
                self.conversation.save()
                return messages.AIMessage(
                    content="",
                    tool_calls=[
                        {
                            "id": "1",
                            "name": "create_and_query_insight",
                            "args": {"query_description": "Foobar", "query_kind": "trends"},
                        }
                    ],
                )

            root_mock.return_value = FakeAnthropicRunnableLambdaWithTokenCounter(assert_lock_status)
            await self._run_assistant_graph(graph)
            snapshot = await graph.aget_state({"configurable": {"thread_id": str(self.conversation.id)}})
            self.assertEqual(snapshot.next, (AssistantNodeName.ROOT_TOOLS,))
            self.assertEqual(snapshot.values["messages"][-1].content, "")
            root_tool_mock.assert_not_called()

        with patch("ee.hogai.graph.root.nodes.RootNode._get_model") as root_mock:
            # The graph must start from the root node despite being cancelled on the root tools node.
            root_mock.return_value = FakeAnthropicRunnableLambdaWithTokenCounter(
                lambda _: messages.AIMessage(content="Finished")
            )
            expected_output = [
                ("message", HumanMessage(content="Hello")),
                ("message", AssistantMessage(content="Finished")),
            ]
            actual_output, _ = await self._run_assistant_graph(graph)
            self.assertConversationEqual(actual_output, expected_output)

    @override_settings(INKEEP_API_KEY="test")
    @patch("ee.hogai.graph.root.nodes.RootNode._get_model")
    @patch("ee.hogai.graph.inkeep_docs.nodes.InkeepDocsNode._get_model")
    async def test_inkeep_docs_basic_search(self, inkeep_docs_model_mock, root_model_mock):
        """Test basic documentation search functionality using Inkeep."""
        graph = (
            AssistantGraph(self.team, self.user)
            .add_edge(AssistantNodeName.START, AssistantNodeName.ROOT)
            .add_root(
                {
                    "search_documentation": AssistantNodeName.INKEEP_DOCS,
                    "root": AssistantNodeName.ROOT,
                    "end": AssistantNodeName.END,
                }
            )
            .add_inkeep_docs()
            .compile()
        )

        root_model_mock.return_value = FakeChatAnthropic(
            responses=[
                messages.AIMessage(
                    content="", tool_calls=[{"name": "search", "id": "1", "args": {"kind": "docs", "query": "test"}}]
                )
            ]
        )
        inkeep_docs_model_mock.return_value = FakeChatOpenAI(
            responses=[messages.AIMessage(content="Here's what I found in the docs...")]
        )
        output, _ = await self._run_assistant_graph(graph, message="How do I use feature flags?")

        self.assertConversationEqual(
            output,
            [
                (
                    "message",
                    HumanMessage(
                        content="How do I use feature flags?",
                        id="d93b3d57-2ff3-4c63-8635-8349955b16f0",
                        parent_tool_call_id=None,
                        type="human",
                        ui_context=None,
                    ),
                ),
                (
                    "message",
                    AssistantMessage(
                        content="",
                        id="ea1f4faf-85b4-4d98-b044-842b7092ba5d",
                        meta=None,
                        parent_tool_call_id=None,
                        tool_calls=[
                            AssistantToolCall(
                                args={"kind": "docs", "query": "test"}, id="1", name="search", type="tool_call"
                            )
                        ],
                        type="ai",
                    ),
                ),
                ("update", AssistantUpdateEvent(id="message_1", tool_call_id="1", content="Searching for information")),
                (
                    "update",
                    AssistantUpdateEvent(id="message_2", tool_call_id="1", content="Checking PostHog documentation..."),
                ),
                (
                    "message",
                    AssistantToolCallMessage(
                        content="Checking PostHog documentation...",
                        id="00149847-0bcd-4b7c-a514-bab176312ae8",
                        parent_tool_call_id=None,
                        tool_call_id="1",
                        type="tool",
                        ui_payload=None,
                    ),
                ),
                (
                    "message",
                    AssistantMessage(content="Here's what I found in the docs...", id=str(uuid4())),
                ),
            ],
        )

    @title_generator_mock
    @patch("ee.hogai.graph.schema_generator.nodes.SchemaGeneratorNode._model")
    @patch("ee.hogai.graph.query_planner.nodes.QueryPlannerNode._get_model")
    @patch("ee.hogai.graph.graph.QueryExecutorNode")
    async def test_insights_tool_mode_flow(
        self, query_executor_mock, planner_mock, generator_mock, title_generator_mock
    ):
        """Test that the insights tool mode works correctly."""
        query = AssistantTrendsQuery(series=[])
        tool_call_id = str(uuid4())
        tool_call_state = AssistantState(
            root_tool_call_id=tool_call_id,
            root_tool_insight_plan="Foobar",
            root_tool_insight_type="trends",
            messages=[],
        )

        planner_mock.return_value = FakeChatOpenAI(
            responses=[
                messages.AIMessage(
                    content="",
                    tool_calls=[
                        {
                            "id": "call_1",
                            "name": "final_answer",
                            "args": {"query_kind": "trends", "plan": "Plan"},
                        }
                    ],
                )
            ]
        )
        generator_mock.return_value = RunnableLambda(lambda _: TrendsSchemaGeneratorOutput(query=query))

        class QueryExecutorNodeMock(BaseAssistantNode):
            def __init__(self, team, user):
                super().__init__(team, user)

            @property
            def node_name(self):
                return AssistantNodeName.QUERY_EXECUTOR

            async def arun(self, state, config):
                return PartialAssistantState(
                    messages=[
                        AssistantToolCallMessage(
                            content="The results indicate a great future for you.", tool_call_id=tool_call_id
                        )
                    ]
                )

        query_executor_mock.return_value = QueryExecutorNodeMock(self.team, self.user)

        # Run in insights tool mode
        output, _ = await self._run_assistant_graph(
            conversation=self.conversation,
            is_new_conversation=False,
            message=None,
            mode=AssistantMode.INSIGHTS_TOOL,
            tool_call_partial_state=tool_call_state,
        )

        expected_output = [
            ("message", VisualizationMessage(query="Foobar", answer=query, plan="Plan")),
            (
                "message",
                AssistantToolCallMessage(
                    content="The results indicate a great future for you.", tool_call_id=tool_call_id
                ),
            ),
        ]
        self.assertConversationEqual(output, expected_output)

    @patch("ee.hogai.graph.title_generator.nodes.TitleGeneratorNode._model")
    async def test_conversation_metadata_updated(self, title_generator_model_mock):
        """Test that metadata (title, created_at, updated_at) is generated and set for a new conversation."""
        # Create a test graph with only the title generator node
        graph = AssistantGraph(self.team, self.user).add_title_generator().compile()
        initial_updated_at = self.conversation.updated_at
        initial_created_at = self.conversation.created_at

        self.assertIsNone(self.conversation.title)

        # Mock the title generator to return "Generated Conversation Title"
        title_generator_model_mock.return_value = FakeChatOpenAI(
            responses=[messages.AIMessage(content="Generated Conversation Title")]
        )

        # Run the assistant
        await self._run_assistant_graph(
            graph,
            message="This is the first message in the conversation",
            is_new_conversation=True,
        )

        # Assert the conversation doesn't have a title yet
        await self.conversation.arefresh_from_db()
        # Verify the title has been set
        self.assertEqual(self.conversation.title, "Generated Conversation Title")
        assert self.conversation.updated_at is not None
        assert initial_updated_at is not None
        self.assertGreater(self.conversation.updated_at, initial_updated_at)
        self.assertEqual(self.conversation.created_at, initial_created_at)

    async def test_merges_messages_with_same_id(self):
        """Test that messages with the same ID are merged into one."""
        from ee.hogai.graph.base import BaseAssistantNode

        message_ids = [str(uuid4()), str(uuid4())]

        # Create a simple graph that will return messages with the same ID but different content
        first_content = "First version of message"
        updated_content = "Updated version of message"

        class MessageUpdatingNode(BaseAssistantNode):
            def __init__(self, team, user):
                super().__init__(team, user)
                self.call_count = 0

            @property
            def node_name(self):
                return AssistantNodeName.ROOT

            async def arun(self, state, config):
                self.call_count += 1
                content = first_content if self.call_count == 1 else updated_content
                msg = AssistantMessage(id=message_ids[self.call_count - 1], content=content)
                return PartialAssistantState(messages=[msg])

        updater = MessageUpdatingNode(self.team, self.user)
        graph = (
            AssistantGraph(self.team, self.user)
            .add_node(AssistantNodeName.ROOT, updater)
            .add_edge(AssistantNodeName.START, AssistantNodeName.ROOT)
            .add_edge(AssistantNodeName.ROOT, AssistantNodeName.END)
            .compile()
        )
        config = RunnableConfig(configurable={"thread_id": self.conversation.id})

        # First run should add the message with initial content
        output, _ = await self._run_assistant_graph(graph, conversation=self.conversation)
        self.assertEqual(len(output), 2)  # Human message + AI message
        self.assertEqual(cast(AssistantMessage, output[1][1]).id, message_ids[0])
        self.assertEqual(cast(AssistantMessage, output[1][1]).content, first_content)

        # Second run should update the message with new content
        output, _ = await self._run_assistant_graph(graph, conversation=self.conversation)
        self.assertEqual(len(output), 2)  # Human message + AI message
        self.assertEqual(cast(AssistantMessage, output[1][1]).id, message_ids[1])
        self.assertEqual(cast(AssistantMessage, output[1][1]).content, updated_content)

        # Verify the message was actually replaced, not duplicated
        snapshot = await graph.aget_state(config)
        messages = snapshot.values["messages"]

        # Count messages with our test ID
        messages_with_id = [msg for msg in messages if msg.id == message_ids[1]]
        self.assertEqual(len(messages_with_id), 1, "There should be exactly one message with the test ID")
        self.assertEqual(
            messages_with_id[0].content,
            updated_content,
            "The merged message should have the content of the last message",
        )

    async def test_assistant_filters_messages_correctly(self):
        """Test that the Assistant class correctly filters messages based on should_output_assistant_message."""
        from ee.hogai.graph.base import BaseAssistantNode

        output_messages = [
            # Should be output (has content)
            (AssistantMessage(content="This message has content", id="1"), True),
            # Should be filtered out (empty content)
            (AssistantMessage(content="", id="2"), False),
            # Should be output (has UI payload)
            (
                AssistantToolCallMessage(
                    content="Tool result", tool_call_id="123", id="3", ui_payload={"some": "data"}
                ),
                True,
            ),
            # Should be output (tool call messages are not filtered by ui_payload)
            (AssistantToolCallMessage(content="Tool result", tool_call_id="456", id="4", ui_payload=None), True),
        ]

        for test_message, expected_in_output in output_messages:
            # Create a simple graph that produces different message types to test filtering
            class MessageFilteringNode(BaseAssistantNode):
                def __init__(self, team, user, message_to_return):
                    super().__init__(team, user)
                    self.message_to_return = message_to_return

                @property
                def node_name(self):
                    return AssistantNodeName.ROOT

                async def arun(self, state, config):
                    self.dispatcher.message(self.message_to_return)
                    return PartialAssistantState()

            # Create a graph with our test node
            node = MessageFilteringNode(self.team, self.user, test_message)
            graph = (
                AssistantGraph(self.team, self.user)
                .add_node(AssistantNodeName.ROOT, node)
                .add_edge(AssistantNodeName.START, AssistantNodeName.ROOT)
                .add_edge(AssistantNodeName.ROOT, AssistantNodeName.END)
                .compile()
            )

            # Run the assistant and capture output
            output, _ = await self._run_assistant_graph(graph, conversation=self.conversation)
            expected_output: list = [
                ("message", HumanMessage(content="Hello")),
            ]

            if expected_in_output:
                expected_output.append(("message", test_message))

            self.assertConversationEqual(output, expected_output)

    async def test_ui_context_persists_through_conversation_retrieval(self):
        """Test that ui_context persists when retrieving conversation state across multiple runs."""

        # Create a simple graph that just returns the initial state
        def return_initial_state(state):
            return {"messages": [AssistantMessage(content="Response from assistant")]}

        graph = (
            AssistantGraph(self.team, self.user)
            .add_node(AssistantNodeName.ROOT, return_initial_state)
            .add_edge(AssistantNodeName.START, AssistantNodeName.ROOT)
            .add_edge(AssistantNodeName.ROOT, AssistantNodeName.END)
            .compile()
        )

        # Test ui_context with multiple fields
        ui_context = MaxUIContext(
            dashboards=[
                MaxDashboardContext(
                    id=1,
                    filters=DashboardFilter(),
                    insights=[MaxInsightContext(id="1", query=TrendsQuery(series=[]))],
                )
            ],
            insights=[MaxInsightContext(id="2", query=TrendsQuery(series=[]))],
        )

        # First run: Create assistant with ui_context
        output1, assistant1 = await self._run_assistant_graph(
            test_graph=graph,
            message="First message",
            conversation=self.conversation,
            ui_context=ui_context,
        )

        ui_context_2 = MaxUIContext(insights=[MaxInsightContext(id="3", query=TrendsQuery(series=[]))])

        # Second run: Create another assistant with the same conversation (simulating retrieval)
        output2, assistant2 = await self._run_assistant_graph(
            test_graph=graph,
            message="Second message",
            conversation=self.conversation,
            ui_context=ui_context_2,  # Different ui_context
        )

        # Get the final state
        config2 = assistant2._get_config()
        state2 = await assistant2._graph.aget_state(config2)
        stored_messages2 = state2.values["messages"]

        # Find all human messages in the final stored messages
        human_messages = [msg for msg in stored_messages2 if isinstance(msg, HumanMessage)]
        self.assertEqual(len(human_messages), 2, "Should have exactly two human messages")

        first_message = human_messages[0]
        self.assertEqual(first_message.ui_context, ui_context)

        # Check second message has new ui_context
        second_message = human_messages[1]
        self.assertEqual(second_message.ui_context, ui_context_2)

    @patch("ee.hogai.graph.query_executor.nodes.QueryExecutorNode.arun")
    @patch("ee.hogai.graph.schema_generator.nodes.SchemaGeneratorNode._model")
    @patch("ee.hogai.graph.query_planner.nodes.QueryPlannerNode._get_model")
    @patch("ee.hogai.graph.rag.nodes.InsightRagContextNode.run")
    @patch("ee.hogai.graph.root.nodes.RootNode._get_model")
    async def test_create_and_query_insight_contextual_tool(
        self, root_mock, rag_mock, planner_mock, generator_mock, query_executor_mock
    ):
        def root_side_effect(msgs: list[BaseMessage]):
            last_message = msgs[-1]

            if (
                isinstance(last_message.content, list)
                and isinstance(last_message.content[-1], dict)
                and last_message.content[-1]["type"] == "tool_result"
            ):
                return RunnableLambda(lambda _: messages.AIMessage(content="Everything is fine"))

            return messages.AIMessage(
                content="",
                tool_calls=[
                    {
                        "id": "xyz",
                        "name": "edit_current_insight",
                        "args": {"query_description": "Foobar", "query_kind": "trends"},
                    }
                ],
            )

        root_mock.return_value = FakeAnthropicRunnableLambdaWithTokenCounter(root_side_effect)
        rag_mock.return_value = PartialAssistantState(
            rag_context="",
        )

        planner_mock.return_value = FakeChatOpenAI(
            responses=[
                messages.AIMessage(
                    content="",
                    tool_calls=[
                        {
                            "id": "call_1",
                            "name": "final_answer",
                            "args": {"query_kind": "trends", "plan": "Plan"},
                        }
                    ],
                )
            ]
        )
        query = AssistantTrendsQuery(series=[])
        generator_mock.return_value = RunnableLambda(lambda _: TrendsSchemaGeneratorOutput(query=query))

        query_executor_mock.return_value = PartialAssistantState(
            messages=[
                AssistantToolCallMessage(content="The results indicate a great future for you.", tool_call_id="xyz")
            ],
        )

        output, assistant = await self._run_assistant_graph(
            test_graph=AssistantGraph(self.team, self.user)
            .add_edge(AssistantNodeName.START, AssistantNodeName.ROOT)
            .add_root(
                {
                    "root": AssistantNodeName.ROOT,
                    "insights": AssistantNodeName.INSIGHTS_SUBGRAPH,
                    "end": AssistantNodeName.END,
                }
            )
            .add_insights()
            .compile(),
            conversation=self.conversation,
            is_new_conversation=True,
            message="Hello",
            mode=AssistantMode.ASSISTANT,
            contextual_tools={"edit_current_insight": {"current_query": "query"}},
        )

        expected_output = [
            ("conversation", self.conversation),
            ("message", HumanMessage(content="Hello")),
            (
                "message",
                AssistantMessage(
                    content="",
                    tool_calls=[
                        AssistantToolCall(
                            id="xyz",
                            name="edit_current_insight",
                            args={"query_description": "Foobar", "query_kind": "trends"},
                        )
                    ],
                ),
            ),
            ("update", AssistantUpdateEvent(id="message_1", tool_call_id="xyz", content="Editing your insight")),
            ("message", VisualizationMessage(query="Foobar", answer=query, plan="Plan")),
            (
                "message",
                {
                    "tool_call_id": "xyz",
                    "type": "tool",
                    "ui_payload": {"edit_current_insight": query.model_dump(exclude_none=True)},
                },  # Don't check content as it's implementation detail
            ),
            ("message", AssistantMessage(content="Everything is fine")),
        ]
        self.assertConversationEqual(output, expected_output)

        snapshot = await assistant._graph.aget_state(assistant._get_config())
        state = AssistantState.model_validate(snapshot.values)
        expected_state_messages = [
            ContextMessage(
                content="<system_reminder>\nContextual tools that are available to you on this page are:\n<edit_current_insight>\nThe user is currently editing an insight (aka query). Here is that insight's current definition, which can be edited using the `edit_current_insight` tool:\n\n```json\nquery\n```\n\nIMPORTANT: DO NOT REMOVE ANY FIELDS FROM THE CURRENT INSIGHT DEFINITION. DO NOT CHANGE ANY OTHER FIELDS THAN THE ONES THE USER ASKED FOR. KEEP THE REST AS IS.\n</edit_current_insight>\nIMPORTANT: this context may or may not be relevant to your tasks. You should not respond to this context unless it is highly relevant to your task.\n</system_reminder>"
            ),
            HumanMessage(content="Hello"),
            AssistantMessage(
                content="",
                tool_calls=[
                    AssistantToolCall(
                        id="xyz",
                        name="edit_current_insight",
                        args={"query_description": "Foobar", "query_kind": "trends"},
                    )
                ],
            ),
            VisualizationMessage(query="Foobar", answer=query, plan="Plan"),
            AssistantToolCallMessage(
                content="The results indicate a great future for you.",
                tool_call_id="xyz",
                ui_payload={"edit_current_insight": query.model_dump(exclude_none=True)},
            ),
            AssistantMessage(content="Everything is fine"),
        ]
        state = cast(AssistantState, state)
        self.assertStateMessagesEqual(cast(list[Any], state.messages), expected_state_messages)

    @patch("ee.hogai.graph.root.nodes.RootNode._get_model")
    async def test_continue_generation_without_new_message(self, root_mock):
        """Test that the assistant can continue generation without a new message (askMax(null) scenario)"""
        root_mock.return_value = FakeChatOpenAI(
            responses=[messages.AIMessage(content="Based on the previous analysis, I can provide insights.")]
        )

        graph = (
            AssistantGraph(self.team, self.user)
            .add_edge(AssistantNodeName.START, AssistantNodeName.ROOT)
            .add_root({"root": AssistantNodeName.ROOT, "end": AssistantNodeName.END})
            .compile()
        )

        # First, set up the conversation with existing messages and tool call result
        config: RunnableConfig = {"configurable": {"thread_id": self.conversation.id}}
        await graph.aupdate_state(
            config,
            {
                "messages": [
                    HumanMessage(content="Analyze trends"),
                    AssistantMessage(
                        content="Let me analyze",
                        tool_calls=[
                            AssistantToolCall(
                                id="tool-1",
                                name="create_and_query_insight",
                                args={"query_description": "test"},
                            )
                        ],
                    ),
                    AssistantToolCallMessage(
                        content="Tool execution complete",
                        tool_call_id="tool-1",
                    ),
                ]
            },
        )

        # Continue without a new user message (simulates askMax(null))
        output, _ = await self._run_assistant_graph(
            test_graph=graph,
            conversation=self.conversation,
            is_new_conversation=False,
            message=None,  # This simulates askMax(null)
            mode=AssistantMode.ASSISTANT,
        )

        # Verify the assistant continued generation with the expected message
        assistant_messages = [msg for _, msg in output if isinstance(msg, AssistantMessage)]
        self.assertTrue(len(assistant_messages) > 0, "Expected at least one assistant message")
        # The root node should have generated the continuation message we mocked
        final_message = assistant_messages[-1]
        self.assertEqual(
            final_message.content,
            "Based on the previous analysis, I can provide insights.",
            "Expected the root node to generate continuation message",
        )

    # Tests for ainvoke method
    async def test_ainvoke_basic_functionality(self):
        """Test ainvoke returns all messages at once without streaming."""
        from ee.hogai.graph.base import BaseAssistantNode

        class TestNode(BaseAssistantNode):
            @property
            def node_name(self):
                return AssistantNodeName.ROOT

            async def arun(self, state, config):
                self.dispatcher.message(AssistantMessage(content="Response"))
                return PartialAssistantState()

        test_node = TestNode(self.team, self.user)
        graph = (
            AssistantGraph(self.team, self.user)
            .add_node(AssistantNodeName.ROOT, test_node)
            .add_edge(AssistantNodeName.START, AssistantNodeName.ROOT)
            .add_edge(AssistantNodeName.ROOT, AssistantNodeName.END)
            .compile()
        )

        assistant = Assistant.create(
            self.team,
            self.conversation,
            user=self.user,
            new_message=HumanMessage(content="Test"),
        )
        assistant._graph = graph

        result = await assistant.ainvoke()

        # Should return list of tuples with correct structure
        self.assertIsInstance(result, list)
        self.assertEqual(len(result), 1)
        item = result[0]
        # Check structure of each result
        self.assertIsInstance(item, tuple)
        self.assertEqual(len(item), 2)
        self.assertEqual(item[0], AssistantEventType.MESSAGE)
        self.assertIsInstance(item[1], AssistantMessage)
        self.assertEqual(cast(AssistantMessage, item[1]).content, "Response")

    async def test_process_value_update_returns_none(self):
        """Test that _aprocess_value_update returns None for basic state updates (ACKs are now handled by reducer)."""

        assistant = Assistant.create(
            self.team, self.conversation, new_message=HumanMessage(content="Hello"), user=self.user
        )

        # Create a value update tuple that doesn't match special nodes
        update = cast(
            GraphValueUpdateTuple,
            (
                AssistantNodeName.ROOT,
                {"root": {"messages": []}},  # Empty update that doesn't match visualization or verbose nodes
            ),
        )

        # Process the update
        result = await assistant._aprocess_value_update(update)

        # Should return None (ACK events are now generated by the reducer)
        self.assertIsNone(result)

    def test_billing_context_in_config(self):
        billing_context = MaxBillingContext(
            has_active_subscription=True,
            subscription_level=MaxBillingContextSubscriptionLevel.PAID,
            settings=MaxBillingContextSettings(active_destinations=2.0, autocapture_on=True),
            products=[
                MaxProductInfo(
                    name="Product Analytics",
                    description="Track user behavior",
                    current_usage=1000000.0,
                    has_exceeded_limit=False,
                    is_used=True,
                    percentage_usage=85.0,
                    type="product_analytics",
                    addons=[
                        MaxAddonInfo(
                            name="Data Pipeline",
                            description="Advanced data pipeline features",
                            current_usage=100.0,
                            has_exceeded_limit=False,
                            is_used=True,
                            type="data_pipeline",
                        )
                    ],
                )
            ],
        )
        assistant = Assistant.create(
            team=self.team,
            conversation=self.conversation,
            user=self.user,
            billing_context=billing_context,
        )

        config = assistant._get_config()
<<<<<<< HEAD
        self.assertEqual(config.get("configurable", {}).get("billing_context"), billing_context)
=======
        self.assertEqual(config["configurable"]["billing_context"], billing_context)

    def test_handles_mixed_content_types_in_chunks(self):
        """Test that assistant correctly handles switching between string and list content formats."""
        assistant = Assistant.create(
            team=self.team,
            conversation=self.conversation,
            user=self.user,
        )

        # Test string to list transition
        assistant._chunks = AIMessageChunk(content="initial string content")

        # Simulate a chunk from OpenAI Responses API (list format)
        list_chunk = AIMessageChunk(content=[{"type": "text", "text": "new content from o3"}])
        langgraph_state: LangGraphState = {"langgraph_node": AssistantNodeName.ROOT}

        update: GraphMessageUpdateTuple = ("messages", (list_chunk, langgraph_state))
        async_to_sync(assistant._aprocess_message_update)(update)

        # Verify the chunks were reset to list format
        assert isinstance(assistant._chunks.content, list)
        assert len(assistant._chunks.content) == 1
        assert assistant._chunks.content[0]["text"] == "new content from o3"

        # Test list to string transition
        string_chunk = AIMessageChunk(content="back to string format")
        langgraph_state = {"langgraph_node": AssistantNodeName.ROOT}

        update = ("messages", (string_chunk, langgraph_state))
        async_to_sync(assistant._aprocess_message_update)(update)

        # Verify the chunks were reset to string format
        assert isinstance(assistant._chunks.content, str)  # type: ignore
        assert assistant._chunks.content == "back to string format"

    def test_handles_multiple_list_chunks(self):
        """Test that multiple list-format chunks are properly concatenated."""
        assistant = Assistant.create(
            team=self.team,
            conversation=self.conversation,
            user=self.user,
        )

        # Start with empty chunks
        assistant._chunks = AIMessageChunk(content="")

        # Add first list chunk
        chunk1 = AIMessageChunk(content=[{"type": "text", "text": "First part"}])
        langgraph_state: LangGraphState = {"langgraph_node": AssistantNodeName.ROOT}
        update: GraphMessageUpdateTuple = ("messages", (chunk1, langgraph_state))
        async_to_sync(assistant._aprocess_message_update)(update)

        # Add second list chunk
        chunk2 = AIMessageChunk(content=[{"type": "text", "text": " second part"}])
        update = ("messages", (chunk2, langgraph_state))
        result = async_to_sync(assistant._aprocess_message_update)(update)
        result = cast(AssistantMessage, result)

        # Verify the content was extracted correctly
        assert result is not None
        assert result.content == "First part second part"

    def test_deep_research_persists_reasoning_messages(self):
        assistant = Assistant.create(
            team=self.team,
            conversation=self.conversation,
            user=self.user,
            mode=AssistantMode.DEEP_RESEARCH,
        )

        reasoning_message = ReasoningMessage(content="streamed reasoning")
        langgraph_state: LangGraphState = {"langgraph_node": DeepResearchNodeName.PLANNER}
        update: GraphMessageUpdateTuple = ("messages", (reasoning_message, langgraph_state))

        with patch.object(assistant, "_persist_stream_message", new_callable=AsyncMock) as mock_persist:
            result = async_to_sync(assistant._aprocess_message_update)(update)

        assert result is reasoning_message
        mock_persist.assert_awaited_once_with(DeepResearchNodeName.PLANNER, reasoning_message)

    def test_deep_research_persists_task_execution_messages(self):
        assistant = Assistant.create(
            team=self.team,
            conversation=self.conversation,
            user=self.user,
            mode=AssistantMode.DEEP_RESEARCH,
        )

        task_message = TaskExecutionMessage(
            tasks=[
                TaskExecutionItem(
                    description="Write summary",
                    id="t1",
                    prompt="Write a summary",
                    status=TaskExecutionStatus.IN_PROGRESS,
                    task_type="summary",
                )
            ]
        )
        langgraph_state: LangGraphState = {"langgraph_node": DeepResearchNodeName.TASK_EXECUTOR}
        update: GraphMessageUpdateTuple = ("messages", (task_message, langgraph_state))

        with patch.object(assistant, "_persist_stream_message", new_callable=AsyncMock) as mock_persist:
            result = async_to_sync(assistant._aprocess_message_update)(update)

        assert result is task_message
        mock_persist.assert_awaited_once_with(DeepResearchNodeName.TASK_EXECUTOR, task_message)

    async def test_messages_without_id_are_yielded(self):
        """Test that messages without ID are always yielded."""

        class MessageWithoutIdNode:
            def __init__(self):
                self.call_count = 0

            def __call__(self, state):
                self.call_count += 1
                # Return message without ID - should always be yielded
                return {
                    "messages": [
                        AssistantMessage(content=f"Message {self.call_count} without ID"),
                        AssistantMessage(content=f"Message {self.call_count} without ID"),
                    ]
                }

        node = MessageWithoutIdNode()
        graph = (
            AssistantGraph(self.team, self.user)
            .add_node(AssistantNodeName.ROOT, node)
            .add_edge(AssistantNodeName.START, AssistantNodeName.ROOT)
            .add_edge(AssistantNodeName.ROOT, AssistantNodeName.END)
            .compile()
        )

        # Run the assistant multiple times
        output1, _ = await self._run_assistant_graph(graph, message="First run", conversation=self.conversation)
        output2, _ = await self._run_assistant_graph(graph, message="Second run", conversation=self.conversation)

        # Both runs should yield their messages (human + assistant message each)
        self.assertEqual(len(output1), 3)  # Human message + AI message + AI message
        self.assertEqual(len(output2), 3)  # Human message + AI message + AI message

    async def test_messages_with_id_are_deduplicated(self):
        """Test that messages with ID are deduplicated during streaming."""
        message_id = str(uuid4())

        class DuplicateMessageNode:
            def __init__(self):
                self.call_count = 0

            def __call__(self, state):
                self.call_count += 1
                # Always return the same message with same ID
                return {
                    "messages": [
                        AssistantMessage(id=message_id, content=f"Call {self.call_count}"),
                        AssistantMessage(id=message_id, content=f"Call {self.call_count}"),
                    ]
                }

        node = DuplicateMessageNode()
        graph = (
            AssistantGraph(self.team, self.user)
            .add_node(AssistantNodeName.ROOT, node)
            .add_edge(AssistantNodeName.START, AssistantNodeName.ROOT)
            .add_edge(AssistantNodeName.ROOT, AssistantNodeName.END)
            .compile()
        )

        # Create assistant and manually test the streaming behavior
        assistant = Assistant.create(
            self.team,
            self.conversation,
            new_message=HumanMessage(content="Test message"),
            user=self.user,
            is_new_conversation=False,
        )
        assistant._graph = AssistantCompiledStateGraph(graph, {})

        # Collect all streamed messages
        streamed_messages = []
        async for event_type, message in assistant.astream(stream_first_message=False):
            if event_type == AssistantEventType.MESSAGE:
                streamed_messages.append(message)

        # Should only get one message despite the node being called multiple times
        assistant_messages = [
            msg for msg in streamed_messages if isinstance(msg, AssistantMessage) and msg.id == message_id
        ]
        self.assertEqual(len(assistant_messages), 1, "Message with same ID should only be yielded once")

        # Verify the message ID is in the streamed_update_ids set
        self.assertIn(message_id, assistant._streamed_update_ids)

    async def test_init_or_update_state_adds_existing_message_ids_to_streamed_set(self):
        """Test that _init_or_update_state adds existing message IDs to _streamed_update_ids."""
        # Create messages with IDs that should be tracked
        message_id_1 = str(uuid4())
        message_id_2 = str(uuid4())
        call_count = [0]

        # Create a simple graph that returns messages with IDs
        def create_messages_with_ids(_):
            result = None
            if call_count[0] == 0:
                result = PartialAssistantState(
                    messages=[
                        AssistantMessage(id=message_id_1, content="Message 1"),
                    ]
                )
            else:
                result = PartialAssistantState(
                    messages=ReplaceMessages(
                        [
                            AssistantMessage(id=message_id_1, content="Message 1"),
                            AssistantMessage(id=message_id_2, content="Message 2"),
                        ]
                    )
                )
            call_count[0] += 1
            return result

        graph = (
            AssistantGraph(self.team, self.user)
            .add_node(AssistantNodeName.ROOT, create_messages_with_ids)
            .add_edge(AssistantNodeName.START, AssistantNodeName.ROOT)
            .add_edge(AssistantNodeName.ROOT, AssistantNodeName.END)
            .compile()
        )

        output, _ = await self._run_assistant_graph(graph, message="First run", conversation=self.conversation)
        # Filter for assistant messages only, as the test is about tracking assistant message IDs
        assistant_output = [(event_type, msg) for event_type, msg in output if isinstance(msg, AssistantMessage)]
        self.assertEqual(len(assistant_output), 1)
        self.assertEqual(cast(AssistantMessage, assistant_output[0][1]).id, message_id_1)

        output, _ = await self._run_assistant_graph(graph, message="Second run", conversation=self.conversation)
        # Filter for assistant messages only, as the test is about tracking assistant message IDs
        assistant_output = [(event_type, msg) for event_type, msg in output if isinstance(msg, AssistantMessage)]
        self.assertEqual(len(assistant_output), 1)
        self.assertEqual(cast(AssistantMessage, assistant_output[0][1]).id, message_id_2)

    @patch(
        "ee.hogai.graph.conversation_summarizer.nodes.AnthropicConversationSummarizer.summarize",
        new=AsyncMock(return_value="Summary"),
    )
    @patch("ee.hogai.graph.root.compaction_manager.AnthropicConversationCompactionManager.should_compact_conversation")
    @patch("ee.hogai.graph.root.tools.read_taxonomy.ReadTaxonomyTool._run_impl")
    @patch("ee.hogai.graph.root.nodes.RootNode._get_model")
    async def test_compacting_conversation_on_the_second_turn(self, mock_model, mock_tool, mock_should_compact):
        mock_model.side_effect = cycle(  # Changed from return_value to side_effect
            [
                FakeChatAnthropic(
                    responses=[
                        messages.AIMessage(
                            content=[{"text": "Let me think about that", "type": "text"}],
                            tool_calls=[{"id": "1", "name": "read_taxonomy", "args": {"query": {"kind": "events"}}}],
                        )
                    ]
                ),
                FakeChatAnthropic(
                    responses=[
                        messages.AIMessage(
                            content=[{"text": "After summary", "type": "text"}],
                        )
                    ]
                ),
            ]
        )
        mock_tool.return_value = ("Event list" * 128000, None)
        mock_should_compact.side_effect = cycle([False, True])  # Also changed this

        graph = (
            AssistantGraph(self.team, self.user)
            .add_root(
                path_map={
                    "insights": AssistantNodeName.END,
                    "search_documentation": AssistantNodeName.END,
                    "root": AssistantNodeName.ROOT,
                    "end": AssistantNodeName.END,
                    "insights_search": AssistantNodeName.END,
                    "session_summarization": AssistantNodeName.END,
                    "create_dashboard": AssistantNodeName.END,
                }
            )
            .add_memory_onboarding()
            .compile()
        )

        expected_output = [
            ("message", HumanMessage(content="First")),
            (
                "message",
                AssistantMessage(
                    content="Let me think about that",
                    tool_calls=[{"id": "1", "name": "read_taxonomy", "args": {"query": {"kind": "events"}}}],
                ),
            ),
            ("message", ReasoningMessage(content="Searching the taxonomy")),
            ("message", AssistantToolCallMessage(tool_call_id="1", content="Event list" * 128000)),
            ("message", HumanMessage(content="First")),  # Should copy this message
            ("message", AssistantMessage(content="After summary")),
        ]

        output, _ = await self._run_assistant_graph(graph, message="First", conversation=self.conversation)
        self.assertConversationEqual(output, expected_output)

        snapshot = await graph.aget_state({"configurable": {"thread_id": str(self.conversation.id)}})
        state = AssistantState.model_validate(snapshot.values)
        # should be equal to the copied human message
        new_human_message = cast(HumanMessage, output[4][1])
        self.assertEqual(state.start_id, new_human_message.id)
        # should be equal to the summary message, minus reasoning message
        self.assertEqual(state.root_conversation_start_id, state.messages[3].id)
>>>>>>> 6385be39
<|MERGE_RESOLUTION|>--- conflicted
+++ resolved
@@ -1857,322 +1857,4 @@
         )
 
         config = assistant._get_config()
-<<<<<<< HEAD
-        self.assertEqual(config.get("configurable", {}).get("billing_context"), billing_context)
-=======
-        self.assertEqual(config["configurable"]["billing_context"], billing_context)
-
-    def test_handles_mixed_content_types_in_chunks(self):
-        """Test that assistant correctly handles switching between string and list content formats."""
-        assistant = Assistant.create(
-            team=self.team,
-            conversation=self.conversation,
-            user=self.user,
-        )
-
-        # Test string to list transition
-        assistant._chunks = AIMessageChunk(content="initial string content")
-
-        # Simulate a chunk from OpenAI Responses API (list format)
-        list_chunk = AIMessageChunk(content=[{"type": "text", "text": "new content from o3"}])
-        langgraph_state: LangGraphState = {"langgraph_node": AssistantNodeName.ROOT}
-
-        update: GraphMessageUpdateTuple = ("messages", (list_chunk, langgraph_state))
-        async_to_sync(assistant._aprocess_message_update)(update)
-
-        # Verify the chunks were reset to list format
-        assert isinstance(assistant._chunks.content, list)
-        assert len(assistant._chunks.content) == 1
-        assert assistant._chunks.content[0]["text"] == "new content from o3"
-
-        # Test list to string transition
-        string_chunk = AIMessageChunk(content="back to string format")
-        langgraph_state = {"langgraph_node": AssistantNodeName.ROOT}
-
-        update = ("messages", (string_chunk, langgraph_state))
-        async_to_sync(assistant._aprocess_message_update)(update)
-
-        # Verify the chunks were reset to string format
-        assert isinstance(assistant._chunks.content, str)  # type: ignore
-        assert assistant._chunks.content == "back to string format"
-
-    def test_handles_multiple_list_chunks(self):
-        """Test that multiple list-format chunks are properly concatenated."""
-        assistant = Assistant.create(
-            team=self.team,
-            conversation=self.conversation,
-            user=self.user,
-        )
-
-        # Start with empty chunks
-        assistant._chunks = AIMessageChunk(content="")
-
-        # Add first list chunk
-        chunk1 = AIMessageChunk(content=[{"type": "text", "text": "First part"}])
-        langgraph_state: LangGraphState = {"langgraph_node": AssistantNodeName.ROOT}
-        update: GraphMessageUpdateTuple = ("messages", (chunk1, langgraph_state))
-        async_to_sync(assistant._aprocess_message_update)(update)
-
-        # Add second list chunk
-        chunk2 = AIMessageChunk(content=[{"type": "text", "text": " second part"}])
-        update = ("messages", (chunk2, langgraph_state))
-        result = async_to_sync(assistant._aprocess_message_update)(update)
-        result = cast(AssistantMessage, result)
-
-        # Verify the content was extracted correctly
-        assert result is not None
-        assert result.content == "First part second part"
-
-    def test_deep_research_persists_reasoning_messages(self):
-        assistant = Assistant.create(
-            team=self.team,
-            conversation=self.conversation,
-            user=self.user,
-            mode=AssistantMode.DEEP_RESEARCH,
-        )
-
-        reasoning_message = ReasoningMessage(content="streamed reasoning")
-        langgraph_state: LangGraphState = {"langgraph_node": DeepResearchNodeName.PLANNER}
-        update: GraphMessageUpdateTuple = ("messages", (reasoning_message, langgraph_state))
-
-        with patch.object(assistant, "_persist_stream_message", new_callable=AsyncMock) as mock_persist:
-            result = async_to_sync(assistant._aprocess_message_update)(update)
-
-        assert result is reasoning_message
-        mock_persist.assert_awaited_once_with(DeepResearchNodeName.PLANNER, reasoning_message)
-
-    def test_deep_research_persists_task_execution_messages(self):
-        assistant = Assistant.create(
-            team=self.team,
-            conversation=self.conversation,
-            user=self.user,
-            mode=AssistantMode.DEEP_RESEARCH,
-        )
-
-        task_message = TaskExecutionMessage(
-            tasks=[
-                TaskExecutionItem(
-                    description="Write summary",
-                    id="t1",
-                    prompt="Write a summary",
-                    status=TaskExecutionStatus.IN_PROGRESS,
-                    task_type="summary",
-                )
-            ]
-        )
-        langgraph_state: LangGraphState = {"langgraph_node": DeepResearchNodeName.TASK_EXECUTOR}
-        update: GraphMessageUpdateTuple = ("messages", (task_message, langgraph_state))
-
-        with patch.object(assistant, "_persist_stream_message", new_callable=AsyncMock) as mock_persist:
-            result = async_to_sync(assistant._aprocess_message_update)(update)
-
-        assert result is task_message
-        mock_persist.assert_awaited_once_with(DeepResearchNodeName.TASK_EXECUTOR, task_message)
-
-    async def test_messages_without_id_are_yielded(self):
-        """Test that messages without ID are always yielded."""
-
-        class MessageWithoutIdNode:
-            def __init__(self):
-                self.call_count = 0
-
-            def __call__(self, state):
-                self.call_count += 1
-                # Return message without ID - should always be yielded
-                return {
-                    "messages": [
-                        AssistantMessage(content=f"Message {self.call_count} without ID"),
-                        AssistantMessage(content=f"Message {self.call_count} without ID"),
-                    ]
-                }
-
-        node = MessageWithoutIdNode()
-        graph = (
-            AssistantGraph(self.team, self.user)
-            .add_node(AssistantNodeName.ROOT, node)
-            .add_edge(AssistantNodeName.START, AssistantNodeName.ROOT)
-            .add_edge(AssistantNodeName.ROOT, AssistantNodeName.END)
-            .compile()
-        )
-
-        # Run the assistant multiple times
-        output1, _ = await self._run_assistant_graph(graph, message="First run", conversation=self.conversation)
-        output2, _ = await self._run_assistant_graph(graph, message="Second run", conversation=self.conversation)
-
-        # Both runs should yield their messages (human + assistant message each)
-        self.assertEqual(len(output1), 3)  # Human message + AI message + AI message
-        self.assertEqual(len(output2), 3)  # Human message + AI message + AI message
-
-    async def test_messages_with_id_are_deduplicated(self):
-        """Test that messages with ID are deduplicated during streaming."""
-        message_id = str(uuid4())
-
-        class DuplicateMessageNode:
-            def __init__(self):
-                self.call_count = 0
-
-            def __call__(self, state):
-                self.call_count += 1
-                # Always return the same message with same ID
-                return {
-                    "messages": [
-                        AssistantMessage(id=message_id, content=f"Call {self.call_count}"),
-                        AssistantMessage(id=message_id, content=f"Call {self.call_count}"),
-                    ]
-                }
-
-        node = DuplicateMessageNode()
-        graph = (
-            AssistantGraph(self.team, self.user)
-            .add_node(AssistantNodeName.ROOT, node)
-            .add_edge(AssistantNodeName.START, AssistantNodeName.ROOT)
-            .add_edge(AssistantNodeName.ROOT, AssistantNodeName.END)
-            .compile()
-        )
-
-        # Create assistant and manually test the streaming behavior
-        assistant = Assistant.create(
-            self.team,
-            self.conversation,
-            new_message=HumanMessage(content="Test message"),
-            user=self.user,
-            is_new_conversation=False,
-        )
-        assistant._graph = AssistantCompiledStateGraph(graph, {})
-
-        # Collect all streamed messages
-        streamed_messages = []
-        async for event_type, message in assistant.astream(stream_first_message=False):
-            if event_type == AssistantEventType.MESSAGE:
-                streamed_messages.append(message)
-
-        # Should only get one message despite the node being called multiple times
-        assistant_messages = [
-            msg for msg in streamed_messages if isinstance(msg, AssistantMessage) and msg.id == message_id
-        ]
-        self.assertEqual(len(assistant_messages), 1, "Message with same ID should only be yielded once")
-
-        # Verify the message ID is in the streamed_update_ids set
-        self.assertIn(message_id, assistant._streamed_update_ids)
-
-    async def test_init_or_update_state_adds_existing_message_ids_to_streamed_set(self):
-        """Test that _init_or_update_state adds existing message IDs to _streamed_update_ids."""
-        # Create messages with IDs that should be tracked
-        message_id_1 = str(uuid4())
-        message_id_2 = str(uuid4())
-        call_count = [0]
-
-        # Create a simple graph that returns messages with IDs
-        def create_messages_with_ids(_):
-            result = None
-            if call_count[0] == 0:
-                result = PartialAssistantState(
-                    messages=[
-                        AssistantMessage(id=message_id_1, content="Message 1"),
-                    ]
-                )
-            else:
-                result = PartialAssistantState(
-                    messages=ReplaceMessages(
-                        [
-                            AssistantMessage(id=message_id_1, content="Message 1"),
-                            AssistantMessage(id=message_id_2, content="Message 2"),
-                        ]
-                    )
-                )
-            call_count[0] += 1
-            return result
-
-        graph = (
-            AssistantGraph(self.team, self.user)
-            .add_node(AssistantNodeName.ROOT, create_messages_with_ids)
-            .add_edge(AssistantNodeName.START, AssistantNodeName.ROOT)
-            .add_edge(AssistantNodeName.ROOT, AssistantNodeName.END)
-            .compile()
-        )
-
-        output, _ = await self._run_assistant_graph(graph, message="First run", conversation=self.conversation)
-        # Filter for assistant messages only, as the test is about tracking assistant message IDs
-        assistant_output = [(event_type, msg) for event_type, msg in output if isinstance(msg, AssistantMessage)]
-        self.assertEqual(len(assistant_output), 1)
-        self.assertEqual(cast(AssistantMessage, assistant_output[0][1]).id, message_id_1)
-
-        output, _ = await self._run_assistant_graph(graph, message="Second run", conversation=self.conversation)
-        # Filter for assistant messages only, as the test is about tracking assistant message IDs
-        assistant_output = [(event_type, msg) for event_type, msg in output if isinstance(msg, AssistantMessage)]
-        self.assertEqual(len(assistant_output), 1)
-        self.assertEqual(cast(AssistantMessage, assistant_output[0][1]).id, message_id_2)
-
-    @patch(
-        "ee.hogai.graph.conversation_summarizer.nodes.AnthropicConversationSummarizer.summarize",
-        new=AsyncMock(return_value="Summary"),
-    )
-    @patch("ee.hogai.graph.root.compaction_manager.AnthropicConversationCompactionManager.should_compact_conversation")
-    @patch("ee.hogai.graph.root.tools.read_taxonomy.ReadTaxonomyTool._run_impl")
-    @patch("ee.hogai.graph.root.nodes.RootNode._get_model")
-    async def test_compacting_conversation_on_the_second_turn(self, mock_model, mock_tool, mock_should_compact):
-        mock_model.side_effect = cycle(  # Changed from return_value to side_effect
-            [
-                FakeChatAnthropic(
-                    responses=[
-                        messages.AIMessage(
-                            content=[{"text": "Let me think about that", "type": "text"}],
-                            tool_calls=[{"id": "1", "name": "read_taxonomy", "args": {"query": {"kind": "events"}}}],
-                        )
-                    ]
-                ),
-                FakeChatAnthropic(
-                    responses=[
-                        messages.AIMessage(
-                            content=[{"text": "After summary", "type": "text"}],
-                        )
-                    ]
-                ),
-            ]
-        )
-        mock_tool.return_value = ("Event list" * 128000, None)
-        mock_should_compact.side_effect = cycle([False, True])  # Also changed this
-
-        graph = (
-            AssistantGraph(self.team, self.user)
-            .add_root(
-                path_map={
-                    "insights": AssistantNodeName.END,
-                    "search_documentation": AssistantNodeName.END,
-                    "root": AssistantNodeName.ROOT,
-                    "end": AssistantNodeName.END,
-                    "insights_search": AssistantNodeName.END,
-                    "session_summarization": AssistantNodeName.END,
-                    "create_dashboard": AssistantNodeName.END,
-                }
-            )
-            .add_memory_onboarding()
-            .compile()
-        )
-
-        expected_output = [
-            ("message", HumanMessage(content="First")),
-            (
-                "message",
-                AssistantMessage(
-                    content="Let me think about that",
-                    tool_calls=[{"id": "1", "name": "read_taxonomy", "args": {"query": {"kind": "events"}}}],
-                ),
-            ),
-            ("message", ReasoningMessage(content="Searching the taxonomy")),
-            ("message", AssistantToolCallMessage(tool_call_id="1", content="Event list" * 128000)),
-            ("message", HumanMessage(content="First")),  # Should copy this message
-            ("message", AssistantMessage(content="After summary")),
-        ]
-
-        output, _ = await self._run_assistant_graph(graph, message="First", conversation=self.conversation)
-        self.assertConversationEqual(output, expected_output)
-
-        snapshot = await graph.aget_state({"configurable": {"thread_id": str(self.conversation.id)}})
-        state = AssistantState.model_validate(snapshot.values)
-        # should be equal to the copied human message
-        new_human_message = cast(HumanMessage, output[4][1])
-        self.assertEqual(state.start_id, new_human_message.id)
-        # should be equal to the summary message, minus reasoning message
-        self.assertEqual(state.root_conversation_start_id, state.messages[3].id)
->>>>>>> 6385be39
+        self.assertEqual(config.get("configurable", {}).get("billing_context"), billing_context)