from abc import ABC, abstractmethod
from collections.abc import AsyncGenerator, AsyncIterator
from contextlib import asynccontextmanager
from typing import Any, Literal, Optional, cast, get_args
from uuid import UUID, uuid4

import structlog
import posthoganalytics
from asgiref.sync import async_to_sync
from langchain_core.callbacks.base import BaseCallbackHandler
from langchain_core.messages import AIMessageChunk
from langchain_core.runnables.config import RunnableConfig
from langgraph.errors import GraphRecursionError
from langgraph.types import StreamMode
from posthoganalytics.ai.langchain.callbacks import CallbackHandler
from pydantic import BaseModel

from posthog.schema import (
    AssistantEventType,
    AssistantGenerationStatusEvent,
    AssistantGenerationStatusType,
    AssistantMessage,
    FailureMessage,
    HumanMessage,
    MaxBillingContext,
    ReasoningMessage,
)

from posthog import event_usage
from posthog.event_usage import report_user_action
from posthog.models import Team, User
from posthog.sync import database_sync_to_async

from ee.hogai.graph.base import BaseAssistantNode
from ee.hogai.graph.graph import AssistantCompiledStateGraph
from ee.hogai.utils.exceptions import GenerationCanceled
from ee.hogai.utils.helpers import (
    extract_content_from_ai_message,
    extract_stream_update,
    should_output_assistant_message,
)
from ee.hogai.utils.state import (
    GraphMessageUpdateTuple,
    GraphTaskStartedUpdateTuple,
    GraphValueUpdateTuple,
    is_message_update,
    is_state_update,
    is_task_started_update,
    is_value_update,
    merge_message_chunk,
    validate_state_update,
    validate_value_update,
)
from ee.hogai.utils.types import AssistantMessageOrStatusUnion, AssistantMessageUnion, AssistantOutput
from ee.hogai.utils.types.base import AssistantMode
from ee.hogai.utils.types.composed import AssistantMaxGraphState, AssistantMaxPartialGraphState, MaxNodeName
from ee.models import Conversation

logger = structlog.get_logger(__name__)


class BaseAssistant(ABC):
    _team: Team
    _graph: AssistantCompiledStateGraph
    _user: User
    _state_type: type[AssistantMaxGraphState]
    _partial_state_type: type[AssistantMaxPartialGraphState]
    _mode: AssistantMode
    _contextual_tools: dict[str, Any]
    _conversation: Conversation
    _session_id: Optional[str]
    _latest_message: Optional[HumanMessage]
    _state: Optional[AssistantMaxGraphState]
    _callback_handler: Optional[BaseCallbackHandler]
    _trace_id: Optional[str | UUID]
    _custom_update_ids: set[str]
    _reasoning_headline_chunk: Optional[str]
    """Like a message chunk, but specifically for the reasoning headline (and just a plain string)."""
    _last_reasoning_headline: Optional[str]
    """Last emitted reasoning headline, to be able to carry it over."""
    _billing_context: Optional[MaxBillingContext]
    _initial_state: Optional[AssistantMaxGraphState | AssistantMaxPartialGraphState]
    _commentary_chunk: Optional[str]
    """Buffer for accumulating partial commentary from tool call chunks."""

    def __init__(
        self,
        team: Team,
        conversation: Conversation,
        *,
        new_message: Optional[HumanMessage] = None,
        user: User,
        graph: AssistantCompiledStateGraph,
        state_type: type[AssistantMaxGraphState],
        partial_state_type: type[AssistantMaxPartialGraphState],
        mode: AssistantMode,
        session_id: Optional[str] = None,
        contextual_tools: Optional[dict[str, Any]] = None,
        is_new_conversation: bool = False,
        trace_id: Optional[str | UUID] = None,
        billing_context: Optional[MaxBillingContext] = None,
        initial_state: Optional[AssistantMaxGraphState | AssistantMaxPartialGraphState] = None,
        callback_handler: Optional[BaseCallbackHandler] = None,
    ):
        self._team = team
        self._contextual_tools = contextual_tools or {}
        self._user = user
        self._session_id = session_id
        self._conversation = conversation
        self._latest_message = new_message.model_copy(deep=True, update={"id": str(uuid4())}) if new_message else None
        self._is_new_conversation = is_new_conversation
        self._chunks = AIMessageChunk(content="")
        self._state = None
        self._graph = graph
        self._state_type = state_type
        self._partial_state_type = partial_state_type
        self._callback_handler = callback_handler or (
            CallbackHandler(
                posthoganalytics.default_client,
                distinct_id=user.distinct_id if user else None,
                properties={
                    "conversation_id": str(self._conversation.id),
                    "is_first_conversation": is_new_conversation,
                    "$session_id": self._session_id,
                    "assistant_mode": mode.value,
                    "$groups": event_usage.groups(team=team),
                },
                trace_id=trace_id,
            )
            if posthoganalytics.default_client
            else None
        )
        self._trace_id = trace_id
        self._custom_update_ids = set()
        self._reasoning_headline_chunk = None
        self._last_reasoning_headline = None
        self._billing_context = billing_context
        self._mode = mode
        self._initial_state = initial_state
        self._commentary_chunk = None

    @property
    @abstractmethod
    def VISUALIZATION_NODES(self) -> dict[MaxNodeName, type[BaseAssistantNode]]:
        """Nodes that can generate visualizations."""
        pass

    @property
    @abstractmethod
    def STREAMING_NODES(self) -> set[MaxNodeName]:
        """Nodes that can stream messages to the client."""
        pass

    @property
    @abstractmethod
    def VERBOSE_NODES(self) -> set[MaxNodeName]:
        """Nodes that can send messages to the client."""
        pass

    @property
    @abstractmethod
    def THINKING_NODES(self) -> set[MaxNodeName]:
        """Nodes that pass on thinking messages to the client. Current implementation assumes o3/o4 style of reasoning summaries!"""
        pass

    @abstractmethod
    def get_initial_state(self) -> AssistantMaxGraphState:
        """The initial state of the graph."""
        pass

    @abstractmethod
    def get_resumed_state(self) -> AssistantMaxPartialGraphState:
        """The state of the graph after a resume."""
        pass

    async def ainvoke(self) -> list[tuple[Literal[AssistantEventType.MESSAGE], AssistantMessageUnion]]:
        """Returns all messages at once without streaming."""
        messages: list[tuple[Literal[AssistantEventType.MESSAGE], AssistantMessageUnion]] = []

        async for event_type, message in self.astream(
            stream_message_chunks=False, stream_first_message=False, stream_only_assistant_messages=True
        ):
            messages.append(
                (cast(Literal[AssistantEventType.MESSAGE], event_type), cast(AssistantMessageUnion, message))
            )
        return messages

    @async_to_sync
    async def invoke(self) -> list[tuple[Literal[AssistantEventType.MESSAGE], AssistantMessageUnion]]:
        """Sync method. Returns all messages in once without streaming."""
        return await self.ainvoke()

    async def astream(
        self,
        stream_message_chunks: bool = True,
        stream_subgraphs: bool = True,
        stream_first_message: bool = True,
        stream_only_assistant_messages: bool = False,
    ) -> AsyncGenerator[AssistantOutput, None]:
        state = await self._init_or_update_state()
        config = self._get_config()

        stream_mode: list[StreamMode] = ["values", "updates", "debug", "custom"]
        if stream_message_chunks:
            stream_mode.append("messages")

        generator: AsyncIterator[Any] = self._graph.astream(
            state, config=config, stream_mode=stream_mode, subgraphs=stream_subgraphs
        )

        async with self._lock_conversation():
            # Assign the conversation id to the client.
            if not stream_only_assistant_messages and self._is_new_conversation:
                yield AssistantEventType.CONVERSATION, self._conversation

            if stream_first_message and self._latest_message:
                # Send the latest received human message with the initialized id.
                yield AssistantEventType.MESSAGE, self._latest_message

            try:
                async for update in generator:
                    if messages := await self._process_update(update):
                        for message in messages:
                            if hasattr(message, "id"):
                                if update[1] == "custom":
                                    # Custom updates come from tool calls, we want to deduplicate the messages sent to the client.
                                    self._custom_update_ids.add(message.id)
                                elif message.id in self._custom_update_ids:
                                    continue
                            if stream_only_assistant_messages and isinstance(
                                message, get_args(ReasoningMessage | AssistantGenerationStatusEvent)
                            ):
                                continue
                            yield AssistantEventType.MESSAGE, cast(AssistantMessageOrStatusUnion, message)

                # Check if the assistant has requested help.
                state = await self._graph.aget_state(config)
                if state.next:
                    interrupt_messages = []
                    for task in state.tasks:
                        for interrupt in task.interrupts:
                            interrupt_message = (
                                AssistantMessage(content=interrupt.value, id=str(uuid4()))
                                if isinstance(interrupt.value, str)
                                else interrupt.value
                            )
                            interrupt_messages.append(interrupt_message)
                            yield AssistantEventType.MESSAGE, interrupt_message

                    await self._graph.aupdate_state(
                        config,
                        self._partial_state_type(
                            messages=interrupt_messages,
                            # LangGraph by some reason doesn't store the interrupt exceptions in checkpoints.
                            graph_status="interrupted",
                        ),
                    )
            except GraphRecursionError:
                yield (
                    AssistantEventType.MESSAGE,
                    FailureMessage(
                        content="The assistant has reached the maximum number of steps. You can explicitly ask to continue.",
                        id=str(uuid4()),
                    ),
                )
            except Exception as e:
                # Reset the state, so that the next generation starts from the beginning.
                await self._graph.aupdate_state(config, self._partial_state_type.get_reset_state())

                if not isinstance(e, GenerationCanceled):
                    logger.exception("Error in assistant stream", error=e)
                    self._capture_exception(e)

                    # This is an unhandled error, so we just stop further generation at this point
                    snapshot = await self._graph.aget_state(config)
                    state_snapshot = validate_state_update(snapshot.values, self._state_type)
                    # Some nodes might have already sent a failure message, so we don't want to send another one.
                    if not state_snapshot.messages or not isinstance(state_snapshot.messages[-1], FailureMessage):
                        yield AssistantEventType.MESSAGE, FailureMessage()

    def _get_config(self) -> RunnableConfig:
        callbacks = [self._callback_handler] if self._callback_handler else None
        config: RunnableConfig = {
            "recursion_limit": 48,
            "callbacks": callbacks,
            "configurable": {
                "thread_id": self._conversation.id,
                "trace_id": self._trace_id,
                "session_id": self._session_id,
                "distinct_id": self._user.distinct_id if self._user else None,
                "contextual_tools": self._contextual_tools,
                "team": self._team,
                "user": self._user,
                "billing_context": self._billing_context,
                # Metadata to be sent to PostHog SDK (error tracking, etc).
                "sdk_metadata": {
                    "assistant_mode": self._mode.value,
                    "tag": "max_ai",
                },
            },
        }
        return config

    async def _init_or_update_state(self):
        config = self._get_config()
        snapshot = await self._graph.aget_state(config)

        # If the graph previously hasn't reset the state, it is an interrupt. We resume from the point of interruption.
        if snapshot.next and self._latest_message:
            saved_state = validate_state_update(snapshot.values, self._state_type)
            if saved_state.graph_status == "interrupted":
                self._state = saved_state
                await self._graph.aupdate_state(
                    config,
                    self.get_resumed_state(),
                )
                # Return None to indicate that we want to continue the execution from the interrupted point.
                return None

        initial_state = self.get_initial_state()
        if self._initial_state:
            for key, value in self._initial_state.model_dump(exclude_none=True).items():
                setattr(initial_state, key, value)
        self._state = initial_state
        return initial_state

    async def _node_to_reasoning_message(
        self, node_name: MaxNodeName, input: AssistantMaxGraphState
    ) -> Optional[ReasoningMessage]:
        if node_name not in self.THINKING_NODES:
            return None
        async_callable = self._graph.aget_reasoning_message_by_node_name.get(node_name)
        if async_callable:
            return await async_callable(input, self._last_reasoning_headline or "")
        return None

    async def _process_update(self, update: Any) -> list[BaseModel] | None:
        update = extract_stream_update(update)
        if is_state_update(update):
            _, new_state = update
            self._state = validate_state_update(new_state, self._state_type)
        elif is_value_update(update) and (new_messages := self._process_value_update(update)):
            return new_messages
        elif is_message_update(update) and (new_message := await self._aprocess_message_update(update)):
            return [new_message]
        elif is_task_started_update(update) and (new_message := await self._process_task_started_update(update)):
            return [new_message]
        return None

    def _process_value_update(self, update: GraphValueUpdateTuple) -> list[BaseModel] | None:
        _, maybe_state_update = update
        state_update = validate_value_update(maybe_state_update)
        if intersected_nodes := state_update.keys() & self.VISUALIZATION_NODES.keys():
            # Reset chunks when schema validation fails.
            self._chunks = AIMessageChunk(content="")

            node_name: MaxNodeName = intersected_nodes.pop()
            node_val = state_update[node_name]
            if not isinstance(node_val, get_args(AssistantMaxGraphState | AssistantMaxPartialGraphState)):
                return None
            if node_val.messages:
                return list(node_val.messages)

        for node_name in self.VERBOSE_NODES:
            if node_val := state_update.get(node_name):
                if isinstance(node_val, get_args(AssistantMaxPartialGraphState)) and node_val.messages:
                    self._chunks = AIMessageChunk(content="")
                    _messages: list[BaseModel] = []
                    for candidate_message in node_val.messages:
                        if should_output_assistant_message(candidate_message):
                            _messages.append(candidate_message)
                    return _messages

        for node_name in self.THINKING_NODES:
            if node_val := state_update.get(node_name):
                # If update involves new state from a thinking node, we reset the thinking headline to be sure
                self._reasoning_headline_chunk = None

        return [AssistantGenerationStatusEvent(type=AssistantGenerationStatusType.ACK)]

    async def _aprocess_message_update(self, update: GraphMessageUpdateTuple) -> BaseModel | None:
        langchain_message, langgraph_state = update[1]

        # Return ready messages as is
        if isinstance(langchain_message, get_args(AssistantMessageUnion)):
            # Persist selected streamed messages
            try:
                node_name = cast(MaxNodeName, langgraph_state["langgraph_node"])
                if self._should_persist_stream_message(langchain_message, node_name):
                    await self._persist_stream_message(node_name, langchain_message)
            except Exception as e:
                logger.warning("Failed to persist streamed message", error=str(e))
            return langchain_message

        # If not ready message or chunk, return None
        if not isinstance(langchain_message, AIMessageChunk):
            return None

        node_name = cast(MaxNodeName, langgraph_state["langgraph_node"])

        # Check for commentary in tool call chunks first
<<<<<<< HEAD
        if extracted := self._extract_commentary_from_tool_call_chunk(langchain_message):
            commentary_text, is_complete = extracted
            message = AssistantMessage(content=commentary_text)
            try:
                if is_complete and self._should_persist_commentary_message(node_name):
                    await self._persist_stream_message(node_name, message)
            except Exception as e:
                logger.warning("Failed to persist streamed commentary", error=str(e))
            if is_complete:
                return None
            return message
=======
        if commentary := self._extract_commentary_from_tool_call_chunk(langchain_message):
            return AssistantMessage(content=commentary)

>>>>>>> 7c85d0f9
        # Check for reasoning content first (for all nodes that support it)
        if node_name in self.THINKING_NODES:
            if reasoning := langchain_message.additional_kwargs.get("reasoning"):
                if reasoning_headline := self._chunk_reasoning_headline(reasoning):
                    return ReasoningMessage(content=reasoning_headline)

        # Only process streaming nodes
        if node_name not in self.STREAMING_NODES:
            return None

        # Merge message chunks
        self._chunks = merge_message_chunk(self._chunks, langchain_message)

        # Extract and process content
        message_content = extract_content_from_ai_message(self._chunks)
        if not message_content:
            return None

        return AssistantMessage(content=message_content)

    def _build_root_config_for_persistence(self) -> RunnableConfig:
        """
        Return a RunnableConfig that forces checkpoint writes onto the root conversation namespace.
        Streaming messages may originate from nested subgraphs. By pinning the `checkpoint_ns`
        to root, we ensure the partial update lands on the root graph so that persisted chunks are
        discoverable when the conversation state is rehydrated later.
        """
        return {
            "configurable": {
                "thread_id": self._conversation.id,
                # Force root graph to avoid subgraph namespaces when persisting mid-stream
                "checkpoint_ns": "",
            }
        }

    async def _persist_stream_message(self, node_name: MaxNodeName, message: AssistantMessageUnion) -> None:
        """Persist a single streamed message as a partial state update on the root graph."""
        root_config = self._build_root_config_for_persistence()
        partial_update = self._partial_state_type(messages=[message])
        await self._graph.aupdate_state(root_config, partial_update, as_node=node_name)

    def _should_persist_stream_message(self, message: BaseModel, node_name: MaxNodeName) -> bool:
        """Subclasses can opt-in to persisting specific streamed messages."""
        return False

    def _should_persist_commentary_message(self, node_name: MaxNodeName) -> bool:
        """Subclasses can opt-in to persisting completed commentary messages."""
        return False

    def _chunk_reasoning_headline(self, reasoning: dict[str, Any]) -> Optional[str]:
        """Process a chunk of OpenAI `reasoning`, and if a new headline was just finalized, return it.

        Captures everything between the first opening ** and the last closing ** as the headline.

        Returns None if no complete headline was found.
        """
        BOLD_MARKER = "**"

        try:
            if summary := reasoning.get("summary"):
                summary_text_chunk = summary[0]["text"]
            else:
                self._reasoning_headline_chunk = None  # Reset as we don't have any summary yet
                return None
        except Exception as e:
            logger.exception("Error in chunk_reasoning_headline", error=e)
            self._capture_exception(e)  # not expected, so let's capture
            self._reasoning_headline_chunk = None
            return None

        if self._reasoning_headline_chunk is None:
            # Not currently building a headline - look for opening **
            first_marker = summary_text_chunk.find(BOLD_MARKER)
            if first_marker == -1:
                return None  # No markers, nothing to do

            # Found opening marker
            remaining = summary_text_chunk[first_marker + 2 :]
            last_marker = remaining.rfind(BOLD_MARKER)

            if last_marker != -1:
                # Found closing marker - complete headline in one chunk
                # Filter out any internal ** markers
                headline = remaining[:last_marker].replace(BOLD_MARKER, "")
                self._last_reasoning_headline = headline
                return self._last_reasoning_headline
            else:
                # No closing marker yet - start accumulating
                self._reasoning_headline_chunk = remaining
                return None
        else:
            # Currently building a headline - look for closing **
            last_marker = summary_text_chunk.rfind(BOLD_MARKER)
            if last_marker != -1:
                # Found closing marker
                self._reasoning_headline_chunk += summary_text_chunk[:last_marker]
                # Filter out any internal ** markers
                if self._reasoning_headline_chunk:
                    headline = self._reasoning_headline_chunk.replace(BOLD_MARKER, "")
                    self._last_reasoning_headline = headline
                    self._reasoning_headline_chunk = None
                    return self._last_reasoning_headline
                else:
                    self._reasoning_headline_chunk = None
                    return None
            else:
                # Still accumulating
                self._reasoning_headline_chunk += summary_text_chunk
                return None

    def _extract_commentary_from_tool_call_chunk(
        self, langchain_message: AIMessageChunk
    ) -> Optional[tuple[str, bool, Optional[str], Optional[int]]]:
        """Extract commentary from tool call chunks.

        Handles partial JSON parsing for "commentary": "some text" patterns.
        Returns a tuple (text, is_complete) when commentary is found.
        """
        if not langchain_message.tool_call_chunks:
            return None

        for chunk in langchain_message.tool_call_chunks:
            if not chunk or not chunk.get("args"):
                continue

            args_chunk = chunk["args"]
            if not isinstance(args_chunk, str):
                continue

            # Accumulate chunks
            if self._commentary_chunk is None:
                self._commentary_chunk = args_chunk
            else:
                self._commentary_chunk = self._commentary_chunk + args_chunk

            # Try to extract commentary from accumulated chunks
            current_buffer = self._commentary_chunk

            # Look for "commentary": pattern
            commentary_pattern = '"commentary":'
            if commentary_pattern in current_buffer:
                # Find the start of the commentary value
                start_idx = current_buffer.find(commentary_pattern) + len(commentary_pattern)
                remaining = current_buffer[start_idx:].lstrip()

                if remaining.startswith('"'):
                    # We have the opening quote
                    value_start = 1
                    value_buffer = remaining[value_start:]

                    # Check if we have a closing quote
                    closing_quote_idx = value_buffer.find('"')

                    if closing_quote_idx != -1:
                        # Complete commentary found
                        commentary = value_buffer[:closing_quote_idx]
                        # Reset buffer for next commentary
                        self._commentary_chunk = None
                        return commentary, True
                    else:
                        # Partial commentary - return what we have so far
                        # But only if there's actual content
                        if value_buffer:
                            return value_buffer, False

        return None

    async def _process_task_started_update(self, update: GraphTaskStartedUpdateTuple) -> BaseModel | None:
        _, task_update = update
        node_name = task_update["payload"]["name"]  # type: ignore
        node_input = task_update["payload"]["input"]  # type: ignore

        if reasoning_message := await self._node_to_reasoning_message(node_name, node_input):
            return reasoning_message

        return None

    async def _report_conversation_state(
        self,
        event_name: str,
        properties: dict[str, Any],
    ):
        if not self._user:
            return
        await database_sync_to_async(report_user_action)(
            self._user,
            event_name,
            properties,
        )

    @asynccontextmanager
    async def _lock_conversation(self):
        try:
            self._conversation.status = Conversation.Status.IN_PROGRESS
            await self._conversation.asave(update_fields=["status"])
            yield
        finally:
            self._conversation.status = Conversation.Status.IDLE
            await self._conversation.asave(update_fields=["status", "updated_at"])

    def _capture_exception(self, e: Exception):
        posthoganalytics.capture_exception(
            e,
            distinct_id=self._user.distinct_id if self._user else None,
            properties={
                "$session_id": self._session_id,
                "$ai_trace_id": self._trace_id,
                "thread_id": self._conversation.id,
                "tag": "max_ai",
                "$groups": event_usage.groups(team=self._team),
            },
        )<|MERGE_RESOLUTION|>--- conflicted
+++ resolved
@@ -399,7 +399,6 @@
         node_name = cast(MaxNodeName, langgraph_state["langgraph_node"])
 
         # Check for commentary in tool call chunks first
-<<<<<<< HEAD
         if extracted := self._extract_commentary_from_tool_call_chunk(langchain_message):
             commentary_text, is_complete = extracted
             message = AssistantMessage(content=commentary_text)
@@ -411,11 +410,6 @@
             if is_complete:
                 return None
             return message
-=======
-        if commentary := self._extract_commentary_from_tool_call_chunk(langchain_message):
-            return AssistantMessage(content=commentary)
-
->>>>>>> 7c85d0f9
         # Check for reasoning content first (for all nodes that support it)
         if node_name in self.THINKING_NODES:
             if reasoning := langchain_message.additional_kwargs.get("reasoning"):
