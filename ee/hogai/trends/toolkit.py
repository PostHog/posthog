--- conflicted
+++ resolved
@@ -334,15 +334,11 @@
             # Exclude properties that exist in the taxonomy, but don't have a type.
             if item.property in property_to_type
         ]
-<<<<<<< HEAD
-        return self._generate_properties_xml(self._enrich_props_with_descriptions("event", props))
-=======
 
         if not props:
             return f"Properties do not exist in the taxonomy for the event {event_name}."
 
-        return self._generate_properties_xml(props)
->>>>>>> e61cf072
+        return self._generate_properties_xml(self._enrich_props_with_descriptions("event", props))
 
     def _format_property_values(
         self, sample_values: list, sample_count: Optional[int] = 0, format_as_string: bool = False
