--- conflicted
+++ resolved
@@ -6,12 +6,6 @@
 
 from langchain_core.runnables import RunnableConfig
 
-<<<<<<< HEAD
-from posthog.schema import AssistantMessage, AssistantToolCall, ReasoningMessage
-=======
-from posthog.schema import HumanMessage
->>>>>>> ec5356c9
-
 from posthog.models import Team, User
 from posthog.sync import database_sync_to_async
 
@@ -19,14 +13,7 @@
 from ee.hogai.graph.base.context import get_node_path, set_node_path
 from ee.hogai.graph.mixins import AssistantContextMixin, AssistantDispatcherMixin
 from ee.hogai.utils.exceptions import GenerationCanceled
-<<<<<<< HEAD
-from ee.hogai.utils.state import LangGraphState
-from ee.hogai.utils.types import (
-    AssistantMessageUnion,
-=======
-from ee.hogai.utils.helpers import find_start_message
 from ee.hogai.utils.types.base import (
->>>>>>> ec5356c9
     AssistantState,
     NodeEndAction,
     NodePath,
@@ -119,43 +106,5 @@
             raise ValueError(f"Conversation {conversation_id} not found")
         return conversation.status == Conversation.Status.CANCELING
 
-<<<<<<< HEAD
-    def _get_tool_call(self, messages: Sequence[AssistantMessageUnion], tool_call_id: str) -> AssistantToolCall:
-        for message in reversed(messages):
-            if not isinstance(message, AssistantMessage) or not message.tool_calls:
-                continue
-            for tool_call in message.tool_calls:
-                if tool_call.id == tool_call_id:
-                    return tool_call
-        raise ValueError(f"Tool call {tool_call_id} not found in state")
-
-    def _message_to_langgraph_update(
-        self, message: AssistantMessageUnion, node_name: MaxNodeName
-    ) -> tuple[tuple[()], Literal["messages"], tuple[Union[AssistantMessageUnion, Any], LangGraphState]]:
-        """
-        Converts an assistant message to a custom message langgraph update.
-        """
-        return ((), "messages", (message, {"langgraph_node": node_name}))
-
-    async def _write_message(self, message: AssistantMessageUnion):
-        """
-        Writes a message to the stream writer.
-        """
-        if self.node_name:
-            self.writer(self._message_to_langgraph_update(message, self.node_name))
-
-    async def _write_reasoning(self, content: str, substeps: list[str] | None = None):
-        """
-        Streams a reasoning message to the stream writer.
-        """
-        await self._write_message(ReasoningMessage(content=content, substeps=substeps))
-=======
-    def _is_first_turn(self, state: AssistantState) -> bool:
-        last_message = state.messages[-1]
-        if isinstance(last_message, HumanMessage):
-            return last_message == find_start_message(state.messages, start_id=state.start_id)
-        return False
->>>>>>> ec5356c9
-
 
 AssistantNode = BaseAssistantNode[AssistantState, PartialAssistantState]