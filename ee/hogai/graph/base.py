from collections.abc import Sequence
from typing import Any, Generic
from uuid import UUID

from langchain_core.runnables import RunnableConfig

from ee.hogai.graph.mixins import AssistantContextMixin
from ee.hogai.utils.exceptions import GenerationCanceled
from ee.hogai.utils.helpers import find_last_ui_context
from ee.models import Conversation
from posthog.models import Team
from posthog.models.user import User
from posthog.schema import AssistantMessage, AssistantToolCall, MaxUIContext, MaxBillingContext
from posthog.sync import database_sync_to_async

from ..graph.filter_options.types import FilterOptionsState, PartialFilterOptionsState
from ..utils.types import (
    AssistantMessageUnion,
    AssistantState,
    PartialAssistantState,
    PartialStateType,
    StateType,
)


class BaseAssistantNode(Generic[StateType, PartialStateType], AssistantContextMixin):
    def __init__(self, team: Team, user: User):
        self._team = team
        self._user = user

    async def __call__(self, state: StateType, config: RunnableConfig) -> PartialStateType | None:
        """
        Run the assistant node and handle cancelled conversation before the node is run.
        """
        thread_id = (config.get("configurable") or {}).get("thread_id")
        if thread_id and await self._is_conversation_cancelled(thread_id):
            raise GenerationCanceled
        try:
            return await self.arun(state, config)
        except NotImplementedError:
            return await database_sync_to_async(self.run, thread_sensitive=False)(state, config)

    # DEPRECATED: Use `arun` instead
    def run(self, state: StateType, config: RunnableConfig) -> PartialStateType | None:
        """DEPRECATED. Use `arun` instead."""
        raise NotImplementedError

    async def arun(self, state: StateType, config: RunnableConfig) -> PartialStateType | None:
        raise NotImplementedError

    async def _is_conversation_cancelled(self, conversation_id: UUID) -> bool:
        conversation = await self._aget_conversation(conversation_id)
        if not conversation:
            raise ValueError(f"Conversation {conversation_id} not found")
        return conversation.status == Conversation.Status.CANCELING

    def _get_tool_call(self, messages: Sequence[AssistantMessageUnion], tool_call_id: str) -> AssistantToolCall:
        for message in reversed(messages):
            if not isinstance(message, AssistantMessage) or not message.tool_calls:
                continue
            for tool_call in message.tool_calls:
                if tool_call.id == tool_call_id:
                    return tool_call
        raise ValueError(f"Tool call {tool_call_id} not found in state")

    def _get_contextual_tools(self, config: RunnableConfig) -> dict[str, Any]:
        """
        Extracts contextual tools from the runnable config.
        """
        contextual_tools = (config.get("configurable") or {}).get("contextual_tools") or {}
        if not isinstance(contextual_tools, dict):
            raise ValueError("Contextual tools must be a dictionary of tool names to tool context")
        return contextual_tools

    def _get_ui_context(self, state: StateType) -> MaxUIContext | None:
        """
        Extracts the UI context from the latest human message.
        """
        if hasattr(state, "messages"):
            return find_last_ui_context(state.messages)
        return None

<<<<<<< HEAD
    def _get_user_distinct_id(self, config: RunnableConfig) -> Any | None:
        """
        Extracts the user distinct ID from the runnable config.
        """
        return (config.get("configurable") or {}).get("distinct_id") or None

    def _get_trace_id(self, config: RunnableConfig) -> Any | None:
        """
        Extracts the trace ID from the runnable config.
        """
        return (config.get("configurable") or {}).get("trace_id") or None

    def _get_billing_context(self, config: RunnableConfig) -> MaxBillingContext | None:
        """
        Extracts the billing context from the runnable config.
        """
        billing_context = (config.get("configurable") or {}).get("billing_context")
        if not billing_context:
            return None
        return MaxBillingContext.model_validate(billing_context)

=======
>>>>>>> c87c98c8

AssistantNode = BaseAssistantNode[AssistantState, PartialAssistantState]
FilterOptionsBaseNode = BaseAssistantNode[FilterOptionsState, PartialFilterOptionsState]<|MERGE_RESOLUTION|>--- conflicted
+++ resolved
@@ -80,19 +80,6 @@
             return find_last_ui_context(state.messages)
         return None
 
-<<<<<<< HEAD
-    def _get_user_distinct_id(self, config: RunnableConfig) -> Any | None:
-        """
-        Extracts the user distinct ID from the runnable config.
-        """
-        return (config.get("configurable") or {}).get("distinct_id") or None
-
-    def _get_trace_id(self, config: RunnableConfig) -> Any | None:
-        """
-        Extracts the trace ID from the runnable config.
-        """
-        return (config.get("configurable") or {}).get("trace_id") or None
-
     def _get_billing_context(self, config: RunnableConfig) -> MaxBillingContext | None:
         """
         Extracts the billing context from the runnable config.
@@ -102,8 +89,6 @@
             return None
         return MaxBillingContext.model_validate(billing_context)
 
-=======
->>>>>>> c87c98c8
 
 AssistantNode = BaseAssistantNode[AssistantState, PartialAssistantState]
 FilterOptionsBaseNode = BaseAssistantNode[FilterOptionsState, PartialFilterOptionsState]