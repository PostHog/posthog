--- conflicted
+++ resolved
@@ -1,9 +1,5 @@
 from abc import ABC
-<<<<<<< HEAD
-from collections.abc import Sequence
-=======
 from collections.abc import Callable, Sequence
->>>>>>> a27e4878
 from typing import Any, Generic, Literal, Union, cast
 from uuid import UUID
 
@@ -73,11 +69,7 @@
         raise NotImplementedError
 
     @property
-<<<<<<< HEAD
-    def _writer(self) -> StreamWriter | None:
-=======
     def _writer(self) -> StreamWriter | Callable[[Any], None]:
->>>>>>> a27e4878
         if self.writer:
             return self.writer
         try:
@@ -143,11 +135,7 @@
         """
         Writes a message to the stream writer.
         """
-<<<<<<< HEAD
-        if self._writer and self.node_name:
-=======
         if self.node_name:
->>>>>>> a27e4878
             self._writer(self._message_to_langgraph_update(message, self.node_name))
 
     async def _write_reasoning(self, content: str, substeps: list[str] | None = None):
