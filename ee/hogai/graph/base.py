from abc import ABC
<<<<<<< HEAD
from collections.abc import Sequence
=======
from collections.abc import Callable, Sequence
>>>>>>> 3b21dc2d
from typing import Any, Generic, Literal, Union, cast
from uuid import UUID

from langchain_core.runnables import RunnableConfig
from langgraph.config import get_stream_writer
from langgraph.types import StreamWriter

from posthog.schema import AssistantMessage, AssistantToolCall, MaxBillingContext, MaxUIContext, ReasoningMessage

from posthog.models import Team
from posthog.models.user import User
from posthog.sync import database_sync_to_async

from ee.hogai.graph.mixins import AssistantContextMixin, ReasoningNodeMixin
from ee.hogai.utils.exceptions import GenerationCanceled
from ee.hogai.utils.helpers import find_last_ui_context
from ee.hogai.utils.state import LangGraphState
from ee.hogai.utils.types import (
    AssistantMessageUnion,
    AssistantState,
    PartialAssistantState,
    PartialStateType,
    StateType,
)
from ee.hogai.utils.types.base import BaseStateWithMessages
from ee.hogai.utils.types.composed import MaxNodeName
from ee.models import Conversation


class BaseAssistantNode(Generic[StateType, PartialStateType], AssistantContextMixin, ReasoningNodeMixin, ABC):
    writer: StreamWriter | None = None
    config: RunnableConfig | None = None

    def __init__(self, team: Team, user: User):
        self._team = team
        self._user = user

    @property
    def node_name(self) -> MaxNodeName | None:
        """
        The identifier for this node in the graph.
        """
        if not self.config:
            return None
        return cast(MaxNodeName, self.config.get("metadata", {}).get("langgraph_node"))

    async def __call__(self, state: StateType, config: RunnableConfig) -> PartialStateType | None:
        """
        Run the assistant node and handle cancelled conversation before the node is run.
        """
        self.config = config
        thread_id = (config.get("configurable") or {}).get("thread_id")
        if thread_id and await self._is_conversation_cancelled(thread_id):
            raise GenerationCanceled
        try:
            return await self.arun(state, config)
        except NotImplementedError:
            pass
        return await database_sync_to_async(self.run, thread_sensitive=False)(state, config)

    # DEPRECATED: Use `arun` instead
    def run(self, state: StateType, config: RunnableConfig) -> PartialStateType | None:
        """DEPRECATED. Use `arun` instead."""
        raise NotImplementedError

    async def arun(self, state: StateType, config: RunnableConfig) -> PartialStateType | None:
        raise NotImplementedError

<<<<<<< HEAD
    async def _get_writer(self) -> StreamWriter | None:
=======
    @property
    def _writer(self) -> StreamWriter | Callable[[Any], None]:
>>>>>>> 3b21dc2d
        if self.writer:
            return self.writer
        try:
            self.writer = get_stream_writer()
        except RuntimeError:
            # Not in a LangGraph context (e.g., during testing)
<<<<<<< HEAD
            return None
=======
            def noop(*args, **kwargs):
                pass

            return noop
>>>>>>> 3b21dc2d
        return self.writer

    async def _is_conversation_cancelled(self, conversation_id: UUID) -> bool:
        conversation = await self._aget_conversation(conversation_id)
        if not conversation:
            raise ValueError(f"Conversation {conversation_id} not found")
        return conversation.status == Conversation.Status.CANCELING

    def _get_tool_call(self, messages: Sequence[AssistantMessageUnion], tool_call_id: str) -> AssistantToolCall:
        for message in reversed(messages):
            if not isinstance(message, AssistantMessage) or not message.tool_calls:
                continue
            for tool_call in message.tool_calls:
                if tool_call.id == tool_call_id:
                    return tool_call
        raise ValueError(f"Tool call {tool_call_id} not found in state")

    def _get_contextual_tools(self, config: RunnableConfig) -> dict[str, Any]:
        """
        Extracts contextual tools from the runnable config.
        """
        contextual_tools = (config.get("configurable") or {}).get("contextual_tools") or {}
        if not isinstance(contextual_tools, dict):
            raise ValueError("Contextual tools must be a dictionary of tool names to tool context")
        return contextual_tools

    def _get_ui_context(self, state: StateType) -> MaxUIContext | None:
        """
        Extracts the UI context from the latest human message.
        """
        if isinstance(state, BaseStateWithMessages) and hasattr(state, "messages"):
            return find_last_ui_context(state.messages)
        return None

    def _get_billing_context(self, config: RunnableConfig) -> MaxBillingContext | None:
        """
        Extracts the billing context from the runnable config.
        """
        billing_context = (config.get("configurable") or {}).get("billing_context")
        if not billing_context:
            return None
        return MaxBillingContext.model_validate(billing_context)

    def _message_to_langgraph_update(
        self, message: AssistantMessageUnion, node_name: MaxNodeName
    ) -> tuple[tuple[()], Literal["messages"], tuple[Union[AssistantMessageUnion, Any], LangGraphState]]:
        """
        Converts an assistant message to a custom message langgraph update.
        """
        return ((), "messages", (message, {"langgraph_node": node_name}))

<<<<<<< HEAD
    async def _write_message(self, message: AssistantMessageUnion, node_name: MaxNodeName | None = None):
        """
        Writes a message to the stream writer.
        """
        writer = await self._get_writer()
        if writer and self.node_name:
            writer(self._message_to_langgraph_update(message, self.node_name))

    async def _stream_reasoning(self, content: str, substeps: list[str] | None = None):
=======
    async def _write_message(self, message: AssistantMessageUnion):
        """
        Writes a message to the stream writer.
        """
        if self.node_name:
            self._writer(self._message_to_langgraph_update(message, self.node_name))

    async def _write_reasoning(self, content: str, substeps: list[str] | None = None):
>>>>>>> 3b21dc2d
        """
        Streams a reasoning message to the stream writer.
        """
        await self._write_message(ReasoningMessage(content=content, substeps=substeps))


AssistantNode = BaseAssistantNode[AssistantState, PartialAssistantState]<|MERGE_RESOLUTION|>--- conflicted
+++ resolved
@@ -1,9 +1,5 @@
 from abc import ABC
-<<<<<<< HEAD
-from collections.abc import Sequence
-=======
 from collections.abc import Callable, Sequence
->>>>>>> 3b21dc2d
 from typing import Any, Generic, Literal, Union, cast
 from uuid import UUID
 
@@ -72,26 +68,18 @@
     async def arun(self, state: StateType, config: RunnableConfig) -> PartialStateType | None:
         raise NotImplementedError
 
-<<<<<<< HEAD
-    async def _get_writer(self) -> StreamWriter | None:
-=======
     @property
     def _writer(self) -> StreamWriter | Callable[[Any], None]:
->>>>>>> 3b21dc2d
         if self.writer:
             return self.writer
         try:
             self.writer = get_stream_writer()
         except RuntimeError:
             # Not in a LangGraph context (e.g., during testing)
-<<<<<<< HEAD
-            return None
-=======
             def noop(*args, **kwargs):
                 pass
 
             return noop
->>>>>>> 3b21dc2d
         return self.writer
 
     async def _is_conversation_cancelled(self, conversation_id: UUID) -> bool:
@@ -143,17 +131,6 @@
         """
         return ((), "messages", (message, {"langgraph_node": node_name}))
 
-<<<<<<< HEAD
-    async def _write_message(self, message: AssistantMessageUnion, node_name: MaxNodeName | None = None):
-        """
-        Writes a message to the stream writer.
-        """
-        writer = await self._get_writer()
-        if writer and self.node_name:
-            writer(self._message_to_langgraph_update(message, self.node_name))
-
-    async def _stream_reasoning(self, content: str, substeps: list[str] | None = None):
-=======
     async def _write_message(self, message: AssistantMessageUnion):
         """
         Writes a message to the stream writer.
@@ -162,7 +139,6 @@
             self._writer(self._message_to_langgraph_update(message, self.node_name))
 
     async def _write_reasoning(self, content: str, substeps: list[str] | None = None):
->>>>>>> 3b21dc2d
         """
         Streams a reasoning message to the stream writer.
         """
