--- conflicted
+++ resolved
@@ -1,23 +1,10 @@
 from langchain_core.runnables import RunnableConfig
 
-<<<<<<< HEAD
-from ee.hogai.graph.sql.prompts import (
-    SQL_EXPRESSIONS_DOCS,
-    SQL_SUPPORTED_AGGREGATIONS_DOCS,
-    SQL_SUPPORTED_FUNCTIONS_DOCS,
-)
-
-from ..schema_generator.nodes import SchemaGeneratorNode, SchemaGeneratorToolsNode
-from ..schema_generator.parsers import PydanticOutputParserException, parse_pydantic_structured_output
-from ..schema_generator.utils import SchemaGeneratorOutput
-from .toolkit import SQL_SCHEMA
-=======
-from ee.hogai.graph.schema_generator.parsers import parse_pydantic_structured_output
->>>>>>> e9a8e9a1
 from ee.hogai.utils.types import AssistantState, PartialAssistantState
 from posthog.hogql.context import HogQLContext
 from posthog.schema import AssistantHogQLQuery
 
+from ..schema_generator.parsers import parse_pydantic_structured_output
 from ..schema_generator.nodes import SchemaGeneratorNode, SchemaGeneratorToolsNode
 from ..schema_generator.utils import SchemaGeneratorOutput
 from .mixins import HogQLGeneratorMixin
@@ -33,59 +20,16 @@
 
     hogql_context: HogQLContext
 
-<<<<<<< HEAD
-    def run(self, state: AssistantState, config: RunnableConfig) -> PartialAssistantState:
-        database = create_hogql_database(team=self._team)
-        self.hogql_context = HogQLContext(team=self._team, enable_select_queries=True, database=database)
-        serialized_database = serialize_database(self.hogql_context)
-        schema_description = "\n\n".join(
-            (
-                f"Table `{table_name}` with fields:\n"
-                + "\n".join(f"- {field.name} ({field.type})" for field in table.fields.values())
-                for table_name, table in serialized_database.items()
-                # Only the most important core tables, plus all warehouse tables
-                if table_name in ["events", "groups", "persons"] or table_name in database.get_warehouse_tables()
-            )
-        )
-
-        prompt = ChatPromptTemplate.from_messages(
-            [
-                ("system", IDENTITY_MESSAGE),
-                ("system", f"# Expressions guide\n\n{SQL_EXPRESSIONS_DOCS}"),
-                ("system", f"# Supported functions\n\n{SQL_SUPPORTED_FUNCTIONS_DOCS}"),
-                ("system", f"# Supported aggregations\n\n{SQL_SUPPORTED_AGGREGATIONS_DOCS}"),
-                ("system", f"# Example query\n\n{HOGQL_EXAMPLE_MESSAGE}"),
-                ("system", SCHEMA_MESSAGE.format(schema_description=schema_description)),
-            ],
-            template_format="mustache",
-        )
-        return super()._run_with_prompt(state, prompt, config=config)
-=======
     async def arun(self, state: AssistantState, config: RunnableConfig) -> PartialAssistantState:
         prompt = await self._construct_system_prompt()
         return await super()._run_with_prompt(state, prompt, config=config)
->>>>>>> e9a8e9a1
 
     async def _parse_output(self, output: dict) -> SchemaGeneratorOutput[AssistantHogQLQuery]:
         result = parse_pydantic_structured_output(SchemaGeneratorOutput[str])(output)  # type: ignore
-<<<<<<< HEAD
-        # We also ensure the generated SQL is valid
-        assert result.query is not None
-        try:
-            print_ast(parse_select(result.query), context=self.hogql_context, dialect="clickhouse")
-        except (ExposedHogQLError, HogQLNotImplementedError, ResolutionError) as err:
-            err_msg = str(err)
-            if err_msg.startswith("no viable alternative"):
-                # The "no viable alternative" ANTLR error is horribly unhelpful, both for humans and LLMs
-                err_msg = 'ANTLR parsing error: "no viable alternative at input". This means that the query isn\'t valid HogQL.'
-            raise PydanticOutputParserException(llm_output=result.query, validation_message=err_msg)
-        return SQLSchemaGeneratorOutput(query=AssistantHogQLQuery(query=result.query))
-=======
         database = await self._get_database()
         hogql_context = self._get_default_hogql_context(database)
         query = await self._parse_generated_hogql(result.query, hogql_context)
         return SQLSchemaGeneratorOutput(query=AssistantHogQLQuery(query=query))
->>>>>>> e9a8e9a1
 
 
 class SQLGeneratorToolsNode(SchemaGeneratorToolsNode):
