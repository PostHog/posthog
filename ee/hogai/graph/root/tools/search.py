--- conflicted
+++ resolved
@@ -3,26 +3,17 @@
 from django.conf import settings
 
 import posthoganalytics
-<<<<<<< HEAD
 from langchain_core.runnables import RunnableConfig
-=======
 from langchain_core.output_parsers import SimpleJsonOutputParser
 from langchain_core.prompts import ChatPromptTemplate
 from langchain_openai import ChatOpenAI
->>>>>>> 6ea85cb7
 from pydantic import BaseModel, Field
 
 from posthog.models import Team, User
 
-<<<<<<< HEAD
 from ee.hogai.graph.root.tools.full_text_search.tool import ENTITY_MAP, EntitySearchToolkit, EntityType
 from ee.hogai.tool import MaxTool
 from ee.hogai.utils.types import AssistantState
-=======
-SEARCH_TOOL_PROMPT = """
-Use this tool to search docs or insights by using natural language.
-If the user's question mentions multiple topics, search for each topic separately and combine the results.
->>>>>>> 6ea85cb7
 
 DOC_SEARCH_TOOL_PROMPT = """
 # Documentation search
@@ -193,9 +184,11 @@
         return cls(team=team, user=user, state=state, config=config, description=description)
 
     async def _arun_impl(self, kind: SearchKind, query: str) -> tuple[str, dict[str, Any] | None]:
-<<<<<<< HEAD
-        if kind == "doc" and not settings.INKEEP_API_KEY:
-            return "This tool is not available in this environment.", None
+        if kind == "doc":
+            if not settings.INKEEP_API_KEY:
+                return "This tool is not available in this environment.", None
+            if self._has_docs_search_feature_flag():
+                return await self._search_docs(query), None
 
         fts_entities = SearchTool._get_fts_entities(
             posthoganalytics.feature_enabled(
@@ -211,14 +204,6 @@
             entity_search_toolkit = EntitySearchToolkit(self._team, self._user)
             response = await entity_search_toolkit.execute(query, kind)
             return response, None
-=======
-        if kind == "docs":
-            if not settings.INKEEP_API_KEY:
-                return "This tool is not available in this environment.", None
-            if self._has_docs_search_feature_flag():
-                return await self._search_docs(query), None
-
->>>>>>> 6ea85cb7
         # Used for routing
         return "Search tool executed", SearchToolArgs(kind=kind, query=query).model_dump()
 
