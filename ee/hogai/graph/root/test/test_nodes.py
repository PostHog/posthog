import datetime
from typing import cast

from posthog.test.base import BaseTest, ClickhouseTestMixin
from unittest.mock import AsyncMock, MagicMock, patch

from langchain_core.messages import (
    AIMessage,
    AIMessage as LangchainAIMessage,
    HumanMessage as LangchainHumanMessage,
    SystemMessage,
    ToolMessage as LangchainToolMessage,
)
from langchain_core.outputs import ChatGeneration, ChatResult
from langchain_core.runnables import RunnableConfig
from langgraph.errors import NodeInterrupt
from parameterized import parameterized

from posthog.schema import (
    AssistantMessage,
    AssistantToolCall,
    AssistantToolCallMessage,
    ContextMessage,
    HumanMessage,
    MaxBillingContext,
    MaxBillingContextSettings,
    MaxBillingContextSubscriptionLevel,
    MaxBillingContextTrial,
)

from posthog.models.organization import OrganizationMembership

from products.replay.backend.max_tools import SearchSessionRecordingsTool

from ee.hogai.graph.root.nodes import RootNode, RootNodeTools
from ee.hogai.graph.root.prompts import (
    ROOT_BILLING_CONTEXT_ERROR_PROMPT,
    ROOT_BILLING_CONTEXT_WITH_ACCESS_PROMPT,
    ROOT_BILLING_CONTEXT_WITH_NO_ACCESS_PROMPT,
)
from ee.hogai.utils.tests import FakeChatAnthropic, FakeChatOpenAI
from ee.hogai.utils.types import AssistantState, PartialAssistantState
from ee.hogai.utils.types.base import AssistantMessageUnion


class TestRootNode(ClickhouseTestMixin, BaseTest):
    async def test_node_handles_plain_chat_response(self):
        with patch(
            "ee.hogai.graph.root.nodes.RootNode._get_model",
            return_value=FakeChatOpenAI(
                responses=[LangchainAIMessage(content="Why did the chicken cross the road? To get to the other side!")]
            ),
        ):
            node = RootNode(self.team, self.user)
            state_1 = AssistantState(messages=[HumanMessage(content="Tell me a joke")])
            next_state = await node.arun(state_1, {})
            self.assertIsInstance(next_state, PartialAssistantState)
            self.assertEqual(len(next_state.messages), 1)
            self.assertIsInstance(next_state.messages[0], AssistantMessage)
            assistant_message = next_state.messages[0]
            assert isinstance(assistant_message, AssistantMessage)
            self.assertEqual(assistant_message.content, "Why did the chicken cross the road? To get to the other side!")

    @parameterized.expand(
        [
            ["trends", "Hang tight while I check this."],
            ["funnel", "Hang tight while I check this."],
            ["retention", "Hang tight while I check this."],
            ["trends", ""],
            ["funnel", ""],
            ["retention", ""],
        ]
    )
    async def test_node_handles_insight_tool_call(self, insight_type, content):
        with patch(
            "ee.hogai.graph.root.nodes.RootNode._get_model",
            return_value=FakeChatOpenAI(
                responses=[
                    LangchainAIMessage(
                        content=content,
                        tool_calls=[
                            {
                                "id": "xyz",
                                "name": "create_and_query_insight",
                                "args": {"query_description": "Foobar", "query_kind": insight_type},
                            }
                        ],
                    )
                ],
            ),
        ):
            node = RootNode(self.team, self.user)
            state_1 = AssistantState(messages=[HumanMessage(content=f"generate {insight_type}")])
            next_state = await node.arun(state_1, {})
            self.assertIsInstance(next_state, PartialAssistantState)
            self.assertEqual(len(next_state.messages), 1)
            assistant_message = next_state.messages[0]
            self.assertIsInstance(assistant_message, AssistantMessage)
            assert isinstance(assistant_message, AssistantMessage)
            self.assertEqual(assistant_message.content, content)
            self.assertIsNotNone(assistant_message.id)
            self.assertIsNotNone(assistant_message.tool_calls)
            assert assistant_message.tool_calls is not None
            self.assertEqual(len(assistant_message.tool_calls), 1)
            self.assertEqual(
                assistant_message.tool_calls[0],
                AssistantToolCall(
                    id="xyz",
                    name="create_and_query_insight",
                    args={"query_description": "Foobar", "query_kind": insight_type},
                ),
            )

    @patch("ee.hogai.graph.root.nodes.RootNode._get_model", return_value=FakeChatOpenAI(responses=[]))
    async def test_node_reconstructs_conversation(self, mock_model):
        node = RootNode(self.team, self.user)
        state_1 = AssistantState(messages=[HumanMessage(content="Hello")])
        result = node._construct_messages(
            state_1.messages, state_1.root_conversation_start_id, state_1.root_tool_calls_count
        )
        self.assertEqual(
            result,
            [
                LangchainHumanMessage(
                    content=[{"text": "Hello", "type": "text", "cache_control": {"type": "ephemeral"}}]
                )
            ],
        )

        # We want full access to message history in root
        state_2 = AssistantState(
            messages=[
                HumanMessage(content="Hello"),
                AssistantMessage(content="Welcome!"),
                HumanMessage(content="Generate trends"),
            ]
        )
        result2 = node._construct_messages(
            state_2.messages, state_2.root_conversation_start_id, state_2.root_tool_calls_count
        )
        self.assertEqual(
            result2,
            [
                LangchainHumanMessage(content=[{"text": "Hello", "type": "text"}]),
                LangchainAIMessage(content=[{"text": "Welcome!", "type": "text"}]),
                LangchainHumanMessage(
                    content=[{"text": "Generate trends", "type": "text", "cache_control": {"type": "ephemeral"}}]
                ),
            ],
        )

    @patch("ee.hogai.graph.root.nodes.RootNode._get_model", return_value=FakeChatAnthropic(responses=[]))
    async def test_node_reconstructs_conversation_with_tool_calls(self, mock_model):
        node = RootNode(self.team, self.user)
        state = AssistantState(
            messages=[
                HumanMessage(content="Hello"),
                AssistantMessage(
                    content="Welcome!",
                    tool_calls=[
                        AssistantToolCall(
                            id="xyz",
                            name="create_and_query_insight",
                            args={},
                        )
                    ],
                ),
                AssistantMessage(content="Follow-up"),
                AssistantToolCallMessage(content="Answer", tool_call_id="xyz"),
                HumanMessage(content="Answer"),
            ]
        )
        result = node._construct_messages(state.messages, state.root_conversation_start_id, state.root_tool_calls_count)
        self.assertEqual(
            result,
            [
                LangchainHumanMessage(content=[{"text": "Hello", "type": "text"}]),
                LangchainAIMessage(
                    content=[{"text": "Welcome!", "type": "text"}],
                    tool_calls=[
                        {
                            "id": "xyz",
                            "name": "create_and_query_insight",
                            "args": {},
                        }
                    ],
                ),
                LangchainHumanMessage(content=[{"type": "tool_result", "tool_use_id": "xyz", "content": "Answer"}]),
                LangchainAIMessage(content=[{"text": "Follow-up", "type": "text"}]),
                LangchainHumanMessage(
                    content=[{"text": "Answer", "type": "text", "cache_control": {"type": "ephemeral"}}]
                ),
            ],
        )

    @patch("ee.hogai.graph.root.nodes.RootNode._get_model", return_value=FakeChatOpenAI(responses=[]))
    async def test_node_filters_tool_calls_without_responses(self, mock_model):
        node = RootNode(self.team, self.user)
        state = AssistantState(
            messages=[
                HumanMessage(content="Hello"),
                AssistantMessage(
                    content="Welcome!",
                    tool_calls=[
                        # This tool call has a response
                        AssistantToolCall(
                            id="xyz1",
                            name="create_and_query_insight",
                            args={},
                        ),
                        # This tool call has no response and should be filtered out
                        AssistantToolCall(
                            id="xyz2",
                            name="create_and_query_insight",
                            args={},
                        ),
                    ],
                ),
                AssistantToolCallMessage(content="Answer for xyz1", tool_call_id="xyz1"),
            ]
        )
        messages = node._construct_messages(
            state.messages, state.root_conversation_start_id, state.root_tool_calls_count
        )

        # Verify we get exactly 3 messages
        self.assertEqual(len(messages), 3)

        # Verify the messages are in correct order and format
        self.assertEqual(messages[0], LangchainHumanMessage(content=[{"text": "Hello", "type": "text"}]))

        # Verify the assistant message only includes the tool call that has a response
        assistant_message = messages[1]
        self.assertIsInstance(assistant_message, LangchainAIMessage)
        assert isinstance(assistant_message, LangchainAIMessage)
        self.assertEqual(assistant_message.content, [{"text": "Welcome!", "type": "text"}])
        self.assertEqual(len(assistant_message.tool_calls), 1)
        self.assertEqual(assistant_message.tool_calls[0]["id"], "xyz1")

        # Verify the tool response is included
        tool_message = messages[2]
        self.assertIsInstance(tool_message, LangchainHumanMessage)
        assert isinstance(tool_message, LangchainHumanMessage)
        self.assertEqual(
            tool_message.content,
            [
                {
                    "content": "Answer for xyz1",
                    "type": "tool_result",
                    "tool_use_id": "xyz1",
                    "cache_control": {"type": "ephemeral"},
                }
            ],
        )

    async def test_hard_limit_removes_tools(self):
        mock_with_tokens = MagicMock()
        ainvoke_mock = AsyncMock()
        ainvoke_mock.return_value = LangchainAIMessage(
            content=[{"text": "I can't help with that anymore.", "type": "text"}], id="1"
        )
        mock_with_tokens.ainvoke = ainvoke_mock

        with patch(
            "ee.hogai.graph.root.nodes.MaxChatAnthropic",
            return_value=mock_with_tokens,
        ):
            node = RootNode(self.team, self.user)

            # Create a state that has hit the hard limit (4 tool calls)
            state = AssistantState(messages=[HumanMessage(content="Hello")], root_tool_calls_count=node.MAX_TOOL_CALLS)

            # Run the node
            next_state = await node.arun(state, {})

            # Verify the response doesn't contain any tool calls
            self.assertIsInstance(next_state, PartialAssistantState)
            self.assertEqual(len(next_state.messages), 1)
            message = next_state.messages[0]
            self.assertIsInstance(message, AssistantMessage)
            assert isinstance(message, AssistantMessage)
            self.assertEqual(message.content, "I can't help with that anymore.")
            self.assertEqual(message.tool_calls, [])

            # Verify the hard limit message was added to the conversation
            messages = node._construct_messages(
                state.messages, state.root_conversation_start_id, state.root_tool_calls_count
            )
            self.assertIn("iterations", messages[-1].content)

    async def test_node_gets_contextual_tool(self):
        with patch("ee.hogai.graph.root.nodes.MaxChatAnthropic") as mock_chat_openai:
            mock_model = MagicMock()
            mock_model.get_num_tokens_from_messages.return_value = 100
            mock_model.bind_tools.return_value = mock_model
            mock_chat_openai.return_value = mock_model

            node = RootNode(self.team, self.user)
            # Set the config on the node so context_manager can access it
            config = RunnableConfig(
                configurable={"contextual_tools": {"search_session_recordings": {"current_filters": {"duration": ">"}}}}
            )
            node._config = config
            # Clear any cached context manager to force recreation with new config
            node._context_manager = None

            # Mock get_assistant_tool_class to return a real tool-like class
            with (
                patch.object(node, "_has_session_summarization_feature_flag", return_value=False),
            ):
                # Create a mock tool class that behaves like a real tool
                mock_tool_class = MagicMock()
                mock_tool_instance = MagicMock()
                mock_tool_instance.name = "search_session_recordings"
                mock_tool_class.return_value = mock_tool_instance

                # We need to patch at the point where it's imported
                with patch("ee.hogai.tool.get_assistant_tool_class") as mock_get_tool:
                    mock_get_tool.return_value = mock_tool_class

                    # Verify that context_manager has the right tools
                    context_tools = node.context_manager.get_contextual_tools()
                    self.assertEqual(
                        context_tools, {"search_session_recordings": {"current_filters": {"duration": ">"}}}
                    )

                    tools = await node._get_tools(
                        AssistantState(messages=[HumanMessage(content="show me long recordings")]), config
                    )

                    node._get_model(
                        AssistantState(messages=[HumanMessage(content="show me long recordings")]),
                        tools,
                    )

                    # Verify get_assistant_tool_class was called
                    mock_get_tool.assert_called_once_with("search_session_recordings")

                    # Verify bind_tools was called
                    mock_model.bind_tools.assert_called_once()
                    tools = mock_model.bind_tools.call_args[0][0]

                    # Verify that our mock tool instance is in the list
                    self.assertIn(mock_tool_instance, tools)

    async def test_node_does_not_get_contextual_tool_if_not_configured(self):
        with (
            patch(
                "ee.hogai.graph.root.nodes.RootNode._get_model",
                return_value=FakeChatOpenAI(responses=[LangchainAIMessage(content="Simple response")]),
            ),
            patch("ee.hogai.utils.tests.FakeChatOpenAI.bind_tools", return_value=MagicMock()) as mock_bind_tools,
            patch(
                "products.replay.backend.max_tools.SearchSessionRecordingsTool._arun_impl",
                return_value=("Success", {}),
            ),
        ):
            node = RootNode(self.team, self.user)
            state = AssistantState(messages=[HumanMessage(content="show me long recordings")])

            next_state = await node.arun(state, {})

            self.assertIsInstance(next_state, PartialAssistantState)
            self.assertEqual(len(next_state.messages), 1)
            assistant_message = next_state.messages[0]
            self.assertIsInstance(assistant_message, AssistantMessage)
            assert isinstance(assistant_message, AssistantMessage)
            self.assertEqual(assistant_message.content, "Simple response")
            self.assertEqual(assistant_message.tool_calls, [])
            mock_bind_tools.assert_not_called()

    async def test_node_injects_contextual_tool_prompts(self):
        with patch(
            "ee.hogai.graph.root.nodes.RootNode._get_model",
            return_value=FakeChatAnthropic(
                responses=[LangchainAIMessage(content=[{"text": "I'll help with recordings", "type": "text"}])]
            ),
        ) as mock_get_model:
            node = RootNode(self.team, self.user)
            state = AssistantState(
                messages=[HumanMessage(content="show me long recordings", id="test-id")], start_id="test-id"
            )

            # Test with contextual tools
            config = RunnableConfig(
                configurable={"contextual_tools": {"search_session_recordings": {"current_filters": {"duration": ">"}}}}
            )
            # Set config before calling arun
            node._config = config
            result = await node.arun(state, config)

            # Verify the node ran successfully and returned a message
            self.assertIsInstance(result, PartialAssistantState)
            self.assertEqual(len(result.messages), 3)
            # Context message
            self.assertIsInstance(result.messages[0], ContextMessage)
            assert isinstance(result.messages[0], ContextMessage)
            self.assertIn("search_session_recordings", result.messages[0].content)
            # Original human message
            self.assertIsInstance(result.messages[1], HumanMessage)
            # The message should be an AssistantMessage, not VisualizationMessage
            self.assertIsInstance(result.messages[2], AssistantMessage)
            assert isinstance(result.messages[2], AssistantMessage)
            self.assertEqual(result.messages[2].content, "I'll help with recordings")

            # Verify _get_model was called with a SearchSessionRecordingsTool instance in the tools arg
            mock_get_model.assert_called()
            tools_arg = mock_get_model.call_args[0][1]
            self.assertTrue(
                any(isinstance(tool, SearchSessionRecordingsTool) for tool in tools_arg),
                "SearchSessionRecordingsTool instance not found in tools arg",
            )

    async def test_node_includes_project_org_user_context_in_prompt_template(self):
        with (
            patch("os.environ", {"ANTHROPIC_API_KEY": "foo"}),
            patch("langchain_anthropic.chat_models.ChatAnthropic._agenerate") as mock_generate,
            # patch("ee.hogai.graph.root.nodes.RootNode._find_new_window_id", return_value=None),
        ):
            mock_generate.return_value = ChatResult(
                generations=[ChatGeneration(message=AIMessage(content="Test response"))],
                llm_output={},
            )

            node = RootNode(self.team, self.user)
            # Set config before calling arun
            config = RunnableConfig(configurable={})
            node._config = config

            await node.arun(AssistantState(messages=[HumanMessage(content="Foo?")]), config)

            # Verify _generate was called
            mock_generate.assert_called_once()

            # Get the messages passed to _generate
            call_args = mock_generate.call_args
            messages = call_args[0][0]  # First argument is messages

            # Check that the system messages contain the project/org/user context
            system_messages = [msg for msg in messages if isinstance(msg, SystemMessage)]
            content_parts = []
            for msg in system_messages:
                if isinstance(msg.content, str):
                    content_parts.append(msg.content)
                else:
                    content_parts.append(str(msg.content))
            system_content = "\n\n".join(content_parts)

            self.assertIn("You are currently in project ", system_content)
            self.assertIn("The user's name appears to be ", system_content)

    @parameterized.expand(
        [
            # (membership_level, add_context, expected_prompt)
            [OrganizationMembership.Level.ADMIN, True, ROOT_BILLING_CONTEXT_WITH_ACCESS_PROMPT],
            [OrganizationMembership.Level.ADMIN, False, ROOT_BILLING_CONTEXT_ERROR_PROMPT],
            [OrganizationMembership.Level.OWNER, True, ROOT_BILLING_CONTEXT_WITH_ACCESS_PROMPT],
            [OrganizationMembership.Level.OWNER, False, ROOT_BILLING_CONTEXT_ERROR_PROMPT],
            [OrganizationMembership.Level.MEMBER, True, ROOT_BILLING_CONTEXT_WITH_NO_ACCESS_PROMPT],
            [OrganizationMembership.Level.MEMBER, False, ROOT_BILLING_CONTEXT_WITH_NO_ACCESS_PROMPT],
        ]
    )
    async def test_billing_prompts(self, membership_level, add_context, expected_prompt):
        # Set membership level
        membership = await self.user.organization_memberships.aget(organization=self.team.organization)
        membership.level = membership_level
        await membership.asave()

        node = RootNode(self.team, self.user)

        # Configure billing context if needed
        if add_context:
            billing_context = MaxBillingContext(
                subscription_level=MaxBillingContextSubscriptionLevel.PAID,
                has_active_subscription=True,
                products=[],
                settings=MaxBillingContextSettings(autocapture_on=True, active_destinations=0),
                trial=MaxBillingContextTrial(is_active=True, expires_at=str(datetime.date(2023, 2, 1)), target="scale"),
            )
            node._config = RunnableConfig(configurable={"billing_context": billing_context.model_dump()})
        else:
            node._config = RunnableConfig(configurable={})

        self.assertEqual(await node._get_billing_prompt(node._config), expected_prompt)

    @patch("ee.hogai.graph.root.nodes.RootNode._get_model", return_value=FakeChatOpenAI(responses=[]))
    @patch("ee.hogai.graph.root.compaction_manager.AnthropicConversationCompactionManager.should_compact_conversation")
    @patch("ee.hogai.graph.conversation_summarizer.nodes.AnthropicConversationSummarizer.summarize")
    async def test_conversation_summarization_flow(self, mock_summarize, mock_should_compact, mock_model):
        """Test that conversation is summarized when it gets too long"""
        mock_should_compact.return_value = True
        mock_summarize.return_value = "This is a summary of the conversation so far."

        mock_model_instance = FakeChatOpenAI(responses=[LangchainAIMessage(content="Response after summary")])
        mock_model.return_value = mock_model_instance

        node = RootNode(self.team, self.user)
        state = AssistantState(
            messages=[
                HumanMessage(content="First message", id="1"),
                AssistantMessage(content="First response", id="2"),
                HumanMessage(content="Second message", id="3"),
            ]
        )
        result = await node.arun(state, {})

        # Verify summarize was called with all messages
        mock_summarize.assert_called_once()
        summarized_messages = mock_summarize.call_args[0][0]
        self.assertEqual(len(summarized_messages), 3)

        # Verify summary message was inserted
        self.assertIsInstance(result, PartialAssistantState)
        context_messages = [msg for msg in result.messages if isinstance(msg, ContextMessage)]
        self.assertEqual(len(context_messages), 1)
        self.assertIn("This is a summary of the conversation so far.", context_messages[0].content)

    @patch("ee.hogai.graph.root.nodes.RootNode._get_model", return_value=FakeChatOpenAI(responses=[]))
    @patch("ee.hogai.graph.root.compaction_manager.AnthropicConversationCompactionManager.should_compact_conversation")
    @patch("ee.hogai.graph.conversation_summarizer.nodes.AnthropicConversationSummarizer.summarize")
    async def test_conversation_summarization_on_first_turn(self, mock_summarize, mock_should_compact, mock_model):
        """Test that on first turn, the last message is excluded from summarization"""
        mock_should_compact.return_value = True
        mock_summarize.return_value = "Summary without last message"

        mock_model_instance = FakeChatOpenAI(responses=[LangchainAIMessage(content="Response")])
        mock_model.return_value = mock_model_instance

        node = RootNode(self.team, self.user)
        state = AssistantState(
            messages=[
                HumanMessage(content="First message", id="1"),
                AssistantMessage(content="First response", id="2"),
                HumanMessage(content="Second message", id="3"),
            ],
            start_id="3",  # Mark the last message as the start (first turn)
        )
        await node.arun(state, {})

        # Verify last message was excluded from summarization
        mock_summarize.assert_called_once()
        summarized_messages = mock_summarize.call_args[0][0]
        self.assertEqual(len(summarized_messages), 2)

    @patch("ee.hogai.graph.root.nodes.RootNode._get_model")
    @patch("posthoganalytics.feature_enabled")
    async def test_get_tools_session_summarization_feature_flag(self, mock_feature_enabled, mock_model):
        """Test that session_summarization tool is only included when feature flag is enabled"""
        mock_model.return_value = FakeChatOpenAI(responses=[LangchainAIMessage(content="Response")])

        node = RootNode(self.team, self.user)
        state = AssistantState(messages=[HumanMessage(content="Test")])

        # Test with feature flag enabled
        mock_feature_enabled.return_value = True
        tools_with_flag = await node._get_tools(state, {})
        tool_names_with_flag = [tool.name if hasattr(tool, "name") else tool.__name__ for tool in tools_with_flag]
        self.assertIn("session_summarization", tool_names_with_flag)

        # Test with feature flag disabled
        mock_feature_enabled.return_value = False
        tools_without_flag = await node._get_tools(state, {})
        tool_names_without_flag = [tool.name if hasattr(tool, "name") else tool.__name__ for tool in tools_without_flag]
        self.assertNotIn("session_summarization", tool_names_without_flag)

    @patch("ee.hogai.graph.root.nodes.RootNode._get_model")
    @patch("ee.hogai.tool.get_contextual_tool_class")
    async def test_get_tools_ignores_unknown_contextual_tools(self, mock_get_tool_class, mock_model):
        """Test that unknown contextual tools (None from get_contextual_tool_class) are ignored"""
        mock_model.return_value = FakeChatOpenAI(responses=[LangchainAIMessage(content="Response")])
        mock_get_tool_class.return_value = None  # Simulates unknown tool

        node = RootNode(self.team, self.user)
        state = AssistantState(messages=[HumanMessage(content="Test")])
        config = RunnableConfig(configurable={"contextual_tools": {"unknown_tool": {"some": "config"}}})

        # Should not raise an error, just skip the unknown tool
        tools = await node._get_tools(state, config)
        self.assertIsNotNone(tools)

    @patch("ee.hogai.graph.root.nodes.RootNode._get_model", return_value=FakeChatOpenAI(responses=[]))
    async def test_construct_messages_empty_list(self, mock_model):
        """Test _construct_messages with empty message list"""
        node = RootNode(self.team, self.user)
        result = node._construct_messages([], None, None)
        self.assertEqual(result, [])

    @patch("ee.hogai.graph.root.nodes.RootNode._get_model", return_value=FakeChatOpenAI(responses=[]))
    async def test_construct_messages_cache_control_only_on_last_eligible_message(self, mock_model):
        """Test that cache_control is only added to the last eligible message"""
        node = RootNode(self.team, self.user)
        messages: list[AssistantMessageUnion] = [
            HumanMessage(content="First", id="1"),
            AssistantMessage(content="Response", id="2"),
            HumanMessage(content="Second", id="3"),
        ]
        result = node._construct_messages(messages, None, None)

        # Count how many messages have cache_control
        cache_control_count = 0
        for msg in result:
            if isinstance(msg.content, list):
                for content_item in msg.content:
                    if isinstance(content_item, dict) and "cache_control" in content_item:
                        cache_control_count += 1

        self.assertEqual(cache_control_count, 1, "Only one message should have cache_control")

    @patch("ee.hogai.graph.root.nodes.RootNode._get_model", return_value=FakeChatOpenAI(responses=[]))
    async def test_construct_messages_with_hard_limit_reached(self, mock_model):
        """Test that hard limit prompt is added when tool calls reach MAX_TOOL_CALLS"""
        node = RootNode(self.team, self.user)
        messages = [HumanMessage(content="Test", id="1")]
        result = node._construct_messages(messages, None, node.MAX_TOOL_CALLS)

        # Verify hard limit message is added
        human_messages = [msg for msg in result if isinstance(msg, LangchainHumanMessage)]
        self.assertGreater(len(human_messages), 1)
        self.assertIn("iterations", human_messages[-1].content)

    @parameterized.expand(
        [
            [23, False],  # MAX_TOOL_CALLS - 1
            [24, True],  # MAX_TOOL_CALLS
            [25, True],  # MAX_TOOL_CALLS + 1
            [None, False],
        ]
    )
    def test_is_hard_limit_reached_boundary_conditions(self, tool_calls_count, expected):
        """Test _is_hard_limit_reached with boundary values"""
        node = RootNode(self.team, self.user)
        result = node._is_hard_limit_reached(tool_calls_count)
        self.assertEqual(result, expected)


class TestRootNodeTools(BaseTest):
    def test_node_tools_router(self):
        node = RootNodeTools(self.team, self.user)

        # Test case 1: Last message is AssistantToolCallMessage - should return "root"
        state_1 = AssistantState(
            messages=[
                HumanMessage(content="Hello"),
                AssistantToolCallMessage(content="Tool result", tool_call_id="xyz"),
            ]
        )
        self.assertEqual(node.router(state_1), "root")

        # Test case 2: No tool call message or root tool call - should return "end"
        state_3 = AssistantState(messages=[AssistantMessage(content="Hello")])
        self.assertEqual(node.router(state_3), "end")

        # Test case 3: Has contextual tool call result - should go back to root
        state_4 = AssistantState(
            messages=[
                AssistantMessage(content="Hello"),
                AssistantToolCallMessage(content="Tool result", tool_call_id="xyz"),
            ]
        )
        self.assertEqual(node.router(state_4), "root")

    async def test_run_no_assistant_message(self):
        node = RootNodeTools(self.team, self.user)
        state = AssistantState(messages=[HumanMessage(content="Hello")])
        result = await node.arun(state, {})
        self.assertEqual(result, PartialAssistantState(root_tool_calls_count=0))

    async def test_run_valid_tool_call(self):
        node = RootNodeTools(self.team, self.user)
        state = AssistantState(
            messages=[
                AssistantMessage(
                    content="Hello",
                    id="test-id",
                    tool_calls=[
                        AssistantToolCall(
                            id="xyz",
                            name="create_and_query_insight",
                            args={"query_kind": "trends", "query_description": "test query"},
                        )
                    ],
                )
            ]
        )
        result = await node.arun(state, {})
        self.assertIsInstance(result, PartialAssistantState)
        self.assertEqual(result.root_tool_call_id, "xyz")
        self.assertEqual(result.root_tool_insight_plan, "test query")
        self.assertEqual(result.root_tool_insight_type, None)  # Insight type is determined by query planner node

    async def test_run_valid_contextual_tool_call(self):
        node = RootNodeTools(self.team, self.user)
        state = AssistantState(
            messages=[
                AssistantMessage(
                    content="Hello",
                    id="test-id",
                    tool_calls=[
                        AssistantToolCall(
                            id="xyz",
                            name="search_session_recordings",
                            args={"change": "Add duration > 5min filter"},
                        )
                    ],
                )
            ]
        )

        result = await node.arun(
            state,
            {
                "configurable": {
                    "team": self.team,
                    "user": self.user,
                    "contextual_tools": {"search_session_recordings": {"current_filters": {}}},
                }
            },
        )

        self.assertIsInstance(result, PartialAssistantState)
        self.assertEqual(result.root_tool_call_id, None)  # Tool was fully handled by the node
        self.assertIsNone(result.root_tool_insight_plan)  # No insight plan for contextual tools
        self.assertIsNone(result.root_tool_insight_type)  # No insight type for contextual tools
        self.assertFalse(
            cast(AssistantToolCallMessage, result.messages[-1]).visible
        )  # This tool must not be visible by default

    async def test_run_multiple_tool_calls_raises(self):
        node = RootNodeTools(self.team, self.user)
        state = AssistantState(
            messages=[
                AssistantMessage(
                    content="Hello",
                    id="test-id",
                    tool_calls=[
                        AssistantToolCall(
                            id="xyz1",
                            name="create_and_query_insight",
                            args={"query_kind": "trends", "query_description": "test query 1"},
                        ),
                        AssistantToolCall(
                            id="xyz2",
                            name="create_and_query_insight",
                            args={"query_kind": "funnel", "query_description": "test query 2"},
                        ),
                    ],
                )
            ]
        )
        with self.assertRaises(ValueError) as cm:
            await node.arun(state, {})
        self.assertEqual(str(cm.exception), "Expected exactly one tool call.")

    async def test_run_increments_tool_count(self):
        node = RootNodeTools(self.team, self.user)
        state = AssistantState(
            messages=[
                AssistantMessage(
                    content="Hello",
                    id="test-id",
                    tool_calls=[
                        AssistantToolCall(
                            id="xyz",
                            name="create_and_query_insight",
                            args={"query_kind": "trends", "query_description": "test query"},
                        )
                    ],
                )
            ],
            root_tool_calls_count=2,  # Starting count
        )
        result = await node.arun(state, {})
        self.assertEqual(result.root_tool_calls_count, 3)  # Should increment by 1

    async def test_run_resets_tool_count(self):
        node = RootNodeTools(self.team, self.user)

        # Test reset when no tool calls in AssistantMessage
        state_1 = AssistantState(messages=[AssistantMessage(content="Hello", tool_calls=[])], root_tool_calls_count=3)
        result = await node.arun(state_1, {})
        self.assertEqual(result.root_tool_calls_count, 0)

        # Test reset when last message is HumanMessage
        state_2 = AssistantState(messages=[HumanMessage(content="Hello")], root_tool_calls_count=3)
        result = await node.arun(state_2, {})
        self.assertEqual(result.root_tool_calls_count, 0)

    async def test_navigate_tool_call_raises_node_interrupt(self):
        """Test that navigate tool calls raise NodeInterrupt to pause graph execution"""
        node = RootNodeTools(self.team, self.user)

        state = AssistantState(
            messages=[
                AssistantMessage(
                    content="I'll help you navigate to insights",
                    id="test-id",
                    tool_calls=[AssistantToolCall(id="nav-123", name="navigate", args={"page_key": "insights"})],
                )
            ]
        )

        with patch("ee.hogai.tool.get_assistant_tool_class") as mock_tools:
            # Mock the navigate tool
            mock_navigate_tool = AsyncMock()
            mock_navigate_tool.ainvoke.return_value = LangchainToolMessage(
                content="XXX", tool_call_id="nav-123", artifact={"page_key": "insights"}
            )
            mock_tools.return_value = lambda *args, **kwargs: mock_navigate_tool

            # The navigate tool call should raise NodeInterrupt
            with self.assertRaises(NodeInterrupt) as cm:
                await node.arun(state, {"configurable": {"contextual_tools": {"navigate": {}}}})

            # Verify the NodeInterrupt contains the expected message
            # NodeInterrupt wraps the message in an Interrupt object
            interrupt_data = cm.exception.args[0]
            if isinstance(interrupt_data, list):
                interrupt_data = interrupt_data[0].value
            self.assertIsInstance(interrupt_data, AssistantToolCallMessage)
            self.assertEqual(interrupt_data.content, "XXX")
            self.assertEqual(interrupt_data.tool_call_id, "nav-123")
            self.assertTrue(interrupt_data.visible)
            self.assertEqual(interrupt_data.ui_payload, {"navigate": {"page_key": "insights"}})

    def test_billing_tool_routing(self):
        """Test that billing tool calls are routed correctly"""
        node = RootNodeTools(self.team, self.user)

        # Create state with billing tool call (read_data with kind=billing_info)
        state = AssistantState(
            messages=[
                AssistantMessage(
                    content="Let me check your billing information",
                    tool_calls=[AssistantToolCall(id="billing-123", name="read_data", args={"kind": "billing_info"})],
                )
            ],
            root_tool_call_id="billing-123",
        )

        # Should route to billing
        self.assertEqual(node.router(state), "billing")

    def test_router_insights_path(self):
        """Test router routes to insights when root_tool_insight_plan is set"""
        node = RootNodeTools(self.team, self.user)

        state = AssistantState(
            messages=[
                AssistantMessage(
                    content="Creating insight",
                    tool_calls=[
                        AssistantToolCall(
                            id="insight-123",
                            name="create_and_query_insight",
                            args={"query_kind": "trends", "query_description": "test"},
                        )
                    ],
                )
            ],
            root_tool_call_id="insight-123",
            root_tool_insight_plan="test query plan",
        )

        self.assertEqual(node.router(state), "insights")

    def test_router_insights_search_path(self):
        """Test router routes to insights_search when search_insights_query is set"""
        node = RootNodeTools(self.team, self.user)

        state = AssistantState(
            messages=[
                AssistantMessage(
                    content="Searching insights",
                    tool_calls=[AssistantToolCall(id="search-123", name="search", args={"kind": "insights"})],
                )
            ],
            root_tool_call_id="search-123",
            search_insights_query="test search query",
        )

        self.assertEqual(node.router(state), "insights_search")

    def test_router_session_summarization_path(self):
        """Test router routes to session_summarization when session_summarization_query is set"""
        node = RootNodeTools(self.team, self.user)

        state = AssistantState(
            messages=[
                AssistantMessage(
                    content="Summarizing sessions",
                    tool_calls=[
                        AssistantToolCall(
                            id="session-123", name="session_summarization", args={"session_summarization_query": "test"}
                        )
                    ],
                )
            ],
            root_tool_call_id="session-123",
            session_summarization_query="test session query",
        )

        self.assertEqual(node.router(state), "session_summarization")

    def test_router_create_dashboard_path(self):
        """Test router routes to create_dashboard when create_dashboard tool is called"""
        node = RootNodeTools(self.team, self.user)

        state = AssistantState(
            messages=[
                AssistantMessage(
                    content="Creating dashboard",
                    tool_calls=[
                        AssistantToolCall(
                            id="dashboard-123", name="create_dashboard", args={"search_insights_queries": []}
                        )
                    ],
                )
            ],
            root_tool_call_id="dashboard-123",
        )

        self.assertEqual(node.router(state), "create_dashboard")

    def test_router_search_documentation_fallback(self):
        """Test router routes to search_documentation when root_tool_call_id is set but no specific route"""
        node = RootNodeTools(self.team, self.user)

        state = AssistantState(
            messages=[
                AssistantMessage(
                    content="Searching docs",
                    tool_calls=[AssistantToolCall(id="search-123", name="search", args={"kind": "docs"})],
                )
            ],
            root_tool_call_id="search-123",
        )

        self.assertEqual(node.router(state), "search_documentation")

    async def test_arun_session_summarization_with_all_args(self):
        """Test session_summarization tool call with all arguments"""
        node = RootNodeTools(self.team, self.user)
        state = AssistantState(
            messages=[
                AssistantMessage(
                    content="Summarizing sessions",
                    id="test-id",
                    tool_calls=[
                        AssistantToolCall(
                            id="session-123",
                            name="session_summarization",
                            args={
                                "session_summarization_query": "test query",
                                "should_use_current_filters": True,
                                "summary_title": "Test Summary",
                            },
                        )
                    ],
                )
            ]
        )
        result = await node.arun(state, {})
        self.assertIsInstance(result, PartialAssistantState)
        self.assertEqual(result.root_tool_call_id, "session-123")
        self.assertEqual(result.session_summarization_query, "test query")
        self.assertEqual(result.should_use_current_filters, True)
        self.assertEqual(result.summary_title, "Test Summary")

<<<<<<< HEAD
        with patch("ee.hogai.tool.get_assistant_tool_class") as mock_tools:
            # Mock the navigate tool to raise an exception
            mock_navigate_tool = AsyncMock()
            mock_navigate_tool.ainvoke = AsyncMock(side_effect=Exception("Navigation failed"))
            mock_navigate_tool.send_result_to_frontend = True
            mock_navigate_tool._state = state
            mock_tools.return_value = lambda *args, **kwargs: mock_navigate_tool
=======
    async def test_arun_session_summarization_missing_optional_args(self):
        """Test session_summarization tool call with missing optional arguments"""
        node = RootNodeTools(self.team, self.user)
        state = AssistantState(
            messages=[
                AssistantMessage(
                    content="Summarizing sessions",
                    id="test-id",
                    tool_calls=[
                        AssistantToolCall(
                            id="session-123",
                            name="session_summarization",
                            args={"session_summarization_query": "test query"},
                        )
                    ],
                )
            ]
        )
        result = await node.arun(state, {})
        self.assertIsInstance(result, PartialAssistantState)
        self.assertEqual(result.should_use_current_filters, False)  # Default value
        self.assertIsNone(result.summary_title)

    async def test_arun_create_dashboard_with_queries(self):
        """Test create_dashboard tool call with search_insights_queries"""
        node = RootNodeTools(self.team, self.user)
        state = AssistantState(
            messages=[
                AssistantMessage(
                    content="Creating dashboard",
                    id="test-id",
                    tool_calls=[
                        AssistantToolCall(
                            id="dashboard-123",
                            name="create_dashboard",
                            args={
                                "dashboard_name": "Test Dashboard",
                                "search_insights_queries": [
                                    {"name": "Query 1", "description": "Trends insight description"},
                                    {"name": "Query 2", "description": "Funnel insight description"},
                                ],
                            },
                        )
                    ],
                )
            ]
        )
        result = await node.arun(state, {})
        self.assertIsInstance(result, PartialAssistantState)
        self.assertEqual(result.root_tool_call_id, "dashboard-123")
        self.assertEqual(result.dashboard_name, "Test Dashboard")
        self.assertIsNotNone(result.search_insights_queries)
        assert result.search_insights_queries is not None
        self.assertEqual(len(result.search_insights_queries), 2)
        self.assertEqual(result.search_insights_queries[0].name, "Query 1")
        self.assertEqual(result.search_insights_queries[1].name, "Query 2")

    async def test_arun_search_tool_insights_kind(self):
        """Test search tool with kind=insights"""
        node = RootNodeTools(self.team, self.user)
        state = AssistantState(
            messages=[
                AssistantMessage(
                    content="Searching insights",
                    id="test-id",
                    tool_calls=[
                        AssistantToolCall(id="search-123", name="search", args={"query": "test", "kind": "insights"})
                    ],
                )
            ]
        )
>>>>>>> 81682e27

        with patch("ee.hogai.tool.get_contextual_tool_class") as mock_get_tool:
            mock_tool = AsyncMock()
            mock_tool.ainvoke.return_value = LangchainToolMessage(
                content="Search results",
                tool_call_id="search-123",
                name="search",
                artifact={"kind": "insights", "query": "test"},
            )
            mock_get_tool.return_value = lambda *args, **kwargs: mock_tool

            result = await node.arun(state, {"configurable": {"contextual_tools": {"search": {}}}})

            self.assertIsInstance(result, PartialAssistantState)
            self.assertEqual(result.root_tool_call_id, "search-123")
            self.assertEqual(result.search_insights_query, "test")

    async def test_arun_search_tool_docs_kind(self):
        """Test search tool with kind=docs"""
        node = RootNodeTools(self.team, self.user)
        state = AssistantState(
            messages=[
                AssistantMessage(
                    content="Searching docs",
                    id="test-id",
                    tool_calls=[
                        AssistantToolCall(id="search-123", name="search", args={"query": "test", "kind": "docs"})
                    ],
                )
            ]
        )

<<<<<<< HEAD
        with patch("ee.hogai.tool.get_assistant_tool_class") as mock_tools:
            # Mock the search_session_recordings tool
            mock_search_session_recordings = AsyncMock()
            mock_search_session_recordings.ainvoke.return_value = LangchainToolMessage(
                content="YYYY", tool_call_id="nav-123", artifact={"filters": {}}
=======
        with patch("ee.hogai.tool.get_contextual_tool_class") as mock_get_tool:
            mock_tool = AsyncMock()
            mock_tool.ainvoke.return_value = LangchainToolMessage(
                content="Docs results", tool_call_id="search-123", name="search", artifact={"kind": "docs"}
>>>>>>> 81682e27
            )
            mock_get_tool.return_value = lambda *args, **kwargs: mock_tool

            result = await node.arun(state, {"configurable": {"contextual_tools": {"search": {}}}})

            self.assertIsInstance(result, PartialAssistantState)
            self.assertEqual(result.root_tool_call_id, "search-123")

    async def test_arun_read_data_billing_info(self):
        """Test read_data tool with kind=billing_info"""
        node = RootNodeTools(self.team, self.user)
        state = AssistantState(
            messages=[
                AssistantMessage(
                    content="Reading billing info",
                    id="test-id",
                    tool_calls=[AssistantToolCall(id="read-123", name="read_data", args={"kind": "billing_info"})],
                )
            ]
        )

        with patch("ee.hogai.tool.get_contextual_tool_class") as mock_get_tool:
            mock_tool = AsyncMock()
            mock_tool.ainvoke.return_value = LangchainToolMessage(
                content="Billing data", tool_call_id="read-123", name="read_data", artifact={"kind": "billing_info"}
            )
            mock_get_tool.return_value = lambda *args, **kwargs: mock_tool

            result = await node.arun(state, {"configurable": {"contextual_tools": {"read_data": {}}}})

            self.assertIsInstance(result, PartialAssistantState)
            self.assertEqual(result.root_tool_call_id, "read-123")

    async def test_arun_tool_updates_state(self):
        """Test that when a tool updates its _state, the new messages are included"""
        node = RootNodeTools(self.team, self.user)
        state = AssistantState(
            messages=[
                AssistantMessage(
                    content="Using tool",
                    id="test-id",
                    tool_calls=[AssistantToolCall(id="tool-123", name="test_tool", args={})],
                )
            ]
        )

        with patch("ee.hogai.tool.get_contextual_tool_class") as mock_get_tool:
            mock_tool = AsyncMock()
            # Simulate tool appending a message to state
            updated_state = AssistantState(
                messages=[
                    *state.messages,
                    AssistantToolCallMessage(content="Tool result", tool_call_id="tool-123", id="msg-1"),
                ]
            )
            mock_tool._state = updated_state
            mock_tool.ainvoke.return_value = LangchainToolMessage(content="Tool result", tool_call_id="tool-123")
            mock_get_tool.return_value = lambda *args, **kwargs: mock_tool

            result = await node.arun(state, {"configurable": {"contextual_tools": {"test_tool": {}}}})

            # Should include the new message from the updated state
            self.assertIsInstance(result, PartialAssistantState)
            self.assertEqual(len(result.messages), 1)
            self.assertIsInstance(result.messages[0], AssistantToolCallMessage)

    async def test_arun_tool_returns_wrong_type_returns_error_message(self):
        """Test that tool returning wrong type returns an error message"""
        node = RootNodeTools(self.team, self.user)
        state = AssistantState(
            messages=[
                AssistantMessage(
                    content="Using tool",
                    id="test-id",
                    tool_calls=[AssistantToolCall(id="tool-123", name="test_tool", args={})],
                )
            ]
        )

        with patch("ee.hogai.tool.get_contextual_tool_class") as mock_get_tool:
            mock_tool = AsyncMock()
            mock_tool.ainvoke.return_value = "Wrong type"  # Should be LangchainToolMessage
            mock_get_tool.return_value = lambda *args, **kwargs: mock_tool

            result = await node.arun(state, {"configurable": {"contextual_tools": {"test_tool": {}}}})

            self.assertIsInstance(result, PartialAssistantState)
            self.assertEqual(len(result.messages), 1)
            assert isinstance(result.messages[0], AssistantToolCallMessage)
            self.assertEqual(result.messages[0].tool_call_id, "tool-123")
            self.assertEqual(result.root_tool_calls_count, 1)

    async def test_arun_unknown_tool_returns_error_message(self):
        """Test that unknown tool name returns an error message"""
        node = RootNodeTools(self.team, self.user)
        state = AssistantState(
            messages=[
                AssistantMessage(
                    content="Using unknown tool",
                    id="test-id",
                    tool_calls=[AssistantToolCall(id="tool-123", name="unknown_tool", args={})],
                )
            ]
        )

        with patch("ee.hogai.tool.get_contextual_tool_class", return_value=None):
            result = await node.arun(state, {})

            self.assertIsInstance(result, PartialAssistantState)
            self.assertEqual(len(result.messages), 1)
            assert isinstance(result.messages[0], AssistantToolCallMessage)
            self.assertEqual(result.messages[0].tool_call_id, "tool-123")
            self.assertEqual(result.root_tool_calls_count, 1)<|MERGE_RESOLUTION|>--- conflicted
+++ resolved
@@ -966,15 +966,6 @@
         self.assertEqual(result.should_use_current_filters, True)
         self.assertEqual(result.summary_title, "Test Summary")
 
-<<<<<<< HEAD
-        with patch("ee.hogai.tool.get_assistant_tool_class") as mock_tools:
-            # Mock the navigate tool to raise an exception
-            mock_navigate_tool = AsyncMock()
-            mock_navigate_tool.ainvoke = AsyncMock(side_effect=Exception("Navigation failed"))
-            mock_navigate_tool.send_result_to_frontend = True
-            mock_navigate_tool._state = state
-            mock_tools.return_value = lambda *args, **kwargs: mock_navigate_tool
-=======
     async def test_arun_session_summarization_missing_optional_args(self):
         """Test session_summarization tool call with missing optional arguments"""
         node = RootNodeTools(self.team, self.user)
@@ -1046,7 +1037,6 @@
                 )
             ]
         )
->>>>>>> 81682e27
 
         with patch("ee.hogai.tool.get_contextual_tool_class") as mock_get_tool:
             mock_tool = AsyncMock()
@@ -1079,18 +1069,10 @@
             ]
         )
 
-<<<<<<< HEAD
-        with patch("ee.hogai.tool.get_assistant_tool_class") as mock_tools:
-            # Mock the search_session_recordings tool
-            mock_search_session_recordings = AsyncMock()
-            mock_search_session_recordings.ainvoke.return_value = LangchainToolMessage(
-                content="YYYY", tool_call_id="nav-123", artifact={"filters": {}}
-=======
         with patch("ee.hogai.tool.get_contextual_tool_class") as mock_get_tool:
             mock_tool = AsyncMock()
             mock_tool.ainvoke.return_value = LangchainToolMessage(
                 content="Docs results", tool_call_id="search-123", name="search", artifact={"kind": "docs"}
->>>>>>> 81682e27
             )
             mock_get_tool.return_value = lambda *args, **kwargs: mock_tool
 
