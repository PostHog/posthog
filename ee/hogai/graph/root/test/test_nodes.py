--- conflicted
+++ resolved
@@ -93,13 +93,8 @@
                     AssistantToolCallMessage(content="Query completed", tool_call_id="tool-123"),
                 ]
             )
-<<<<<<< HEAD
             next_state = await node.arun(state, {})
-            self.assertIsInstance(next_state, PartialAssistantState)
-=======
-            next_state = node.run(state, {})
             assert next_state is not None
->>>>>>> 30e5852c
             self.assertEqual(len(next_state.messages), 1)
             self.assertIsInstance(next_state.messages[0], AssistantMessage)
             assistant_message = next_state.messages[0]
