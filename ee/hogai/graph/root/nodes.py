import asyncio
from collections.abc import Sequence
from typing import TYPE_CHECKING, Literal, Optional, TypeVar, Union, cast
from uuid import uuid4

import posthoganalytics
from langchain_core.messages import (
    AIMessage as LangchainAIMessage,
    BaseMessage,
    HumanMessage as LangchainHumanMessage,
    ToolMessage as LangchainToolMessage,
)
from langchain_core.prompts import ChatPromptTemplate
from langchain_core.runnables import RunnableConfig
from langgraph.errors import NodeInterrupt
from posthoganalytics import capture_exception
from pydantic import BaseModel

from posthog.schema import (
    AssistantContextualTool,
    AssistantMessage,
    AssistantToolCallMessage,
    ContextMessage,
    FailureMessage,
    HumanMessage,
    ReasoningMessage,
<<<<<<< HEAD
=======
    RetentionQuery,
    RevenueAnalyticsGrossRevenueQuery,
    RevenueAnalyticsMetricsQuery,
    RevenueAnalyticsMRRQuery,
    RevenueAnalyticsTopCustomersQuery,
    TrendsQuery,
>>>>>>> f689b514
)

from posthog.models import Team, User

from ee.hogai.graph.base import AssistantNode
from ee.hogai.graph.conversation_summarizer.nodes import AnthropicConversationSummarizer
from ee.hogai.graph.root.compaction_manager import AnthropicConversationCompactionManager
from ee.hogai.graph.root.tools.todo_write import TodoWriteTool
from ee.hogai.graph.shared_prompts import CORE_MEMORY_PROMPT
from ee.hogai.llm import MaxChatAnthropic
from ee.hogai.tool import CONTEXTUAL_TOOL_NAME_TO_TOOL, ToolMessagesArtifact
from ee.hogai.utils.anthropic import add_cache_control, convert_to_anthropic_messages, normalize_ai_anthropic_message
from ee.hogai.utils.helpers import insert_messages_before_start
from ee.hogai.utils.prompt import format_prompt_string
from ee.hogai.utils.types import (
    AssistantMessageUnion,
    AssistantNodeName,
    AssistantState,
    BaseState,
    BaseStateWithMessages,
    InsightQuery,
    PartialAssistantState,
    ReplaceMessages,
)
from ee.hogai.utils.types.composed import MaxNodeName

from .prompts import (
    ROOT_BILLING_CONTEXT_ERROR_PROMPT,
    ROOT_BILLING_CONTEXT_WITH_ACCESS_PROMPT,
    ROOT_BILLING_CONTEXT_WITH_NO_ACCESS_PROMPT,
    ROOT_CONVERSATION_SUMMARY_PROMPT,
    ROOT_GROUPS_PROMPT,
    ROOT_HARD_LIMIT_REACHED_PROMPT,
    ROOT_SYSTEM_PROMPT,
    ROOT_TOOL_DOES_NOT_EXIST,
)
from .tools import (
    ReadDataTool,
    ReadTaxonomyTool,
    SearchTool,
    create_and_query_insight,
    create_dashboard,
    session_summarization,
)

<<<<<<< HEAD
if TYPE_CHECKING:
    from ee.hogai.tool import MaxTool
=======
# Map query kinds to their respective full UI query classes
# NOTE: Update this and SupportedQueryTypes when adding new query types
MAX_SUPPORTED_QUERY_KIND_TO_MODEL: dict[str, type[SupportedQueryTypes]] = {
    "TrendsQuery": TrendsQuery,
    "FunnelsQuery": FunnelsQuery,
    "RetentionQuery": RetentionQuery,
    "HogQLQuery": HogQLQuery,
    "RevenueAnalyticsGrossRevenueQuery": RevenueAnalyticsGrossRevenueQuery,
    "RevenueAnalyticsMetricsQuery": RevenueAnalyticsMetricsQuery,
    "RevenueAnalyticsMRRQuery": RevenueAnalyticsMRRQuery,
    "RevenueAnalyticsTopCustomersQuery": RevenueAnalyticsTopCustomersQuery,
}
>>>>>>> f689b514

SLASH_COMMAND_INIT = "/init"
SLASH_COMMAND_REMEMBER = "/remember"

RouteName = Literal[
    "insights",
    "root",
    "end",
    "search_documentation",
    "memory_onboarding",
    "insights_search",
    "billing",
    "session_summarization",
    "create_dashboard",
]


RootMessageUnion = HumanMessage | AssistantMessage | FailureMessage | AssistantToolCallMessage | ContextMessage
T = TypeVar("T", RootMessageUnion, BaseMessage)

RootTool = Union[type[BaseModel], "MaxTool"]


class RootNode(AssistantNode):
    MAX_TOOL_CALLS = 24
    """
    Determines the maximum number of tool calls allowed in a single generation.
    """
    THINKING_CONFIG = {"type": "enabled", "budget_tokens": 1024}
    """
    Determines the thinking configuration for the model.
    """

    def __init__(self, team: Team, user: User):
        super().__init__(team, user)
        self._window_manager = AnthropicConversationCompactionManager()

    async def arun(self, state: AssistantState, config: RunnableConfig) -> PartialAssistantState:
        # Add context messages on start of the conversation.
        tools, billing_context_prompt, core_memory, groups = await asyncio.gather(
            self._get_tools(state, config),
            self._get_billing_prompt(config),
            self._aget_core_memory_text(),
            self.context_manager.get_group_names(),
        )
        model = self._get_model(state, tools)

        # Add context messages on start of the conversation.
        messages_to_replace: Sequence[AssistantMessageUnion] = []
        if self._is_first_turn(state) and (
            updated_messages := await self.context_manager.get_state_messages_with_context(state)
        ):
            messages_to_replace = updated_messages

        # Calculate the initial window.
        langchain_messages = self._construct_messages(
            messages_to_replace or state.messages, state.root_conversation_start_id, state.root_tool_calls_count
        )
        window_id = state.root_conversation_start_id

        # Summarize the conversation if it's too long.
        if await self._window_manager.should_compact_conversation(
            model, langchain_messages, tools=tools, thinking_config=self.THINKING_CONFIG
        ):
            # Exclude the last message if it's the first turn.
            messages_to_summarize = langchain_messages[:-1] if self._is_first_turn(state) else langchain_messages
            summary = await AnthropicConversationSummarizer(self._team, self._user).summarize(messages_to_summarize)
            summary_message = ContextMessage(
                content=ROOT_CONVERSATION_SUMMARY_PROMPT.format(summary=summary),
                id=str(uuid4()),
            )

            # Insert the summary message before the last human message
            messages_to_replace = insert_messages_before_start(
                messages_to_replace or state.messages, [summary_message], start_id=state.start_id
            )

            # Update window
            window_id = self._window_manager.find_window_boundary(messages_to_replace)
            langchain_messages = self._construct_messages(messages_to_replace, window_id, state.root_tool_calls_count)

        system_prompts = ChatPromptTemplate.from_messages(
            [
                ("system", ROOT_SYSTEM_PROMPT),
            ],
            template_format="mustache",
        ).format_messages(
            groups_prompt=f" {format_prompt_string(ROOT_GROUPS_PROMPT, groups=', '.join(groups))}" if groups else "",
            billing_context=billing_context_prompt,
            core_memory_prompt=format_prompt_string(CORE_MEMORY_PROMPT, core_memory=core_memory),
        )

        # Mark the longest default prefix as cacheable
        add_cache_control(system_prompts[-1])

        message = await model.ainvoke(system_prompts + langchain_messages, config)
        assistant_message = normalize_ai_anthropic_message(message)

        new_messages: list[AssistantMessageUnion] = [assistant_message]
        # Replace the messages with the new message window
        if messages_to_replace:
            new_messages = ReplaceMessages([*messages_to_replace, assistant_message])

        return PartialAssistantState(root_conversation_start_id=window_id, messages=new_messages)

    async def get_reasoning_message(
        self, input: BaseState, default_message: Optional[str] = None
    ) -> ReasoningMessage | None:
        input = cast(AssistantState, input)
        if self.context_manager.has_awaitable_context(input):
            return ReasoningMessage(content="Calculating context")
        return None

    @property
    def node_name(self) -> MaxNodeName:
        return AssistantNodeName.ROOT

    def _has_session_summarization_feature_flag(self) -> bool:
        """
        Check if the user has the session summarization feature flag enabled.
        """
        return posthoganalytics.feature_enabled(
            "max-session-summarization",
            str(self._user.distinct_id),
            groups={"organization": str(self._team.organization_id)},
            group_properties={"organization": {"id": str(self._team.organization_id)}},
            send_feature_flag_events=False,
        )

    async def _get_billing_prompt(self, config: RunnableConfig) -> str:
        """Get billing information including whether to include the billing tool and the prompt.
        Returns:
            str: prompt
        """
        has_billing_context = self.context_manager.get_billing_context() is not None
        has_access = await self.context_manager.check_user_has_billing_access()

        if has_access and not has_billing_context:
            return ROOT_BILLING_CONTEXT_ERROR_PROMPT

        prompt = (
            ROOT_BILLING_CONTEXT_WITH_ACCESS_PROMPT
            if has_access and has_billing_context
            else ROOT_BILLING_CONTEXT_WITH_NO_ACCESS_PROMPT
        )
        return prompt

    def _get_model(self, state: AssistantState, tools: list[RootTool]):
        base_model = MaxChatAnthropic(
            model="claude-sonnet-4-5",
            streaming=True,
            stream_usage=True,
            user=self._user,
            team=self._team,
            betas=["interleaved-thinking-2025-05-14"],
            max_tokens=8192,
            thinking=self.THINKING_CONFIG,
            conversation_start_dt=state.start_dt,
        )

        # The agent can operate in loops. Since insight building is an expensive operation, we want to limit a recursion depth.
        # This will remove the functions, so the agent doesn't have any other option but to exit.
        if self._is_hard_limit_reached(state.root_tool_calls_count):
            return base_model

        return base_model.bind_tools(tools, parallel_tool_calls=False)

    async def _get_tools(self, state: AssistantState, config: RunnableConfig) -> list[RootTool]:
        from ee.hogai.tool import MaxTool, get_contextual_tool_class

        available_tools: list[type[BaseModel] | MaxTool] = []

        # Dynamically initialize some tools based on conditions
        dynamic_tools = await asyncio.gather(
            ReadTaxonomyTool.create_tool_class(team=self._team, user=self._user, state=state, config=config),
            ReadDataTool.create_tool_class(team=self._team, user=self._user, state=state, config=config),
        )
        available_tools.extend(dynamic_tools)

        # Add the static toolkit
        toolkit = (SearchTool, TodoWriteTool)
        for StaticMaxToolClass in toolkit:
            available_tools.append(StaticMaxToolClass(team=self._team, user=self._user, state=state, config=config))

        tool_names = self.context_manager.get_contextual_tools().keys()
        is_editing_insight = AssistantContextualTool.CREATE_AND_QUERY_INSIGHT in tool_names
        if not is_editing_insight:
            # This is the default tool, which can be overriden by the MaxTool based tool with the same name
            available_tools.append(create_and_query_insight)

        # Check if session summarization is enabled for the user
        if self._has_session_summarization_feature_flag():
            available_tools.append(session_summarization)

        available_tools.append(create_dashboard)

        # Inject contextual tools
        for tool_name in tool_names:
            ContextualMaxToolClass = get_contextual_tool_class(tool_name)
            if ContextualMaxToolClass is None:
                continue  # Ignoring a tool that the backend doesn't know about - might be a deployment mismatch
            available_tools.append(ContextualMaxToolClass(team=self._team, user=self._user, state=state, config=config))

        return available_tools

    def _construct_messages(
        self,
        messages: Sequence[AssistantMessageUnion],
        window_start_id: str | None = None,
        tool_calls_count: int | None = None,
    ) -> list[BaseMessage]:
        # Filter out messages that are not part of the conversation window.
        filtered_messages = [message for message in messages if isinstance(message, RootMessageUnion)]
        conversation_window = self._window_manager.get_messages_in_window(filtered_messages, window_start_id)

        # `assistant` messages must be contiguous with the respective `tool` messages.
        tool_result_messages = {
            message.tool_call_id: message
            for message in conversation_window
            if isinstance(message, AssistantToolCallMessage)
        }

        history: list[BaseMessage] = convert_to_anthropic_messages(conversation_window, tool_result_messages)

        # Force the agent to stop if the tool call limit is reached.
        if self._is_hard_limit_reached(tool_calls_count):
            history.append(LangchainHumanMessage(content=ROOT_HARD_LIMIT_REACHED_PROMPT))

        # Append a single cache control to the last human message or last tool message,
        # so we cache the full prefix of the conversation.
        for i in range(len(history) - 1, -1, -1):
            maybe_content_arr = history[i].content
            if (
                isinstance(history[i], LangchainHumanMessage | LangchainAIMessage)
                and isinstance(maybe_content_arr, list)
                and len(maybe_content_arr) > 0
                and isinstance(maybe_content_arr[-1], dict)
            ):
                maybe_content_arr[-1]["cache_control"] = {"type": "ephemeral"}
                break

        return history

    def _is_hard_limit_reached(self, tool_calls_count: int | None) -> bool:
        return tool_calls_count is not None and tool_calls_count >= self.MAX_TOOL_CALLS


class RootNodeTools(AssistantNode):
    @property
    def node_name(self) -> MaxNodeName:
        return AssistantNodeName.ROOT_TOOLS

    async def get_reasoning_message(
        self, input: BaseState, default_message: Optional[str] = None
    ) -> ReasoningMessage | None:
        if not isinstance(input, BaseStateWithMessages):
            return None
        if not input.messages:
            return None

        assert isinstance(input.messages[-1], AssistantMessage)
        tool_calls = input.messages[-1].tool_calls or []
        assert len(tool_calls) <= 1
        if len(tool_calls) == 0:
            return None
        tool_call = tool_calls[0]
        content = None
        if tool_call.name == "create_and_query_insight":
            content = "Coming up with an insight"
        else:
            # This tool should be in CONTEXTUAL_TOOL_NAME_TO_TOOL, but it might not be in the rare case
            # when the tool has been removed from the backend since the user's frontend was loaded
            ToolClass = CONTEXTUAL_TOOL_NAME_TO_TOOL.get(tool_call.name)  # type: ignore
            content = (
                ToolClass(team=self._team, user=self._user).thinking_message
                if ToolClass
                else f"Running tool {tool_call.name}"
            )

        return ReasoningMessage(content=content) if content else None

    async def arun(self, state: AssistantState, config: RunnableConfig) -> PartialAssistantState:
        last_message = state.messages[-1]
        if not isinstance(last_message, AssistantMessage) or not last_message.tool_calls:
            # Reset tools.
            return PartialAssistantState(root_tool_calls_count=0)

        tool_call_count = state.root_tool_calls_count or 0

        tools_calls = last_message.tool_calls
        if len(tools_calls) != 1:
            raise ValueError("Expected exactly one tool call.")

        tool_names = self.context_manager.get_contextual_tools().keys()
        is_editing_insight = AssistantContextualTool.CREATE_AND_QUERY_INSIGHT in tool_names
        tool_call = tools_calls[0]

        from ee.hogai.tool import get_contextual_tool_class

        if tool_call.name == "create_and_query_insight" and not is_editing_insight:
            return PartialAssistantState(
                root_tool_call_id=tool_call.id,
                root_tool_insight_plan=tool_call.args["query_description"],
                root_tool_calls_count=tool_call_count + 1,
            )
        elif tool_call.name == "session_summarization":
            return PartialAssistantState(
                root_tool_call_id=tool_call.id,
                session_summarization_query=tool_call.args["session_summarization_query"],
                # Safety net in case the argument is missing to avoid raising exceptions internally
                should_use_current_filters=tool_call.args.get("should_use_current_filters", False),
                summary_title=tool_call.args.get("summary_title"),
                root_tool_calls_count=tool_call_count + 1,
            )
        elif tool_call.name == "create_dashboard":
            raw_queries = tool_call.args["search_insights_queries"]
            search_insights_queries = [InsightQuery.model_validate(query) for query in raw_queries]

            return PartialAssistantState(
                root_tool_call_id=tool_call.id,
                dashboard_name=tool_call.args.get("dashboard_name"),
                search_insights_queries=search_insights_queries,
                root_tool_calls_count=tool_call_count + 1,
            )
        elif ToolClass := get_contextual_tool_class(tool_call.name):
            tool_class = ToolClass(team=self._team, user=self._user, state=state, config=config)
            try:
                result = await tool_class.ainvoke(tool_call.model_dump(), config)
                if not isinstance(result, LangchainToolMessage):
                    raise ValueError(
                        f"Tool '{tool_call.name}' returned {type(result).__name__}, expected LangchainToolMessage"
                    )
            except Exception as e:
                capture_exception(
                    e, distinct_id=self._get_user_distinct_id(config), properties=self._get_debug_props(config)
                )
<<<<<<< HEAD
=======
                # Return without a NodeInterrupt
>>>>>>> f689b514
                return PartialAssistantState(
                    messages=[
                        AssistantToolCallMessage(
                            content="The tool raised an internal error. Do not immediately retry the tool call and explain to the user what happened. If the user asks you to retry, you are allowed to do that.",
                            id=str(uuid4()),
                            tool_call_id=tool_call.id,
                            visible=False,
                        )
                    ],
                    root_tool_calls_count=tool_call_count + 1,
<<<<<<< HEAD
                )

            if isinstance(result.artifact, ToolMessagesArtifact):
                return PartialAssistantState(
                    messages=result.artifact.messages,
                    root_tool_calls_count=tool_call_count + 1,
                )

            # Handle the basic toolkit
            if result.name == "search" and isinstance(result.artifact, dict):
                match result.artifact.get("kind"):
                    case "insights":
                        return PartialAssistantState(
                            root_tool_call_id=tool_call.id,
                            search_insights_query=result.artifact.get("query"),
                            root_tool_calls_count=tool_call_count + 1,
                        )
                    case "docs":
                        return PartialAssistantState(
                            root_tool_call_id=tool_call.id,
                            root_tool_calls_count=tool_call_count + 1,
                        )

            if (
                result.name == "read_data"
                and isinstance(result.artifact, dict)
                and result.artifact.get("kind") == "billing_info"
            ):
                return PartialAssistantState(
                    root_tool_call_id=tool_call.id,
                    root_tool_calls_count=tool_call_count + 1,
=======
>>>>>>> f689b514
                )

            tool_message = AssistantToolCallMessage(
                content=str(result.content) if result.content else "",
                ui_payload={tool_call.name: result.artifact},
                id=str(uuid4()),
                tool_call_id=tool_call.id,
                visible=tool_class.show_tool_call_message,
            )

<<<<<<< HEAD
            # If this is a navigation tool call, pause the graph execution
            # so that the frontend can re-initialise Max with a new set of contextual tools.
            if tool_call.name == "navigate":
                # Raising a `NodeInterrupt` ensures the assistant graph stops here and
                # surfaces the navigation confirmation to the client. The next user
                # interaction will resume the graph with potentially different
                # contextual tools.
                raise NodeInterrupt(tool_message)

            return PartialAssistantState(
                messages=[tool_message],
                root_tool_calls_count=tool_call_count + 1,
            )
        else:
            return PartialAssistantState(
                messages=[
                    AssistantToolCallMessage(
                        content=ROOT_TOOL_DOES_NOT_EXIST,
=======
            new_state = tool_class._state  # latest state, in case the tool has updated it
            last_message = new_state.messages[-1]
            if isinstance(last_message, AssistantToolCallMessage) and last_message.tool_call_id == tool_call.id:
                return PartialAssistantState(
                    # we send all messages from the tool call onwards
                    messages=new_state.messages[len(state.messages) :],
                    root_tool_calls_count=tool_call_count + 1,
                )

            # Convert result to AssistantToolCallMessage and return it
            if isinstance(result, AssistantToolCallMessage):
                # Result is already an AssistantToolCallMessage (e.g., from exception handler)
                raise NodeInterrupt(result)
            else:
                # Convert LangchainToolMessage to AssistantToolCallMessage
                raise NodeInterrupt(
                    AssistantToolCallMessage(
                        content=str(result.content) if result.content else "",
                        ui_payload={tool_call.name: getattr(result, "artifact", None)},
>>>>>>> f689b514
                        id=str(uuid4()),
                        tool_call_id=tool_call.id,
                    )
<<<<<<< HEAD
                ],
                root_tool_calls_count=tool_call_count + 1,
            )
=======
                )
        else:
            raise ValueError(f"Unknown tool called: {tool_call.name}")
>>>>>>> f689b514

    def router(self, state: AssistantState) -> RouteName:
        last_message = state.messages[-1]

        if isinstance(last_message, AssistantToolCallMessage):
            return "root"  # Let the root either proceed or finish, since it now can see the tool call result
        if isinstance(last_message, AssistantMessage) and state.root_tool_call_id:
            tool_calls = getattr(last_message, "tool_calls", None)
            if tool_calls and len(tool_calls) > 0:
                tool_call = tool_calls[0]
                tool_call_name = tool_call.name
                if tool_call_name == "read_data" and tool_call.args.get("kind") == "billing_info":
                    return "billing"
                if tool_call_name == "create_dashboard":
                    return "create_dashboard"
            if state.root_tool_insight_plan:
                return "insights"
            elif state.search_insights_query:
                return "insights_search"
            elif state.session_summarization_query:
                return "session_summarization"
            else:
                return "search_documentation"
        return "end"<|MERGE_RESOLUTION|>--- conflicted
+++ resolved
@@ -24,15 +24,6 @@
     FailureMessage,
     HumanMessage,
     ReasoningMessage,
-<<<<<<< HEAD
-=======
-    RetentionQuery,
-    RevenueAnalyticsGrossRevenueQuery,
-    RevenueAnalyticsMetricsQuery,
-    RevenueAnalyticsMRRQuery,
-    RevenueAnalyticsTopCustomersQuery,
-    TrendsQuery,
->>>>>>> f689b514
 )
 
 from posthog.models import Team, User
@@ -78,23 +69,8 @@
     session_summarization,
 )
 
-<<<<<<< HEAD
 if TYPE_CHECKING:
     from ee.hogai.tool import MaxTool
-=======
-# Map query kinds to their respective full UI query classes
-# NOTE: Update this and SupportedQueryTypes when adding new query types
-MAX_SUPPORTED_QUERY_KIND_TO_MODEL: dict[str, type[SupportedQueryTypes]] = {
-    "TrendsQuery": TrendsQuery,
-    "FunnelsQuery": FunnelsQuery,
-    "RetentionQuery": RetentionQuery,
-    "HogQLQuery": HogQLQuery,
-    "RevenueAnalyticsGrossRevenueQuery": RevenueAnalyticsGrossRevenueQuery,
-    "RevenueAnalyticsMetricsQuery": RevenueAnalyticsMetricsQuery,
-    "RevenueAnalyticsMRRQuery": RevenueAnalyticsMRRQuery,
-    "RevenueAnalyticsTopCustomersQuery": RevenueAnalyticsTopCustomersQuery,
-}
->>>>>>> f689b514
 
 SLASH_COMMAND_INIT = "/init"
 SLASH_COMMAND_REMEMBER = "/remember"
@@ -400,7 +376,7 @@
                 root_tool_insight_plan=tool_call.args["query_description"],
                 root_tool_calls_count=tool_call_count + 1,
             )
-        elif tool_call.name == "session_summarization":
+        if tool_call.name == "session_summarization":
             return PartialAssistantState(
                 root_tool_call_id=tool_call.id,
                 session_summarization_query=tool_call.args["session_summarization_query"],
@@ -409,7 +385,7 @@
                 summary_title=tool_call.args.get("summary_title"),
                 root_tool_calls_count=tool_call_count + 1,
             )
-        elif tool_call.name == "create_dashboard":
+        if tool_call.name == "create_dashboard":
             raw_queries = tool_call.args["search_insights_queries"]
             search_insights_queries = [InsightQuery.model_validate(query) for query in raw_queries]
 
@@ -419,128 +395,99 @@
                 search_insights_queries=search_insights_queries,
                 root_tool_calls_count=tool_call_count + 1,
             )
-        elif ToolClass := get_contextual_tool_class(tool_call.name):
-            tool_class = ToolClass(team=self._team, user=self._user, state=state, config=config)
-            try:
-                result = await tool_class.ainvoke(tool_call.model_dump(), config)
-                if not isinstance(result, LangchainToolMessage):
-                    raise ValueError(
-                        f"Tool '{tool_call.name}' returned {type(result).__name__}, expected LangchainToolMessage"
-                    )
-            except Exception as e:
-                capture_exception(
-                    e, distinct_id=self._get_user_distinct_id(config), properties=self._get_debug_props(config)
-                )
-<<<<<<< HEAD
-=======
-                # Return without a NodeInterrupt
->>>>>>> f689b514
-                return PartialAssistantState(
-                    messages=[
-                        AssistantToolCallMessage(
-                            content="The tool raised an internal error. Do not immediately retry the tool call and explain to the user what happened. If the user asks you to retry, you are allowed to do that.",
-                            id=str(uuid4()),
-                            tool_call_id=tool_call.id,
-                            visible=False,
-                        )
-                    ],
-                    root_tool_calls_count=tool_call_count + 1,
-<<<<<<< HEAD
-                )
-
-            if isinstance(result.artifact, ToolMessagesArtifact):
-                return PartialAssistantState(
-                    messages=result.artifact.messages,
-                    root_tool_calls_count=tool_call_count + 1,
-                )
-
-            # Handle the basic toolkit
-            if result.name == "search" and isinstance(result.artifact, dict):
-                match result.artifact.get("kind"):
-                    case "insights":
-                        return PartialAssistantState(
-                            root_tool_call_id=tool_call.id,
-                            search_insights_query=result.artifact.get("query"),
-                            root_tool_calls_count=tool_call_count + 1,
-                        )
-                    case "docs":
-                        return PartialAssistantState(
-                            root_tool_call_id=tool_call.id,
-                            root_tool_calls_count=tool_call_count + 1,
-                        )
-
-            if (
-                result.name == "read_data"
-                and isinstance(result.artifact, dict)
-                and result.artifact.get("kind") == "billing_info"
-            ):
-                return PartialAssistantState(
-                    root_tool_call_id=tool_call.id,
-                    root_tool_calls_count=tool_call_count + 1,
-=======
->>>>>>> f689b514
-                )
-
-            tool_message = AssistantToolCallMessage(
-                content=str(result.content) if result.content else "",
-                ui_payload={tool_call.name: result.artifact},
-                id=str(uuid4()),
-                tool_call_id=tool_call.id,
-                visible=tool_class.show_tool_call_message,
-            )
-
-<<<<<<< HEAD
-            # If this is a navigation tool call, pause the graph execution
-            # so that the frontend can re-initialise Max with a new set of contextual tools.
-            if tool_call.name == "navigate":
-                # Raising a `NodeInterrupt` ensures the assistant graph stops here and
-                # surfaces the navigation confirmation to the client. The next user
-                # interaction will resume the graph with potentially different
-                # contextual tools.
-                raise NodeInterrupt(tool_message)
-
-            return PartialAssistantState(
-                messages=[tool_message],
-                root_tool_calls_count=tool_call_count + 1,
-            )
-        else:
+
+        # MaxTool flow
+        ToolClass = get_contextual_tool_class(tool_call.name)
+
+        # If the tool doesn't exist, return the message to the agent
+        if not ToolClass:
             return PartialAssistantState(
                 messages=[
                     AssistantToolCallMessage(
                         content=ROOT_TOOL_DOES_NOT_EXIST,
-=======
-            new_state = tool_class._state  # latest state, in case the tool has updated it
-            last_message = new_state.messages[-1]
-            if isinstance(last_message, AssistantToolCallMessage) and last_message.tool_call_id == tool_call.id:
-                return PartialAssistantState(
-                    # we send all messages from the tool call onwards
-                    messages=new_state.messages[len(state.messages) :],
-                    root_tool_calls_count=tool_call_count + 1,
-                )
-
-            # Convert result to AssistantToolCallMessage and return it
-            if isinstance(result, AssistantToolCallMessage):
-                # Result is already an AssistantToolCallMessage (e.g., from exception handler)
-                raise NodeInterrupt(result)
-            else:
-                # Convert LangchainToolMessage to AssistantToolCallMessage
-                raise NodeInterrupt(
-                    AssistantToolCallMessage(
-                        content=str(result.content) if result.content else "",
-                        ui_payload={tool_call.name: getattr(result, "artifact", None)},
->>>>>>> f689b514
                         id=str(uuid4()),
                         tool_call_id=tool_call.id,
                     )
-<<<<<<< HEAD
                 ],
                 root_tool_calls_count=tool_call_count + 1,
             )
-=======
+
+        # Initialize the tool and process it
+        tool_class = ToolClass(team=self._team, user=self._user, state=state, config=config)
+        try:
+            result = await tool_class.ainvoke(tool_call.model_dump(), config)
+            if not isinstance(result, LangchainToolMessage):
+                raise ValueError(
+                    f"Tool '{tool_call.name}' returned {type(result).__name__}, expected LangchainToolMessage"
                 )
-        else:
-            raise ValueError(f"Unknown tool called: {tool_call.name}")
->>>>>>> f689b514
+        except Exception as e:
+            capture_exception(
+                e, distinct_id=self._get_user_distinct_id(config), properties=self._get_debug_props(config)
+            )
+            return PartialAssistantState(
+                messages=[
+                    AssistantToolCallMessage(
+                        content="The tool raised an internal error. Do not immediately retry the tool call and explain to the user what happened. If the user asks you to retry, you are allowed to do that.",
+                        id=str(uuid4()),
+                        tool_call_id=tool_call.id,
+                        visible=False,
+                    )
+                ],
+                root_tool_calls_count=tool_call_count + 1,
+            )
+
+        if isinstance(result.artifact, ToolMessagesArtifact):
+            return PartialAssistantState(
+                messages=result.artifact.messages,
+                root_tool_calls_count=tool_call_count + 1,
+            )
+
+        # Handle the basic toolkit
+        if result.name == "search" and isinstance(result.artifact, dict):
+            match result.artifact.get("kind"):
+                case "insights":
+                    return PartialAssistantState(
+                        root_tool_call_id=tool_call.id,
+                        search_insights_query=result.artifact.get("query"),
+                        root_tool_calls_count=tool_call_count + 1,
+                    )
+                case "docs":
+                    return PartialAssistantState(
+                        root_tool_call_id=tool_call.id,
+                        root_tool_calls_count=tool_call_count + 1,
+                    )
+
+        if (
+            result.name == "read_data"
+            and isinstance(result.artifact, dict)
+            and result.artifact.get("kind") == "billing_info"
+        ):
+            return PartialAssistantState(
+                root_tool_call_id=tool_call.id,
+                root_tool_calls_count=tool_call_count + 1,
+            )
+
+        tool_message = AssistantToolCallMessage(
+            content=str(result.content) if result.content else "",
+            ui_payload={tool_call.name: result.artifact},
+            id=str(uuid4()),
+            tool_call_id=tool_call.id,
+            visible=tool_class.show_tool_call_message,
+        )
+
+        # If this is a navigation tool call, pause the graph execution
+        # so that the frontend can re-initialise Max with a new set of contextual tools.
+        if tool_call.name == "navigate":
+            # Raising a `NodeInterrupt` ensures the assistant graph stops here and
+            # surfaces the navigation confirmation to the client. The next user
+            # interaction will resume the graph with potentially different
+            # contextual tools.
+            raise NodeInterrupt(tool_message)
+
+        return PartialAssistantState(
+            messages=[tool_message],
+            root_tool_calls_count=tool_call_count + 1,
+        )
 
     def router(self, state: AssistantState) -> RouteName:
         last_message = state.messages[-1]
