import asyncio
from collections.abc import Sequence
from typing import TYPE_CHECKING, Literal, Optional, TypeVar, Union, cast
from uuid import uuid4

import posthoganalytics
from langchain_core.messages import (
    AIMessage as LangchainAIMessage,
    BaseMessage,
    HumanMessage as LangchainHumanMessage,
    ToolMessage as LangchainToolMessage,
)
from langchain_core.prompts import ChatPromptTemplate
from langchain_core.runnables import RunnableConfig
from posthoganalytics import capture_exception
from pydantic import BaseModel

from posthog.schema import (
    AssistantContextualTool,
    AssistantMessage,
    AssistantToolCallMessage,
    ContextMessage,
    FailureMessage,
    HumanMessage,
    ReasoningMessage,
)

from posthog.models import Team, User

from ee.hogai.graph.base import AssistantNode
from ee.hogai.graph.conversation_summarizer.nodes import AnthropicConversationSummarizer
from ee.hogai.graph.root.compaction_manager import AnthropicConversationCompactionManager
from ee.hogai.graph.root.tools.todo_write import TodoWriteTool
from ee.hogai.graph.shared_prompts import CORE_MEMORY_PROMPT
from ee.hogai.llm import MaxChatAnthropic
from ee.hogai.tool import CONTEXTUAL_TOOL_NAME_TO_TOOL, ToolMessagesArtifact
from ee.hogai.utils.anthropic import add_cache_control, convert_to_anthropic_messages, normalize_ai_anthropic_message
from ee.hogai.utils.helpers import insert_messages_before_start
from ee.hogai.utils.prompt import format_prompt_string
from ee.hogai.utils.types import (
    AssistantMessageUnion,
    AssistantNodeName,
    AssistantState,
    BaseState,
    BaseStateWithMessages,
    InsightQuery,
    PartialAssistantState,
    ReplaceMessages,
)
from ee.hogai.utils.types.composed import MaxNodeName

from .prompts import (
    ROOT_BILLING_CONTEXT_ERROR_PROMPT,
    ROOT_BILLING_CONTEXT_WITH_ACCESS_PROMPT,
    ROOT_BILLING_CONTEXT_WITH_NO_ACCESS_PROMPT,
    ROOT_CONVERSATION_SUMMARY_PROMPT,
    ROOT_GROUPS_PROMPT,
    ROOT_HARD_LIMIT_REACHED_PROMPT,
    ROOT_SYSTEM_PROMPT,
    ROOT_TOOL_DOES_NOT_EXIST,
)
from .tools import (
    ReadDataTool,
    ReadTaxonomyTool,
    SearchTool,
    create_and_query_insight,
    create_dashboard,
    session_summarization,
)

if TYPE_CHECKING:
    from ee.hogai.tool import MaxTool

SLASH_COMMAND_INIT = "/init"
SLASH_COMMAND_REMEMBER = "/remember"

RouteName = Literal[
    "insights",
    "root",
    "end",
    "search_documentation",
    "memory_onboarding",
    "insights_search",
    "billing",
    "session_summarization",
    "create_dashboard",
]


RootMessageUnion = HumanMessage | AssistantMessage | FailureMessage | AssistantToolCallMessage | ContextMessage
T = TypeVar("T", RootMessageUnion, BaseMessage)

RootTool = Union[type[BaseModel], "MaxTool"]


class RootNode(AssistantNode):
    MAX_TOOL_CALLS = 24
    """
    Determines the maximum number of tool calls allowed in a single generation.
    """
    THINKING_CONFIG = {"type": "enabled", "budget_tokens": 1024}
    """
    Determines the thinking configuration for the model.
    """

    def __init__(self, team: Team, user: User):
        super().__init__(team, user)
        self._window_manager = AnthropicConversationCompactionManager()

    async def arun(self, state: AssistantState, config: RunnableConfig) -> PartialAssistantState:
        # Add context messages on start of the conversation.
        tools, billing_context_prompt, core_memory, groups = await asyncio.gather(
            self._get_tools(state, config),
            self._get_billing_prompt(config),
            self._aget_core_memory_text(),
            self.context_manager.get_group_names(),
        )
        model = self._get_model(state, tools)

        # Add context messages on start of the conversation.
        messages_to_replace: Sequence[AssistantMessageUnion] = []
        if self._is_first_turn(state) and (
            updated_messages := await self.context_manager.get_state_messages_with_context(state)
        ):
            messages_to_replace = updated_messages

        # Calculate the initial window.
        langchain_messages = self._construct_messages(
            messages_to_replace or state.messages, state.root_conversation_start_id, state.root_tool_calls_count
        )
        window_id = state.root_conversation_start_id

        # Summarize the conversation if it's too long.
        if await self._window_manager.should_compact_conversation(
            model, langchain_messages, tools=tools, thinking_config=self.THINKING_CONFIG
        ):
            # Exclude the last message if it's the first turn.
            messages_to_summarize = langchain_messages[:-1] if self._is_first_turn(state) else langchain_messages
            summary = await AnthropicConversationSummarizer(self._team, self._user).summarize(messages_to_summarize)
            summary_message = ContextMessage(
                content=ROOT_CONVERSATION_SUMMARY_PROMPT.format(summary=summary),
                id=str(uuid4()),
            )

            # Insert the summary message before the last human message
            messages_to_replace = insert_messages_before_start(
                messages_to_replace or state.messages, [summary_message], start_id=state.start_id
            )

            # Update window
            window_id = self._window_manager.find_window_boundary(messages_to_replace)
            langchain_messages = self._construct_messages(messages_to_replace, window_id, state.root_tool_calls_count)

        system_prompts = ChatPromptTemplate.from_messages(
            [
                ("system", ROOT_SYSTEM_PROMPT),
            ],
            template_format="mustache",
        ).format_messages(
            groups_prompt=f" {format_prompt_string(ROOT_GROUPS_PROMPT, groups=', '.join(groups))}" if groups else "",
            billing_context=billing_context_prompt,
            core_memory_prompt=format_prompt_string(CORE_MEMORY_PROMPT, core_memory=core_memory),
        )

        # Mark the longest default prefix as cacheable
        add_cache_control(system_prompts[-1])

        message = await model.ainvoke(system_prompts + langchain_messages, config)
        assistant_message = normalize_ai_anthropic_message(message)

        new_messages: list[AssistantMessageUnion] = [assistant_message]
        # Replace the messages with the new message window
        if messages_to_replace:
            new_messages = ReplaceMessages([*messages_to_replace, assistant_message])

        return PartialAssistantState(root_conversation_start_id=window_id, messages=new_messages)

    async def get_reasoning_message(
        self, input: BaseState, default_message: Optional[str] = None
    ) -> ReasoningMessage | None:
        input = cast(AssistantState, input)
        if self.context_manager.has_awaitable_context(input):
            return ReasoningMessage(content="Calculating context")
        return None

    @property
    def node_name(self) -> MaxNodeName:
        return AssistantNodeName.ROOT

    def _has_session_summarization_feature_flag(self) -> bool:
        """
        Check if the user has the session summarization feature flag enabled.
        """
        return posthoganalytics.feature_enabled(
            "max-session-summarization",
            str(self._user.distinct_id),
            groups={"organization": str(self._team.organization_id)},
            group_properties={"organization": {"id": str(self._team.organization_id)}},
            send_feature_flag_events=False,
        )

    async def _get_billing_prompt(self, config: RunnableConfig) -> str:
        """Get billing information including whether to include the billing tool and the prompt.
        Returns:
            str: prompt
        """
        has_billing_context = self.context_manager.get_billing_context() is not None
        has_access = await self.context_manager.check_user_has_billing_access()

        if has_access and not has_billing_context:
            return ROOT_BILLING_CONTEXT_ERROR_PROMPT

        prompt = (
            ROOT_BILLING_CONTEXT_WITH_ACCESS_PROMPT
            if has_access and has_billing_context
            else ROOT_BILLING_CONTEXT_WITH_NO_ACCESS_PROMPT
        )
        return prompt

    def _get_model(self, state: AssistantState, tools: list[RootTool]):
        base_model = MaxChatAnthropic(
            model="claude-sonnet-4-5",
            streaming=True,
            stream_usage=True,
            user=self._user,
            team=self._team,
            betas=["interleaved-thinking-2025-05-14"],
            max_tokens=8192,
            thinking=self.THINKING_CONFIG,
            conversation_start_dt=state.start_dt,
        )

        # The agent can operate in loops. Since insight building is an expensive operation, we want to limit a recursion depth.
        # This will remove the functions, so the agent doesn't have any other option but to exit.
        if self._is_hard_limit_reached(state.root_tool_calls_count):
            return base_model

        return base_model.bind_tools(tools, parallel_tool_calls=False)

    async def _get_tools(self, state: AssistantState, config: RunnableConfig) -> list[RootTool]:
        from ee.hogai.tool import MaxTool, get_contextual_tool_class

        available_tools: list[type[BaseModel] | MaxTool] = []

        # Dynamically initialize some tools based on conditions
        dynamic_tools = await asyncio.gather(
            ReadTaxonomyTool.create_tool_class(team=self._team, user=self._user, state=state, config=config),
            ReadDataTool.create_tool_class(team=self._team, user=self._user, state=state, config=config),
        )
        available_tools.extend(dynamic_tools)

        # Add the static toolkit
        toolkit = (SearchTool, TodoWriteTool)
        for StaticMaxToolClass in toolkit:
            available_tools.append(StaticMaxToolClass(team=self._team, user=self._user, state=state, config=config))

        tool_names = self.context_manager.get_contextual_tools().keys()
        is_editing_insight = AssistantContextualTool.CREATE_AND_QUERY_INSIGHT in tool_names
        if not is_editing_insight:
            # This is the default tool, which can be overriden by the MaxTool based tool with the same name
            available_tools.append(create_and_query_insight)

        # Check if session summarization is enabled for the user
        if self._has_session_summarization_feature_flag():
            available_tools.append(session_summarization)

        available_tools.append(create_dashboard)

        # Inject contextual tools
        for tool_name in tool_names:
            ContextualMaxToolClass = get_contextual_tool_class(tool_name)
            if ContextualMaxToolClass is None:
                continue  # Ignoring a tool that the backend doesn't know about - might be a deployment mismatch
            available_tools.append(ContextualMaxToolClass(team=self._team, user=self._user, state=state, config=config))

        return available_tools

    def _construct_messages(
        self,
        messages: Sequence[AssistantMessageUnion],
        window_start_id: str | None = None,
        tool_calls_count: int | None = None,
    ) -> list[BaseMessage]:
        # Filter out messages that are not part of the conversation window.
        filtered_messages = [message for message in messages if isinstance(message, RootMessageUnion)]
        conversation_window = self._window_manager.get_messages_in_window(filtered_messages, window_start_id)

        # `assistant` messages must be contiguous with the respective `tool` messages.
        tool_result_messages = {
            message.tool_call_id: message
            for message in conversation_window
            if isinstance(message, AssistantToolCallMessage)
        }

        history: list[BaseMessage] = convert_to_anthropic_messages(conversation_window, tool_result_messages)

        # Force the agent to stop if the tool call limit is reached.
        if self._is_hard_limit_reached(tool_calls_count):
            history.append(LangchainHumanMessage(content=ROOT_HARD_LIMIT_REACHED_PROMPT))

        # Append a single cache control to the last human message or last tool message,
        # so we cache the full prefix of the conversation.
        for i in range(len(history) - 1, -1, -1):
            maybe_content_arr = history[i].content
            if (
                isinstance(history[i], LangchainHumanMessage | LangchainAIMessage)
                and isinstance(maybe_content_arr, list)
                and len(maybe_content_arr) > 0
                and isinstance(maybe_content_arr[-1], dict)
            ):
                maybe_content_arr[-1]["cache_control"] = {"type": "ephemeral"}
                break

        return history

    def _is_hard_limit_reached(self, tool_calls_count: int | None) -> bool:
        return tool_calls_count is not None and tool_calls_count >= self.MAX_TOOL_CALLS


class RootNodeTools(AssistantNode):
    @property
    def node_name(self) -> MaxNodeName:
        return AssistantNodeName.ROOT_TOOLS

    async def get_reasoning_message(
        self, input: BaseState, default_message: Optional[str] = None
    ) -> ReasoningMessage | None:
        if not isinstance(input, BaseStateWithMessages):
            return None
        if not input.messages:
            return None

        assert isinstance(input.messages[-1], AssistantMessage)
        tool_calls = input.messages[-1].tool_calls or []
        assert len(tool_calls) <= 1
        if len(tool_calls) == 0:
            return None
        tool_call = tool_calls[0]
        content = None
        if tool_call.name == "create_and_query_insight":
            content = "Coming up with an insight"
        else:
            # This tool should be in CONTEXTUAL_TOOL_NAME_TO_TOOL, but it might not be in the rare case
            # when the tool has been removed from the backend since the user's frontend was loaded
            ToolClass = CONTEXTUAL_TOOL_NAME_TO_TOOL.get(tool_call.name)  # type: ignore
            content = (
                ToolClass(team=self._team, user=self._user).thinking_message
                if ToolClass
                else f"Running tool {tool_call.name}"
            )

        return ReasoningMessage(content=content) if content else None

    async def arun(self, state: AssistantState, config: RunnableConfig) -> PartialAssistantState:
        last_message = state.messages[-1]
        if not isinstance(last_message, AssistantMessage) or not last_message.tool_calls:
            # Reset tools.
            return PartialAssistantState(root_tool_calls_count=0)

        tool_call_count = state.root_tool_calls_count or 0

        tools_calls = last_message.tool_calls
        if len(tools_calls) != 1:
            raise ValueError("Expected exactly one tool call.")

        tool_names = self.context_manager.get_contextual_tools().keys()
        is_editing_insight = AssistantContextualTool.CREATE_AND_QUERY_INSIGHT in tool_names
        tool_call = tools_calls[0]

        from ee.hogai.tool import get_contextual_tool_class

        if tool_call.name == "create_and_query_insight" and not is_editing_insight:
            return PartialAssistantState(
                root_tool_call_id=tool_call.id,
                root_tool_insight_plan=tool_call.args["query_description"],
                root_tool_calls_count=tool_call_count + 1,
            )
        if tool_call.name == "session_summarization":
            return PartialAssistantState(
                root_tool_call_id=tool_call.id,
                session_summarization_query=tool_call.args["session_summarization_query"],
                # Safety net in case the argument is missing to avoid raising exceptions internally
                should_use_current_filters=tool_call.args.get("should_use_current_filters", False),
                summary_title=tool_call.args.get("summary_title"),
                root_tool_calls_count=tool_call_count + 1,
            )
        if tool_call.name == "create_dashboard":
            raw_queries = tool_call.args["search_insights_queries"]
            search_insights_queries = [InsightQuery.model_validate(query) for query in raw_queries]

            return PartialAssistantState(
                root_tool_call_id=tool_call.id,
                dashboard_name=tool_call.args.get("dashboard_name"),
                search_insights_queries=search_insights_queries,
                root_tool_calls_count=tool_call_count + 1,
            )
<<<<<<< HEAD

        # MaxTool flow
        ToolClass = get_contextual_tool_class(tool_call.name)

        # If the tool doesn't exist, return the message to the agent
        if not ToolClass:
=======
        elif ToolClass := get_contextual_tool_class(tool_call.name):
            tool_class = ToolClass(team=self._team, user=self._user, state=state)
            try:
                result = await tool_class.ainvoke(tool_call.model_dump(), config)
            except Exception as e:
                capture_exception(
                    e, distinct_id=self._get_user_distinct_id(config), properties=self._get_debug_props(config)
                )
                # Return without a NodeInterrupt
                return PartialAssistantState(
                    messages=[
                        AssistantToolCallMessage(
                            content="The tool raised an internal error. Do not immediately retry the tool call and explain to the user what happened. If the user asks you to retry, you are allowed to do that.",
                            id=str(uuid4()),
                            tool_call_id=tool_call.id,
                            visible=False,
                        )
                    ],
                    root_tool_calls_count=tool_call_count + 1,
                )
            if not isinstance(result, LangchainToolMessage):
                raise TypeError(f"Expected a {LangchainToolMessage} , got {type(result)}")

            new_state = tool_class._state  # latest state, in case the tool has updated it
            last_message = new_state.messages[-1]
            if isinstance(last_message, AssistantToolCallMessage) and last_message.tool_call_id == tool_call.id:
                return PartialAssistantState(
                    # we send all messages from the tool call onwards
                    messages=new_state.messages[len(state.messages) :],
                    root_tool_calls_count=tool_call_count + 1,
                )

>>>>>>> 89f1c499
            return PartialAssistantState(
                messages=[
                    AssistantToolCallMessage(
                        content=ROOT_TOOL_DOES_NOT_EXIST,
                        id=str(uuid4()),
                        tool_call_id=tool_call.id,
                    )
                ],
                root_tool_calls_count=tool_call_count + 1,
            )
<<<<<<< HEAD

        # Initialize the tool and process it
        tool_class = ToolClass(team=self._team, user=self._user, state=state, config=config)
        try:
            result = await tool_class.ainvoke(tool_call.model_dump(), config)
            if not isinstance(result, LangchainToolMessage):
                raise ValueError(
                    f"Tool '{tool_call.name}' returned {type(result).__name__}, expected LangchainToolMessage"
                )
        except Exception as e:
            capture_exception(
                e, distinct_id=self._get_user_distinct_id(config), properties=self._get_debug_props(config)
            )
            return PartialAssistantState(
                messages=[
                    AssistantToolCallMessage(
                        content="The tool raised an internal error. Do not immediately retry the tool call and explain to the user what happened. If the user asks you to retry, you are allowed to do that.",
                        id=str(uuid4()),
                        tool_call_id=tool_call.id,
                        visible=False,
                    )
                ],
                root_tool_calls_count=tool_call_count + 1,
            )

        if isinstance(result.artifact, ToolMessagesArtifact):
            return PartialAssistantState(
                messages=result.artifact.messages,
                root_tool_calls_count=tool_call_count + 1,
            )

        # Handle the basic toolkit
        if result.name == "search" and isinstance(result.artifact, dict):
            match result.artifact.get("kind"):
                case "insights":
                    return PartialAssistantState(
                        root_tool_call_id=tool_call.id,
                        search_insights_query=result.artifact.get("query"),
                        root_tool_calls_count=tool_call_count + 1,
                    )
                case "docs":
                    return PartialAssistantState(
                        root_tool_call_id=tool_call.id,
                        root_tool_calls_count=tool_call_count + 1,
                    )

        if (
            result.name == "read_data"
            and isinstance(result.artifact, dict)
            and result.artifact.get("kind") == "billing_info"
        ):
            return PartialAssistantState(
                root_tool_call_id=tool_call.id,
                root_tool_calls_count=tool_call_count + 1,
            )

        tool_message = AssistantToolCallMessage(
            content=str(result.content) if result.content else "",
            ui_payload={tool_call.name: result.artifact},
            id=str(uuid4()),
            tool_call_id=tool_call.id,
            visible=tool_class.show_tool_call_message,
        )

        # If this is a navigation tool call, pause the graph execution
        # so that the frontend can re-initialise Max with a new set of contextual tools.
        if tool_call.name == "navigate":
            # Raising a `NodeInterrupt` ensures the assistant graph stops here and
            # surfaces the navigation confirmation to the client. The next user
            # interaction will resume the graph with potentially different
            # contextual tools.
            raise NodeInterrupt(tool_message)

        return PartialAssistantState(
            messages=[tool_message],
            root_tool_calls_count=tool_call_count + 1,
        )
=======
        else:
            raise ValueError(f"Unknown tool called: {tool_call.name}")
>>>>>>> 89f1c499

    def router(self, state: AssistantState) -> RouteName:
        last_message = state.messages[-1]
        if isinstance(last_message, AssistantMessage) and state.root_tool_call_id:
            tool_calls = getattr(last_message, "tool_calls", None)
            if tool_calls and len(tool_calls) > 0:
                tool_call = tool_calls[0]
                tool_call_name = tool_call.name
                if tool_call_name == "read_data" and tool_call.args.get("kind") == "billing_info":
                    return "billing"
                if tool_call_name == "create_dashboard":
                    return "create_dashboard"
            if state.root_tool_insight_plan:
                return "insights"
            elif state.search_insights_query:
                return "insights_search"
            elif state.session_summarization_query:
                return "session_summarization"
            else:
                return "search_documentation"
        return "end"  # If last message is an AssistantToolCallMessage, frontend will restart after tool applied<|MERGE_RESOLUTION|>--- conflicted
+++ resolved
@@ -394,47 +394,12 @@
                 search_insights_queries=search_insights_queries,
                 root_tool_calls_count=tool_call_count + 1,
             )
-<<<<<<< HEAD
 
         # MaxTool flow
         ToolClass = get_contextual_tool_class(tool_call.name)
 
         # If the tool doesn't exist, return the message to the agent
         if not ToolClass:
-=======
-        elif ToolClass := get_contextual_tool_class(tool_call.name):
-            tool_class = ToolClass(team=self._team, user=self._user, state=state)
-            try:
-                result = await tool_class.ainvoke(tool_call.model_dump(), config)
-            except Exception as e:
-                capture_exception(
-                    e, distinct_id=self._get_user_distinct_id(config), properties=self._get_debug_props(config)
-                )
-                # Return without a NodeInterrupt
-                return PartialAssistantState(
-                    messages=[
-                        AssistantToolCallMessage(
-                            content="The tool raised an internal error. Do not immediately retry the tool call and explain to the user what happened. If the user asks you to retry, you are allowed to do that.",
-                            id=str(uuid4()),
-                            tool_call_id=tool_call.id,
-                            visible=False,
-                        )
-                    ],
-                    root_tool_calls_count=tool_call_count + 1,
-                )
-            if not isinstance(result, LangchainToolMessage):
-                raise TypeError(f"Expected a {LangchainToolMessage} , got {type(result)}")
-
-            new_state = tool_class._state  # latest state, in case the tool has updated it
-            last_message = new_state.messages[-1]
-            if isinstance(last_message, AssistantToolCallMessage) and last_message.tool_call_id == tool_call.id:
-                return PartialAssistantState(
-                    # we send all messages from the tool call onwards
-                    messages=new_state.messages[len(state.messages) :],
-                    root_tool_calls_count=tool_call_count + 1,
-                )
-
->>>>>>> 89f1c499
             return PartialAssistantState(
                 messages=[
                     AssistantToolCallMessage(
@@ -445,7 +410,6 @@
                 ],
                 root_tool_calls_count=tool_call_count + 1,
             )
-<<<<<<< HEAD
 
         # Initialize the tool and process it
         tool_class = ToolClass(team=self._team, user=self._user, state=state, config=config)
@@ -510,23 +474,10 @@
             visible=tool_class.show_tool_call_message,
         )
 
-        # If this is a navigation tool call, pause the graph execution
-        # so that the frontend can re-initialise Max with a new set of contextual tools.
-        if tool_call.name == "navigate":
-            # Raising a `NodeInterrupt` ensures the assistant graph stops here and
-            # surfaces the navigation confirmation to the client. The next user
-            # interaction will resume the graph with potentially different
-            # contextual tools.
-            raise NodeInterrupt(tool_message)
-
         return PartialAssistantState(
             messages=[tool_message],
             root_tool_calls_count=tool_call_count + 1,
         )
-=======
-        else:
-            raise ValueError(f"Unknown tool called: {tool_call.name}")
->>>>>>> 89f1c499
 
     def router(self, state: AssistantState) -> RouteName:
         last_message = state.messages[-1]
