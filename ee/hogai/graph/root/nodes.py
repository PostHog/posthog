import asyncio
from collections.abc import Sequence
from typing import TYPE_CHECKING, Literal, Optional, TypeVar, cast
from uuid import uuid4

import structlog
import posthoganalytics
from langchain_core.messages import (
    AIMessage as LangchainAIMessage,
    BaseMessage,
    HumanMessage as LangchainHumanMessage,
)
from langchain_core.prompts import ChatPromptTemplate
from langchain_core.runnables import RunnableConfig
from langgraph.errors import NodeInterrupt
from posthoganalytics import capture_exception

from posthog.schema import (
    AssistantMessage,
    AssistantTool,
    AssistantToolCallMessage,
    ContextMessage,
    FailureMessage,
    HumanMessage,
    PlanningMessage,
    PlanningStep,
    ReasoningMessage,
    ToolExecutionStatus,
    VisualizationMessage,
)

from posthog.models import Team, User

from ee.hogai.graph.base import AssistantNode
from ee.hogai.graph.conversation_summarizer.nodes import AnthropicConversationSummarizer
from ee.hogai.graph.root.compaction_manager import AnthropicConversationCompactionManager
from ee.hogai.graph.root.tools.todo_write import TodoWriteTool
from ee.hogai.graph.shared_prompts import CORE_MEMORY_PROMPT
from ee.hogai.llm import MaxChatAnthropic
<<<<<<< HEAD
from ee.hogai.tool import MaxTool, ParallelToolExecution
=======
from ee.hogai.tool import CONTEXTUAL_TOOL_NAME_TO_TOOL, ToolMessagesArtifact
>>>>>>> 81682e27
from ee.hogai.utils.anthropic import add_cache_control, convert_to_anthropic_messages, normalize_ai_anthropic_message
from ee.hogai.utils.helpers import insert_messages_before_start
from ee.hogai.utils.prompt import format_prompt_string
from ee.hogai.utils.types import (
    AssistantMessageUnion,
    AssistantNodeName,
    AssistantState,
    BaseState,
    PartialAssistantState,
    ReplaceMessages,
)
from ee.hogai.utils.types.base import AnyAssistantGeneratedQuery, InsightArtifact, ToolResult
from ee.hogai.utils.types.composed import MaxNodeName

from .prompts import (
    ROOT_BILLING_CONTEXT_ERROR_PROMPT,
    ROOT_BILLING_CONTEXT_WITH_ACCESS_PROMPT,
    ROOT_BILLING_CONTEXT_WITH_NO_ACCESS_PROMPT,
    ROOT_CONVERSATION_SUMMARY_PROMPT,
    ROOT_GROUPS_PROMPT,
    ROOT_HARD_LIMIT_REACHED_PROMPT,
    ROOT_SYSTEM_PROMPT,
    ROOT_TOOL_DOES_NOT_EXIST,
)

if TYPE_CHECKING:
    from ee.hogai.tool import MaxTool

logger = structlog.get_logger(__name__)

SLASH_COMMAND_INIT = "/init"
SLASH_COMMAND_REMEMBER = "/remember"

RouteName = Literal[
    "root",
    "end",
    "memory_onboarding",
]


RootMessageUnion = HumanMessage | AssistantMessage | FailureMessage | AssistantToolCallMessage | ContextMessage
T = TypeVar("T", RootMessageUnion, BaseMessage)


class RootNode(AssistantNode):
    MAX_TOOL_CALLS = 24
    """
    Determines the maximum number of tool calls allowed in a single generation.
    """
    THINKING_CONFIG = {"type": "enabled", "budget_tokens": 1024}
    """
    Determines the thinking configuration for the model.
    """

<<<<<<< HEAD
    @property
    def node_name(self) -> MaxNodeName:
        return AssistantNodeName.ROOT
=======
    def __init__(self, team: Team, user: User):
        super().__init__(team, user)
        self._window_manager = AnthropicConversationCompactionManager()
>>>>>>> 81682e27

    async def arun(self, state: AssistantState, config: RunnableConfig) -> PartialAssistantState:
        # Add context messages on start of the conversation.
        tools, billing_context_prompt, core_memory, groups = await asyncio.gather(
            self._get_tools(state, config),
            self._get_billing_prompt(config),
            self._aget_core_memory_text(),
            self.context_manager.get_group_names(),
        )
        model = self._get_model(state, tools)

        # Add context messages on start of the conversation.
        messages_to_replace: Sequence[AssistantMessageUnion] = []
        if self._is_first_turn(state) and (
            updated_messages := await self.context_manager.get_state_messages_with_context(state)
        ):
            messages_to_replace = updated_messages

        # Calculate the initial window.
        langchain_messages = self._construct_messages(
            messages_to_replace or state.messages, state.root_conversation_start_id, state.root_tool_calls_count
        )
        window_id = state.root_conversation_start_id

        # Summarize the conversation if it's too long.
        if await self._window_manager.should_compact_conversation(
            model, langchain_messages, tools=tools, thinking_config=self.THINKING_CONFIG
        ):
            # Exclude the last message if it's the first turn.
            messages_to_summarize = langchain_messages[:-1] if self._is_first_turn(state) else langchain_messages
            summary = await AnthropicConversationSummarizer(self._team, self._user).summarize(messages_to_summarize)
            summary_message = ContextMessage(
                content=ROOT_CONVERSATION_SUMMARY_PROMPT.format(summary=summary),
                id=str(uuid4()),
            )

            # Insert the summary message before the last human message
            messages_to_replace = insert_messages_before_start(
                messages_to_replace or state.messages, [summary_message], start_id=state.start_id
            )

            # Update window
            window_id = self._window_manager.find_window_boundary(messages_to_replace)
            langchain_messages = self._construct_messages(messages_to_replace, window_id, state.root_tool_calls_count)

        system_prompts = ChatPromptTemplate.from_messages(
            [
                ("system", ROOT_SYSTEM_PROMPT),
            ],
            template_format="mustache",
        ).format_messages(
            groups_prompt=f" {format_prompt_string(ROOT_GROUPS_PROMPT, groups=', '.join(groups))}" if groups else "",
            billing_context=billing_context_prompt,
            core_memory_prompt=format_prompt_string(CORE_MEMORY_PROMPT, core_memory=core_memory),
        )

        # Mark the longest default prefix as cacheable
        add_cache_control(system_prompts[-1])

        message = await model.ainvoke(system_prompts + langchain_messages, config)
        assistant_message = normalize_ai_anthropic_message(message)

        new_messages: list[AssistantMessageUnion] = [assistant_message]
        # Replace the messages with the new message window
        if messages_to_replace:
            new_messages = ReplaceMessages([*messages_to_replace, assistant_message])

        return PartialAssistantState(root_conversation_start_id=window_id, messages=new_messages)

    async def get_reasoning_message(
        self, input: BaseState, default_message: Optional[str] = None
    ) -> ReasoningMessage | None:
        input = cast(AssistantState, input)
        if self.context_manager.has_awaitable_context(input):
            return ReasoningMessage(content="Calculating context")
        return None

<<<<<<< HEAD
    def _find_new_window_id(
        self, messages: list[AssistantMessageUnion], max_messages: int = 10, max_tokens: int = 1000
    ) -> str:
        new_window_id: str = cast(str, messages[-1].id)
        for message in reversed(messages):
            if message.id is not None:
                if isinstance(message, HumanMessage):
                    new_window_id = message.id
                if isinstance(message, AssistantMessage):
                    new_window_id = message.id

            max_messages -= 1
            max_tokens -= self._get_estimated_tokens(message)
            if max_messages <= 0 or max_tokens <= 0:
                break

        return new_window_id

    def _get_estimated_tokens(self, message: AssistantMessageUnion) -> int:
        char_count = 0
        if isinstance(message, HumanMessage):
            char_count = len(message.content)
        if isinstance(message, AssistantMessage):
            char_count = len(message.content) + sum(len(json.dumps(m.args)) for m in message.tool_calls or [])
        if isinstance(message, AssistantToolCallMessage):
            char_count = len(message.content)
        return round(char_count / 4)

    def _is_first_turn(self, state: AssistantState) -> bool:
        last_message = state.messages[-1]
        if isinstance(last_message, HumanMessage):
            return last_message == find_start_message(state.messages, start_id=state.start_id)
        return False
=======
    @property
    def node_name(self) -> MaxNodeName:
        return AssistantNodeName.ROOT
>>>>>>> 81682e27

    def _has_session_summarization_feature_flag(self) -> bool:
        """
        Check if the user has the session summarization feature flag enabled.
        """
        return posthoganalytics.feature_enabled(
            "max-session-summarization",
            str(self._user.distinct_id),
            groups={"organization": str(self._team.organization_id)},
            group_properties={"organization": {"id": str(self._team.organization_id)}},
            send_feature_flag_events=False,
        )

    async def _get_billing_prompt(self, config: RunnableConfig) -> str:
        """Get billing information including whether to include the billing tool and the prompt.
        Returns:
            str: prompt
        """
        has_billing_context = self.context_manager.get_billing_context() is not None
        has_access = await self.context_manager.check_user_has_billing_access()

        if has_access and not has_billing_context:
            return ROOT_BILLING_CONTEXT_ERROR_PROMPT

        prompt = (
            ROOT_BILLING_CONTEXT_WITH_ACCESS_PROMPT
            if has_access and has_billing_context
            else ROOT_BILLING_CONTEXT_WITH_NO_ACCESS_PROMPT
        )
        return prompt

    def _get_model(self, state: AssistantState, tools: list[MaxTool]):
        base_model = MaxChatAnthropic(
            model_name="claude-sonnet-4-5",
            streaming=True,
            stream_usage=True,
            user=self._user,
            team=self._team,
            betas=["interleaved-thinking-2025-05-14"],
            max_tokens_to_sample=8192,
            thinking=self.THINKING_CONFIG,
            conversation_start_dt=state.start_dt,
            stop=None,
            timeout=None,
        )

        # The agent can operate in loops. Since insight building is an expensive operation, we want to limit a recursion depth.
        # This will remove the functions, so the agent doesn't have any other option but to exit.
        if self._is_hard_limit_reached(state.root_tool_calls_count):
            return base_model

        tool_functions = [tool.tool_function_description for tool in tools]
        return base_model.bind_tools(tool_functions, parallel_tool_calls=True)

    async def _get_tools(self, state: AssistantState, config: RunnableConfig) -> list[MaxTool]:
        from ee.hogai.tool import get_assistant_tool_class

        from .tools import (
            CreateDashboardTool,
            CreateInsightTool,
            ReadDataTool,
            ReadTaxonomyTool,
            SearchTool,
            SessionSummarizationTool,
        )

        # Always available tools
        tool_classes = [
            ReadTaxonomyTool,
            ReadDataTool,
            SearchTool,
            TodoWriteTool,
            CreateDashboardTool,
        ]

        # # Check if session summarization is enabled for the user
        if self._has_session_summarization_feature_flag():
            tool_classes.append(SessionSummarizationTool)

        tool_names = self.context_manager.get_contextual_tools().keys()
        for tool_name in tool_names:
            ToolClass = get_assistant_tool_class(tool_name)
            if ToolClass is None:
                continue  # Ignoring a tool that the backend doesn't know about - might be a deployment mismatch
            tool_classes.append(ToolClass)

        is_editing_insight = AssistantTool.CREATE_AND_QUERY_INSIGHT in tool_names
        if not is_editing_insight:
            tool_classes.append(CreateInsightTool)

        available_tools = await asyncio.gather(
            *[
                tool.create_tool_class(
                    team=self._team, user=self._user, state=state, config=config, context_manager=self.context_manager
                )
                for tool in tool_classes
            ]
        )

        return available_tools

    def _construct_messages(
        self,
        messages: Sequence[AssistantMessageUnion],
        window_start_id: str | None = None,
        tool_calls_count: int | None = None,
    ) -> list[BaseMessage]:
        # Filter out messages that are not part of the conversation window.
        filtered_messages = [message for message in messages if isinstance(message, RootMessageUnion)]
        conversation_window = self._window_manager.get_messages_in_window(filtered_messages, window_start_id)

        # `assistant` messages must be contiguous with the respective `tool` messages.
        tool_result_messages = {
            message.tool_call_id: message
            for message in conversation_window
            if isinstance(message, AssistantToolCallMessage)
        }

        history: list[BaseMessage] = convert_to_anthropic_messages(conversation_window, tool_result_messages)

        # Force the agent to stop if the tool call limit is reached.
        if self._is_hard_limit_reached(tool_calls_count):
            history.append(LangchainHumanMessage(content=ROOT_HARD_LIMIT_REACHED_PROMPT))

        # Append a single cache control to the last human message or last tool message,
        # so we cache the full prefix of the conversation.
        for i in range(len(history) - 1, -1, -1):
            maybe_content_arr = history[i].content
            if (
                isinstance(history[i], LangchainHumanMessage | LangchainAIMessage)
                and isinstance(maybe_content_arr, list)
                and len(maybe_content_arr) > 0
                and isinstance(maybe_content_arr[-1], dict)
            ):
                maybe_content_arr[-1]["cache_control"] = {"type": "ephemeral"}
                break

        return history

    def _is_hard_limit_reached(self, tool_calls_count: int | None) -> bool:
        return tool_calls_count is not None and tool_calls_count >= self.MAX_TOOL_CALLS

<<<<<<< HEAD
    async def _should_summarize_conversation(
        self, state: AssistantState, tools: list[MaxTool], messages: list[BaseMessage]
    ) -> bool:
        # Avoid summarizing the conversation if there is only two human messages.
        human_messages = [message for message in messages if isinstance(message, LangchainHumanMessage)]
        if len(human_messages) <= 2:
            return False

        token_count = await self._get_token_count(state, messages, tools)
        return token_count > self.CONVERSATION_WINDOW_SIZE

    async def _get_token_count(self, state: AssistantState, messages: list[BaseMessage], tools: list[MaxTool]) -> int:
        # Contains an async method in get_num_tokens_from_messages
        model = self._get_model(state, tools)
        return await database_sync_to_async(model.get_num_tokens_from_messages, thread_sensitive=False)(
            messages, thinking=self.THINKING_CONFIG
        )

    def _get_conversation_window(self, messages: list[T], start_id: str) -> list[T]:
        for idx, message in enumerate(messages):
            if message.id == start_id:
                return messages[idx:]
        return messages

=======
>>>>>>> 81682e27

class RootNodeTools(AssistantNode):
    @property
    def node_name(self) -> MaxNodeName:
        return AssistantNodeName.ROOT_TOOLS

    async def arun(self, state: AssistantState, config: RunnableConfig) -> PartialAssistantState:
        last_message = state.messages[-1]
        if not isinstance(last_message, AssistantMessage) or not last_message.tool_calls:
            # Reset tools.
            return PartialAssistantState(root_tool_calls_count=0)

        tool_call_count = state.root_tool_calls_count or 0

        tool_calls = last_message.tool_calls

<<<<<<< HEAD
        logger.info(f"Tool calls: {tool_calls}")
=======
        from ee.hogai.tool import get_contextual_tool_class

        if tool_call.name == "create_and_query_insight" and not is_editing_insight:
            return PartialAssistantState(
                root_tool_call_id=tool_call.id,
                root_tool_insight_plan=tool_call.args["query_description"],
                root_tool_calls_count=tool_call_count + 1,
            )
        if tool_call.name == "session_summarization":
            return PartialAssistantState(
                root_tool_call_id=tool_call.id,
                session_summarization_query=tool_call.args["session_summarization_query"],
                # Safety net in case the argument is missing to avoid raising exceptions internally
                should_use_current_filters=tool_call.args.get("should_use_current_filters", False),
                summary_title=tool_call.args.get("summary_title"),
                root_tool_calls_count=tool_call_count + 1,
            )
        if tool_call.name == "create_dashboard":
            raw_queries = tool_call.args["search_insights_queries"]
            search_insights_queries = [InsightQuery.model_validate(query) for query in raw_queries]
>>>>>>> 81682e27

        single_tool_call_names = ["navigate", "todo_write"]
        single_tool_call = next(
            (tool_call for tool_call in tool_calls if tool_call.name in single_tool_call_names), None
        )
        if single_tool_call and len(tool_calls) > 1:
            return PartialAssistantState(
                messages=[
                    AssistantToolCallMessage(
                        content=f"Do not use the {single_tool_call.name} in combination with other tools.",
                        id=str(uuid4()),
                        tool_call_id=single_tool_call.id,
                        visible=False,
                    )
                ],
                root_tool_calls_count=tool_call_count + 1,
            )

<<<<<<< HEAD
        result_messages: list[AssistantMessageUnion] = []

        ToolExecutionClass = ParallelToolExecution(
            team=self._team, user=self._user, write_message_afunc=self._write_message
        )
        tool_results: list[ToolResult] = []
        tool_execution_message = None
        try:
            tool_results, tool_execution_message = await ToolExecutionClass.arun(tool_calls, state, config)
        except Exception as e:
            logger.exception("Error executing tools", error=e)
            capture_exception(
                e, distinct_id=self._get_user_distinct_id(config), properties=self._get_debug_props(config)
            )
            result_messages.extend(
                [
                    AssistantToolCallMessage(
                        content="The tool raised an internal error. Do not immediately retry the tool call and explain to the user what happened. If the user asks you to retry, you are allowed to do that.",
                        id=str(uuid4()),
                        tool_call_id=tool_call.id,
                        visible=False,
                    )
                    for tool_call in tool_calls
                ]
            )

        # If this is a navigation tool call, pause the graph execution
        # so that the frontend can re-initialise Max with a new set of contextual tools.
        if single_tool_call and single_tool_call.name == "navigate":
            result = tool_results[0]
            if result.status == ToolExecutionStatus.COMPLETED:
                navigate_message = AssistantToolCallMessage(
                    content=str(result.content) if result.content else "",
                    ui_payload=result.metadata,
                    id=str(uuid4()),
                    tool_call_id=single_tool_call.id,
                    visible=True,
                )
                # Raising a `NodeInterrupt` ensures the assistant graph stops here and
                # surfaces the navigation confirmation to the client. The next user
                # interaction will resume the graph with potentially different
                # contextual tools.
                raise NodeInterrupt(navigate_message)

        if tool_execution_message:
            result_messages.append(tool_execution_message)

        if single_tool_call and single_tool_call.name == "todo_write":
            result_messages.append(
                PlanningMessage(
                    id=str(uuid4()),
                    steps=[
                        PlanningStep(
                            description=todo["description"],
                            status=todo["status"],
                        )
                        for todo in single_tool_call.args["todos"]
                    ],
                )
            )

        insight_artifacts_with_query = [
            artifact
            for tool_result in tool_results
            for artifact in tool_result.artifacts
            if isinstance(artifact, InsightArtifact) and artifact.query
        ]
        if len(insight_artifacts_with_query) > 0:
            result_messages.extend(
                [
                    VisualizationMessage(
                        id=str(uuid4()),
                        initiator=state.root_conversation_start_id,
                        plan=artifact.plan,
                        answer=cast(AnyAssistantGeneratedQuery, artifact.query),
                        visible=True,
                    )
                    for artifact in insight_artifacts_with_query
                ]
            )

        for result in tool_results:
            # NOTE: this accounts for the failed tool results too, content and result.metadata contain information about the failure
            result_messages.append(
                AssistantToolCallMessage(
                    content=str(result.content) if result.content else "",
                    ui_payload={result.tool_name: result.metadata},
                    id=str(uuid4()),
                    tool_call_id=result.id,
                    visible=result.send_result_to_frontend,
                )
            )

        return PartialAssistantState(
            messages=result_messages,
=======
        # MaxTool flow
        ToolClass = get_contextual_tool_class(tool_call.name)

        # If the tool doesn't exist, return the message to the agent
        if not ToolClass:
            return PartialAssistantState(
                messages=[
                    AssistantToolCallMessage(
                        content=ROOT_TOOL_DOES_NOT_EXIST,
                        id=str(uuid4()),
                        tool_call_id=tool_call.id,
                    )
                ],
                root_tool_calls_count=tool_call_count + 1,
            )

        # Initialize the tool and process it
        tool_class = ToolClass(team=self._team, user=self._user, state=state, config=config)
        try:
            result = await tool_class.ainvoke(tool_call.model_dump(), config)
            if not isinstance(result, LangchainToolMessage):
                raise ValueError(
                    f"Tool '{tool_call.name}' returned {type(result).__name__}, expected LangchainToolMessage"
                )
        except Exception as e:
            capture_exception(
                e, distinct_id=self._get_user_distinct_id(config), properties=self._get_debug_props(config)
            )
            return PartialAssistantState(
                messages=[
                    AssistantToolCallMessage(
                        content="The tool raised an internal error. Do not immediately retry the tool call and explain to the user what happened. If the user asks you to retry, you are allowed to do that.",
                        id=str(uuid4()),
                        tool_call_id=tool_call.id,
                        visible=False,
                    )
                ],
                root_tool_calls_count=tool_call_count + 1,
            )

        if isinstance(result.artifact, ToolMessagesArtifact):
            return PartialAssistantState(
                messages=result.artifact.messages,
                root_tool_calls_count=tool_call_count + 1,
            )

        # Handle the basic toolkit
        if result.name == "search" and isinstance(result.artifact, dict):
            match result.artifact.get("kind"):
                case "insights":
                    return PartialAssistantState(
                        root_tool_call_id=tool_call.id,
                        search_insights_query=result.artifact.get("query"),
                        root_tool_calls_count=tool_call_count + 1,
                    )
                case "docs":
                    return PartialAssistantState(
                        root_tool_call_id=tool_call.id,
                        root_tool_calls_count=tool_call_count + 1,
                    )

        if (
            result.name == "read_data"
            and isinstance(result.artifact, dict)
            and result.artifact.get("kind") == "billing_info"
        ):
            return PartialAssistantState(
                root_tool_call_id=tool_call.id,
                root_tool_calls_count=tool_call_count + 1,
            )

        tool_message = AssistantToolCallMessage(
            content=str(result.content) if result.content else "",
            ui_payload={tool_call.name: result.artifact},
            id=str(uuid4()),
            tool_call_id=tool_call.id,
            visible=tool_class.show_tool_call_message,
        )

        # If this is a navigation tool call, pause the graph execution
        # so that the frontend can re-initialise Max with a new set of contextual tools.
        if tool_call.name == "navigate":
            # Raising a `NodeInterrupt` ensures the assistant graph stops here and
            # surfaces the navigation confirmation to the client. The next user
            # interaction will resume the graph with potentially different
            # contextual tools.
            raise NodeInterrupt(tool_message)

        return PartialAssistantState(
            messages=[tool_message],
>>>>>>> 81682e27
            root_tool_calls_count=tool_call_count + 1,
        )

    def router(self, state: AssistantState) -> RouteName:
        last_message = state.messages[-1]

        if isinstance(last_message, AssistantToolCallMessage):
            return "root"  # Let the root either proceed or finish, since it now can see the tool call result
        return "end"<|MERGE_RESOLUTION|>--- conflicted
+++ resolved
@@ -37,11 +37,8 @@
 from ee.hogai.graph.root.tools.todo_write import TodoWriteTool
 from ee.hogai.graph.shared_prompts import CORE_MEMORY_PROMPT
 from ee.hogai.llm import MaxChatAnthropic
-<<<<<<< HEAD
 from ee.hogai.tool import MaxTool, ParallelToolExecution
-=======
-from ee.hogai.tool import CONTEXTUAL_TOOL_NAME_TO_TOOL, ToolMessagesArtifact
->>>>>>> 81682e27
+from ee.hogai.tool.base import get_assistant_tool_class
 from ee.hogai.utils.anthropic import add_cache_control, convert_to_anthropic_messages, normalize_ai_anthropic_message
 from ee.hogai.utils.helpers import insert_messages_before_start
 from ee.hogai.utils.prompt import format_prompt_string
@@ -96,15 +93,9 @@
     Determines the thinking configuration for the model.
     """
 
-<<<<<<< HEAD
-    @property
-    def node_name(self) -> MaxNodeName:
-        return AssistantNodeName.ROOT
-=======
     def __init__(self, team: Team, user: User):
         super().__init__(team, user)
         self._window_manager = AnthropicConversationCompactionManager()
->>>>>>> 81682e27
 
     async def arun(self, state: AssistantState, config: RunnableConfig) -> PartialAssistantState:
         # Add context messages on start of the conversation.
@@ -182,45 +173,9 @@
             return ReasoningMessage(content="Calculating context")
         return None
 
-<<<<<<< HEAD
-    def _find_new_window_id(
-        self, messages: list[AssistantMessageUnion], max_messages: int = 10, max_tokens: int = 1000
-    ) -> str:
-        new_window_id: str = cast(str, messages[-1].id)
-        for message in reversed(messages):
-            if message.id is not None:
-                if isinstance(message, HumanMessage):
-                    new_window_id = message.id
-                if isinstance(message, AssistantMessage):
-                    new_window_id = message.id
-
-            max_messages -= 1
-            max_tokens -= self._get_estimated_tokens(message)
-            if max_messages <= 0 or max_tokens <= 0:
-                break
-
-        return new_window_id
-
-    def _get_estimated_tokens(self, message: AssistantMessageUnion) -> int:
-        char_count = 0
-        if isinstance(message, HumanMessage):
-            char_count = len(message.content)
-        if isinstance(message, AssistantMessage):
-            char_count = len(message.content) + sum(len(json.dumps(m.args)) for m in message.tool_calls or [])
-        if isinstance(message, AssistantToolCallMessage):
-            char_count = len(message.content)
-        return round(char_count / 4)
-
-    def _is_first_turn(self, state: AssistantState) -> bool:
-        last_message = state.messages[-1]
-        if isinstance(last_message, HumanMessage):
-            return last_message == find_start_message(state.messages, start_id=state.start_id)
-        return False
-=======
     @property
     def node_name(self) -> MaxNodeName:
         return AssistantNodeName.ROOT
->>>>>>> 81682e27
 
     def _has_session_summarization_feature_flag(self) -> bool:
         """
@@ -363,33 +318,6 @@
     def _is_hard_limit_reached(self, tool_calls_count: int | None) -> bool:
         return tool_calls_count is not None and tool_calls_count >= self.MAX_TOOL_CALLS
 
-<<<<<<< HEAD
-    async def _should_summarize_conversation(
-        self, state: AssistantState, tools: list[MaxTool], messages: list[BaseMessage]
-    ) -> bool:
-        # Avoid summarizing the conversation if there is only two human messages.
-        human_messages = [message for message in messages if isinstance(message, LangchainHumanMessage)]
-        if len(human_messages) <= 2:
-            return False
-
-        token_count = await self._get_token_count(state, messages, tools)
-        return token_count > self.CONVERSATION_WINDOW_SIZE
-
-    async def _get_token_count(self, state: AssistantState, messages: list[BaseMessage], tools: list[MaxTool]) -> int:
-        # Contains an async method in get_num_tokens_from_messages
-        model = self._get_model(state, tools)
-        return await database_sync_to_async(model.get_num_tokens_from_messages, thread_sensitive=False)(
-            messages, thinking=self.THINKING_CONFIG
-        )
-
-    def _get_conversation_window(self, messages: list[T], start_id: str) -> list[T]:
-        for idx, message in enumerate(messages):
-            if message.id == start_id:
-                return messages[idx:]
-        return messages
-
-=======
->>>>>>> 81682e27
 
 class RootNodeTools(AssistantNode):
     @property
@@ -406,30 +334,7 @@
 
         tool_calls = last_message.tool_calls
 
-<<<<<<< HEAD
         logger.info(f"Tool calls: {tool_calls}")
-=======
-        from ee.hogai.tool import get_contextual_tool_class
-
-        if tool_call.name == "create_and_query_insight" and not is_editing_insight:
-            return PartialAssistantState(
-                root_tool_call_id=tool_call.id,
-                root_tool_insight_plan=tool_call.args["query_description"],
-                root_tool_calls_count=tool_call_count + 1,
-            )
-        if tool_call.name == "session_summarization":
-            return PartialAssistantState(
-                root_tool_call_id=tool_call.id,
-                session_summarization_query=tool_call.args["session_summarization_query"],
-                # Safety net in case the argument is missing to avoid raising exceptions internally
-                should_use_current_filters=tool_call.args.get("should_use_current_filters", False),
-                summary_title=tool_call.args.get("summary_title"),
-                root_tool_calls_count=tool_call_count + 1,
-            )
-        if tool_call.name == "create_dashboard":
-            raw_queries = tool_call.args["search_insights_queries"]
-            search_insights_queries = [InsightQuery.model_validate(query) for query in raw_queries]
->>>>>>> 81682e27
 
         single_tool_call_names = ["navigate", "todo_write"]
         single_tool_call = next(
@@ -441,15 +346,33 @@
                     AssistantToolCallMessage(
                         content=f"Do not use the {single_tool_call.name} in combination with other tools.",
                         id=str(uuid4()),
-                        tool_call_id=single_tool_call.id,
+                        tool_call_id=tool_call.id,
                         visible=False,
                     )
+                    for tool_call in tool_calls
                 ],
                 root_tool_calls_count=tool_call_count + 1,
             )
 
-<<<<<<< HEAD
         result_messages: list[AssistantMessageUnion] = []
+
+        non_existent_tool_calls = 0
+        for tool_call in tool_calls:
+            if get_assistant_tool_class(tool_call.name) is None:
+                result_messages.append(
+                    AssistantToolCallMessage(
+                        content=ROOT_TOOL_DOES_NOT_EXIST,
+                        id=str(uuid4()),
+                        tool_call_id=tool_call.id,
+                    )
+                )
+                non_existent_tool_calls += 1
+
+        if non_existent_tool_calls == len(tool_calls):
+            return PartialAssistantState(
+                messages=result_messages,
+                root_tool_calls_count=tool_call_count + 1,
+            )
 
         ToolExecutionClass = ParallelToolExecution(
             team=self._team, user=self._user, write_message_afunc=self._write_message
@@ -544,98 +467,6 @@
 
         return PartialAssistantState(
             messages=result_messages,
-=======
-        # MaxTool flow
-        ToolClass = get_contextual_tool_class(tool_call.name)
-
-        # If the tool doesn't exist, return the message to the agent
-        if not ToolClass:
-            return PartialAssistantState(
-                messages=[
-                    AssistantToolCallMessage(
-                        content=ROOT_TOOL_DOES_NOT_EXIST,
-                        id=str(uuid4()),
-                        tool_call_id=tool_call.id,
-                    )
-                ],
-                root_tool_calls_count=tool_call_count + 1,
-            )
-
-        # Initialize the tool and process it
-        tool_class = ToolClass(team=self._team, user=self._user, state=state, config=config)
-        try:
-            result = await tool_class.ainvoke(tool_call.model_dump(), config)
-            if not isinstance(result, LangchainToolMessage):
-                raise ValueError(
-                    f"Tool '{tool_call.name}' returned {type(result).__name__}, expected LangchainToolMessage"
-                )
-        except Exception as e:
-            capture_exception(
-                e, distinct_id=self._get_user_distinct_id(config), properties=self._get_debug_props(config)
-            )
-            return PartialAssistantState(
-                messages=[
-                    AssistantToolCallMessage(
-                        content="The tool raised an internal error. Do not immediately retry the tool call and explain to the user what happened. If the user asks you to retry, you are allowed to do that.",
-                        id=str(uuid4()),
-                        tool_call_id=tool_call.id,
-                        visible=False,
-                    )
-                ],
-                root_tool_calls_count=tool_call_count + 1,
-            )
-
-        if isinstance(result.artifact, ToolMessagesArtifact):
-            return PartialAssistantState(
-                messages=result.artifact.messages,
-                root_tool_calls_count=tool_call_count + 1,
-            )
-
-        # Handle the basic toolkit
-        if result.name == "search" and isinstance(result.artifact, dict):
-            match result.artifact.get("kind"):
-                case "insights":
-                    return PartialAssistantState(
-                        root_tool_call_id=tool_call.id,
-                        search_insights_query=result.artifact.get("query"),
-                        root_tool_calls_count=tool_call_count + 1,
-                    )
-                case "docs":
-                    return PartialAssistantState(
-                        root_tool_call_id=tool_call.id,
-                        root_tool_calls_count=tool_call_count + 1,
-                    )
-
-        if (
-            result.name == "read_data"
-            and isinstance(result.artifact, dict)
-            and result.artifact.get("kind") == "billing_info"
-        ):
-            return PartialAssistantState(
-                root_tool_call_id=tool_call.id,
-                root_tool_calls_count=tool_call_count + 1,
-            )
-
-        tool_message = AssistantToolCallMessage(
-            content=str(result.content) if result.content else "",
-            ui_payload={tool_call.name: result.artifact},
-            id=str(uuid4()),
-            tool_call_id=tool_call.id,
-            visible=tool_class.show_tool_call_message,
-        )
-
-        # If this is a navigation tool call, pause the graph execution
-        # so that the frontend can re-initialise Max with a new set of contextual tools.
-        if tool_call.name == "navigate":
-            # Raising a `NodeInterrupt` ensures the assistant graph stops here and
-            # surfaces the navigation confirmation to the client. The next user
-            # interaction will resume the graph with potentially different
-            # contextual tools.
-            raise NodeInterrupt(tool_message)
-
-        return PartialAssistantState(
-            messages=[tool_message],
->>>>>>> 81682e27
             root_tool_calls_count=tool_call_count + 1,
         )
 
