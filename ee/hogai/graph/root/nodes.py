--- conflicted
+++ resolved
@@ -388,37 +388,6 @@
 
         from ee.hogai.tool import get_contextual_tool_class
 
-<<<<<<< HEAD
-        if tool_call.name == "create_and_query_insight" and not is_editing_insight:
-            return PartialAssistantState(
-                root_tool_call_id=tool_call.id,
-                root_tool_insight_plan=tool_call.args["query_description"],
-                root_tool_calls_count=tool_call_count + 1,
-            )
-        if tool_call.name == "session_summarization":
-            return PartialAssistantState(
-                root_tool_call_id=tool_call.id,
-                session_summarization_query=tool_call.args["session_summarization_query"],
-                # Safety net in case the argument is missing to avoid raising exceptions internally
-                should_use_current_filters=tool_call.args.get("should_use_current_filters", False),
-                summary_title=tool_call.args.get("summary_title"),
-                session_summarization_limit=tool_call.args.get("session_summarization_limit", -1),
-                root_tool_calls_count=tool_call_count + 1,
-            )
-        if tool_call.name == "create_dashboard":
-            raw_queries = tool_call.args["search_insights_queries"]
-            search_insights_queries = [InsightQuery.model_validate(query) for query in raw_queries]
-
-            return PartialAssistantState(
-                root_tool_call_id=tool_call.id,
-                dashboard_name=tool_call.args.get("dashboard_name"),
-                search_insights_queries=search_insights_queries,
-                root_tool_calls_count=tool_call_count + 1,
-            )
-
-        # MaxTool flow
-=======
->>>>>>> e8c2da40
         ToolClass = get_contextual_tool_class(tool_call.name)
 
         # If the tool doesn't exist, return the message to the agent
