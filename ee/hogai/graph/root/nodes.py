import json
import asyncio
from collections.abc import Sequence
from typing import TYPE_CHECKING, Literal, Optional, TypeVar, Union, cast
from uuid import uuid4

import posthoganalytics
from langchain_core.messages import (
    AIMessage as LangchainAIMessage,
    BaseMessage,
    HumanMessage as LangchainHumanMessage,
<<<<<<< HEAD
    trim_messages,
=======
    ToolMessage as LangchainToolMessage,
>>>>>>> 5449e1ee
)
from langchain_core.prompts import ChatPromptTemplate
from langchain_core.runnables import RunnableConfig
from langgraph.errors import NodeInterrupt
from posthoganalytics import capture_exception

from posthog.schema import (
    AssistantMessage,
    AssistantTool,
    AssistantToolCallMessage,
    ContextMessage,
    FailureMessage,
    HumanMessage,
    MultiVisualizationMessage,
    ReasoningMessage,
    ToolExecutionStatus,
    VisualizationItem,
    VisualizationMessage,
)

from posthog.models.organization import OrganizationMembership
from posthog.sync import database_sync_to_async

from products.product_analytics.backend.max_tools import EditCurrentInsightTool

from ee.hogai.graph.base import AssistantNode
from ee.hogai.graph.conversation_summarizer.nodes import AnthropicConversationSummarizer
from ee.hogai.graph.root.tools.todo_write import TodoWriteTool
from ee.hogai.graph.shared_prompts import CORE_MEMORY_PROMPT
from ee.hogai.llm import MaxChatAnthropic
<<<<<<< HEAD
from ee.hogai.tool import MaxTool, ParallelToolExecution
from ee.hogai.utils.anthropic import (
    add_cache_control,
    get_thinking_from_assistant_message,
    normalize_ai_anthropic_message,
)
=======
from ee.hogai.tool import CONTEXTUAL_TOOL_NAME_TO_TOOL
from ee.hogai.utils.anthropic import add_cache_control, convert_to_anthropic_messages, normalize_ai_anthropic_message
from ee.hogai.utils.helpers import find_start_message, insert_messages_before_start
from ee.hogai.utils.prompt import format_prompt_string
>>>>>>> 5449e1ee
from ee.hogai.utils.types import (
    AssistantMessageUnion,
    AssistantNodeName,
    AssistantState,
    BaseState,
    PartialAssistantState,
    ReplaceMessages,
)
from ee.hogai.utils.types.base import AnyAssistantGeneratedQuery, InsightArtifact
from ee.hogai.utils.types.composed import MaxNodeName

from .prompts import (
    ROOT_BILLING_CONTEXT_ERROR_PROMPT,
    ROOT_BILLING_CONTEXT_WITH_ACCESS_PROMPT,
    ROOT_BILLING_CONTEXT_WITH_NO_ACCESS_PROMPT,
    ROOT_CONVERSATION_SUMMARY_PROMPT,
    ROOT_GROUPS_PROMPT,
    ROOT_HARD_LIMIT_REACHED_PROMPT,
    ROOT_SYSTEM_PROMPT,
)
from .tools import (
    ReadDataTool,
    ReadTaxonomyTool,
    SearchTool,
    create_and_query_insight,
    create_dashboard,
    session_summarization,
)

if TYPE_CHECKING:
    from ee.hogai.tool import MaxTool

SLASH_COMMAND_INIT = "/init"
SLASH_COMMAND_REMEMBER = "/remember"

RouteName = Literal[
    "root",
    "end",
    "memory_onboarding",
]


RootMessageUnion = HumanMessage | AssistantMessage | FailureMessage | AssistantToolCallMessage | ContextMessage
T = TypeVar("T", RootMessageUnion, BaseMessage)

RootTool = Union[type[BaseModel], "MaxTool"]


class RootNode(AssistantNode):
    MAX_TOOL_CALLS = 24
    """
    Determines the maximum number of tool calls allowed in a single generation.
    """
    CONVERSATION_WINDOW_SIZE = 64000
    """
    Determines the maximum number of tokens allowed in the conversation window.
    """
    THINKING_CONFIG = {"type": "enabled", "budget_tokens": 1024}
    """
    Determines the thinking configuration for the model.
    """

    async def arun(self, state: AssistantState, config: RunnableConfig) -> PartialAssistantState:
        # Add context messages on start of the conversation.
        tools, billing_context_prompt, core_memory, groups = await asyncio.gather(
            self._get_tools(state, config),
            self._get_billing_prompt(config),
            self._aget_core_memory_text(),
            self.context_manager.get_group_names(),
        )

        # Add context messages on start of the conversation.
        messages_to_replace: Sequence[AssistantMessageUnion] = []
        if self._is_first_turn(state) and (
            updated_messages := await self.context_manager.aget_state_messages_with_context(state)
        ):
            # Check if context was actually added by comparing lengths
            messages_to_replace = updated_messages

        # Calculate the initial window.
        langchain_messages = self._construct_messages(
            messages_to_replace or state.messages, state.root_conversation_start_id, state.root_tool_calls_count
        )
        window_id = state.root_conversation_start_id

        # Summarize the conversation if it's too long.
        if await self._should_summarize_conversation(state, tools, langchain_messages):
            # Exclude the last message if it's the first turn.
            messages_to_summarize = langchain_messages[:-1] if self._is_first_turn(state) else langchain_messages
            summary = await AnthropicConversationSummarizer(self._team, self._user).summarize(messages_to_summarize)
            summary_message = ContextMessage(
                content=ROOT_CONVERSATION_SUMMARY_PROMPT.format(summary=summary),
                id=str(uuid4()),
            )

            # Insert the summary message before the last human message
            messages_to_replace = insert_messages_before_start(
                messages_to_replace or state.messages, [summary_message], start_id=state.start_id
            )

            # Update window
            window_id = self._find_new_window_id(messages_to_replace)
            langchain_messages = self._construct_messages(messages_to_replace, window_id, state.root_tool_calls_count)

        system_prompts = ChatPromptTemplate.from_messages(
            [
                ("system", ROOT_SYSTEM_PROMPT),
            ],
            template_format="mustache",
        ).format_messages(
            groups_prompt=f" {format_prompt_string(ROOT_GROUPS_PROMPT, groups=', '.join(groups))}" if groups else "",
            billing_context=billing_context_prompt,
            core_memory_prompt=format_prompt_string(CORE_MEMORY_PROMPT, core_memory=core_memory),
        )

        # Mark the longest default prefix as cacheable
        add_cache_control(system_prompts[-1])

        message = await self._get_model(state, tools).ainvoke(system_prompts + langchain_messages, config)
        assistant_message = normalize_ai_anthropic_message(message)

        new_messages: list[AssistantMessageUnion] = [assistant_message]
        # Replace the messages with the new message window
        if messages_to_replace:
            new_messages = ReplaceMessages([*messages_to_replace, assistant_message])

        return PartialAssistantState(root_conversation_start_id=window_id, messages=new_messages)

    async def get_reasoning_message(
        self, input: BaseState, default_message: Optional[str] = None
    ) -> ReasoningMessage | None:
        input = cast(AssistantState, input)
        if self.context_manager.has_awaitable_context(input):
            return ReasoningMessage(content="Calculating context")
        return None

    @property
    def node_name(self) -> MaxNodeName:
        return AssistantNodeName.ROOT

    def _find_new_window_id(
        self, messages: list[AssistantMessageUnion], max_messages: int = 10, max_tokens: int = 1000
    ) -> str:
        new_window_id: str = cast(str, messages[-1].id)
        for message in reversed(messages):
            if message.id is not None:
                if isinstance(message, HumanMessage):
                    new_window_id = message.id
                if isinstance(message, AssistantMessage):
                    new_window_id = message.id

            max_messages -= 1
            max_tokens -= self._get_estimated_tokens(message)
            if max_messages <= 0 or max_tokens <= 0:
                break

        return new_window_id

    def _get_estimated_tokens(self, message: AssistantMessageUnion) -> int:
        char_count = 0
        if isinstance(message, HumanMessage):
            char_count = len(message.content)
        if isinstance(message, AssistantMessage):
            char_count = len(message.content) + sum(len(json.dumps(m.args)) for m in message.tool_calls or [])
        if isinstance(message, AssistantToolCallMessage):
            char_count = len(message.content)
        return round(char_count / 4)

    def _is_first_turn(self, state: AssistantState) -> bool:
        last_message = state.messages[-1]
        if isinstance(last_message, HumanMessage):
            return last_message == find_start_message(state.messages, start_id=state.start_id)
        return False

    def _has_session_summarization_feature_flag(self) -> bool:
        """
        Check if the user has the session summarization feature flag enabled.
        """
        return posthoganalytics.feature_enabled(
            "max-session-summarization",
            str(self._user.distinct_id),
            groups={"organization": str(self._team.organization_id)},
            group_properties={"organization": {"id": str(self._team.organization_id)}},
            send_feature_flag_events=False,
        )

    @database_sync_to_async
    def _check_user_has_billing_access(self) -> bool:
        """
        Check if the user has access to the billing tool.
        """
        return self._user.organization_memberships.get(organization=self._team.organization).level in (
            OrganizationMembership.Level.ADMIN,
            OrganizationMembership.Level.OWNER,
        )

    def _check_user_has_billing_context(self, config: RunnableConfig) -> bool:
        return self.context_manager.get_billing_context() is not None

    async def _get_billing_prompt(self, config: RunnableConfig) -> str:
        """Get billing information including whether to include the billing tool and the prompt.
        Returns:
            str: prompt
        """
        has_billing_context = self._check_user_has_billing_context(config)
        has_access = await self._check_user_has_billing_access()

        if has_access and not has_billing_context:
            return ROOT_BILLING_CONTEXT_ERROR_PROMPT

        prompt = (
            ROOT_BILLING_CONTEXT_WITH_ACCESS_PROMPT
            if has_access and has_billing_context
            else ROOT_BILLING_CONTEXT_WITH_NO_ACCESS_PROMPT
        )
        return prompt

    def _get_model(self, state: AssistantState, tools: list[RootTool]):
        base_model = MaxChatAnthropic(
<<<<<<< HEAD
            model_name="claude-sonnet-4-0",
=======
            model="claude-sonnet-4-5",
>>>>>>> 5449e1ee
            streaming=True,
            stream_usage=True,
            user=self._user,
            team=self._team,
            betas=["interleaved-thinking-2025-05-14"],
            max_tokens_to_sample=8192,
            thinking=self.THINKING_CONFIG,
            conversation_start_dt=state.start_dt,
            stop=None,
            timeout=None,
        )

        # The agent can operate in loops. Since insight building is an expensive operation, we want to limit a recursion depth.
        # This will remove the functions, so the agent doesn't have any other option but to exit.
        if self._is_hard_limit_reached(state.root_tool_calls_count):
            return base_model

<<<<<<< HEAD
        from ee.hogai.graph.billing.tool import RetrieveBillingInformationTool
        from ee.hogai.graph.dashboards.tool import CreateDashboardTool
        from ee.hogai.graph.query_planner.tool import CreateInsightTool
        from ee.hogai.tool import get_assistant_tool_class

        available_tools: list[type[MaxTool]] = []
        # Check if insight search is enabled for the user
        if self._has_insight_search_feature_flag():
            from ee.hogai.graph.insights.tool import SearchInsightsTool

            available_tools.append(SearchInsightsTool)
        # Check if session summarization is enabled for the user
        if self._has_session_summarization_feature_flag():
            from ee.hogai.graph.session_summaries.tool import SessionSummarizationTool

            available_tools.append(SessionSummarizationTool)
        # Add dashboard creation tool (always available)
        available_tools.append(CreateDashboardTool)
        if settings.INKEEP_API_KEY:
            from ee.hogai.graph.inkeep_docs.tool import SearchDocumentationTool

            available_tools.append(SearchDocumentationTool)
=======
        return base_model.bind_tools(tools, parallel_tool_calls=False)

    async def _get_tools(self, state: AssistantState, config: RunnableConfig) -> list[RootTool]:
        from ee.hogai.tool import MaxTool, get_contextual_tool_class

        available_tools: list[type[BaseModel] | MaxTool] = []

        # Dynamically initialize some tools based on conditions
        dynamic_tools = await asyncio.gather(
            ReadTaxonomyTool.create_tool_class(team=self._team, user=self._user, state=state, config=config),
            ReadDataTool.create_tool_class(team=self._team, user=self._user, state=state, config=config),
        )
        available_tools.extend(dynamic_tools)

        # Add the static toolkit
        toolkit = (SearchTool, TodoWriteTool)
        for StaticMaxToolClass in toolkit:
            available_tools.append(StaticMaxToolClass(team=self._team, user=self._user, state=state, config=config))

>>>>>>> 5449e1ee
        tool_names = self.context_manager.get_contextual_tools().keys()
        is_editing_insight = AssistantTool.CREATE_AND_QUERY_INSIGHT in tool_names
        if not is_editing_insight:
            # This is the default tool, which can be overriden by the MaxTool based tool with the same name
<<<<<<< HEAD
            available_tools.append(CreateInsightTool)
        else:
            available_tools.append(EditCurrentInsightTool)
        for tool_name in tool_names:
            ToolClass = get_assistant_tool_class(tool_name)
            if ToolClass is None:
                continue  # Ignoring a tool that the backend doesn't know about - might be a deployment mismatch
            available_tools.append(ToolClass)  # type: ignore

        if "retrieve_billing_information" in extra_tools:
            from ee.hogai.graph.billing.tool import RetrieveBillingInformationTool

            available_tools.append(RetrieveBillingInformationTool)

        tool_functions = [
            tool(team=self._team, user=self._user).get_tool_function_description() for tool in available_tools
        ]
        return base_model.bind_tools(tool_functions, parallel_tool_calls=True)

    def _get_assistant_messages_in_window(self, state: AssistantState) -> list[RootMessageUnion]:
        filtered_conversation = [message for message in state.messages if isinstance(message, RootMessageUnion)]
        if state.root_conversation_start_id is not None:
            filtered_conversation = self._get_conversation_window(
                filtered_conversation, state.root_conversation_start_id
            )
        return filtered_conversation
=======
            available_tools.append(create_and_query_insight)
>>>>>>> 5449e1ee

        # Check if session summarization is enabled for the user
        if self._has_session_summarization_feature_flag():
            available_tools.append(session_summarization)

        available_tools.append(create_dashboard)

        # Inject contextual tools
        for tool_name in tool_names:
            ContextualMaxToolClass = get_contextual_tool_class(tool_name)
            if ContextualMaxToolClass is None:
                continue  # Ignoring a tool that the backend doesn't know about - might be a deployment mismatch
            available_tools.append(ContextualMaxToolClass(team=self._team, user=self._user, state=state, config=config))

        return available_tools

    def _construct_messages(
        self,
        messages: Sequence[AssistantMessageUnion],
        window_start_id: str | None = None,
        tool_calls_count: int | None = None,
    ) -> list[BaseMessage]:
        # Filter out messages that are not part of the conversation window.
        conversation_window = self._get_assistant_messages_in_window(messages, window_start_id)

        # `assistant` messages must be contiguous with the respective `tool` messages.
        tool_result_messages = {
            message.tool_call_id: message
            for message in conversation_window
            if isinstance(message, AssistantToolCallMessage)
        }

        history: list[BaseMessage] = convert_to_anthropic_messages(conversation_window, tool_result_messages)

        # Force the agent to stop if the tool call limit is reached.
        if self._is_hard_limit_reached(tool_calls_count):
            history.append(LangchainHumanMessage(content=ROOT_HARD_LIMIT_REACHED_PROMPT))

        # Append a single cache control to the last human message or last tool message,
        # so we cache the full prefix of the conversation.
        for i in range(len(history) - 1, -1, -1):
            maybe_content_arr = history[i].content
            if (
                isinstance(history[i], LangchainHumanMessage | LangchainAIMessage)
                and isinstance(maybe_content_arr, list)
                and len(maybe_content_arr) > 0
                and isinstance(maybe_content_arr[-1], dict)
            ):
                maybe_content_arr[-1]["cache_control"] = {"type": "ephemeral"}
                break

        return history

    def _get_assistant_messages_in_window(
        self, messages: Sequence[AssistantMessageUnion], window_start_id: str | None = None
    ) -> list[RootMessageUnion]:
        filtered_conversation = [message for message in messages if isinstance(message, RootMessageUnion)]
        if window_start_id is not None:
            filtered_conversation = self._get_conversation_window(filtered_conversation, window_start_id)
        return filtered_conversation

    def _is_hard_limit_reached(self, tool_calls_count: int | None) -> bool:
        return tool_calls_count is not None and tool_calls_count >= self.MAX_TOOL_CALLS

    async def _should_summarize_conversation(
        self, state: AssistantState, tools: list[RootTool], messages: list[BaseMessage]
    ) -> bool:
        # Avoid summarizing the conversation if there is only two human messages.
        human_messages = [message for message in messages if isinstance(message, LangchainHumanMessage)]
        if len(human_messages) <= 2:
            return False

        token_count = await self._get_token_count(state, messages, tools)
        return token_count > self.CONVERSATION_WINDOW_SIZE

    async def _get_token_count(self, state: AssistantState, messages: list[BaseMessage], tools: list[RootTool]) -> int:
        # Contains an async method in get_num_tokens_from_messages
        model = self._get_model(state, tools)
        return await database_sync_to_async(model.get_num_tokens_from_messages, thread_sensitive=False)(
            messages, thinking=self.THINKING_CONFIG
        )

    def _get_conversation_window(self, messages: list[T], start_id: str) -> list[T]:
        for idx, message in enumerate(messages):
            if message.id == start_id:
                return messages[idx:]
        return messages


class RootNodeTools(AssistantNode):
    @property
    def node_name(self) -> MaxNodeName:
        return AssistantNodeName.ROOT_TOOLS

<<<<<<< HEAD
=======
    async def get_reasoning_message(
        self, input: BaseState, default_message: Optional[str] = None
    ) -> ReasoningMessage | None:
        if not isinstance(input, BaseStateWithMessages):
            return None
        if not input.messages:
            return None

        assert isinstance(input.messages[-1], AssistantMessage)
        tool_calls = input.messages[-1].tool_calls or []
        assert len(tool_calls) <= 1
        if len(tool_calls) == 0:
            return None
        tool_call = tool_calls[0]
        content = None
        if tool_call.name == "create_and_query_insight":
            content = "Coming up with an insight"
        else:
            # This tool should be in CONTEXTUAL_TOOL_NAME_TO_TOOL, but it might not be in the rare case
            # when the tool has been removed from the backend since the user's frontend was loaded
            ToolClass = CONTEXTUAL_TOOL_NAME_TO_TOOL.get(tool_call.name)  # type: ignore
            content = (
                ToolClass(team=self._team, user=self._user).thinking_message
                if ToolClass
                else f"Running tool {tool_call.name}"
            )

        return ReasoningMessage(content=content) if content else None

>>>>>>> 5449e1ee
    async def arun(self, state: AssistantState, config: RunnableConfig) -> PartialAssistantState:
        last_message = state.messages[-1]
        if not isinstance(last_message, AssistantMessage) or not last_message.tool_calls:
            # Reset tools.
            return PartialAssistantState(root_tool_calls_count=0)

        tool_call_count = state.root_tool_calls_count or 0

        tool_calls = last_message.tool_calls

<<<<<<< HEAD
        navigate_tool_call = next((tool_call for tool_call in tool_calls if tool_call.name == "navigate"), None)
        if navigate_tool_call and len(tool_calls) > 1:
            return PartialAssistantState(
                messages=[
                    AssistantToolCallMessage(
                        content="Do not use the navigate tool in combination with other tools. First navigate, then use the tools on the new page.",
                        id=str(uuid4()),
                        tool_call_id=navigate_tool_call.id,
                        visible=False,
                    )
                ],
=======
        tool_names = self.context_manager.get_contextual_tools().keys()
        is_editing_insight = AssistantContextualTool.CREATE_AND_QUERY_INSIGHT in tool_names
        tool_call = tools_calls[0]

        from ee.hogai.tool import get_contextual_tool_class

        if tool_call.name == "create_and_query_insight" and not is_editing_insight:
            return PartialAssistantState(
                root_tool_call_id=tool_call.id,
                root_tool_insight_plan=tool_call.args["query_description"],
                root_tool_calls_count=tool_call_count + 1,
            )
        elif tool_call.name == "session_summarization":
            return PartialAssistantState(
                root_tool_call_id=tool_call.id,
                session_summarization_query=tool_call.args["session_summarization_query"],
                # Safety net in case the argument is missing to avoid raising exceptions internally
                should_use_current_filters=tool_call.args.get("should_use_current_filters", False),
                summary_title=tool_call.args.get("summary_title"),
>>>>>>> 5449e1ee
                root_tool_calls_count=tool_call_count + 1,
            )

        result_messages: list[AssistantMessageUnion] = []

        ToolExecutionClass = ParallelToolExecution(
            team=self._team, user=self._user, write_message_afunc=self._write_message
        )
        try:
            tool_results, tool_execution_message = await ToolExecutionClass.arun(tool_calls, state, config)
        except Exception as e:
            capture_exception(
                e, distinct_id=self._get_user_distinct_id(config), properties=self._get_debug_props(config)
            )
            result_messages.extend(
                [
                    AssistantToolCallMessage(
                        content="The tool raised an internal error. Do not immediately retry the tool call and explain to the user what happened. If the user asks you to retry, you are allowed to do that.",
                        id=str(uuid4()),
                        tool_call_id=tool_call.id,
                        visible=False,
                    )
                    for tool_call in tool_calls
                ]
            )

<<<<<<< HEAD
        # If this is a navigation tool call, pause the graph execution
        # so that the frontend can re-initialise Max with a new set of contextual tools.
        if navigate_tool_call:
            result = tool_results[0]
            if result.status == ToolExecutionStatus.COMPLETED:
=======
            # Handle the basic toolkit
            if (
                isinstance(result, LangchainToolMessage)
                and result.name == "search"
                and isinstance(result.artifact, dict)
            ):
                match result.artifact.get("kind"):
                    case "insights":
                        return PartialAssistantState(
                            root_tool_call_id=tool_call.id,
                            search_insights_query=result.artifact.get("query"),
                            root_tool_calls_count=tool_call_count + 1,
                        )
                    case "docs":
                        return PartialAssistantState(
                            root_tool_call_id=tool_call.id,
                            root_tool_calls_count=tool_call_count + 1,
                        )

            if (
                isinstance(result, LangchainToolMessage)
                and result.name == "read_data"
                and isinstance(result.artifact, dict)
                and result.artifact.get("kind") == "billing_info"
            ):
                return PartialAssistantState(
                    root_tool_call_id=tool_call.id,
                    root_tool_calls_count=tool_call_count + 1,
                )

            # If this is a navigation tool call, pause the graph execution
            # so that the frontend can re-initialise Max with a new set of contextual tools.
            if tool_call.name == "navigate" and not isinstance(result, AssistantToolCallMessage):
>>>>>>> 5449e1ee
                navigate_message = AssistantToolCallMessage(
                    content=str(result.content) if result.content else "",
                    ui_payload=result.metadata,
                    id=str(uuid4()),
                    tool_call_id=navigate_tool_call.id,
                    visible=True,
                )
                # Raising a `NodeInterrupt` ensures the assistant graph stops here and
                # surfaces the navigation confirmation to the client. The next user
                # interaction will resume the graph with potentially different
                # contextual tools.
                raise NodeInterrupt(navigate_message)

        if tool_execution_message:
            result_messages.append(tool_execution_message)

        insight_artifacts_with_query = [
            artifact
            for tool_result in tool_results
            for artifact in tool_result.artifacts
            if isinstance(artifact, InsightArtifact) and artifact.query
        ]
        # TODO: unify the visualization and multi visualization messages
        if len(insight_artifacts_with_query) > 1:
            result_messages.append(
                MultiVisualizationMessage(
                    id=str(uuid4()),
                    visualizations=[
                        VisualizationItem(
                            initiator=state.root_conversation_start_id,
                            plan=artifact.plan,
                            answer=cast(AnyAssistantGeneratedQuery, artifact.query),
                        )
                        for artifact in insight_artifacts_with_query
                    ],
                    visible=True,
                )
            )
        elif len(insight_artifacts_with_query) == 1:
            result_messages.append(
                VisualizationMessage(
                    id=str(uuid4()),
                    initiator=state.root_conversation_start_id,
                    plan=insight_artifacts_with_query[0].plan,
                    answer=cast(AnyAssistantGeneratedQuery, insight_artifacts_with_query[0].query),
                    visible=True,
                )
            )

        for result in tool_results:
            # NOTE: this accounts for the failed tool results too, content and result.metadata contain information about the failure
            result_messages.append(
                AssistantToolCallMessage(
                    content=str(result.content) if result.content else "",
                    ui_payload={result.tool_name: result.metadata},
                    id=str(uuid4()),
                    tool_call_id=result.id,
                    visible=result.send_result_to_frontend,
                )
            )

        return PartialAssistantState(
            messages=result_messages,
            root_tool_calls_count=tool_call_count + 1,
        )

    def router(self, state: AssistantState) -> RouteName:
        last_message = state.messages[-1]

        if isinstance(last_message, AssistantToolCallMessage):
            return "root"  # Let the root either proceed or finish, since it now can see the tool call result
<<<<<<< HEAD
=======
        if isinstance(last_message, AssistantMessage) and state.root_tool_call_id:
            tool_calls = getattr(last_message, "tool_calls", None)
            if tool_calls and len(tool_calls) > 0:
                tool_call = tool_calls[0]
                tool_call_name = tool_call.name
                if tool_call_name == "read_data" and tool_call.args.get("kind") == "billing_info":
                    return "billing"
                if tool_call_name == "create_dashboard":
                    return "create_dashboard"
            if state.root_tool_insight_plan:
                return "insights"
            elif state.search_insights_query:
                return "insights_search"
            elif state.session_summarization_query:
                return "session_summarization"
            else:
                return "search_documentation"
>>>>>>> 5449e1ee
        return "end"<|MERGE_RESOLUTION|>--- conflicted
+++ resolved
@@ -1,19 +1,15 @@
 import json
 import asyncio
 from collections.abc import Sequence
-from typing import TYPE_CHECKING, Literal, Optional, TypeVar, Union, cast
+from typing import TYPE_CHECKING, Literal, Optional, TypeVar, cast
 from uuid import uuid4
 
+import structlog
 import posthoganalytics
 from langchain_core.messages import (
     AIMessage as LangchainAIMessage,
     BaseMessage,
     HumanMessage as LangchainHumanMessage,
-<<<<<<< HEAD
-    trim_messages,
-=======
-    ToolMessage as LangchainToolMessage,
->>>>>>> 5449e1ee
 )
 from langchain_core.prompts import ChatPromptTemplate
 from langchain_core.runnables import RunnableConfig
@@ -27,36 +23,25 @@
     ContextMessage,
     FailureMessage,
     HumanMessage,
-    MultiVisualizationMessage,
+    PlanningMessage,
+    PlanningStep,
     ReasoningMessage,
     ToolExecutionStatus,
-    VisualizationItem,
     VisualizationMessage,
 )
 
 from posthog.models.organization import OrganizationMembership
 from posthog.sync import database_sync_to_async
-
-from products.product_analytics.backend.max_tools import EditCurrentInsightTool
 
 from ee.hogai.graph.base import AssistantNode
 from ee.hogai.graph.conversation_summarizer.nodes import AnthropicConversationSummarizer
 from ee.hogai.graph.root.tools.todo_write import TodoWriteTool
 from ee.hogai.graph.shared_prompts import CORE_MEMORY_PROMPT
 from ee.hogai.llm import MaxChatAnthropic
-<<<<<<< HEAD
 from ee.hogai.tool import MaxTool, ParallelToolExecution
-from ee.hogai.utils.anthropic import (
-    add_cache_control,
-    get_thinking_from_assistant_message,
-    normalize_ai_anthropic_message,
-)
-=======
-from ee.hogai.tool import CONTEXTUAL_TOOL_NAME_TO_TOOL
 from ee.hogai.utils.anthropic import add_cache_control, convert_to_anthropic_messages, normalize_ai_anthropic_message
 from ee.hogai.utils.helpers import find_start_message, insert_messages_before_start
 from ee.hogai.utils.prompt import format_prompt_string
->>>>>>> 5449e1ee
 from ee.hogai.utils.types import (
     AssistantMessageUnion,
     AssistantNodeName,
@@ -65,7 +50,7 @@
     PartialAssistantState,
     ReplaceMessages,
 )
-from ee.hogai.utils.types.base import AnyAssistantGeneratedQuery, InsightArtifact
+from ee.hogai.utils.types.base import AnyAssistantGeneratedQuery, InsightArtifact, ToolResult
 from ee.hogai.utils.types.composed import MaxNodeName
 
 from .prompts import (
@@ -77,17 +62,11 @@
     ROOT_HARD_LIMIT_REACHED_PROMPT,
     ROOT_SYSTEM_PROMPT,
 )
-from .tools import (
-    ReadDataTool,
-    ReadTaxonomyTool,
-    SearchTool,
-    create_and_query_insight,
-    create_dashboard,
-    session_summarization,
-)
 
 if TYPE_CHECKING:
     from ee.hogai.tool import MaxTool
+
+logger = structlog.get_logger(__name__)
 
 SLASH_COMMAND_INIT = "/init"
 SLASH_COMMAND_REMEMBER = "/remember"
@@ -101,8 +80,6 @@
 
 RootMessageUnion = HumanMessage | AssistantMessage | FailureMessage | AssistantToolCallMessage | ContextMessage
 T = TypeVar("T", RootMessageUnion, BaseMessage)
-
-RootTool = Union[type[BaseModel], "MaxTool"]
 
 
 class RootNode(AssistantNode):
@@ -119,6 +96,10 @@
     Determines the thinking configuration for the model.
     """
 
+    @property
+    def node_name(self) -> MaxNodeName:
+        return AssistantNodeName.ROOT
+
     async def arun(self, state: AssistantState, config: RunnableConfig) -> PartialAssistantState:
         # Add context messages on start of the conversation.
         tools, billing_context_prompt, core_memory, groups = await asyncio.gather(
@@ -192,10 +173,6 @@
         if self.context_manager.has_awaitable_context(input):
             return ReasoningMessage(content="Calculating context")
         return None
-
-    @property
-    def node_name(self) -> MaxNodeName:
-        return AssistantNodeName.ROOT
 
     def _find_new_window_id(
         self, messages: list[AssistantMessageUnion], max_messages: int = 10, max_tokens: int = 1000
@@ -274,13 +251,9 @@
         )
         return prompt
 
-    def _get_model(self, state: AssistantState, tools: list[RootTool]):
+    def _get_model(self, state: AssistantState, tools: list[MaxTool]):
         base_model = MaxChatAnthropic(
-<<<<<<< HEAD
-            model_name="claude-sonnet-4-0",
-=======
-            model="claude-sonnet-4-5",
->>>>>>> 5449e1ee
+            model_name="claude-sonnet-4-5",
             streaming=True,
             stream_usage=True,
             user=self._user,
@@ -298,97 +271,53 @@
         if self._is_hard_limit_reached(state.root_tool_calls_count):
             return base_model
 
-<<<<<<< HEAD
-        from ee.hogai.graph.billing.tool import RetrieveBillingInformationTool
-        from ee.hogai.graph.dashboards.tool import CreateDashboardTool
-        from ee.hogai.graph.query_planner.tool import CreateInsightTool
+        tool_functions = [tool.tool_function_description for tool in tools]
+        return base_model.bind_tools(tool_functions, parallel_tool_calls=True)
+
+    async def _get_tools(self, state: AssistantState, config: RunnableConfig) -> list[MaxTool]:
         from ee.hogai.tool import get_assistant_tool_class
 
-        available_tools: list[type[MaxTool]] = []
-        # Check if insight search is enabled for the user
-        if self._has_insight_search_feature_flag():
-            from ee.hogai.graph.insights.tool import SearchInsightsTool
-
-            available_tools.append(SearchInsightsTool)
-        # Check if session summarization is enabled for the user
+        from .tools import (
+            CreateDashboardTool,
+            CreateInsightTool,
+            ReadDataTool,
+            ReadTaxonomyTool,
+            SearchTool,
+            SessionSummarizationTool,
+        )
+
+        # Always available tools
+        tool_classes = [
+            ReadTaxonomyTool,
+            ReadDataTool,
+            SearchTool,
+            TodoWriteTool,
+            CreateDashboardTool,
+        ]
+
+        # # Check if session summarization is enabled for the user
         if self._has_session_summarization_feature_flag():
-            from ee.hogai.graph.session_summaries.tool import SessionSummarizationTool
-
-            available_tools.append(SessionSummarizationTool)
-        # Add dashboard creation tool (always available)
-        available_tools.append(CreateDashboardTool)
-        if settings.INKEEP_API_KEY:
-            from ee.hogai.graph.inkeep_docs.tool import SearchDocumentationTool
-
-            available_tools.append(SearchDocumentationTool)
-=======
-        return base_model.bind_tools(tools, parallel_tool_calls=False)
-
-    async def _get_tools(self, state: AssistantState, config: RunnableConfig) -> list[RootTool]:
-        from ee.hogai.tool import MaxTool, get_contextual_tool_class
-
-        available_tools: list[type[BaseModel] | MaxTool] = []
-
-        # Dynamically initialize some tools based on conditions
-        dynamic_tools = await asyncio.gather(
-            ReadTaxonomyTool.create_tool_class(team=self._team, user=self._user, state=state, config=config),
-            ReadDataTool.create_tool_class(team=self._team, user=self._user, state=state, config=config),
-        )
-        available_tools.extend(dynamic_tools)
-
-        # Add the static toolkit
-        toolkit = (SearchTool, TodoWriteTool)
-        for StaticMaxToolClass in toolkit:
-            available_tools.append(StaticMaxToolClass(team=self._team, user=self._user, state=state, config=config))
-
->>>>>>> 5449e1ee
+            tool_classes.append(SessionSummarizationTool)
+
         tool_names = self.context_manager.get_contextual_tools().keys()
-        is_editing_insight = AssistantTool.CREATE_AND_QUERY_INSIGHT in tool_names
-        if not is_editing_insight:
-            # This is the default tool, which can be overriden by the MaxTool based tool with the same name
-<<<<<<< HEAD
-            available_tools.append(CreateInsightTool)
-        else:
-            available_tools.append(EditCurrentInsightTool)
         for tool_name in tool_names:
             ToolClass = get_assistant_tool_class(tool_name)
             if ToolClass is None:
                 continue  # Ignoring a tool that the backend doesn't know about - might be a deployment mismatch
-            available_tools.append(ToolClass)  # type: ignore
-
-        if "retrieve_billing_information" in extra_tools:
-            from ee.hogai.graph.billing.tool import RetrieveBillingInformationTool
-
-            available_tools.append(RetrieveBillingInformationTool)
-
-        tool_functions = [
-            tool(team=self._team, user=self._user).get_tool_function_description() for tool in available_tools
-        ]
-        return base_model.bind_tools(tool_functions, parallel_tool_calls=True)
-
-    def _get_assistant_messages_in_window(self, state: AssistantState) -> list[RootMessageUnion]:
-        filtered_conversation = [message for message in state.messages if isinstance(message, RootMessageUnion)]
-        if state.root_conversation_start_id is not None:
-            filtered_conversation = self._get_conversation_window(
-                filtered_conversation, state.root_conversation_start_id
-            )
-        return filtered_conversation
-=======
-            available_tools.append(create_and_query_insight)
->>>>>>> 5449e1ee
-
-        # Check if session summarization is enabled for the user
-        if self._has_session_summarization_feature_flag():
-            available_tools.append(session_summarization)
-
-        available_tools.append(create_dashboard)
-
-        # Inject contextual tools
-        for tool_name in tool_names:
-            ContextualMaxToolClass = get_contextual_tool_class(tool_name)
-            if ContextualMaxToolClass is None:
-                continue  # Ignoring a tool that the backend doesn't know about - might be a deployment mismatch
-            available_tools.append(ContextualMaxToolClass(team=self._team, user=self._user, state=state, config=config))
+            tool_classes.append(ToolClass)
+
+        is_editing_insight = AssistantTool.CREATE_AND_QUERY_INSIGHT in tool_names
+        if not is_editing_insight:
+            tool_classes.append(CreateInsightTool)
+
+        available_tools = await asyncio.gather(
+            *[
+                tool.create_tool_class(
+                    team=self._team, user=self._user, state=state, config=config, context_manager=self.context_manager
+                )
+                for tool in tool_classes
+            ]
+        )
 
         return available_tools
 
@@ -441,7 +370,7 @@
         return tool_calls_count is not None and tool_calls_count >= self.MAX_TOOL_CALLS
 
     async def _should_summarize_conversation(
-        self, state: AssistantState, tools: list[RootTool], messages: list[BaseMessage]
+        self, state: AssistantState, tools: list[MaxTool], messages: list[BaseMessage]
     ) -> bool:
         # Avoid summarizing the conversation if there is only two human messages.
         human_messages = [message for message in messages if isinstance(message, LangchainHumanMessage)]
@@ -451,7 +380,7 @@
         token_count = await self._get_token_count(state, messages, tools)
         return token_count > self.CONVERSATION_WINDOW_SIZE
 
-    async def _get_token_count(self, state: AssistantState, messages: list[BaseMessage], tools: list[RootTool]) -> int:
+    async def _get_token_count(self, state: AssistantState, messages: list[BaseMessage], tools: list[MaxTool]) -> int:
         # Contains an async method in get_num_tokens_from_messages
         model = self._get_model(state, tools)
         return await database_sync_to_async(model.get_num_tokens_from_messages, thread_sensitive=False)(
@@ -470,38 +399,6 @@
     def node_name(self) -> MaxNodeName:
         return AssistantNodeName.ROOT_TOOLS
 
-<<<<<<< HEAD
-=======
-    async def get_reasoning_message(
-        self, input: BaseState, default_message: Optional[str] = None
-    ) -> ReasoningMessage | None:
-        if not isinstance(input, BaseStateWithMessages):
-            return None
-        if not input.messages:
-            return None
-
-        assert isinstance(input.messages[-1], AssistantMessage)
-        tool_calls = input.messages[-1].tool_calls or []
-        assert len(tool_calls) <= 1
-        if len(tool_calls) == 0:
-            return None
-        tool_call = tool_calls[0]
-        content = None
-        if tool_call.name == "create_and_query_insight":
-            content = "Coming up with an insight"
-        else:
-            # This tool should be in CONTEXTUAL_TOOL_NAME_TO_TOOL, but it might not be in the rare case
-            # when the tool has been removed from the backend since the user's frontend was loaded
-            ToolClass = CONTEXTUAL_TOOL_NAME_TO_TOOL.get(tool_call.name)  # type: ignore
-            content = (
-                ToolClass(team=self._team, user=self._user).thinking_message
-                if ToolClass
-                else f"Running tool {tool_call.name}"
-            )
-
-        return ReasoningMessage(content=content) if content else None
-
->>>>>>> 5449e1ee
     async def arun(self, state: AssistantState, config: RunnableConfig) -> PartialAssistantState:
         last_message = state.messages[-1]
         if not isinstance(last_message, AssistantMessage) or not last_message.tool_calls:
@@ -512,39 +409,22 @@
 
         tool_calls = last_message.tool_calls
 
-<<<<<<< HEAD
-        navigate_tool_call = next((tool_call for tool_call in tool_calls if tool_call.name == "navigate"), None)
-        if navigate_tool_call and len(tool_calls) > 1:
+        logger.info(f"Tool calls: {tool_calls}")
+
+        single_tool_call_names = ["navigate", "todo_write"]
+        single_tool_call = next(
+            (tool_call for tool_call in tool_calls if tool_call.name in single_tool_call_names), None
+        )
+        if single_tool_call and len(tool_calls) > 1:
             return PartialAssistantState(
                 messages=[
                     AssistantToolCallMessage(
-                        content="Do not use the navigate tool in combination with other tools. First navigate, then use the tools on the new page.",
+                        content=f"Do not use the {single_tool_call.name} in combination with other tools.",
                         id=str(uuid4()),
-                        tool_call_id=navigate_tool_call.id,
+                        tool_call_id=single_tool_call.id,
                         visible=False,
                     )
                 ],
-=======
-        tool_names = self.context_manager.get_contextual_tools().keys()
-        is_editing_insight = AssistantContextualTool.CREATE_AND_QUERY_INSIGHT in tool_names
-        tool_call = tools_calls[0]
-
-        from ee.hogai.tool import get_contextual_tool_class
-
-        if tool_call.name == "create_and_query_insight" and not is_editing_insight:
-            return PartialAssistantState(
-                root_tool_call_id=tool_call.id,
-                root_tool_insight_plan=tool_call.args["query_description"],
-                root_tool_calls_count=tool_call_count + 1,
-            )
-        elif tool_call.name == "session_summarization":
-            return PartialAssistantState(
-                root_tool_call_id=tool_call.id,
-                session_summarization_query=tool_call.args["session_summarization_query"],
-                # Safety net in case the argument is missing to avoid raising exceptions internally
-                should_use_current_filters=tool_call.args.get("should_use_current_filters", False),
-                summary_title=tool_call.args.get("summary_title"),
->>>>>>> 5449e1ee
                 root_tool_calls_count=tool_call_count + 1,
             )
 
@@ -553,9 +433,12 @@
         ToolExecutionClass = ParallelToolExecution(
             team=self._team, user=self._user, write_message_afunc=self._write_message
         )
+        tool_results: list[ToolResult] = []
+        tool_execution_message = None
         try:
             tool_results, tool_execution_message = await ToolExecutionClass.arun(tool_calls, state, config)
         except Exception as e:
+            logger.exception("Error executing tools", error=e)
             capture_exception(
                 e, distinct_id=self._get_user_distinct_id(config), properties=self._get_debug_props(config)
             )
@@ -571,52 +454,16 @@
                 ]
             )
 
-<<<<<<< HEAD
         # If this is a navigation tool call, pause the graph execution
         # so that the frontend can re-initialise Max with a new set of contextual tools.
-        if navigate_tool_call:
+        if single_tool_call and single_tool_call.name == "navigate":
             result = tool_results[0]
             if result.status == ToolExecutionStatus.COMPLETED:
-=======
-            # Handle the basic toolkit
-            if (
-                isinstance(result, LangchainToolMessage)
-                and result.name == "search"
-                and isinstance(result.artifact, dict)
-            ):
-                match result.artifact.get("kind"):
-                    case "insights":
-                        return PartialAssistantState(
-                            root_tool_call_id=tool_call.id,
-                            search_insights_query=result.artifact.get("query"),
-                            root_tool_calls_count=tool_call_count + 1,
-                        )
-                    case "docs":
-                        return PartialAssistantState(
-                            root_tool_call_id=tool_call.id,
-                            root_tool_calls_count=tool_call_count + 1,
-                        )
-
-            if (
-                isinstance(result, LangchainToolMessage)
-                and result.name == "read_data"
-                and isinstance(result.artifact, dict)
-                and result.artifact.get("kind") == "billing_info"
-            ):
-                return PartialAssistantState(
-                    root_tool_call_id=tool_call.id,
-                    root_tool_calls_count=tool_call_count + 1,
-                )
-
-            # If this is a navigation tool call, pause the graph execution
-            # so that the frontend can re-initialise Max with a new set of contextual tools.
-            if tool_call.name == "navigate" and not isinstance(result, AssistantToolCallMessage):
->>>>>>> 5449e1ee
                 navigate_message = AssistantToolCallMessage(
                     content=str(result.content) if result.content else "",
                     ui_payload=result.metadata,
                     id=str(uuid4()),
-                    tool_call_id=navigate_tool_call.id,
+                    tool_call_id=single_tool_call.id,
                     visible=True,
                 )
                 # Raising a `NodeInterrupt` ensures the assistant graph stops here and
@@ -628,37 +475,38 @@
         if tool_execution_message:
             result_messages.append(tool_execution_message)
 
+        if single_tool_call and single_tool_call.name == "todo_write":
+            result_messages.append(
+                PlanningMessage(
+                    id=str(uuid4()),
+                    steps=[
+                        PlanningStep(
+                            description=todo["description"],
+                            status=todo["status"],
+                        )
+                        for todo in single_tool_call.args["todos"]
+                    ],
+                )
+            )
+
         insight_artifacts_with_query = [
             artifact
             for tool_result in tool_results
             for artifact in tool_result.artifacts
             if isinstance(artifact, InsightArtifact) and artifact.query
         ]
-        # TODO: unify the visualization and multi visualization messages
-        if len(insight_artifacts_with_query) > 1:
-            result_messages.append(
-                MultiVisualizationMessage(
-                    id=str(uuid4()),
-                    visualizations=[
-                        VisualizationItem(
-                            initiator=state.root_conversation_start_id,
-                            plan=artifact.plan,
-                            answer=cast(AnyAssistantGeneratedQuery, artifact.query),
-                        )
-                        for artifact in insight_artifacts_with_query
-                    ],
-                    visible=True,
-                )
-            )
-        elif len(insight_artifacts_with_query) == 1:
-            result_messages.append(
-                VisualizationMessage(
-                    id=str(uuid4()),
-                    initiator=state.root_conversation_start_id,
-                    plan=insight_artifacts_with_query[0].plan,
-                    answer=cast(AnyAssistantGeneratedQuery, insight_artifacts_with_query[0].query),
-                    visible=True,
-                )
+        if len(insight_artifacts_with_query) > 0:
+            result_messages.extend(
+                [
+                    VisualizationMessage(
+                        id=str(uuid4()),
+                        initiator=state.root_conversation_start_id,
+                        plan=artifact.plan,
+                        answer=cast(AnyAssistantGeneratedQuery, artifact.query),
+                        visible=True,
+                    )
+                    for artifact in insight_artifacts_with_query
+                ]
             )
 
         for result in tool_results:
@@ -683,24 +531,4 @@
 
         if isinstance(last_message, AssistantToolCallMessage):
             return "root"  # Let the root either proceed or finish, since it now can see the tool call result
-<<<<<<< HEAD
-=======
-        if isinstance(last_message, AssistantMessage) and state.root_tool_call_id:
-            tool_calls = getattr(last_message, "tool_calls", None)
-            if tool_calls and len(tool_calls) > 0:
-                tool_call = tool_calls[0]
-                tool_call_name = tool_call.name
-                if tool_call_name == "read_data" and tool_call.args.get("kind") == "billing_info":
-                    return "billing"
-                if tool_call_name == "create_dashboard":
-                    return "create_dashboard"
-            if state.root_tool_insight_plan:
-                return "insights"
-            elif state.search_insights_query:
-                return "insights_search"
-            elif state.session_summarization_query:
-                return "session_summarization"
-            else:
-                return "search_documentation"
->>>>>>> 5449e1ee
         return "end"