--- conflicted
+++ resolved
@@ -53,12 +53,9 @@
     ROOT_TOOL_DOES_NOT_EXIST,
 )
 from .tools import (
-<<<<<<< HEAD
-    CreateSupportTicketTool,
-=======
     CreateAndQueryInsightTool,
     CreateDashboardTool,
->>>>>>> 17409a3f
+    CreateSupportTicketTool,
     ReadDataTool,
     ReadTaxonomyTool,
     SearchTool,
@@ -268,6 +265,9 @@
         if self._has_session_summarization_feature_flag():
             default_tools.append(SessionSummarizationTool)
 
+        if self._has_support_escalation_feature_flag():
+            default_tools.append(CreateSupportTicketTool)
+
         # Add other lower-priority tools
         default_tools.extend(
             [
@@ -279,21 +279,6 @@
         available_tools: list[RootTool] = []
 
         # Initialize the static toolkit
-<<<<<<< HEAD
-        tool_classes = [
-            ReadTaxonomyTool,
-            ReadDataTool,
-            SearchTool,
-            TodoWriteTool,
-        ]
-
-        if self._has_support_escalation_feature_flag():
-            tool_classes.append(CreateSupportTicketTool)
-
-        dynamic_tools = (
-            tool_class.create_tool_class(team=self._team, user=self._user, state=state, config=config)
-            for tool_class in tool_classes
-=======
         # We set tool_call_id to an empty string here because we don't know the tool call id yet
         # This is just to bound the tools to the model
         dynamic_tools = (
@@ -301,7 +286,6 @@
                 team=self._team, user=self._user, state=state, config=config, context_manager=self.context_manager
             )
             for tool_class in default_tools
->>>>>>> 17409a3f
         )
         available_tools.extend(await asyncio.gather(*dynamic_tools))
 
