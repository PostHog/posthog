--- conflicted
+++ resolved
@@ -32,18 +32,14 @@
 from ee.hogai.utils.anthropic import add_cache_control, convert_to_anthropic_messages
 from ee.hogai.utils.helpers import convert_tool_messages_to_dict, normalize_ai_message
 from ee.hogai.utils.prompt import format_prompt_string
-<<<<<<< HEAD
-from ee.hogai.utils.types import AssistantMessageUnion, AssistantNodeName, AssistantState, InsightQuery
-from ee.hogai.utils.types.base import NodePath, PartialAssistantState, ReplaceMessages
-=======
-from ee.hogai.utils.types import (
+from ee.hogai.utils.types.base import (
     AssistantMessageUnion,
     AssistantNodeName,
     AssistantState,
+    NodePath,
     PartialAssistantState,
     ReplaceMessages,
 )
->>>>>>> 68a1e5f1
 from ee.hogai.utils.types.composed import MaxNodeName
 
 from .prompts import (
@@ -422,27 +418,10 @@
             config=config,
             context_manager=self.context_manager,
         )
-        config["configurable"]["node_path"] = [
-            *config.get("configurable", {}).get("node_path", []),
-            {"tool_call_id": tool_call.id, "node_name": AssistantNodeName.ROOT_TOOLS},
-        ]
+
         try:
             result = await tool_class.ainvoke(
-<<<<<<< HEAD
-                tool_call.model_dump(),
-                {
-                    **config,
-                    "configurable": {
-                        **(config.get("configurable") or {}),
-                        "node_path": [
-                            *config.get("configurable", {}).get("node_path", []),
-                            {"tool_call_id": tool_call.id, "node_name": AssistantNodeName.ROOT_TOOLS},
-                        ],
-                    },
-                },
-=======
                 ToolCall(type="tool_call", name=tool_call.name, args=tool_call.args, id=tool_call.id), config=config
->>>>>>> 68a1e5f1
             )
             if not isinstance(result, LangchainToolMessage):
                 raise ValueError(
