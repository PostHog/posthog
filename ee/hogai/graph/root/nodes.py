--- conflicted
+++ resolved
@@ -1,15 +1,8 @@
 import re
 import json
-<<<<<<< HEAD
 import asyncio
 from collections.abc import Sequence
 from typing import Literal, Optional, TypeVar, cast
-=======
-import math
-import asyncio
-from collections.abc import Sequence
-from typing import Any, Literal, Optional, TypeVar, cast
->>>>>>> 0dd930d3
 from uuid import uuid4
 
 from django.conf import settings
@@ -41,24 +34,12 @@
 from posthog.sync import database_sync_to_async
 
 from ee.hogai.graph.base import AssistantNode
-<<<<<<< HEAD
 from ee.hogai.graph.conversation_summarizer.nodes import AnthropicConversationSummarizer
-from ee.hogai.graph.query_executor.query_executor import AssistantQueryExecutor, SupportedQueryTypes
 from ee.hogai.graph.shared_prompts import CORE_MEMORY_PROMPT
 from ee.hogai.llm import MaxChatAnthropic
 from ee.hogai.tool import CONTEXTUAL_TOOL_NAME_TO_TOOL
 from ee.hogai.utils.anthropic import add_cache_control, convert_to_anthropic_messages, normalize_ai_anthropic_message
-from ee.hogai.utils.helpers import find_last_ui_context, find_start_message, find_start_message_idx
-=======
-from ee.hogai.graph.shared_prompts import CORE_MEMORY_PROMPT
-from ee.hogai.llm import MaxChatAnthropic
-from ee.hogai.tool import CONTEXTUAL_TOOL_NAME_TO_TOOL
-from ee.hogai.utils.anthropic import (
-    add_cache_control,
-    get_thinking_from_assistant_message,
-    normalize_ai_anthropic_message,
-)
->>>>>>> 0dd930d3
+from ee.hogai.utils.helpers import find_start_message, insert_messages_before_start
 from ee.hogai.utils.types import (
     AssistantMessageUnion,
     AssistantNodeName,
@@ -72,20 +53,11 @@
 from ee.hogai.utils.types.composed import MaxNodeName
 
 from .prompts import (
-<<<<<<< HEAD
-    CONTEXTUAL_TOOLS_REMINDER_PROMPT,
-=======
->>>>>>> 0dd930d3
     MAX_PERSONALITY_PROMPT,
     ROOT_BILLING_CONTEXT_ERROR_PROMPT,
     ROOT_BILLING_CONTEXT_WITH_ACCESS_PROMPT,
     ROOT_BILLING_CONTEXT_WITH_NO_ACCESS_PROMPT,
-<<<<<<< HEAD
     ROOT_CONVERSATION_SUMMARY_PROMPT,
-    ROOT_DASHBOARD_CONTEXT_PROMPT,
-    ROOT_DASHBOARDS_CONTEXT_PROMPT,
-=======
->>>>>>> 0dd930d3
     ROOT_HARD_LIMIT_REACHED_PROMPT,
     ROOT_SYSTEM_PROMPT,
     SESSION_SUMMARIZATION_PROMPT_BASE,
@@ -113,216 +85,7 @@
 T = TypeVar("T", RootMessageUnion, BaseMessage)
 
 
-<<<<<<< HEAD
-class RootNodeUIContextMixin(AssistantNode):
-    """Mixin that provides UI context formatting capabilities for root nodes."""
-
-    async def _format_ui_context(self, ui_context: MaxUIContext | None, config: RunnableConfig) -> str | None:
-        """
-        Format UI context into template variables for the prompt.
-
-        Args:
-            ui_context: UI context data or None
-
-        Returns:
-            Dict of context variables for prompt template
-        """
-        if not ui_context:
-            return ""
-
-        query_runner = AssistantQueryExecutor(self._team, self._utc_now_datetime)
-
-        # Format dashboard context with insights
-        dashboard_context = ""
-        if ui_context.dashboards:
-            dashboard_contexts = []
-
-            for dashboard in ui_context.dashboards:
-                dashboard_insights = ""
-                if dashboard.insights:
-                    insight_texts = []
-                    for insight in dashboard.insights:
-                        # Get formatted insight
-                        dashboard_filters = (
-                            dashboard.filters.model_dump()
-                            if hasattr(dashboard, "filters") and dashboard.filters
-                            else None
-                        )
-                        formatted_insight = await self._arun_and_format_insight(
-                            config,
-                            insight,
-                            query_runner,
-                            dashboard_filters,
-                            heading="####",
-                        )
-                        if formatted_insight:
-                            insight_texts.append(formatted_insight)
-
-                    dashboard_insights = "\n\n".join(insight_texts)
-
-                # Use the dashboard template
-                dashboard_text = (
-                    PromptTemplate.from_template(ROOT_DASHBOARD_CONTEXT_PROMPT, template_format="mustache")
-                    .format_prompt(
-                        name=dashboard.name or f"Dashboard {dashboard.id}",
-                        description=dashboard.description if dashboard.description else None,
-                        insights=dashboard_insights,
-                    )
-                    .to_string()
-                )
-                dashboard_contexts.append(dashboard_text)
-
-            if dashboard_contexts:
-                joined_dashboards = "\n\n".join(dashboard_contexts)
-                # Use the dashboards template
-                dashboard_context = (
-                    PromptTemplate.from_template(ROOT_DASHBOARDS_CONTEXT_PROMPT, template_format="mustache")
-                    .format_prompt(dashboards=joined_dashboards)
-                    .to_string()
-                )
-
-        # Format standalone insights context
-        insights_context = ""
-        if ui_context.insights:
-            insights_results = []
-            for insight in ui_context.insights:
-                result = await self._arun_and_format_insight(config, insight, query_runner, None, heading="##")
-                if result:
-                    insights_results.append(result)
-
-            if insights_results:
-                joined_results = "\n\n".join(insights_results)
-                # Use the insights template
-                insights_context = (
-                    PromptTemplate.from_template(ROOT_INSIGHTS_CONTEXT_PROMPT, template_format="mustache")
-                    .format_prompt(insights=joined_results)
-                    .to_string()
-                )
-
-        # Format events and actions context
-        events_context = self._format_entity_context(ui_context.events, "events", "Event")
-        actions_context = self._format_entity_context(ui_context.actions, "actions", "Action")
-
-        if dashboard_context or insights_context or events_context or actions_context:
-            return self._render_user_context_template(
-                dashboard_context, insights_context, events_context, actions_context
-            )
-        return None
-
-    async def _arun_and_format_insight(
-        self,
-        config: RunnableConfig,
-        insight: MaxInsightContext,
-        query_runner: AssistantQueryExecutor,
-        dashboard_filters: Optional[dict] = None,
-        heading: Optional[str] = None,
-    ) -> str | None:
-        """
-        Run and format a single insight for AI consumption.
-
-        Args:
-            insight: Insight object with query and metadata
-            query_runner: AssistantQueryExecutor instance for execution
-            dashboard_filters: Optional dashboard filters to apply to the query
-
-        Returns:
-            Formatted insight string or empty string if failed
-        """
-        try:
-            query_kind = cast(str | None, getattr(insight.query, "kind", None))
-            serialized_query = insight.query.model_dump_json(exclude_none=True)
-
-            if not query_kind or query_kind not in MAX_SUPPORTED_QUERY_KIND_TO_MODEL:
-                return None  # Skip unsupported query types
-
-            query_obj = cast(SupportedQueryTypes, insight.query)
-
-            if dashboard_filters or insight.filtersOverride or insight.variablesOverride:
-                query_dict = insight.query.model_dump(mode="json")
-                if dashboard_filters:
-                    query_dict = await database_sync_to_async(apply_dashboard_filters_to_dict)(
-                        query_dict, dashboard_filters, self._team
-                    )
-                if insight.filtersOverride:
-                    query_dict = await database_sync_to_async(apply_dashboard_filters_to_dict)(
-                        query_dict, insight.filtersOverride.model_dump(mode="json"), self._team
-                    )
-                if insight.variablesOverride:
-                    variables_overrides = {k: v.model_dump(mode="json") for k, v in insight.variablesOverride.items()}
-                    query_dict = await database_sync_to_async(apply_dashboard_variables_to_dict)(
-                        query_dict, variables_overrides, self._team
-                    )
-
-                QueryModel = MAX_SUPPORTED_QUERY_KIND_TO_MODEL[query_kind]
-                query_obj = QueryModel.model_validate(query_dict)
-
-            raw_results, _ = await query_runner.arun_and_format_query(query_obj)
-
-            result = (
-                PromptTemplate.from_template(ROOT_INSIGHT_CONTEXT_PROMPT, template_format="mustache")
-                .format_prompt(
-                    heading=heading or "",
-                    name=insight.name or f"ID {insight.id}",
-                    description=insight.description,
-                    query_schema=serialized_query,
-                    query=raw_results,
-                )
-                .to_string()
-            )
-            return result
-
-        except Exception as err:
-            # Skip insights that fail to run
-            capture_exception(
-                err, distinct_id=self._get_user_distinct_id(config), properties=self._get_debug_props(config)
-            )
-            return None
-
-    def _format_entity_context(self, entities, context_tag: str, entity_type: str) -> str:
-        """
-        Format entity context (events or actions) into XML context string.
-
-        Args:
-            entities: List of entities (events or actions) or None
-            context_tag: XML tag name (e.g., "events" or "actions")
-            entity_type: Entity type for display (e.g., "Event" or "Action")
-
-        Returns:
-            Formatted context string or empty string if no entities
-        """
-        if not entities:
-            return ""
-
-        entity_details = []
-        for entity in entities:
-            name = entity.name or f"{entity_type} {entity.id}"
-            entity_detail = f'"{name}'
-            if entity.description:
-                entity_detail += f": {entity.description}"
-            entity_detail += '"'
-            entity_details.append(entity_detail)
-
-        if entity_details:
-            return f"<{context_tag}_context>{entity_type} names the user is referring to:\n{', '.join(entity_details)}\n</{context_tag}_context>"
-        return ""
-
-    def _render_user_context_template(
-        self, dashboard_context: str, insights_context: str, events_context: str, actions_context: str
-    ) -> str:
-        """Render the user context template with the provided context strings."""
-        template = PromptTemplate.from_template(ROOT_UI_CONTEXT_PROMPT, template_format="mustache")
-        return template.format_prompt(
-            ui_context_dashboard=dashboard_context,
-            ui_context_insights=insights_context,
-            ui_context_events=events_context,
-            ui_context_actions=actions_context,
-        ).to_string()
-
-
-class RootNode(RootNodeUIContextMixin):
-=======
 class RootNode(AssistantNode):
->>>>>>> 0dd930d3
     MAX_TOOL_CALLS = 4
     """
     Determines the maximum number of tool calls allowed in a single generation.
@@ -340,7 +103,6 @@
     """
     Determines the thinking configuration for the model.
     """
-<<<<<<< HEAD
 
     async def arun(self, state: AssistantState, config: RunnableConfig) -> PartialAssistantState:
         # Add context messages on start of the conversation.
@@ -351,14 +113,12 @@
         )
 
         # Add context messages on start of the conversation.
-        messages_to_replace: list[AssistantMessageUnion] = []
-        if self._is_first_turn(state) and (context_prompts := await self._get_context_prompts(state, config)):
-            context_messages = [
-                HumanMessage(content=prompt, id=str(uuid4()), visible=False) for prompt in context_prompts
-            ]
-            messages_to_replace = self._insert_messages_before_start(
-                state.messages, context_messages, start_id=state.start_id
-            )
+        messages_to_replace: Sequence[AssistantMessageUnion] = []
+        if self._is_first_turn(state) and (
+            updated_messages := await self.context_manager.aget_state_messages_with_context(state)
+        ):
+            # Check if context was actually added by comparing lengths
+            messages_to_replace = updated_messages
 
         # Calculate the initial window.
         langchain_messages = self._construct_messages(
@@ -376,49 +136,23 @@
             )
 
             # Insert the summary message before the last human message
-            messages_to_replace = self._insert_messages_before_start(
+            messages_to_replace = insert_messages_before_start(
                 messages_to_replace or state.messages, [summary_message], start_id=state.start_id
             )
 
             # Update window
             window_id = self._find_new_window_id(messages_to_replace)
             langchain_messages = self._construct_messages(messages_to_replace, window_id, state.root_tool_calls_count)
-=======
-
-    async def arun(self, state: AssistantState, config: RunnableConfig) -> PartialAssistantState:
-        # Add context messages on start of the conversation.
-        updated_messages: Sequence[AssistantMessageUnion] = []
-        messages_changed = False
-        if self._is_first_turn(state) and (
-            updated_messages := await self.context_manager.aget_state_messages_with_context(state)
-        ):
-            # Check if context was actually added by comparing lengths
-            messages_changed = len(updated_messages) != len(state.messages)
-            state.messages = updated_messages
-
-        message_window, billing_context, core_memory = await asyncio.gather(
-            self._construct_and_update_messages_window(state, config),
-            self._get_billing_info(config),
-            self._aget_core_memory_text(),
-        )
-        should_add_billing_tool, billing_context_prompt = billing_context
-        history, new_window_id = message_window
->>>>>>> 0dd930d3
 
         # Build system prompt with conditional session summarization and insight search sections
         system_prompt_template = ROOT_SYSTEM_PROMPT
         # Check if session summarization is enabled for the user
-        session_summarization_context = ""
         if self._has_session_summarization_feature_flag():
-            context = self._render_session_summarization_context(config)
+            context = self._render_session_summarization_context()
             # Inject session summarization context
-            session_summarization_context = context
-        system_prompt_template = re.sub(
-            r"\n?<session_summarization>.*?</session_summarization>",
-            session_summarization_context,
-            system_prompt_template,
-            flags=re.DOTALL,
-        )
+            system_prompt_template = re.sub(
+                r"\n?<session_summarization></session_summarization>", context, system_prompt_template, flags=re.DOTALL
+            )
         # Check if insight search is enabled for the user
         if not self._has_insight_search_feature_flag():
             # Remove the reference to search_insights in basic_functionality
@@ -438,31 +172,17 @@
         system_prompts = ChatPromptTemplate.from_messages(
             [
                 ("system", system_prompt_template),
-<<<<<<< HEAD
-                (
-                    "system",
-                    CORE_MEMORY_PROMPT
-                    + "\nNew memories will automatically be added to the core memory as the conversation progresses. "
-                    + " If users ask to save, update, or delete the core memory, say you have done it."
-                    + " If the '/remember [information]' command is used, the information gets appended verbatim to core memory.",
-                ),
-=======
->>>>>>> 0dd930d3
             ],
             template_format="mustache",
         ).format_messages(
             personality_prompt=MAX_PERSONALITY_PROMPT,
-<<<<<<< HEAD
-=======
             core_memory_prompt=CORE_MEMORY_PROMPT,
->>>>>>> 0dd930d3
             core_memory=core_memory,
             billing_context=billing_context_prompt,
         )
 
         # Mark the longest default prefix as cacheable
         add_cache_control(system_prompts[-1])
-<<<<<<< HEAD
 
         message = await self._get_model(state, tools).ainvoke(system_prompts + langchain_messages, config)
         assistant_message = normalize_ai_anthropic_message(message)
@@ -477,10 +197,8 @@
     async def get_reasoning_message(
         self, input: BaseState, default_message: Optional[str] = None
     ) -> ReasoningMessage | None:
-        if not isinstance(input, BaseStateWithMessages):
-            return None
-        ui_context = find_last_ui_context(input.messages)
-        if ui_context and (ui_context.dashboards or ui_context.insights):
+        input = cast(AssistantState, input)
+        if self.context_manager.has_awaitable_context(input):
             return ReasoningMessage(content="Calculating context")
         return None
 
@@ -530,46 +248,6 @@
         )
 
     def _has_insight_search_feature_flag(self) -> bool:
-=======
-
-        message = await self._get_model(
-            state,
-            config,
-            extra_tools=["retrieve_billing_information"] if should_add_billing_tool else [],
-        ).ainvoke(
-            system_prompts + history,
-            config,
-        )
-        assistant_message = normalize_ai_anthropic_message(message)
-
-        return PartialAssistantState(
-            root_conversation_start_id=new_window_id,
-            messages=ReplaceMessages([*updated_messages, assistant_message])
-            if messages_changed
-            else [assistant_message],
-        )
-
-    async def get_reasoning_message(
-        self, input: BaseState, default_message: Optional[str] = None
-    ) -> ReasoningMessage | None:
-        input = cast(AssistantState, input)
-        if self.context_manager.has_awaitable_context(input):
-            return ReasoningMessage(content="Calculating context")
-        return None
-
-    def _has_session_summarization_feature_flag(self) -> bool:
-        """
-        Check if the user has the session summarization feature flag enabled.
-        """
-        return posthoganalytics.feature_enabled(
-            "max-session-summarization",
-            str(self._user.distinct_id),
-            groups={"organization": str(self._team.organization_id)},
-            group_properties={"organization": {"id": str(self._team.organization_id)}},
-            send_feature_flag_events=False,
-        )
-
-    def _has_insight_search_feature_flag(self) -> bool:
         """
         Check if the user has the insight search feature flag enabled.
         """
@@ -582,23 +260,6 @@
         )
 
     @database_sync_to_async
-    def _get_billing_info(self, config: RunnableConfig) -> tuple[bool, str]:
-        """Get billing information including whether to include the billing tool and the prompt.
-        Returns:
-            Tuple[bool, str]: (should_add_billing_tool, prompt)
->>>>>>> 0dd930d3
-        """
-        Check if the user has the insight search feature flag enabled.
-        """
-        return posthoganalytics.feature_enabled(
-            "max-ai-insight-search",
-            str(self._user.distinct_id),
-            groups={"organization": str(self._team.organization_id)},
-            group_properties={"organization": {"id": str(self._team.organization_id)}},
-            send_feature_flag_events=False,
-        )
-
-    @database_sync_to_async
     def _check_user_has_billing_access(self) -> bool:
         """
         Check if the user has access to the billing tool.
@@ -629,18 +290,7 @@
         )
         return prompt
 
-<<<<<<< HEAD
     def _get_model(self, state: AssistantState, tools: list[type[BaseModel]]):
-=======
-        should_add_billing_tool = has_access and has_billing_context
-
-        return should_add_billing_tool, prompt
-
-    def _get_model(self, state: AssistantState, config: RunnableConfig, extra_tools: list[str] | None = None):
-        if extra_tools is None:
-            extra_tools = []
-
->>>>>>> 0dd930d3
         base_model = MaxChatAnthropic(
             model="claude-sonnet-4-0",
             streaming=True,
@@ -696,58 +346,7 @@
         if await self._check_user_has_billing_access() and self._check_user_has_billing_context(config):
             available_tools.append(retrieve_billing_information)
 
-<<<<<<< HEAD
         return available_tools
-=======
-        return base_model.bind_tools(available_tools, parallel_tool_calls=False)
->>>>>>> 0dd930d3
-
-    def _get_assistant_messages_in_window(
-        self, messages: Sequence[AssistantMessageUnion], window_start_id: str | None = None
-    ) -> list[RootMessageUnion]:
-        filtered_conversation = [message for message in messages if isinstance(message, RootMessageUnion)]
-        if window_start_id is not None:
-            filtered_conversation = self._get_conversation_window(filtered_conversation, window_start_id)
-        return filtered_conversation
-
-<<<<<<< HEAD
-    async def _get_context_prompts(self, state: AssistantState, config: RunnableConfig) -> list[str]:
-        prompts: list[str] = []
-        if contextual_tools := self._get_contextual_tools_prompt(config):
-            prompts.append(contextual_tools)
-        if ui_context := await self._format_ui_context(self._get_ui_context(state), config):
-            prompts.append(ui_context)
-        return self._deduplicate_context_messages(state, prompts)
-
-    def _get_contextual_tools_prompt(self, config: RunnableConfig) -> str | None:
-        from ee.hogai.tool import get_contextual_tool_class
-
-        contextual_tools_prompt = [
-            f"<{tool_name}>\n"
-            f"{get_contextual_tool_class(tool_name)(team=self._team, user=self._user).format_system_prompt_injection(tool_context)}\n"  # type: ignore
-            f"</{tool_name}>"
-            for tool_name, tool_context in self._get_contextual_tools(config).items()
-            if get_contextual_tool_class(tool_name) is not None
-        ]
-        if contextual_tools_prompt:
-            tools = "\n".join(contextual_tools_prompt)
-            return CONTEXTUAL_TOOLS_REMINDER_PROMPT.format(tools=tools)
-        return None
-
-    def _deduplicate_context_messages(self, state: AssistantState, context_prompts: list[str]) -> list[str]:
-        """Naive deduplication of context messages by content."""
-        human_messages = {message.content for message in state.messages if isinstance(message, HumanMessage)}
-        return [prompt for prompt in context_prompts if prompt not in human_messages]
-
-    def _insert_messages_before_start(
-        self,
-        messages: Sequence[AssistantMessageUnion],
-        new_messages: Sequence[AssistantMessageUnion],
-        start_id: str | None = None,
-    ) -> list[AssistantMessageUnion]:
-        # -1 to make the messages appear before the start message
-        start_idx = find_start_message_idx(messages, start_id) - 1
-        return [*messages[:start_idx], *new_messages, *messages[start_idx:]]
 
     def _construct_messages(
         self,
@@ -755,29 +354,6 @@
         window_start_id: str | None = None,
         tool_calls_count: int | None = None,
     ) -> list[BaseMessage]:
-=======
-    async def _construct_and_update_messages_window(
-        self, state: AssistantState, config: RunnableConfig
-    ) -> tuple[list[BaseMessage], str | None]:
-        """
-        Retrieves the current conversation window, finds a new window if necessary, and enforces the tool call limit.
-        """
-
-        history = self._construct_messages(state)
-
-        # Find a new window id and trim the history to it.
-        new_window_id = await self._find_new_window_id(state, config, history)
-        if new_window_id is not None:
-            history = self._get_conversation_window(history, new_window_id)
-
-        # Force the agent to stop if the tool call limit is reached.
-        if self._is_hard_limit_reached(state):
-            history.append(LangchainHumanMessage(content=ROOT_HARD_LIMIT_REACHED_PROMPT))
-
-        return history, new_window_id
-
-    def _construct_messages(self, state: AssistantState) -> list[BaseMessage]:
->>>>>>> 0dd930d3
         # Filter out messages that are not part of the conversation window.
         conversation_window = self._get_assistant_messages_in_window(messages, window_start_id)
 
@@ -788,7 +364,6 @@
             if isinstance(message, AssistantToolCallMessage)
         }
 
-<<<<<<< HEAD
         history: list[BaseMessage] = convert_to_anthropic_messages(conversation_window, tool_result_messages)
 
         # Force the agent to stop if the tool call limit is reached.
@@ -796,51 +371,6 @@
             history.append(LangchainHumanMessage(content=ROOT_HARD_LIMIT_REACHED_PROMPT))
 
         # Append a single cache control to the last human message or last tool message
-=======
-        history: list[BaseMessage] = []
-
-        for message in conversation_window:
-            if isinstance(message, HumanMessage) or isinstance(message, ContextMessage):
-                history.append(LangchainHumanMessage(content=[{"type": "text", "text": message.content}]))
-            elif isinstance(message, AssistantMessage):
-                content = get_thinking_from_assistant_message(message)
-                if message.content:
-                    content.append({"type": "text", "text": message.content})
-
-                # Filter out tool calls without a tool response, so the completion doesn't fail.
-                tool_calls = [
-                    tool for tool in (message.model_dump()["tool_calls"] or []) if tool["id"] in tool_result_messages
-                ]
-
-                if content or tool_calls:
-                    history.append(
-                        LangchainAIMessage(
-                            content=cast(list[str | dict[str, Any]], content),
-                            tool_calls=tool_calls,
-                        )
-                    )
-
-                # Append associated tool call messages.
-                for tool_call in tool_calls:
-                    tool_call_id = tool_call["id"]
-                    result_message = tool_result_messages[tool_call_id]
-                    history.append(
-                        LangchainHumanMessage(
-                            content=[
-                                {"type": "tool_result", "tool_use_id": tool_call_id, "content": result_message.content}
-                            ],
-                        ),
-                    )
-            elif isinstance(message, FailureMessage):
-                history.append(
-                    LangchainHumanMessage(
-                        content=[{"type": "text", "text": message.content or "An unknown failure occurred."}],
-                    )
-                )
-
-        # Append a single cache control to the last human message or last tool message,
-        # so we cache the full prefix of the conversation.
->>>>>>> 0dd930d3
         for i in range(len(history) - 1, -1, -1):
             maybe_content_arr = history[i].content
             if (
@@ -851,15 +381,30 @@
             ):
                 maybe_content_arr[-1]["cache_control"] = {"type": "ephemeral"}
                 break
-<<<<<<< HEAD
-=======
+
+        # Append a single cache control to the last human message or last tool message,
+        # so we cache the full prefix of the conversation.
+        for i in range(len(history) - 1, -1, -1):
+            maybe_content_arr = history[i].content
+            if (
+                isinstance(history[i], LangchainHumanMessage | LangchainAIMessage)
+                and isinstance(maybe_content_arr, list)
+                and len(maybe_content_arr) > 0
+                and isinstance(maybe_content_arr[-1], dict)
+            ):
+                maybe_content_arr[-1]["cache_control"] = {"type": "ephemeral"}
+                break
 
         return history
->>>>>>> 0dd930d3
-
-        return history
-
-<<<<<<< HEAD
+
+    def _get_assistant_messages_in_window(
+        self, messages: Sequence[AssistantMessageUnion], window_start_id: str | None = None
+    ) -> list[RootMessageUnion]:
+        filtered_conversation = [message for message in messages if isinstance(message, RootMessageUnion)]
+        if window_start_id is not None:
+            filtered_conversation = self._get_conversation_window(filtered_conversation, window_start_id)
+        return filtered_conversation
+
     def _is_hard_limit_reached(self, tool_calls_count: int | None) -> bool:
         return tool_calls_count is not None and tool_calls_count >= self.MAX_TOOL_CALLS
 
@@ -882,49 +427,6 @@
         return await database_sync_to_async(model.get_num_tokens_from_messages, thread_sensitive=False)(
             messages, thinking=self.THINKING_CONFIG
         )
-=======
-    async def _find_new_window_id(
-        self, state: AssistantState, config: RunnableConfig, window: list[BaseMessage]
-    ) -> str | None:
-        """
-        If we simply trim the conversation on N tokens, the cache will be invalidated for every new message after that
-        limit leading to increased latency. Instead, when we hit the limit, we trim the conversation to N/2 tokens, so
-        the cache invalidates only for the next generation.
-        """
-        model = self._get_model(state, config)
-
-        # Quickly skip the window check if there are less than 3 human messages.
-        human_messages = [message for message in window if isinstance(message, LangchainHumanMessage)]
-        if len(human_messages) < 3:
-            return None
-
-        if await self._has_reached_token_limit(model, window):
-            trimmed_window: list[BaseMessage] = trim_messages(
-                window,
-                token_counter=model,
-                max_tokens=math.floor(self.CONVERSATION_WINDOW_SIZE / 2),
-                start_on="human",
-                end_on=("human", "tool"),
-                allow_partial=False,
-            )
-            if len(trimmed_window) != len(window):
-                if trimmed_window:
-                    new_start_id = trimmed_window[0].id
-                    return new_start_id
-                # We don't want the conversation to be completely empty.
-                if isinstance(window[-1], LangchainHumanMessage):
-                    return window[-1].id
-                if len(window) > 1 and isinstance(window[-2], LangchainAIMessage):
-                    return window[-2].id
-        return None
->>>>>>> 0dd930d3
-
-    async def _has_reached_token_limit(self, model: Any, window: list[BaseMessage]) -> bool:
-        # Contains an async method in get_num_tokens_from_messages
-        token_count = await database_sync_to_async(model.get_num_tokens_from_messages, thread_sensitive=False)(
-            window, thinking=self.THINKING_CONFIG
-        )
-        return token_count > self.CONVERSATION_WINDOW_SIZE
 
     def _get_conversation_window(self, messages: list[T], start_id: str) -> list[T]:
         for idx, message in enumerate(messages):
@@ -932,7 +434,7 @@
                 return messages[idx:]
         return messages
 
-    def _render_session_summarization_context(self, config: RunnableConfig) -> str:
+    def _render_session_summarization_context(self) -> str:
         """Render the user context template with the provided context strings."""
         search_session_recordings_context = self.context_manager.get_contextual_tools().get("search_session_recordings")
         if (
