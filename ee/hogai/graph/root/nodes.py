<<<<<<< HEAD
import math
=======
import re
import json
>>>>>>> 9a12c238
import asyncio
from collections.abc import Sequence
from typing import Literal, Optional, TypeVar, cast
from uuid import uuid4

import posthoganalytics
from langchain_core.messages import (
    AIMessage as LangchainAIMessage,
    BaseMessage,
    HumanMessage as LangchainHumanMessage,
    ToolMessage as LangchainToolMessage,
)
from langchain_core.prompts import ChatPromptTemplate
from langchain_core.runnables import RunnableConfig
from langgraph.errors import NodeInterrupt
from posthoganalytics import capture_exception
from pydantic import BaseModel

from posthog.schema import (
    AssistantContextualTool,
    AssistantMessage,
    AssistantToolCallMessage,
    ContextMessage,
    FailureMessage,
    HumanMessage,
    ReasoningMessage,
)

from posthog.models.organization import OrganizationMembership
from posthog.sync import database_sync_to_async

from ee.hogai.graph.base import AssistantNode
<<<<<<< HEAD
from ee.hogai.graph.root.tools.todo_write import TodoWriteTool
=======
from ee.hogai.graph.conversation_summarizer.nodes import AnthropicConversationSummarizer
>>>>>>> 9a12c238
from ee.hogai.graph.shared_prompts import CORE_MEMORY_PROMPT
from ee.hogai.llm import MaxChatAnthropic
from ee.hogai.tool import CONTEXTUAL_TOOL_NAME_TO_TOOL
from ee.hogai.utils.anthropic import add_cache_control, convert_to_anthropic_messages, normalize_ai_anthropic_message
from ee.hogai.utils.helpers import find_start_message, insert_messages_before_start
from ee.hogai.utils.types import (
    AssistantMessageUnion,
    AssistantNodeName,
    AssistantState,
    BaseState,
    BaseStateWithMessages,
    InsightQuery,
    PartialAssistantState,
    ReplaceMessages,
)
from ee.hogai.utils.types.composed import MaxNodeName

from .prompts import (
    MAX_PERSONALITY_PROMPT,
    ROOT_BILLING_CONTEXT_ERROR_PROMPT,
    ROOT_BILLING_CONTEXT_WITH_ACCESS_PROMPT,
    ROOT_BILLING_CONTEXT_WITH_NO_ACCESS_PROMPT,
    ROOT_CONVERSATION_SUMMARY_PROMPT,
    ROOT_HARD_LIMIT_REACHED_PROMPT,
    ROOT_SYSTEM_PROMPT,
)
from .tools import (
    ReadDataTool,
    ReadTaxonomyTool,
    SearchTool,
    create_and_query_insight,
    create_dashboard,
    session_summarization,
)

SLASH_COMMAND_INIT = "/init"
SLASH_COMMAND_REMEMBER = "/remember"

RouteName = Literal[
    "insights",
    "root",
    "end",
    "search_documentation",
    "memory_onboarding",
    "insights_search",
    "billing",
    "session_summarization",
    "create_dashboard",
]


RootMessageUnion = HumanMessage | AssistantMessage | FailureMessage | AssistantToolCallMessage | ContextMessage
T = TypeVar("T", RootMessageUnion, BaseMessage)


class RootNode(AssistantNode):
    MAX_TOOL_CALLS = 4
    """
    Determines the maximum number of tool calls allowed in a single generation.
    """
    CONVERSATION_WINDOW_SIZE = 64000

    @property
    def node_name(self) -> MaxNodeName:
        return AssistantNodeName.ROOT

    """
    Determines the maximum number of tokens allowed in the conversation window.
    """
    THINKING_CONFIG = {"type": "enabled", "budget_tokens": 1024}
    """
    Determines the thinking configuration for the model.
    """

    async def arun(self, state: AssistantState, config: RunnableConfig) -> PartialAssistantState:
        # Add context messages on start of the conversation.
        tools, billing_context_prompt, core_memory = await asyncio.gather(
            self._get_tools(config),
            self._get_billing_prompt(config),
            self._aget_core_memory_text(),
        )

        # Add context messages on start of the conversation.
        messages_to_replace: Sequence[AssistantMessageUnion] = []
        if self._is_first_turn(state) and (
            updated_messages := await self.context_manager.aget_state_messages_with_context(state)
        ):
            # Check if context was actually added by comparing lengths
            messages_to_replace = updated_messages

        # Calculate the initial window.
        langchain_messages = self._construct_messages(
            messages_to_replace or state.messages, state.root_conversation_start_id, state.root_tool_calls_count
        )
        window_id = state.root_conversation_start_id

        # Summarize the conversation if it's too long.
        if await self._should_summarize_conversation(state, tools, langchain_messages):
            # Exclude the last message if it's the first turn.
            messages_to_summarize = langchain_messages[:-1] if self._is_first_turn(state) else langchain_messages
            summary = await AnthropicConversationSummarizer(self._team, self._user).summarize(messages_to_summarize)
            summary_message = ContextMessage(
                content=ROOT_CONVERSATION_SUMMARY_PROMPT.format(summary=summary),
                id=str(uuid4()),
            )

            # Insert the summary message before the last human message
            messages_to_replace = insert_messages_before_start(
                messages_to_replace or state.messages, [summary_message], start_id=state.start_id
            )

            # Update window
            window_id = self._find_new_window_id(messages_to_replace)
            langchain_messages = self._construct_messages(messages_to_replace, window_id, state.root_tool_calls_count)

<<<<<<< HEAD
=======
        # Build system prompt with conditional session summarization and insight search sections
        system_prompt_template = ROOT_SYSTEM_PROMPT
        # Check if session summarization is enabled for the user
        if self._has_session_summarization_feature_flag():
            context = self._render_session_summarization_context()
            # Inject session summarization context
            system_prompt_template = re.sub(
                r"\n?<session_summarization></session_summarization>", context, system_prompt_template, flags=re.DOTALL
            )
        # Check if insight search is enabled for the user
        if not self._has_insight_search_feature_flag():
            # Remove the reference to search_insights in basic_functionality
            system_prompt_template = re.sub(r"\n?\d+\. `search_insights`.*?[^\n]*", "", system_prompt_template)
            # Remove the insight_search section from prompt using regex
            system_prompt_template = re.sub(
                r"\n?<insight_search>.*?</insight_search>", "", system_prompt_template, flags=re.DOTALL
            )
            # Remove the CRITICAL ROUTING LOGIC section when insight search is disabled
            system_prompt_template = re.sub(
                r"\n?CRITICAL ROUTING LOGIC:.*?(?=Follow these guidelines when retrieving data:)",
                "",
                system_prompt_template,
                flags=re.DOTALL,
            )

        core_memory_prompt = (
            PromptTemplate.from_template(CORE_MEMORY_PROMPT, template_format="mustache")
            .format_prompt(core_memory=core_memory)
            .to_string()
        )

>>>>>>> 9a12c238
        system_prompts = ChatPromptTemplate.from_messages(
            [
                ("system", ROOT_SYSTEM_PROMPT),
            ],
            template_format="mustache",
        ).format_messages(
            personality_prompt=MAX_PERSONALITY_PROMPT,
            core_memory_prompt=core_memory_prompt,
            billing_context=billing_context_prompt,
        )

        # Mark the longest default prefix as cacheable
        add_cache_control(system_prompts[-1])

<<<<<<< HEAD
        message = await self._get_model(state, config).ainvoke(
            system_prompts + history,
            config,
        )
=======
        message = await self._get_model(state, tools).ainvoke(system_prompts + langchain_messages, config)
>>>>>>> 9a12c238
        assistant_message = normalize_ai_anthropic_message(message)

        new_messages: list[AssistantMessageUnion] = [assistant_message]
        # Replace the messages with the new message window
        if messages_to_replace:
            new_messages = ReplaceMessages([*messages_to_replace, assistant_message])

        return PartialAssistantState(root_conversation_start_id=window_id, messages=new_messages)

    async def get_reasoning_message(
        self, input: BaseState, default_message: Optional[str] = None
    ) -> ReasoningMessage | None:
        input = cast(AssistantState, input)
        if self.context_manager.has_awaitable_context(input):
            return ReasoningMessage(content="Calculating context")
        return None

    def _find_new_window_id(
        self, messages: list[AssistantMessageUnion], max_messages: int = 10, max_tokens: int = 1000
    ) -> str:
        new_window_id: str = cast(str, messages[-1].id)
        for message in reversed(messages):
            if message.id is not None:
                if isinstance(message, HumanMessage):
                    new_window_id = message.id
                if isinstance(message, AssistantMessage):
                    new_window_id = message.id

            max_messages -= 1
            max_tokens -= self._get_estimated_tokens(message)
            if max_messages <= 0 or max_tokens <= 0:
                break

        return new_window_id

    def _get_estimated_tokens(self, message: AssistantMessageUnion) -> int:
        if isinstance(message, HumanMessage):
            return len(message.content)
        if isinstance(message, AssistantMessage):
            return len(message.content) + sum(len(json.dumps(m.args)) for m in message.tool_calls or [])
        if isinstance(message, AssistantToolCallMessage):
            return len(message.content)
        return 0

    def _is_first_turn(self, state: AssistantState) -> bool:
        last_message = state.messages[-1]
        if isinstance(last_message, HumanMessage):
            return last_message == find_start_message(state.messages, start_id=state.start_id)
        return False

    def _has_session_summarization_feature_flag(self) -> bool:
        """
        Check if the user has the session summarization feature flag enabled.
        """
        return posthoganalytics.feature_enabled(
            "max-session-summarization",
            str(self._user.distinct_id),
            groups={"organization": str(self._team.organization_id)},
            group_properties={"organization": {"id": str(self._team.organization_id)}},
            send_feature_flag_events=False,
        )

    @database_sync_to_async
    def _check_user_has_billing_access(self) -> bool:
        """
        Check if the user has access to the billing tool.
        """
        return self._user.organization_memberships.get(organization=self._team.organization).level in (
            OrganizationMembership.Level.ADMIN,
            OrganizationMembership.Level.OWNER,
        )

    def _check_user_has_billing_context(self, config: RunnableConfig) -> bool:
        return self._get_billing_context(config) is not None

    async def _get_billing_prompt(self, config: RunnableConfig) -> str:
        """Get billing information including whether to include the billing tool and the prompt.
        Returns:
            str: prompt
        """
        has_billing_context = self._check_user_has_billing_context(config)
        has_access = await self._check_user_has_billing_access()

        if has_access and not has_billing_context:
            return ROOT_BILLING_CONTEXT_ERROR_PROMPT

        prompt = (
            ROOT_BILLING_CONTEXT_WITH_ACCESS_PROMPT
            if has_access and has_billing_context
            else ROOT_BILLING_CONTEXT_WITH_NO_ACCESS_PROMPT
        )
        return prompt

<<<<<<< HEAD
        should_add_billing_tool = has_access and has_billing_context

        return should_add_billing_tool, prompt

    def _get_model(self, state: AssistantState, config: RunnableConfig):
=======
    def _get_model(self, state: AssistantState, tools: list[type[BaseModel]]):
>>>>>>> 9a12c238
        base_model = MaxChatAnthropic(
            model="claude-sonnet-4-5",
            streaming=True,
            stream_usage=True,
            user=self._user,
            team=self._team,
            betas=["interleaved-thinking-2025-05-14"],
            max_tokens=8192,
            thinking=self.THINKING_CONFIG,
            conversation_start_dt=state.start_dt,
        )

        # The agent can operate in loops. Since insight building is an expensive operation, we want to limit a recursion depth.
        # This will remove the functions, so the agent doesn't have any other option but to exit.
        if self._is_hard_limit_reached(state.root_tool_calls_count):
            return base_model

<<<<<<< HEAD
        from ee.hogai.tool import MaxTool, get_contextual_tool_class

        available_tools: list[type[BaseModel] | MaxTool] = []

        # Add the basic toolkit
        toolkit = [ReadTaxonomyTool, SearchTool, ReadDataTool, TodoWriteTool]
        for tool_class in toolkit:
            available_tools.append(tool_class(team=self._team, user=self._user, state=state, config=config))
=======
        return base_model.bind_tools(tools, parallel_tool_calls=False)

    async def _get_tools(self, config: RunnableConfig) -> list[type[BaseModel]]:
        from ee.hogai.tool import (
            create_and_query_insight,
            create_dashboard,
            get_contextual_tool_class,
            retrieve_billing_information,
            search_documentation,
            search_insights,
            session_summarization,
        )
>>>>>>> 9a12c238

        tool_names = self.context_manager.get_contextual_tools().keys()
        is_editing_insight = AssistantContextualTool.CREATE_AND_QUERY_INSIGHT in tool_names
        if not is_editing_insight:
            # This is the default tool, which can be overriden by the MaxTool based tool with the same name
            available_tools.append(create_and_query_insight)

        # Check if session summarization is enabled for the user
        if self._has_session_summarization_feature_flag():
            available_tools.append(session_summarization)

        available_tools.append(create_dashboard)

        # Inject contextual tools
        for tool_name in tool_names:
            ToolClass = get_contextual_tool_class(tool_name)
            if ToolClass is None:
                continue  # Ignoring a tool that the backend doesn't know about - might be a deployment mismatch
<<<<<<< HEAD
            available_tools.append(ToolClass(team=self._team, user=self._user, state=state, config=config))
=======
            available_tools.append(ToolClass(team=self._team, user=self._user))  # type: ignore

        if await self._check_user_has_billing_access() and self._check_user_has_billing_context(config):
            available_tools.append(retrieve_billing_information)
>>>>>>> 9a12c238

        return available_tools

    def _construct_messages(
        self,
        messages: Sequence[AssistantMessageUnion],
        window_start_id: str | None = None,
        tool_calls_count: int | None = None,
    ) -> list[BaseMessage]:
        # Filter out messages that are not part of the conversation window.
        conversation_window = self._get_assistant_messages_in_window(messages, window_start_id)

        # `assistant` messages must be contiguous with the respective `tool` messages.
        tool_result_messages = {
            message.tool_call_id: message
            for message in conversation_window
            if isinstance(message, AssistantToolCallMessage)
        }

        history: list[BaseMessage] = convert_to_anthropic_messages(conversation_window, tool_result_messages)

        # Force the agent to stop if the tool call limit is reached.
        if self._is_hard_limit_reached(tool_calls_count):
            history.append(LangchainHumanMessage(content=ROOT_HARD_LIMIT_REACHED_PROMPT))

        # Append a single cache control to the last human message or last tool message,
        # so we cache the full prefix of the conversation.
        for i in range(len(history) - 1, -1, -1):
            maybe_content_arr = history[i].content
            if (
                isinstance(history[i], LangchainHumanMessage | LangchainAIMessage)
                and isinstance(maybe_content_arr, list)
                and len(maybe_content_arr) > 0
                and isinstance(maybe_content_arr[-1], dict)
            ):
                maybe_content_arr[-1]["cache_control"] = {"type": "ephemeral"}
                break

        return history

    def _get_assistant_messages_in_window(
        self, messages: Sequence[AssistantMessageUnion], window_start_id: str | None = None
    ) -> list[RootMessageUnion]:
        filtered_conversation = [message for message in messages if isinstance(message, RootMessageUnion)]
        if window_start_id is not None:
            filtered_conversation = self._get_conversation_window(filtered_conversation, window_start_id)
        return filtered_conversation

    def _is_hard_limit_reached(self, tool_calls_count: int | None) -> bool:
        return tool_calls_count is not None and tool_calls_count >= self.MAX_TOOL_CALLS

    async def _should_summarize_conversation(
        self, state: AssistantState, tools: list[type[BaseModel]], messages: list[BaseMessage]
    ) -> bool:
        # Avoid summarizing the conversation if there is only two human messages.
        human_messages = [message for message in messages if isinstance(message, LangchainHumanMessage)]
        if len(human_messages) <= 2:
            return False

        token_count = await self._get_token_count(state, messages, tools)
        return token_count > self.CONVERSATION_WINDOW_SIZE

    async def _get_token_count(
        self, state: AssistantState, messages: list[BaseMessage], tools: list[type[BaseModel]]
    ) -> int:
        # Contains an async method in get_num_tokens_from_messages
        model = self._get_model(state, tools)
        return await database_sync_to_async(model.get_num_tokens_from_messages, thread_sensitive=False)(
            messages, thinking=self.THINKING_CONFIG
        )

    def _get_conversation_window(self, messages: list[T], start_id: str) -> list[T]:
        for idx, message in enumerate(messages):
            if message.id == start_id:
                return messages[idx:]
        return messages

<<<<<<< HEAD
=======
    def _render_session_summarization_context(self) -> str:
        """Render the user context template with the provided context strings."""
        search_session_recordings_context = self.context_manager.get_contextual_tools().get("search_session_recordings")
        if (
            not search_session_recordings_context
            or not isinstance(search_session_recordings_context, dict)
            or not search_session_recordings_context.get("current_filters")
            or not isinstance(search_session_recordings_context["current_filters"], dict)
        ):
            conditional_context = SESSION_SUMMARIZATION_PROMPT_NO_REPLAY_CONTEXT
        else:
            current_filters = search_session_recordings_context["current_filters"]
            conditional_template = PromptTemplate.from_template(
                SESSION_SUMMARIZATION_PROMPT_WITH_REPLAY_CONTEXT, template_format="mustache"
            )
            conditional_context = conditional_template.format_prompt(
                current_filters=json.dumps(current_filters)
            ).to_string()
        template = PromptTemplate.from_template(SESSION_SUMMARIZATION_PROMPT_BASE, template_format="mustache")
        return template.format_prompt(conditional_context=conditional_context).to_string()

>>>>>>> 9a12c238

class RootNodeTools(AssistantNode):
    @property
    def node_name(self) -> MaxNodeName:
        return AssistantNodeName.ROOT_TOOLS

    async def get_reasoning_message(
        self, input: BaseState, default_message: Optional[str] = None
    ) -> ReasoningMessage | None:
        if not isinstance(input, BaseStateWithMessages):
            return None
        if not input.messages:
            return None

        assert isinstance(input.messages[-1], AssistantMessage)
        tool_calls = input.messages[-1].tool_calls or []
        assert len(tool_calls) <= 1
        if len(tool_calls) == 0:
            return None
        tool_call = tool_calls[0]
        content = None
        if tool_call.name == "create_and_query_insight":
            content = "Coming up with an insight"
        else:
            # This tool should be in CONTEXTUAL_TOOL_NAME_TO_TOOL, but it might not be in the rare case
            # when the tool has been removed from the backend since the user's frontend was loaded
            ToolClass = CONTEXTUAL_TOOL_NAME_TO_TOOL.get(tool_call.name)  # type: ignore
            content = (
                ToolClass(team=self._team, user=self._user).thinking_message
                if ToolClass
                else f"Running tool {tool_call.name}"
            )

        return ReasoningMessage(content=content) if content else None

    async def arun(self, state: AssistantState, config: RunnableConfig) -> PartialAssistantState:
        last_message = state.messages[-1]
        if not isinstance(last_message, AssistantMessage) or not last_message.tool_calls:
            # Reset tools.
            return PartialAssistantState(root_tool_calls_count=0)

        tool_call_count = state.root_tool_calls_count or 0

        tools_calls = last_message.tool_calls
        if len(tools_calls) != 1:
            raise ValueError("Expected exactly one tool call.")

        tool_names = self.context_manager.get_contextual_tools().keys()
        is_editing_insight = AssistantContextualTool.CREATE_AND_QUERY_INSIGHT in tool_names
        tool_call = tools_calls[0]

        from ee.hogai.tool import get_contextual_tool_class

        if tool_call.name == "create_and_query_insight" and not is_editing_insight:
            return PartialAssistantState(
                root_tool_call_id=tool_call.id,
                root_tool_insight_plan=tool_call.args["query_description"],
                root_tool_calls_count=tool_call_count + 1,
            )
        elif tool_call.name == "session_summarization":
            return PartialAssistantState(
                root_tool_call_id=tool_call.id,
                session_summarization_query=tool_call.args["session_summarization_query"],
                # Safety net in case the argument is missing to avoid raising exceptions internally
                should_use_current_filters=tool_call.args.get("should_use_current_filters", False),
                summary_title=tool_call.args.get("summary_title"),
                root_tool_calls_count=tool_call_count + 1,
            )
        elif tool_call.name == "create_dashboard":
            raw_queries = tool_call.args["search_insights_queries"]
            search_insights_queries = [InsightQuery.model_validate(query) for query in raw_queries]

            return PartialAssistantState(
                root_tool_call_id=tool_call.id,
                dashboard_name=tool_call.args.get("dashboard_name"),
                search_insights_queries=search_insights_queries,
                root_tool_calls_count=tool_call_count + 1,
            )
        elif ToolClass := get_contextual_tool_class(tool_call.name):
            tool_class = ToolClass(team=self._team, user=self._user, state=state)
            try:
                result = await tool_class.ainvoke(tool_call.model_dump(), config)
            except Exception as e:
                capture_exception(
                    e, distinct_id=self._get_user_distinct_id(config), properties=self._get_debug_props(config)
                )
                result = AssistantToolCallMessage(
                    content="The tool raised an internal error. Do not immediately retry the tool call and explain to the user what happened. If the user asks you to retry, you are allowed to do that.",
                    id=str(uuid4()),
                    tool_call_id=tool_call.id,
                    visible=False,
                )
            if not isinstance(result, LangchainToolMessage | AssistantToolCallMessage):
                raise TypeError(f"Expected a {LangchainToolMessage} or {AssistantToolCallMessage}, got {type(result)}")

            # Handle the basic toolkit
            if (
                isinstance(result, LangchainToolMessage)
                and result.name == "Search"
                and isinstance(result.artifact, dict)
            ):
                match result.artifact.get("kind"):
                    case "insights":
                        return PartialAssistantState(
                            root_tool_call_id=tool_call.id,
                            search_insights_query=result.artifact.get("query"),
                            root_tool_calls_count=tool_call_count + 1,
                        )
                    case "docs":
                        return PartialAssistantState(
                            root_tool_call_id=tool_call.id,
                            root_tool_calls_count=tool_call_count + 1,
                        )

            if (
                isinstance(result, LangchainToolMessage)
                and result.name == "ReadData"
                and isinstance(result.artifact, dict)
                and result.artifact.get("kind") == "billing_info"
            ):
                return PartialAssistantState(
                    root_tool_call_id=tool_call.id,
                    root_tool_calls_count=tool_call_count + 1,
                )

            # If this is a navigation tool call, pause the graph execution
            # so that the frontend can re-initialise Max with a new set of contextual tools.
            if tool_call.name == "navigate" and not isinstance(result, AssistantToolCallMessage):
                navigate_message = AssistantToolCallMessage(
                    content=str(result.content) if result.content else "",
                    ui_payload={tool_call.name: result.artifact},
                    id=str(uuid4()),
                    tool_call_id=tool_call.id,
                    visible=True,
                )
                # Raising a `NodeInterrupt` ensures the assistant graph stops here and
                # surfaces the navigation confirmation to the client. The next user
                # interaction will resume the graph with potentially different
                # contextual tools.
                raise NodeInterrupt(navigate_message)

            new_state = tool_class._state  # latest state, in case the tool has updated it
            last_message = new_state.messages[-1]
            if isinstance(last_message, AssistantToolCallMessage) and last_message.tool_call_id == tool_call.id:
                return PartialAssistantState(
                    # we send all messages from the tool call onwards
                    messages=new_state.messages[len(state.messages) :],
                    root_tool_calls_count=tool_call_count + 1,
                )

            return PartialAssistantState(
                messages=[
                    AssistantToolCallMessage(
                        content=str(result.content) if result.content else "",
                        ui_payload={tool_call.name: result.artifact},
                        id=str(uuid4()),
                        tool_call_id=tool_call.id,
                        visible=tool_class.show_tool_call_message,
                    )
                    if not isinstance(result, AssistantToolCallMessage)
                    else result
                ],
                root_tool_calls_count=tool_call_count + 1,
            )
        else:
            raise ValueError(f"Unknown tool called: {tool_call.name}")

    def router(self, state: AssistantState) -> RouteName:
        last_message = state.messages[-1]

        if isinstance(last_message, AssistantToolCallMessage):
            return "root"  # Let the root either proceed or finish, since it now can see the tool call result
        if isinstance(last_message, AssistantMessage) and state.root_tool_call_id:
            tool_calls = getattr(last_message, "tool_calls", None)
            if tool_calls and len(tool_calls) > 0:
                tool_call = tool_calls[0]
                tool_call_name = tool_call.name
                if tool_call_name == "ReadData" and tool_call.args.get("kind") == "billing_info":
                    return "billing"
                if tool_call_name == "create_dashboard":
                    return "create_dashboard"
            if state.root_tool_insight_plan:
                return "insights"
            elif state.search_insights_query:
                return "insights_search"
            elif state.session_summarization_query:
                return "session_summarization"
            else:
                return "search_documentation"
        return "end"<|MERGE_RESOLUTION|>--- conflicted
+++ resolved
@@ -1,9 +1,4 @@
-<<<<<<< HEAD
-import math
-=======
-import re
 import json
->>>>>>> 9a12c238
 import asyncio
 from collections.abc import Sequence
 from typing import Literal, Optional, TypeVar, cast
@@ -16,7 +11,7 @@
     HumanMessage as LangchainHumanMessage,
     ToolMessage as LangchainToolMessage,
 )
-from langchain_core.prompts import ChatPromptTemplate
+from langchain_core.prompts import ChatPromptTemplate, PromptTemplate
 from langchain_core.runnables import RunnableConfig
 from langgraph.errors import NodeInterrupt
 from posthoganalytics import capture_exception
@@ -36,11 +31,8 @@
 from posthog.sync import database_sync_to_async
 
 from ee.hogai.graph.base import AssistantNode
-<<<<<<< HEAD
+from ee.hogai.graph.conversation_summarizer.nodes import AnthropicConversationSummarizer
 from ee.hogai.graph.root.tools.todo_write import TodoWriteTool
-=======
-from ee.hogai.graph.conversation_summarizer.nodes import AnthropicConversationSummarizer
->>>>>>> 9a12c238
 from ee.hogai.graph.shared_prompts import CORE_MEMORY_PROMPT
 from ee.hogai.llm import MaxChatAnthropic
 from ee.hogai.tool import CONTEXTUAL_TOOL_NAME_TO_TOOL
@@ -102,11 +94,6 @@
     Determines the maximum number of tool calls allowed in a single generation.
     """
     CONVERSATION_WINDOW_SIZE = 64000
-
-    @property
-    def node_name(self) -> MaxNodeName:
-        return AssistantNodeName.ROOT
-
     """
     Determines the maximum number of tokens allowed in the conversation window.
     """
@@ -118,7 +105,7 @@
     async def arun(self, state: AssistantState, config: RunnableConfig) -> PartialAssistantState:
         # Add context messages on start of the conversation.
         tools, billing_context_prompt, core_memory = await asyncio.gather(
-            self._get_tools(config),
+            self._get_tools(state, config),
             self._get_billing_prompt(config),
             self._aget_core_memory_text(),
         )
@@ -156,40 +143,12 @@
             window_id = self._find_new_window_id(messages_to_replace)
             langchain_messages = self._construct_messages(messages_to_replace, window_id, state.root_tool_calls_count)
 
-<<<<<<< HEAD
-=======
-        # Build system prompt with conditional session summarization and insight search sections
-        system_prompt_template = ROOT_SYSTEM_PROMPT
-        # Check if session summarization is enabled for the user
-        if self._has_session_summarization_feature_flag():
-            context = self._render_session_summarization_context()
-            # Inject session summarization context
-            system_prompt_template = re.sub(
-                r"\n?<session_summarization></session_summarization>", context, system_prompt_template, flags=re.DOTALL
-            )
-        # Check if insight search is enabled for the user
-        if not self._has_insight_search_feature_flag():
-            # Remove the reference to search_insights in basic_functionality
-            system_prompt_template = re.sub(r"\n?\d+\. `search_insights`.*?[^\n]*", "", system_prompt_template)
-            # Remove the insight_search section from prompt using regex
-            system_prompt_template = re.sub(
-                r"\n?<insight_search>.*?</insight_search>", "", system_prompt_template, flags=re.DOTALL
-            )
-            # Remove the CRITICAL ROUTING LOGIC section when insight search is disabled
-            system_prompt_template = re.sub(
-                r"\n?CRITICAL ROUTING LOGIC:.*?(?=Follow these guidelines when retrieving data:)",
-                "",
-                system_prompt_template,
-                flags=re.DOTALL,
-            )
-
         core_memory_prompt = (
             PromptTemplate.from_template(CORE_MEMORY_PROMPT, template_format="mustache")
             .format_prompt(core_memory=core_memory)
             .to_string()
         )
 
->>>>>>> 9a12c238
         system_prompts = ChatPromptTemplate.from_messages(
             [
                 ("system", ROOT_SYSTEM_PROMPT),
@@ -204,14 +163,7 @@
         # Mark the longest default prefix as cacheable
         add_cache_control(system_prompts[-1])
 
-<<<<<<< HEAD
-        message = await self._get_model(state, config).ainvoke(
-            system_prompts + history,
-            config,
-        )
-=======
         message = await self._get_model(state, tools).ainvoke(system_prompts + langchain_messages, config)
->>>>>>> 9a12c238
         assistant_message = normalize_ai_anthropic_message(message)
 
         new_messages: list[AssistantMessageUnion] = [assistant_message]
@@ -228,6 +180,10 @@
         if self.context_manager.has_awaitable_context(input):
             return ReasoningMessage(content="Calculating context")
         return None
+
+    @property
+    def node_name(self) -> MaxNodeName:
+        return AssistantNodeName.ROOT
 
     def _find_new_window_id(
         self, messages: list[AssistantMessageUnion], max_messages: int = 10, max_tokens: int = 1000
@@ -305,15 +261,7 @@
         )
         return prompt
 
-<<<<<<< HEAD
-        should_add_billing_tool = has_access and has_billing_context
-
-        return should_add_billing_tool, prompt
-
-    def _get_model(self, state: AssistantState, config: RunnableConfig):
-=======
     def _get_model(self, state: AssistantState, tools: list[type[BaseModel]]):
->>>>>>> 9a12c238
         base_model = MaxChatAnthropic(
             model="claude-sonnet-4-5",
             streaming=True,
@@ -331,7 +279,9 @@
         if self._is_hard_limit_reached(state.root_tool_calls_count):
             return base_model
 
-<<<<<<< HEAD
+        return base_model.bind_tools(tools, parallel_tool_calls=False)
+
+    async def _get_tools(self, state: AssistantState, config: RunnableConfig) -> list[type[BaseModel]]:
         from ee.hogai.tool import MaxTool, get_contextual_tool_class
 
         available_tools: list[type[BaseModel] | MaxTool] = []
@@ -340,20 +290,6 @@
         toolkit = [ReadTaxonomyTool, SearchTool, ReadDataTool, TodoWriteTool]
         for tool_class in toolkit:
             available_tools.append(tool_class(team=self._team, user=self._user, state=state, config=config))
-=======
-        return base_model.bind_tools(tools, parallel_tool_calls=False)
-
-    async def _get_tools(self, config: RunnableConfig) -> list[type[BaseModel]]:
-        from ee.hogai.tool import (
-            create_and_query_insight,
-            create_dashboard,
-            get_contextual_tool_class,
-            retrieve_billing_information,
-            search_documentation,
-            search_insights,
-            session_summarization,
-        )
->>>>>>> 9a12c238
 
         tool_names = self.context_manager.get_contextual_tools().keys()
         is_editing_insight = AssistantContextualTool.CREATE_AND_QUERY_INSIGHT in tool_names
@@ -372,14 +308,7 @@
             ToolClass = get_contextual_tool_class(tool_name)
             if ToolClass is None:
                 continue  # Ignoring a tool that the backend doesn't know about - might be a deployment mismatch
-<<<<<<< HEAD
             available_tools.append(ToolClass(team=self._team, user=self._user, state=state, config=config))
-=======
-            available_tools.append(ToolClass(team=self._team, user=self._user))  # type: ignore
-
-        if await self._check_user_has_billing_access() and self._check_user_has_billing_context(config):
-            available_tools.append(retrieve_billing_information)
->>>>>>> 9a12c238
 
         return available_tools
 
@@ -457,30 +386,6 @@
                 return messages[idx:]
         return messages
 
-<<<<<<< HEAD
-=======
-    def _render_session_summarization_context(self) -> str:
-        """Render the user context template with the provided context strings."""
-        search_session_recordings_context = self.context_manager.get_contextual_tools().get("search_session_recordings")
-        if (
-            not search_session_recordings_context
-            or not isinstance(search_session_recordings_context, dict)
-            or not search_session_recordings_context.get("current_filters")
-            or not isinstance(search_session_recordings_context["current_filters"], dict)
-        ):
-            conditional_context = SESSION_SUMMARIZATION_PROMPT_NO_REPLAY_CONTEXT
-        else:
-            current_filters = search_session_recordings_context["current_filters"]
-            conditional_template = PromptTemplate.from_template(
-                SESSION_SUMMARIZATION_PROMPT_WITH_REPLAY_CONTEXT, template_format="mustache"
-            )
-            conditional_context = conditional_template.format_prompt(
-                current_filters=json.dumps(current_filters)
-            ).to_string()
-        template = PromptTemplate.from_template(SESSION_SUMMARIZATION_PROMPT_BASE, template_format="mustache")
-        return template.format_prompt(conditional_context=conditional_context).to_string()
-
->>>>>>> 9a12c238
 
 class RootNodeTools(AssistantNode):
     @property
