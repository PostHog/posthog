--- conflicted
+++ resolved
@@ -428,15 +428,9 @@
 
     @property
     def _model(self):
-<<<<<<< HEAD
-        return ChatOpenAI(model="gpt-4.1", temperature=0.3, disable_streaming=True, max_retries=3).bind_tools(
-            memory_collector_tools
-        )
-=======
         return MaxChatOpenAI(
-            model="gpt-4o", temperature=0.3, disable_streaming=True, user=self._user, team=self._team
+            model="gpt-4.1", temperature=0.3, disable_streaming=True, user=self._user, team=self._team
         ).bind_tools(memory_collector_tools)
->>>>>>> 8584e502
 
     def _construct_messages(self, state: AssistantState) -> list[BaseMessage]:
         node_messages = state.memory_collection_messages or []
