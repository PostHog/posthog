--- conflicted
+++ resolved
@@ -502,16 +502,10 @@
                 summary_content = generate_notebook_content_from_summary(
                     summary=summary,
                     session_ids=session_ids,
-<<<<<<< HEAD
                     project_name=self._team.name,
                     team_id=self._team.id,
                     tasks_available=tasks_available,
                     summary_title=summary_title,
-=======
-                    project_name=self._node._team.name,
-                    team_id=self._node._team.id,
-                    summary_title=state.summary_title,
->>>>>>> e998a9c8
                 )
                 self._node._stream_notebook_content(summary_content, state, partial=False)
                 # Update the notebook through BE for cases where the chat was closed
@@ -542,60 +536,6 @@
             self._node._stream_progress(
                 progress_message=f"{base_message}. We will do a quick summary, as the scope is small",
             )
-<<<<<<< HEAD
-            if not session_ids:
-                return PartialAssistantState(
-                    messages=[
-                        AssistantToolCallMessage(
-                            content="No sessions were found.",
-                            tool_call_id=state.root_tool_call_id or "unknown",
-                            id=str(uuid4()),
-                        ),
-                    ],
-                    session_summarization_query=None,
-                    root_tool_call_id=None,
-                )
-            # Process sessions based on count
-            base_message = f"Found sessions ({len(session_ids)})"
-            if len(session_ids) <= GROUP_SUMMARIES_MIN_SESSIONS:
-                # If small amount of sessions - there are no patterns to extract, so summarize them individually and return as is
-                self._stream_progress(
-                    progress_message=f"{base_message}. We will do a quick summary, as the scope is small",
-                    writer=writer,
-                )
-                summaries_content = await self._summarize_sessions_individually(session_ids=session_ids, writer=writer)
-            else:
-                # Check if the notebook is provided, create a notebook to fill if not
-                notebook = None
-                if not state.notebook_short_id:
-                    notebook = await create_empty_notebook_for_summary(
-                        user=self._user, team=self._team, summary_title=summary_title
-                    )
-                    # Could be moved to a separate "create notebook" node (or reuse the one from deep research)
-                    state.notebook_short_id = notebook.short_id
-                # For large groups, process in detail, searching for patterns
-                # TODO: Allow users to define the pattern themselves (or rather catch it from the query)
-                self._stream_progress(
-                    progress_message=f"{base_message}. We will analyze in detail, and store the report in a notebook",
-                    writer=writer,
-                )
-                summaries_content = await self._summarize_sessions_as_group(
-                    session_ids=session_ids, state=state, writer=writer, notebook=notebook, summary_title=summary_title
-                )
-
-            return PartialAssistantState(
-                messages=[
-                    AssistantToolCallMessage(
-                        content=summaries_content,
-                        tool_call_id=state.root_tool_call_id or "unknown",
-                        id=str(uuid4()),
-                    ),
-                ],
-                session_summarization_query=None,
-                root_tool_call_id=None,
-                # Ensure to pass the notebook id to the next node
-                notebook_short_id=state.notebook_short_id,
-=======
             summaries_content = await self._summarize_sessions_individually(session_ids=session_ids)
             return summaries_content
         # Check if the notebook is provided, create a notebook to fill if not
@@ -603,7 +543,6 @@
         if not state.notebook_short_id:
             notebook = await create_empty_notebook_for_summary(
                 user=self._node._user, team=self._node._team, summary_title=state.summary_title
->>>>>>> e998a9c8
             )
             # Could be moved to a separate "create notebook" node (or reuse the one from deep research)
             state.notebook_short_id = notebook.short_id
