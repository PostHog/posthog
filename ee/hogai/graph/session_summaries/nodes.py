--- conflicted
+++ resolved
@@ -60,12 +60,8 @@
     async def _stream_progress(self, progress_message: str) -> None:
         """Push summarization progress as reasoning messages"""
         content = prepare_reasoning_progress_message(progress_message)
-<<<<<<< HEAD
-        await self._stream_reasoning(content=content)
-=======
         if content:
             await self._write_reasoning(content=content)
->>>>>>> a27e4878
 
     async def _stream_notebook_content(self, content: dict, state: AssistantState, partial: bool = True) -> None:
         """Stream TipTap content directly to a notebook if notebook_id is present in state."""
