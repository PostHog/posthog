import time
import asyncio
from typing import Any, cast
from uuid import uuid4

import structlog
import posthoganalytics
from langchain_core.agents import AgentAction
from langchain_core.output_parsers import StrOutputParser
from langchain_core.prompts import ChatPromptTemplate
from langchain_core.runnables import RunnableConfig

from posthog.schema import (
    AssistantToolCallMessage,
    MaxRecordingUniversalFilters,
    RecordingsQuery,
    SessionGroupSummaryMessage,
)

from posthog.session_recordings.models.session_recording_playlist import SessionRecordingPlaylist
from posthog.sync import database_sync_to_async
from posthog.temporal.ai.session_summary.summarize_session import execute_summarize_session
from posthog.temporal.ai.session_summary.summarize_session_group import (
    SessionSummaryStreamUpdate,
    execute_summarize_session_group,
)

from ee.hogai.graph.base import AssistantNode
from ee.hogai.graph.session_summaries.prompts import GENERATE_FILTER_QUERY_PROMPT
from ee.hogai.llm import MaxChatOpenAI
from ee.hogai.session_summaries.constants import (
    GROUP_SUMMARIES_MIN_SESSIONS,
    MAX_SESSIONS_TO_SUMMARIZE,
    SESSION_SUMMARIES_SYNC_MODEL,
)
from ee.hogai.session_summaries.session.stringify import SingleSessionSummaryStringifier
from ee.hogai.session_summaries.session_group.patterns import EnrichedSessionGroupSummaryPatternsList
from ee.hogai.session_summaries.session_group.stringify import SessionGroupSummaryStringifier
from ee.hogai.session_summaries.session_group.summarize_session_group import find_sessions_timestamps
from ee.hogai.session_summaries.utils import logging_session_ids
from ee.hogai.utils.state import prepare_reasoning_progress_message
from ee.hogai.utils.types import AssistantState, PartialAssistantState


class SessionSummarizationNode(AssistantNode):
    logger = structlog.get_logger(__name__)

    def __init__(self, *args, **kwargs):
        super().__init__(*args, **kwargs)
        self._session_search = _SessionSearch(self)
        self._session_summarizer = _SessionSummarizer(self)

    def _stream_progress(self, progress_message: str) -> None:
        """Push summarization progress as reasoning messages"""
        content = prepare_reasoning_progress_message(progress_message)
        if content:
            self.dispatcher.update(content)

<<<<<<< HEAD
=======
    def _stream_filters(self, filters: MaxRecordingUniversalFilters) -> None:
        """Stream filters to the user"""
        self.dispatcher.message(
            AssistantToolCallMessage(
                content="",
                ui_payload={"search_session_recordings": filters.model_dump(exclude_none=True)},
                # Randomized tool call ID, as we don't want this to be THE result of the actual session summarization tool call
                # - it's OK because this is only dispatched ephemerally, so the tool message doesn't get added to the state
                tool_call_id=str(uuid4()),
            )
        )

    async def _stream_notebook_content(self, content: dict, state: AssistantState, partial: bool = True) -> None:
        """Stream TipTap content directly to a notebook if notebook_id is present in state."""
        # Check if we have a notebook_id in the state
        if not state.notebook_short_id:
            self.logger.exception("No notebook_short_id in state, skipping notebook update")
            return
        if partial:
            # Create a notebook update message; not providing id to count it as a partial message on FE
            notebook_message = NotebookUpdateMessage(notebook_id=state.notebook_short_id, content=content)
        else:
            # If not partial - means the final state of the notebook to show "Open the notebook" button in the UI
            notebook_message = NotebookUpdateMessage(
                notebook_id=state.notebook_short_id, content=content, id=str(uuid4())
            )
        # Stream the notebook update
        self.dispatcher.message(notebook_message)

>>>>>>> ce4ca536
    def _has_video_validation_feature_flag(self) -> bool | None:
        """
        Check if the user has the video validation for session summaries feature flag enabled.
        """
        return posthoganalytics.feature_enabled(
            "max-session-summarization-video-validation",
            str(self._user.distinct_id),
            groups={"organization": str(self._team.organization_id)},
            group_properties={"organization": {"id": str(self._team.organization_id)}},
            send_feature_flag_events=False,
        )

    async def arun(self, state: AssistantState, config: RunnableConfig) -> PartialAssistantState | None:
        start_time = time.time()
        conversation_id = config.get("configurable", {}).get("thread_id", "unknown")
        # Search for session ids with filters (current or generated)
        search_result = await self._session_search.search_sessions(state, conversation_id, start_time, config)
        try:
            # No sessions were found
            if not search_result:
                return PartialAssistantState(
                    messages=[
                        AssistantToolCallMessage(
                            content="No sessions were found.",
                            tool_call_id=state.root_tool_call_id or "unknown",
                            id=str(uuid4()),
                        ),
                    ],
                    session_summarization_query=None,
                    root_tool_call_id=None,
                )
            # The search failed or clarification is needed
            if isinstance(search_result, PartialAssistantState):
                return search_result
            # Summarize sessions
            summaries_content, session_group_summary_id = await self._session_summarizer.summarize_sessions(
                session_ids=search_result, state=state
            )
            # Build messages list
            messages: list = [
                AssistantToolCallMessage(
                    content=summaries_content,
                    tool_call_id=state.root_tool_call_id or "unknown",
                    id=str(uuid4()),
                ),
            ]
            # Add session group summary message for frontend "View summary" button (only for group summaries)
            if session_group_summary_id:
                messages.append(
                    SessionGroupSummaryMessage(
                        session_group_summary_id=session_group_summary_id,
                        title=state.summary_title or "Session group summary complete",
                        id=str(uuid4()),
                    )
                )
            return PartialAssistantState(messages=messages, session_summarization_query=None, root_tool_call_id=None)
        except Exception as err:
            self._log_failure("Session summarization failed", conversation_id, start_time, err)
            return self._create_error_response(self._base_error_instructions, state)

    def _create_error_response(self, message: str, state: AssistantState) -> PartialAssistantState:
        return PartialAssistantState(
            messages=[
                AssistantToolCallMessage(
                    content=message,
                    tool_call_id=state.root_tool_call_id or "unknown",
                    id=str(uuid4()),
                ),
            ],
            session_summarization_query=None,
            root_tool_call_id=None,
        )

    def _log_failure(self, message: str, conversation_id: str, start_time: float, error: Any = None):
        self.logger.error(
            message,
            extra={
                "team_id": getattr(self._team, "id", "unknown"),
                "conversation_id": conversation_id,
                "execution_time_ms": round(time.time() - start_time, 2) * 1000,
                "error": str(error) if error else None,
            },
            exc_info=error if error else None,
        )

    @property
    def _base_error_instructions(self) -> str:
        return "INSTRUCTIONS: Tell the user that you encountered an issue while summarizing the session and suggest they try again with a different question."


class _SessionSearch:
    """Handles the search to get session ids with filters (current or generated)"""

    def __init__(self, node: SessionSummarizationNode):
        self._node = node

    async def _generate_replay_filters(
        self, state: AssistantState, config: RunnableConfig, filter_query: str, conversation_id: str, start_time: float
    ) -> MaxRecordingUniversalFilters | str | None:
        """
        Generates replay filters to get session ids by directly using SearchSessionRecordingsTool.

        Returns:
            - filters: MaxRecordingUniversalFilters if successful
            - question: str if clarification is needed
            - None if there's an error
        """
        from products.replay.backend.max_tools import SearchSessionRecordingsTool  # Avoid circular import

        # Create the tool instance with minimal context (no current_filters for fresh generation)
        tool = await SearchSessionRecordingsTool.create_tool_class(
            team=self._node._team,
            user=self._node._user,
            node_path=self._node.node_path,
            state=state,
            config=config,
            context_manager=self._node.context_manager,
        )
        try:
            # Call the tool's graph directly to use the same implementation as in the tool (avoid duplication)
            result = await tool._invoke_graph(change=filter_query)
            if not result.get("output"):
                self._node._log_failure(
                    f"SearchSessionRecordingsTool returned no output for session summarization (query: {filter_query})",
                    conversation_id,
                    start_time,
                )
                return None
            output = result["output"]
            # Return filters if generated successfully
            if isinstance(output, MaxRecordingUniversalFilters):
                return output
            # Return clarification question if needed
            if not result.get("intermediate_steps") or not len(result["intermediate_steps"][-1]):
                self._node._log_failure(
                    f"SearchSessionRecordingsTool returned no intermediate steps for session summarization (query: {filter_query}): {result}",
                    conversation_id,
                    start_time,
                )
                return None
            last_step = result["intermediate_steps"][-1][0]
            if (
                not isinstance(last_step, AgentAction)
                or last_step.tool != "ask_user_for_help"
                or not isinstance(last_step.tool_input, str)
            ):
                self._node._log_failure(
                    f"SearchSessionRecordingsTool last step was neither filters nor ask_user_for_help "
                    f"for session summarization (query: {filter_query}): {result}",
                    conversation_id,
                    start_time,
                )
                return None
            return last_step.tool_input
        except Exception as e:
            self._node.logger.exception(
                f"Unexpected error generating replay filters for session summarization: {e}",
                extra={
                    "team_id": getattr(self._node._team, "id", "unknown"),
                    "user_id": getattr(self._node._user, "id", "unknown"),
                    "query": filter_query,
                },
            )
            return None

    def _convert_max_filters_to_recordings_query(self, replay_filters: MaxRecordingUniversalFilters) -> RecordingsQuery:
        """Convert Max-generated filters into recordings query format"""
        properties = []
        if replay_filters.filter_group and replay_filters.filter_group.values:
            for inner_group in replay_filters.filter_group.values:
                if hasattr(inner_group, "values"):
                    properties.extend(inner_group.values)
        recordings_query = RecordingsQuery(
            date_from=replay_filters.date_from,
            date_to=replay_filters.date_to,
            properties=properties,
            filter_test_accounts=replay_filters.filter_test_accounts,
            order=replay_filters.order,
            # Handle duration filters - preserve the original key (e.g., "active_seconds" or "duration")
            having_predicates=(
                [
                    {"key": dur.key, "type": "recording", "operator": dur.operator, "value": dur.value}
                    for dur in (replay_filters.duration or [])
                ]
                if replay_filters.duration
                else None
            ),
        )
        return recordings_query

    def _convert_current_filters_to_recordings_query(self, current_filters: dict[str, Any]) -> RecordingsQuery:
        """Convert current filters into recordings query format"""
        from posthog.session_recordings.playlist_counters import convert_filters_to_recordings_query

        # Create a temporary playlist object to use the conversion function
        temp_playlist = SessionRecordingPlaylist(filters=current_filters)
        recordings_query = convert_filters_to_recordings_query(temp_playlist)
        return recordings_query

    def _get_session_ids_with_filters(self, replay_filters: RecordingsQuery, limit: int) -> list[str] | None:
        """Get session ids from DB with filters"""
        from posthog.session_recordings.queries.session_recording_list_from_query import SessionRecordingListFromQuery

        # Execute the query to get session IDs
        replay_filters.limit = limit
        try:
            query_runner = SessionRecordingListFromQuery(
                team=self._node._team, query=replay_filters, hogql_query_modifiers=None, limit=limit
            )
            results = query_runner.run()
        except Exception as e:
            self._node.logger.exception(
                f"Error getting session ids for session summarization with filters query "
                f"({replay_filters.model_dump_json(exclude_none=True)}): {e}"
            )
            return None
        # Extract session IDs
        session_ids = [recording["session_id"] for recording in results.results]
        return session_ids if session_ids else None

    async def _generate_filter_query(self, plain_text_query: str, config: RunnableConfig) -> str:
        """Generate a filter query for the user's summarization query to keep the search context clear"""
        messages = [
            ("human", GENERATE_FILTER_QUERY_PROMPT.format(input_query=plain_text_query)),
        ]
        prompt = ChatPromptTemplate.from_messages(messages)
        model = MaxChatOpenAI(
            model="gpt-4.1", temperature=0.3, disable_streaming=True, user=self._node._user, team=self._node._team
        )
        chain = prompt | model | StrOutputParser()
        filter_query = chain.invoke({}, config=config)
        # Validate the generated filter query is not empty or just whitespace
        if not filter_query or not filter_query.strip():
            raise ValueError(
                f"Filter query generated for session summarization is empty or just whitespace (initial query: {plain_text_query})"
            )
        return filter_query

    async def search_sessions(
        self, state: AssistantState, conversation_id: str, start_time: float, config: RunnableConfig
    ) -> list[str] | PartialAssistantState | None:
        # If query was not provided for some reason
        if state.session_summarization_query is None:
            self._node._log_failure(
                f"Session summarization query is not provided when summarizing sessions: {state.session_summarization_query}",
                conversation_id,
                start_time,
            )
            return self._node._create_error_response(self._node._base_error_instructions, state)
        # If the decision on the current filters is not made
        if state.should_use_current_filters is None:
            self._node._log_failure(
                f"Use current filters decision is not made when summarizing sessions: {state.should_use_current_filters}",
                conversation_id,
                start_time,
            )
            return self._node._create_error_response(self._node._base_error_instructions, state)
        # If the current filters were marked as relevant, but not present in the context
        current_filters = (
            self._node.context_manager.get_contextual_tools()
            .get("search_session_recordings", {})
            .get("current_filters")
        )
        try:
            # Use current filters, if provided
            if state.should_use_current_filters:
                if not current_filters:
                    self._node._log_failure(
                        f"Use current filters decision was set to True, but current filters were not provided when summarizing sessions: {state.should_use_current_filters}",
                        conversation_id,
                        start_time,
                    )
                    return self._node._create_error_response(self._node._base_error_instructions, state)
                current_filters = cast(dict[str, Any], current_filters)
                replay_filters = self._convert_current_filters_to_recordings_query(current_filters)
            # If not - generate filters to get session ids from DB
            else:
                filter_query = await self._generate_filter_query(state.session_summarization_query, config)
                filter_generation_result = await self._generate_replay_filters(
                    state=state,
                    config=config,
                    filter_query=filter_query,
                    conversation_id=conversation_id,
                    start_time=start_time,
                )
                if filter_generation_result is None:
                    return self._node._create_error_response(
                        "INSTRUCTIONS: Tell the user that you encountered an issue while generating session filters to match the user's query. "
                        'Suggest to use more specific conditions (like ids) or go to "Session replay" page and use its filters when summarizing.',
                        state,
                    )
                # Check if we got a clarification question instead of filters
                if isinstance(filter_generation_result, str):
                    # Return the clarification question to the user
                    return PartialAssistantState(
                        messages=[
                            AssistantToolCallMessage(
                                content=filter_generation_result,
                                tool_call_id=state.root_tool_call_id or "unknown",
                                id=str(uuid4()),
                            ),
                        ],
                        session_summarization_query=None,
                        root_tool_call_id=None,
                    )
                # Use filters when generated successfully
                self._node._stream_filters(filter_generation_result)
                replay_filters = self._convert_max_filters_to_recordings_query(filter_generation_result)
            # Query the filters to get session ids
            query_limit = state.session_summarization_limit
            if not query_limit or query_limit <= 0 or query_limit > MAX_SESSIONS_TO_SUMMARIZE:
                # If no limit provided (none or negative) or too large - use the default limit
                query_limit = MAX_SESSIONS_TO_SUMMARIZE
            session_ids = await database_sync_to_async(self._get_session_ids_with_filters, thread_sensitive=False)(
                replay_filters, query_limit
            )
            return session_ids
        except Exception as e:
            self._node._log_failure(
                f"Unexpected error when searching sessions for session summarization: {e}",
                conversation_id,
                start_time,
            )
            return self._node._create_error_response(self._node._base_error_instructions, state)


class _SessionSummarizer:
    """Handles the summarization of session recordings"""

    def __init__(self, node: SessionSummarizationNode):
        self._node = node

    async def _summarize_sessions_individually(self, session_ids: list[str]) -> str:
        """Summarize sessions individually with progress updates."""
        total = len(session_ids)
        completed = 0
        video_validation_enabled = self._node._has_video_validation_feature_flag()

        async def _summarize(session_id: str) -> dict[str, Any]:
            nonlocal completed
            result = await execute_summarize_session(
                session_id=session_id,
                user_id=self._node._user.id,
                team=self._node._team,
                model_to_use=SESSION_SUMMARIES_SYNC_MODEL,
                video_validation_enabled=video_validation_enabled,
            )
            completed += 1
            # Update the user on the progress
            self._node._stream_progress(progress_message=f"Watching sessions ({completed}/{total})")
            return result

        # Run all tasks concurrently
        tasks = [_summarize(sid) for sid in session_ids]
        summaries = await asyncio.gather(*tasks)
        self._node._stream_progress(progress_message=f"Generating a summary, almost there")
        # Stringify, as chat doesn't need full JSON to be context-aware, while providing it could overload the context
        stringified_summaries = []
        for summary in summaries:
            stringifier = SingleSessionSummaryStringifier(summary)
            stringified_summaries.append(stringifier.stringify_session())
        # Combine all stringified summaries into a single string
        summaries_str = "\n\n".join(stringified_summaries)
        return summaries_str

    async def _summarize_sessions_as_group(
        self, session_ids: list[str], state: AssistantState, summary_title: str | None
    ) -> tuple[str, str]:
        """Summarize sessions as a group (for larger sets). Returns tuple of (summary_str, session_group_summary_id)."""
        min_timestamp, max_timestamp = find_sessions_timestamps(session_ids=session_ids, team=self._node._team)
        # Check if the summaries should be validated with videos
        video_validation_enabled = self._node._has_video_validation_feature_flag()

        async for update_type, data in execute_summarize_session_group(
            session_ids=session_ids,
            user_id=self._node._user.id,
            team=self._node._team,
            min_timestamp=min_timestamp,
            max_timestamp=max_timestamp,
            summary_title=summary_title,
            extra_summary_context=None,
            video_validation_enabled=video_validation_enabled,
        ):
            # Max "reasoning" text update message
            if update_type == SessionSummaryStreamUpdate.UI_STATUS:
                if not isinstance(data, str):
                    raise TypeError(
                        f"Unexpected data type for stream update {SessionSummaryStreamUpdate.UI_STATUS}: {type(data)} "
                        f"(expected: str)"
                    )
                # Status message - stream to user
<<<<<<< HEAD
                await self._node._stream_progress(progress_message=data)
=======
                self._node._stream_progress(progress_message=data)
            # Notebook intermediate data update messages
            elif update_type == SessionSummaryStreamUpdate.NOTEBOOK_UPDATE:
                if not isinstance(data, dict):
                    raise TypeError(
                        f"Unexpected data type for stream update {SessionSummaryStreamUpdate.NOTEBOOK_UPDATE}: {type(data)} "
                        f"(expected: dict)"
                    )
                # Update intermediate state based on step enum
                self._intermediate_state.update_step_progress(content=data, step=step)
                # Stream the updated intermediate state
                formatted_state = self._intermediate_state.format_intermediate_state()
                await self._node._stream_notebook_content(formatted_state, state)
>>>>>>> ce4ca536
            # Final summary result
            elif update_type == SessionSummaryStreamUpdate.FINAL_RESULT:
                if not isinstance(data, tuple) or len(data) != 2:
                    raise ValueError(
                        f"Unexpected data type for stream update {SessionSummaryStreamUpdate.FINAL_RESULT}: {type(data)} "
                        f"(expected: tuple[EnrichedSessionGroupSummaryPatternsList, str])"
                    )
                summary, session_group_summary_id = data
                if not isinstance(summary, EnrichedSessionGroupSummaryPatternsList):
                    raise ValueError(
                        f"Unexpected data type for patterns in stream update {SessionSummaryStreamUpdate.FINAL_RESULT}: {type(summary)} "
                        f"(expected: EnrichedSessionGroupSummaryPatternsList)"
                    )
                # Stringify the summary to "weight" less and apply example limits per pattern, so it won't overload the context
                stringifier = SessionGroupSummaryStringifier(summary.model_dump(exclude_none=False))
                summary_str = stringifier.stringify_patterns()
                return summary_str, session_group_summary_id
            else:
                raise ValueError(
                    f"Unexpected update type ({update_type}) in session group summarization (session_ids: {logging_session_ids(session_ids)})."
                )
        else:
            raise ValueError(
                f"No summary was generated from session group summarization (session_ids: {logging_session_ids(session_ids)})"
            )

    async def summarize_sessions(
        self,
        session_ids: list[str],
        state: AssistantState,
    ) -> tuple[str, str | None]:
        """
        Summarize sessions. Returns tuple of (summary_str, session_group_summary_id).
        session_group_summary_id is None for individual summaries (< 6 sessions).
        """
        # Process sessions based on count
        base_message = f"Found sessions ({len(session_ids)})"
        if len(session_ids) <= GROUP_SUMMARIES_MIN_SESSIONS:
            # If small amount of sessions - there are no patterns to extract, so summarize them individually and return as is
            self._node._stream_progress(
                progress_message=f"{base_message}. We will do a quick summary, as the scope is small",
            )
            summaries_content = await self._summarize_sessions_individually(session_ids=session_ids)
            return summaries_content, None
        # For large groups, process in detail, searching for patterns
<<<<<<< HEAD
        await self._node._stream_progress(
            progress_message=f"{base_message}. We will analyze in detail, and store the report",
=======
        # TODO: Allow users to define the pattern themselves (or rather catch it from the query)
        self._node._stream_progress(
            progress_message=f"{base_message}. We will analyze in detail, and store the report in a notebook",
>>>>>>> ce4ca536
        )
        summaries_content, session_group_summary_id = await self._summarize_sessions_as_group(
            session_ids=session_ids, state=state, summary_title=state.summary_title
        )
        return summaries_content, session_group_summary_id<|MERGE_RESOLUTION|>--- conflicted
+++ resolved
@@ -40,10 +40,16 @@
 from ee.hogai.session_summaries.utils import logging_session_ids
 from ee.hogai.utils.state import prepare_reasoning_progress_message
 from ee.hogai.utils.types import AssistantState, PartialAssistantState
+from ee.hogai.utils.types.base import AssistantNodeName
+from ee.hogai.utils.types.composed import MaxNodeName
 
 
 class SessionSummarizationNode(AssistantNode):
     logger = structlog.get_logger(__name__)
+
+    @property
+    def node_name(self) -> MaxNodeName:
+        return AssistantNodeName.SESSION_SUMMARIZATION
 
     def __init__(self, *args, **kwargs):
         super().__init__(*args, **kwargs)
@@ -56,8 +62,6 @@
         if content:
             self.dispatcher.update(content)
 
-<<<<<<< HEAD
-=======
     def _stream_filters(self, filters: MaxRecordingUniversalFilters) -> None:
         """Stream filters to the user"""
         self.dispatcher.message(
@@ -70,35 +74,19 @@
             )
         )
 
-    async def _stream_notebook_content(self, content: dict, state: AssistantState, partial: bool = True) -> None:
-        """Stream TipTap content directly to a notebook if notebook_id is present in state."""
-        # Check if we have a notebook_id in the state
-        if not state.notebook_short_id:
-            self.logger.exception("No notebook_short_id in state, skipping notebook update")
-            return
-        if partial:
-            # Create a notebook update message; not providing id to count it as a partial message on FE
-            notebook_message = NotebookUpdateMessage(notebook_id=state.notebook_short_id, content=content)
-        else:
-            # If not partial - means the final state of the notebook to show "Open the notebook" button in the UI
-            notebook_message = NotebookUpdateMessage(
-                notebook_id=state.notebook_short_id, content=content, id=str(uuid4())
-            )
-        # Stream the notebook update
-        self.dispatcher.message(notebook_message)
-
->>>>>>> ce4ca536
     def _has_video_validation_feature_flag(self) -> bool | None:
         """
         Check if the user has the video validation for session summaries feature flag enabled.
         """
-        return posthoganalytics.feature_enabled(
-            "max-session-summarization-video-validation",
-            str(self._user.distinct_id),
-            groups={"organization": str(self._team.organization_id)},
-            group_properties={"organization": {"id": str(self._team.organization_id)}},
-            send_feature_flag_events=False,
-        )
+        return True
+        # TODO: Revert after testing
+        # return posthoganalytics.feature_enabled(
+        #     "max-session-summarization-video-validation",
+        #     str(self._user.distinct_id),
+        #     groups={"organization": str(self._team.organization_id)},
+        #     group_properties={"organization": {"id": str(self._team.organization_id)}},
+        #     send_feature_flag_events=False,
+        # )
 
     async def arun(self, state: AssistantState, config: RunnableConfig) -> PartialAssistantState | None:
         start_time = time.time()
@@ -280,7 +268,9 @@
 
     def _convert_current_filters_to_recordings_query(self, current_filters: dict[str, Any]) -> RecordingsQuery:
         """Convert current filters into recordings query format"""
-        from posthog.session_recordings.playlist_counters import convert_filters_to_recordings_query
+        from ee.session_recordings.playlist_counters.recordings_that_match_playlist_filters import (
+            convert_filters_to_recordings_query,
+        )
 
         # Create a temporary playlist object to use the conversion function
         temp_playlist = SessionRecordingPlaylist(filters=current_filters)
@@ -394,7 +384,6 @@
                         root_tool_call_id=None,
                     )
                 # Use filters when generated successfully
-                self._node._stream_filters(filter_generation_result)
                 replay_filters = self._convert_max_filters_to_recordings_query(filter_generation_result)
             # Query the filters to get session ids
             query_limit = state.session_summarization_limit
@@ -479,23 +468,7 @@
                         f"(expected: str)"
                     )
                 # Status message - stream to user
-<<<<<<< HEAD
-                await self._node._stream_progress(progress_message=data)
-=======
                 self._node._stream_progress(progress_message=data)
-            # Notebook intermediate data update messages
-            elif update_type == SessionSummaryStreamUpdate.NOTEBOOK_UPDATE:
-                if not isinstance(data, dict):
-                    raise TypeError(
-                        f"Unexpected data type for stream update {SessionSummaryStreamUpdate.NOTEBOOK_UPDATE}: {type(data)} "
-                        f"(expected: dict)"
-                    )
-                # Update intermediate state based on step enum
-                self._intermediate_state.update_step_progress(content=data, step=step)
-                # Stream the updated intermediate state
-                formatted_state = self._intermediate_state.format_intermediate_state()
-                await self._node._stream_notebook_content(formatted_state, state)
->>>>>>> ce4ca536
             # Final summary result
             elif update_type == SessionSummaryStreamUpdate.FINAL_RESULT:
                 if not isinstance(data, tuple) or len(data) != 2:
@@ -541,14 +514,8 @@
             summaries_content = await self._summarize_sessions_individually(session_ids=session_ids)
             return summaries_content, None
         # For large groups, process in detail, searching for patterns
-<<<<<<< HEAD
-        await self._node._stream_progress(
+        self._node._stream_progress(
             progress_message=f"{base_message}. We will analyze in detail, and store the report",
-=======
-        # TODO: Allow users to define the pattern themselves (or rather catch it from the query)
-        self._node._stream_progress(
-            progress_message=f"{base_message}. We will analyze in detail, and store the report in a notebook",
->>>>>>> ce4ca536
         )
         summaries_content, session_group_summary_id = await self._summarize_sessions_as_group(
             session_ids=session_ids, state=state, summary_title=state.summary_title
