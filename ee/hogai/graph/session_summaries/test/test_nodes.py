import json
from collections.abc import AsyncGenerator, Awaitable, Callable
from datetime import UTC, datetime
from typing import Any, cast

from freezegun import freeze_time
from posthog.test.base import (
    BaseTest,
    ClickhouseTestMixin,
    _create_event,
    _create_person,
    flush_persons_and_events,
    snapshot_clickhouse_queries,
)
from unittest.mock import AsyncMock, MagicMock, patch

from django.utils import timezone

from asgiref.sync import async_to_sync
from langchain_core.agents import AgentAction
from langchain_core.runnables import RunnableConfig

from posthog.schema import (
    AssistantToolCallMessage,
    FilterLogicalOperator,
    HumanMessage,
    MaxInnerUniversalFiltersGroup,
    MaxOuterUniversalFiltersGroup,
    MaxRecordingUniversalFilters,
    RecordingDurationFilter,
)

from posthog.clickhouse.client import sync_execute
from posthog.clickhouse.log_entries import TRUNCATE_LOG_ENTRIES_TABLE_SQL
from posthog.models import SessionRecording
from posthog.session_recordings.queries.test.session_replay_sql import produce_replay_summary
from posthog.session_recordings.sql.session_replay_event_sql import TRUNCATE_SESSION_REPLAY_EVENTS_TABLE_SQL
from posthog.temporal.ai.session_summary.summarize_session_group import SessionSummaryStreamUpdate
from posthog.temporal.ai.session_summary.types.group import SessionSummaryStep

from ee.hogai.graph.session_summaries.nodes import SessionSummarizationNode
from ee.hogai.session_summaries.session_group.patterns import EnrichedSessionGroupSummaryPatternsList
from ee.hogai.utils.types import AssistantState, PartialAssistantState
from ee.models.assistant import Conversation


class TestSessionSummarizationNode(BaseTest):
    def setUp(self) -> None:
        super().setUp()
        self.node = SessionSummarizationNode(self.team, self.user)

        # Create test session recordings
        self.session1 = SessionRecording.objects.create(
            team=self.team,
            session_id="session-1",
            distinct_id="user-1",
            start_time=timezone.now(),
            end_time=timezone.now(),
        )

        self.session2 = SessionRecording.objects.create(
            team=self.team,
            session_id="session-2",
            distinct_id="user-2",
            start_time=timezone.now(),
            end_time=timezone.now(),
        )

    def _create_mock_filters(self, with_duration: bool = False) -> MaxRecordingUniversalFilters:
        """Helper to create valid MaxRecordingUniversalFilters."""
        filters: dict[str, Any] = {
            "date_from": "2024-01-01",
            "date_to": "2024-01-31",
            "duration": [],
            "filter_group": MaxOuterUniversalFiltersGroup(type=FilterLogicalOperator.AND_, values=[]),
        }

        if with_duration:
            filters["duration"] = [
                RecordingDurationFilter(key="duration", operator="gt", value=60),
                RecordingDurationFilter(key="duration", operator="lt", value=300),
            ]

        return MaxRecordingUniversalFilters(**filters)

    def _create_mock_query_runner(self, results: list[dict[str, str]] | None = None) -> MagicMock:
        """Helper to create a mock SessionRecordingListFromQuery."""
        mock_query_runner = MagicMock()
        mock_results = MagicMock()
        mock_results.results = results or []
        mock_query_runner.run.return_value = mock_results
        return mock_query_runner

    def _create_mock_db_sync_to_async(self) -> Callable:
        """Helper to create a mock database_sync_to_async."""

        def mock_database_sync_to_async(func: Callable, thread_sensitive: bool = True) -> Callable[..., Awaitable]:
            async def async_wrapper(*args: Any, **kwargs: Any) -> Any:
                return func(*args, **kwargs)

            return async_wrapper

        return mock_database_sync_to_async

    def _create_test_state(
        self,
        query: str | None = None,
        root_tool_call_id: str | None = "test_tool_call_id",
        should_use_current_filters: bool | None = None,
    ) -> AssistantState:
        """Helper to create a test AssistantState."""
        return AssistantState(
            messages=[HumanMessage(content="Test")],
            session_summarization_query=query,
            root_tool_call_id=root_tool_call_id,
            should_use_current_filters=should_use_current_filters,
        )

    def test_create_error_response(self) -> None:
        """Test creating error response with proper structure."""
        state = self._create_test_state(root_tool_call_id="test_tool_call_id")
        result = self.node._create_error_response("Test error", state)

        self.assertIsInstance(result, PartialAssistantState)
        self.assertEqual(len(result.messages), 1)
        message = result.messages[0]
        self.assertIsInstance(message, AssistantToolCallMessage)
        assert isinstance(message, AssistantToolCallMessage)
        self.assertEqual(message.content, "Test error")
        self.assertEqual(message.tool_call_id, "test_tool_call_id")
        self.assertIsNone(result.session_summarization_query)
        self.assertIsNone(result.root_tool_call_id)

    @patch("posthog.session_recordings.queries.session_recording_list_from_query.SessionRecordingListFromQuery")
    def test_get_session_ids_with_filters_empty(self, mock_query_runner_class: MagicMock) -> None:
        """Test getting session IDs returns None when no results found."""
        mock_filters = self._create_mock_filters()
        mock_query_runner = self._create_mock_query_runner([])
        mock_query_runner_class.return_value = mock_query_runner

        # Convert MaxRecordingUniversalFilters to RecordingsQuery
        recordings_query = self.node._session_search._convert_max_filters_to_recordings_query(mock_filters)
        result = self.node._session_search._get_session_ids_with_filters(recordings_query)

        self.assertIsNone(result)

    @patch("posthog.session_recordings.queries.session_recording_list_from_query.SessionRecordingListFromQuery")
    def test_get_session_ids_with_filters_with_duration(self, mock_query_runner_class: MagicMock) -> None:
        """Test that duration filters are properly converted to having_predicates."""
        mock_filters = self._create_mock_filters(with_duration=True)
        mock_query_runner = self._create_mock_query_runner([{"session_id": "session-1"}])
        mock_query_runner_class.return_value = mock_query_runner

        # First convert MaxRecordingUniversalFilters to RecordingsQuery
        recordings_query = self.node._session_search._convert_max_filters_to_recordings_query(mock_filters)
        result = self.node._session_search._get_session_ids_with_filters(recordings_query)

        self.assertEqual(result, ["session-1"])

        # Verify duration filters were converted to having_predicates
        call_args = mock_query_runner_class.call_args
        # The query parameter should have having_predicates
        query_param = call_args[1]["query"]
        self.assertIsNotNone(query_param.having_predicates)
        self.assertEqual(len(query_param.having_predicates), 2)

    @patch("posthog.session_recordings.queries.session_recording_list_from_query.SessionRecordingListFromQuery")
    @patch("ee.hogai.graph.session_summaries.nodes.database_sync_to_async")
    @patch("products.replay.backend.max_tools.SearchSessionRecordingsTool")
    @patch("ee.hogai.graph.session_summaries.nodes._SessionSearch._generate_filter_query")
<<<<<<< HEAD
    @patch("ee.hogai.graph.session_summaries.nodes.get_stream_writer")
    def test_arun_filter_generation_clarification_needed(
        self,
        mock_get_stream_writer: MagicMock,
=======
    def test_arun_filter_generation_clarification_needed(
        self,
>>>>>>> dae7d925
        mock_generate_filter_query: MagicMock,
        mock_search_tool_class: MagicMock,
        mock_db_sync: MagicMock,
        mock_query_runner_class: MagicMock,
    ) -> None:
        """Test that clarification questions from SearchSessionRecordingsTool are properly returned."""
<<<<<<< HEAD
        mock_get_stream_writer.return_value = None
=======
>>>>>>> dae7d925
        conversation = Conversation.objects.create(team=self.team, user=self.user)
        # Mock _generate_filter_query to avoid LLM call
        mock_generate_filter_query.return_value = "filtered query for test"
        # Mock SearchSessionRecordingsTool to return clarification question
        # The output should be truthy but not a MaxRecordingUniversalFilters instance
        mock_tool_instance = MagicMock()
        mock_action = AgentAction(
            tool="ask_user_for_help",
            tool_input="Could you please clarify your search criteria?",
            log="",
        )
        mock_tool_instance._invoke_graph = AsyncMock(
            return_value={
                "output": "clarification_needed",  # Truthy but not MaxRecordingUniversalFilters
                "intermediate_steps": [[mock_action, None]],
            }
        )
        mock_search_tool_class.return_value = mock_tool_instance
        mock_db_sync.side_effect = self._create_mock_db_sync_to_async()
        state = self._create_test_state(query="ambiguous query", should_use_current_filters=False)
        result = async_to_sync(self.node.arun)(state, {"configurable": {"thread_id": str(conversation.id)}})
        # Verify clarification question is returned
        self.assertIsInstance(result, PartialAssistantState)
        self.assertIsNotNone(result)
        assert result is not None
        message = result.messages[0]
        self.assertIsInstance(message, AssistantToolCallMessage)
        assert isinstance(message, AssistantToolCallMessage)
        self.assertEqual(message.content, "Could you please clarify your search criteria?")
        self.assertIsNone(result.session_summarization_query)
        self.assertIsNone(result.root_tool_call_id)

    @patch("ee.hogai.graph.session_summaries.nodes.execute_summarize_session")
    def test_summarize_sessions_individually(self, mock_execute_summarize: MagicMock) -> None:
        """Test that individual session summarization aggregates results correctly."""
        session_ids = ["session-1", "session-2", "session-3"]

        async def mock_summarize_side_effect(*args: Any, **kwargs: Any) -> dict[str, Any]:
            session_id = kwargs.get("session_id")
            if session_id == "session-1":
                return {"session_id": "session-1", "summary": "Summary 1"}
            elif session_id == "session-2":
                return {"session_id": "session-2", "summary": "Summary 2"}
            elif session_id == "session-3":
                return {"session_id": "session-3", "summary": "Summary 3"}
            return {}

        mock_execute_summarize.side_effect = mock_summarize_side_effect

        # Create _SessionSummarizer instance to test
        summarizer = self.node._session_summarizer
        result = async_to_sync(summarizer._summarize_sessions_individually)(session_ids)

        # Verify summaries are returned as stringified JSON
        expected_result = json.dumps(
            [
                {"session_id": "session-1", "summary": "Summary 1"},
                {"session_id": "session-2", "summary": "Summary 2"},
                {"session_id": "session-3", "summary": "Summary 3"},
            ]
        )
        self.assertEqual(result, expected_result)
        self.assertEqual(mock_execute_summarize.call_count, 3)

    @patch("ee.hogai.graph.session_summaries.nodes.execute_summarize_session_group")
    @patch("ee.hogai.graph.session_summaries.nodes.find_sessions_timestamps")
    def test_summarize_sessions_as_group_no_summary(
        self, mock_find_timestamps: MagicMock, mock_execute_group: MagicMock
    ) -> None:
        """Test that group summarization raises error when no summary is generated."""
        session_ids = ["session-1"]
        mock_find_timestamps.return_value = (1000, 2000)

        async def async_gen() -> (
            AsyncGenerator[
                tuple[
                    SessionSummaryStreamUpdate, SessionSummaryStep, EnrichedSessionGroupSummaryPatternsList | str | dict
                ],
                None,
            ]
        ):
            yield (SessionSummaryStreamUpdate.UI_STATUS, SessionSummaryStep.WATCHING_SESSIONS, "Processing...")
            # No summary yielded - simulates error condition

        mock_execute_group.return_value = async_gen()

        state = self._create_test_state()
        with self.assertRaises(ValueError) as context:
            async_to_sync(self.node._session_summarizer._summarize_sessions_as_group)(
                session_ids, state, "test summary", None
            )

        self.assertIn("No summary was generated", str(context.exception))

    def test_arun_no_query(self) -> None:
        """Test arun returns error when no query is provided."""
        conversation = Conversation.objects.create(team=self.team, user=self.user)

        state = self._create_test_state(query=None, should_use_current_filters=False)

        result = async_to_sync(self.node.arun)(state, {"configurable": {"thread_id": str(conversation.id)}})

        self.assertIsInstance(result, PartialAssistantState)
        self.assertIsNotNone(result)
        assert result is not None
        message = result.messages[0]
        self.assertIsInstance(message, AssistantToolCallMessage)
        assert isinstance(message, AssistantToolCallMessage)
        self.assertIn("encountered an issue", message.content)

    def test_arun_no_use_current_filters_decision(self) -> None:
        """Test arun returns error when should_use_current_filters decision is not made."""
        conversation = Conversation.objects.create(team=self.team, user=self.user)

        state = self._create_test_state(query="test query", should_use_current_filters=None)

        result = async_to_sync(self.node.arun)(state, {"configurable": {"thread_id": str(conversation.id)}})

        self.assertIsInstance(result, PartialAssistantState)
        self.assertIsNotNone(result)
        assert result is not None
        message = result.messages[0]
        self.assertIsInstance(message, AssistantToolCallMessage)
        assert isinstance(message, AssistantToolCallMessage)
        self.assertIn("encountered an issue", message.content)

    @patch("posthog.session_recordings.queries.session_recording_list_from_query.SessionRecordingListFromQuery")
    @patch("ee.hogai.graph.session_summaries.nodes.database_sync_to_async")
    @patch("products.replay.backend.max_tools.SearchSessionRecordingsTool")
    @patch("ee.hogai.graph.session_summaries.nodes._SessionSearch._generate_filter_query")
<<<<<<< HEAD
    @patch("ee.hogai.graph.session_summaries.nodes.get_stream_writer")
    def test_arun_no_sessions_found(
        self,
        mock_get_stream_writer: MagicMock,
=======
    def test_arun_no_sessions_found(
        self,
>>>>>>> dae7d925
        mock_generate_filter_query: MagicMock,
        mock_search_tool_class: MagicMock,
        mock_db_sync: MagicMock,
        mock_query_runner_class: MagicMock,
    ) -> None:
        """Test arun returns appropriate message when no sessions match filters."""
        conversation = Conversation.objects.create(team=self.team, user=self.user)

        # Mock _generate_filter_query to avoid LLM call
        mock_generate_filter_query.return_value = "filtered query for test"

        # Mock SearchSessionRecordingsTool
        mock_filters = self._create_mock_filters()
        mock_tool_instance = MagicMock()
        mock_tool_instance._invoke_graph = AsyncMock(return_value={"output": mock_filters})
        mock_search_tool_class.return_value = mock_tool_instance

        # Mock empty session results
        mock_query_runner_class.return_value = self._create_mock_query_runner([])

        mock_db_sync.side_effect = self._create_mock_db_sync_to_async()

        state = self._create_test_state(query="test query", should_use_current_filters=False)

        result = async_to_sync(self.node.arun)(state, {"configurable": {"thread_id": str(conversation.id)}})

        # Verify specific "No sessions were found" message
        self.assertIsInstance(result, PartialAssistantState)
        self.assertIsNotNone(result)
        assert result is not None
        message = result.messages[0]
        self.assertIsInstance(message, AssistantToolCallMessage)
        assert isinstance(message, AssistantToolCallMessage)
        self.assertEqual(message.content, "No sessions were found.")
        self.assertIsNone(result.session_summarization_query)
        self.assertIsNone(result.root_tool_call_id)

    @patch("ee.hogai.graph.session_summaries.nodes.execute_summarize_session")
    @patch("posthog.session_recordings.queries.session_recording_list_from_query.SessionRecordingListFromQuery")
    @patch("ee.hogai.graph.session_summaries.nodes.database_sync_to_async")
    @patch("products.replay.backend.max_tools.SearchSessionRecordingsTool")
    @patch("ee.hogai.graph.session_summaries.nodes._SessionSearch._generate_filter_query")
<<<<<<< HEAD
    @patch("ee.hogai.graph.session_summaries.nodes.get_stream_writer")
    @patch("ee.hogai.graph.session_summaries.nodes.GROUP_SUMMARIES_MIN_SESSIONS", 5)
    def test_arun_individual_vs_group_sessions(
        self,
        mock_get_stream_writer: MagicMock,
=======
    @patch("ee.hogai.graph.session_summaries.nodes.GROUP_SUMMARIES_MIN_SESSIONS", 5)
    def test_arun_individual_vs_group_sessions(
        self,
>>>>>>> dae7d925
        mock_generate_filter_query: MagicMock,
        mock_search_tool_class: MagicMock,
        mock_db_sync: MagicMock,
        mock_query_runner_class: MagicMock,
        mock_execute_summarize: MagicMock,
    ) -> None:
        """Test arun chooses individual summarization when session count is below threshold."""
        conversation = Conversation.objects.create(team=self.team, user=self.user)

        # Mock _generate_filter_query to avoid LLM call
        mock_generate_filter_query.return_value = "filtered query for test"

        # Mock SearchSessionRecordingsTool
        mock_filters = self._create_mock_filters()
        mock_tool_instance = MagicMock()
        mock_tool_instance._invoke_graph = AsyncMock(return_value={"output": mock_filters})
        mock_search_tool_class.return_value = mock_tool_instance

        # Return 2 sessions (below threshold of 5)
        mock_query_runner_class.return_value = self._create_mock_query_runner(
            [
                {"session_id": "session-1"},
                {"session_id": "session-2"},
            ]
        )

        mock_db_sync.side_effect = self._create_mock_db_sync_to_async()

        async def mock_summarize_side_effect(*args: Any, **kwargs: Any) -> dict[str, Any]:
            session_id = kwargs.get("session_id")
            if session_id == "session-1":
                return {"session_id": "session-1", "summary": "Summary 1"}
            elif session_id == "session-2":
                return {"session_id": "session-2", "summary": "Summary 2"}
            return {}

        mock_execute_summarize.side_effect = mock_summarize_side_effect

        state = self._create_test_state(query="test query", should_use_current_filters=False)

        result = async_to_sync(self.node.arun)(state, {"configurable": {"thread_id": str(conversation.id)}})

        # Verify individual summaries are returned
        self.assertIsInstance(result, PartialAssistantState)
        self.assertIsNotNone(result)
        assert result is not None
        message = result.messages[0]
        self.assertIsInstance(message, AssistantToolCallMessage)
        assert isinstance(message, AssistantToolCallMessage)
        # Now expects JSON format for individual summaries
        expected_content = json.dumps(
            [{"session_id": "session-1", "summary": "Summary 1"}, {"session_id": "session-2", "summary": "Summary 2"}]
        )
        self.assertEqual(message.content, expected_content)
        # Verify execute_summarize was called for individual summaries
        self.assertEqual(mock_execute_summarize.call_count, 2)

    @patch("posthog.session_recordings.queries.session_recording_list_from_query.SessionRecordingListFromQuery")
    @patch("ee.hogai.graph.session_summaries.nodes.database_sync_to_async")
    def test_arun_use_current_filters_true_with_context(
        self,
        mock_db_sync: MagicMock,
        mock_query_runner_class: MagicMock,
    ) -> None:
        """Test arun uses current filters when should_use_current_filters=True and context is provided."""
        conversation = Conversation.objects.create(team=self.team, user=self.user)

        # Mock empty session results for simplicity
        mock_query_runner_class.return_value = self._create_mock_query_runner([])
        mock_db_sync.side_effect = self._create_mock_db_sync_to_async()

        state = self._create_test_state(query="test query", should_use_current_filters=True)

        # Provide contextual filters - need to match MaxRecordingUniversalFilters structure
        # The filter_group needs to have nested structure with at least one group
        config = cast(
            RunnableConfig,
            {
                "configurable": {
                    "thread_id": str(conversation.id),
                    "contextual_tools": {
                        "search_session_recordings": {
                            "current_filters": {
                                "date_from": "2024-01-01T00:00:00",
                                "date_to": "2024-01-31T23:59:59",
                                "filter_test_accounts": True,
                                "duration": [],
                                "filter_group": {
                                    "type": "AND",
                                    "values": [
                                        {
                                            "type": "AND",
                                            "values": [],  # Empty filters inside the group
                                        }
                                    ],
                                },
                            }
                        }
                    },
                }
            },
        )

        result = async_to_sync(self.node.arun)(state, config)

        # Should return "No sessions were found" message since we mocked empty results
        self.assertIsInstance(result, PartialAssistantState)
        self.assertIsNotNone(result)
        assert result is not None
        message = result.messages[0]
        self.assertIsInstance(message, AssistantToolCallMessage)
        assert isinstance(message, AssistantToolCallMessage)
        self.assertEqual(message.content, "No sessions were found.")

        # Verify that the query runner was called (meaning it used the current filters)
        mock_query_runner_class.assert_called_once()

    @patch("posthog.session_recordings.queries.session_recording_list_from_query.SessionRecordingListFromQuery")
    @patch("ee.hogai.graph.session_summaries.nodes.database_sync_to_async")
    @patch("products.replay.backend.max_tools.SearchSessionRecordingsTool")
    @patch("ee.hogai.graph.session_summaries.nodes._SessionSearch._generate_filter_query")
<<<<<<< HEAD
    @patch("ee.hogai.graph.session_summaries.nodes.get_stream_writer")
    def test_arun_use_current_filters_false_generates_filters(
        self,
        mock_get_stream_writer: MagicMock,
=======
    def test_arun_use_current_filters_false_generates_filters(
        self,
>>>>>>> dae7d925
        mock_generate_filter_query: MagicMock,
        mock_search_tool_class: MagicMock,
        mock_db_sync: MagicMock,
        mock_query_runner_class: MagicMock,
    ) -> None:
        """Test arun generates new filters when should_use_current_filters=False."""
        conversation = Conversation.objects.create(team=self.team, user=self.user)

        # Mock _generate_filter_query to avoid LLM call
        mock_generate_filter_query.return_value = "filtered query for test"

        # Mock SearchSessionRecordingsTool
        mock_filters = self._create_mock_filters()
        mock_tool_instance = MagicMock()
        mock_tool_instance._invoke_graph = AsyncMock(return_value={"output": mock_filters})
        mock_search_tool_class.return_value = mock_tool_instance

        # Mock empty session results
        mock_query_runner_class.return_value = self._create_mock_query_runner([])
        mock_db_sync.side_effect = self._create_mock_db_sync_to_async()

        state = self._create_test_state(query="test query", should_use_current_filters=False)

        result = async_to_sync(self.node.arun)(state, {"configurable": {"thread_id": str(conversation.id)}})

        # Verify filter generation was called
        mock_generate_filter_query.assert_called_once_with(
            "test query", {"configurable": {"thread_id": str(conversation.id)}}
        )
        mock_search_tool_class.assert_called_once()
        mock_tool_instance._invoke_graph.assert_called_once()

        # Should return "No sessions were found" message
        self.assertIsInstance(result, PartialAssistantState)
        self.assertIsNotNone(result)
        assert result is not None
        message = result.messages[0]
        self.assertIsInstance(message, AssistantToolCallMessage)
        assert isinstance(message, AssistantToolCallMessage)
        self.assertEqual(message.content, "No sessions were found.")


@snapshot_clickhouse_queries
class TestSessionSummarizationNodeFilterGeneration(ClickhouseTestMixin, BaseTest):
    @freeze_time("2025-09-03T12:00:00")
    def setUp(self) -> None:
        super().setUp()
        sync_execute(TRUNCATE_SESSION_REPLAY_EVENTS_TABLE_SQL())
        sync_execute(TRUNCATE_LOG_ENTRIES_TABLE_SQL)

        self.node = SessionSummarizationNode(self.team, self.user)

        # Create 4 sessions between Aug 28-30, 2025 that match all filter criteria
        # We don't create SessionRecording objects to avoid S3 persistence issues with freeze_time
        # The produce_replay_summary calls below will create the necessary data in ClickHouse

        # Statis UUIDs to be able to snapshot
        self.session_id_1 = "01990f72-b600-7fa3-9a77-341582154177"
        self.session_id_2 = "01990f72-b600-76df-a71a-f8d777d51361"
        self.session_id_3 = "01990f72-b600-7d12-819a-5096851bd8ea"
        self.session_id_4 = "01990f72-b600-790e-9f66-54c74323b611"

        # Create persons for each distinct_id
        _create_person(distinct_ids=["filter-user-1"], team=self.team, properties={"$os": "Mac OS X"}, immediate=True)
        _create_person(distinct_ids=["filter-user-2"], team=self.team, properties={"$os": "Mac OS X"}, immediate=True)
        _create_person(distinct_ids=["filter-user-3"], team=self.team, properties={"$os": "Mac OS X"}, immediate=True)
        _create_person(distinct_ids=["filter-user-4"], team=self.team, properties={"$os": "Mac OS X"}, immediate=True)

        produce_replay_summary(
            team_id=self.team.pk,
            session_id=self.session_id_1,
            distinct_id="filter-user-1",
            first_timestamp=datetime(2025, 8, 28, 10, 0, 0, tzinfo=UTC),
            last_timestamp=datetime(2025, 8, 28, 10, 30, 0, tzinfo=UTC),
            first_url="https://example.com/page1",
            active_milliseconds=7000,  # 7 seconds active
        )

        produce_replay_summary(
            team_id=self.team.pk,
            session_id=self.session_id_2,
            distinct_id="filter-user-2",
            first_timestamp=datetime(2025, 8, 28, 15, 0, 0, tzinfo=UTC),
            last_timestamp=datetime(2025, 8, 28, 15, 45, 0, tzinfo=UTC),
            first_url="https://example.com/page2",
            active_milliseconds=8000,  # 8 seconds active
        )

        produce_replay_summary(
            team_id=self.team.pk,
            session_id=self.session_id_3,
            distinct_id="filter-user-3",
            first_timestamp=datetime(2025, 8, 29, 11, 0, 0, tzinfo=UTC),
            last_timestamp=datetime(2025, 8, 29, 11, 20, 0, tzinfo=UTC),
            first_url="https://example.com/page3",
            active_milliseconds=10000,  # 10 seconds active
        )

        produce_replay_summary(
            team_id=self.team.pk,
            session_id=self.session_id_4,
            distinct_id="filter-user-4",
            first_timestamp=datetime(2025, 8, 30, 9, 0, 0, tzinfo=UTC),
            last_timestamp=datetime(2025, 8, 30, 9, 25, 0, tzinfo=UTC),
            first_url="https://example.com/page4",
            active_milliseconds=9000,  # 9 seconds active
        )

        # Events for session 1
        _create_event(
            distinct_id="filter-user-1",
            timestamp=datetime(2025, 8, 28, 10, 5, 0, tzinfo=UTC),
            team=self.team,
            event="$pageview",
            properties={
                "$session_id": self.session_id_1,
                "$os": "Mac OS X",
                "$current_url": "https://example.com/page1",
            },
        )
        _create_event(
            distinct_id="filter-user-1",
            timestamp=datetime(2025, 8, 28, 10, 10, 0, tzinfo=UTC),
            team=self.team,
            event="$ai_generation",
            properties={"$session_id": self.session_id_1},
        )

        # Events for session 2
        _create_event(
            distinct_id="filter-user-2",
            timestamp=datetime(2025, 8, 28, 15, 5, 0, tzinfo=UTC),
            team=self.team,
            event="$pageview",
            properties={
                "$session_id": self.session_id_2,
                "$os": "Mac OS X",
                "$current_url": "https://example.com/page2",
            },
        )
        _create_event(
            distinct_id="filter-user-2",
            timestamp=datetime(2025, 8, 28, 15, 15, 0, tzinfo=UTC),
            team=self.team,
            event="$ai_generation",
            properties={"$session_id": self.session_id_2},
        )

        # Events for session 3
        _create_event(
            distinct_id="filter-user-3",
            timestamp=datetime(2025, 8, 29, 11, 5, 0, tzinfo=UTC),
            team=self.team,
            event="$pageview",
            properties={
                "$session_id": self.session_id_3,
                "$os": "Mac OS X",
                "$current_url": "https://example.com/page3",
            },
        )
        _create_event(
            distinct_id="filter-user-3",
            timestamp=datetime(2025, 8, 29, 11, 10, 0, tzinfo=UTC),
            team=self.team,
            event="$ai_generation",
            properties={"$session_id": self.session_id_3},
        )

        # Events for session 4
        _create_event(
            distinct_id="filter-user-4",
            timestamp=datetime(2025, 8, 30, 9, 5, 0, tzinfo=UTC),
            team=self.team,
            event="$pageview",
            properties={
                "$session_id": self.session_id_4,
                "$os": "Mac OS X",
                "$current_url": "https://example.com/page4",
            },
        )
        _create_event(
            distinct_id="filter-user-4",
            timestamp=datetime(2025, 8, 30, 9, 10, 0, tzinfo=UTC),
            team=self.team,
            event="$ai_generation",
            properties={"$session_id": self.session_id_4},
        )

        # Flush all events to ensure they're written to ClickHouse
        flush_persons_and_events()

    @freeze_time("2025-09-03T12:00:00")
    def test_use_current_filters_with_os_and_events(self) -> None:
        """Test using current filters with $os property and $ai_generation event filters."""
        # Custom filters matching the requirement - NOTE: $os is marked as "person" type as per frontend format
        # but it's actually an event property that will be correctly handled by the conversion
        custom_filters = {
            "date_from": "2025-08-04T00:00:00",
            "date_to": "2025-08-31T23:59:59",
            "duration": [{"key": "active_seconds", "operator": "gt", "type": "recording", "value": 6}],
            "filter_group": {
                "type": "AND",
                "values": [
                    {
                        "type": "AND",
                        "values": [
                            {"key": "$os", "operator": "exact", "type": "person", "value": ["Mac OS X"]},
                            {"id": "$ai_generation", "name": "$ai_generation", "type": "events"},
                        ],
                    }
                ],
            },
            "filter_test_accounts": False,
            "order": "start_time",
            "order_direction": "DESC",
        }

        # Convert custom filters to recordings query
        recordings_query = self.node._session_search._convert_current_filters_to_recordings_query(custom_filters)

        # Use the node's method to get session IDs
        session_ids = self.node._session_search._get_session_ids_with_filters(recordings_query)

        # All 4 sessions should match since they all have:
        # - $os: "Mac OS X" in person properties
        # - $ai_generation events
        # - active_seconds > 6 (7, 8, 10, 9 seconds respectively)

        self.assertIsNotNone(session_ids)
        assert session_ids is not None  # Type narrowing for mypy
        self.assertEqual(len(session_ids), 4)
        self.assertIn(self.session_id_1, session_ids)
        self.assertIn(self.session_id_2, session_ids)
        self.assertIn(self.session_id_3, session_ids)
        self.assertIn(self.session_id_4, session_ids)

    @freeze_time("2025-09-03T12:00:00")
    def test_use_current_filters_with_date_range(self) -> None:
        """Test using current filters with specific date range."""
        # Custom filters with date range that includes our sessions (Aug 28-30)
        # Changed active_seconds from > 4 to > 7 to exclude session_id_1 (which has 7 seconds)
        custom_filters = {
            "date_from": "2025-08-27T00:00:00",
            "date_to": "2025-08-31T23:59:59",
            "duration": [{"key": "active_seconds", "operator": "gt", "type": "recording", "value": 7}],
            "filter_group": {"type": "AND", "values": [{"type": "AND", "values": []}]},
            "filter_test_accounts": False,
            "order": "start_time",
            "order_direction": "DESC",
        }

        # Convert custom filters to recordings query
        recordings_query = self.node._session_search._convert_current_filters_to_recordings_query(custom_filters)

        # Use the node's method to get session IDs
        session_ids = self.node._session_search._get_session_ids_with_filters(recordings_query)

        # Only 3 sessions should match since they have active_seconds > 7:
        # - session_id_1: 7 seconds (excluded, not > 7)
        # - session_id_2: 8 seconds (included)
        # - session_id_3: 10 seconds (included)
        # - session_id_4: 9 seconds (included)
        self.assertIsNotNone(session_ids)
        assert session_ids is not None  # Type narrowing for mypy
        self.assertEqual(len(session_ids), 3)
        self.assertNotIn(self.session_id_1, session_ids)  # 7 seconds, excluded
        self.assertIn(self.session_id_2, session_ids)  # 8 seconds, included
        self.assertIn(self.session_id_3, session_ids)  # 10 seconds, included
        self.assertIn(self.session_id_4, session_ids)  # 9 seconds, included

    @freeze_time("2025-09-03T12:00:00")
    def test_generate_filters_last_10_days(self) -> None:
        """Test converting generated filters for 'last 10 days' query."""
        # Simulate filters that would be generated for "last 10 days"
        # Since we're frozen at 2025-09-03, last 10 days would be Aug 24 - Sep 3
        # Using active_seconds > 8 to exclude session_id_1 (7s) and session_id_2 (8s)
        generated_filters = MaxRecordingUniversalFilters(
            date_from="2025-08-24T00:00:00",
            date_to="2025-09-03T23:59:59",
            duration=[RecordingDurationFilter(key="active_seconds", operator="gt", value=8)],
            filter_group=MaxOuterUniversalFiltersGroup(
                type=FilterLogicalOperator.AND_,
                values=[MaxInnerUniversalFiltersGroup(type=FilterLogicalOperator.AND_, values=[])],
            ),
        )

        # Convert the generated filters to recordings query using the node's method
        recordings_query = self.node._session_search._convert_max_filters_to_recordings_query(generated_filters)

        # Use the node's method to get session IDs
        session_ids = self.node._session_search._get_session_ids_with_filters(recordings_query)

        # Only 2 sessions should match since they have active_seconds > 8:
        # - session_id_1: 7 seconds (excluded)
        # - session_id_2: 8 seconds (excluded, not > 8)
        # - session_id_3: 10 seconds (included)
        # - session_id_4: 9 seconds (included)

        # We expect exactly 2 sessions with active_seconds > 8
        self.assertIsNotNone(session_ids)
        assert session_ids is not None  # Type narrowing for mypy
        self.assertEqual(len(session_ids), 2, "Should find exactly 2 sessions with active_seconds > 8")
        self.assertIn(self.session_id_3, session_ids)  # 10 seconds, included
        self.assertIn(self.session_id_4, session_ids)  # 9 seconds, included
        self.assertNotIn(self.session_id_1, session_ids)  # 7 seconds, excluded
        self.assertNotIn(self.session_id_2, session_ids)  # 8 seconds, excluded

    @freeze_time("2025-09-03T12:00:00")
    def test_get_session_ids_respects_limit(self) -> None:
        """Test that _get_session_ids_with_filters respects the limit parameter."""
        # Create a filter that would match all 4 sessions
        custom_filters = {
            "date_from": "2025-08-27T00:00:00",
            "date_to": "2025-08-31T23:59:59",
            "filter_group": {"type": "AND", "values": [{"type": "AND", "values": []}]},
            "filter_test_accounts": False,
        }

        # Convert custom filters to recordings query
        recordings_query = self.node._session_search._convert_current_filters_to_recordings_query(custom_filters)

        # Get session IDs with explicit limit of 1
        session_ids = self.node._session_search._get_session_ids_with_filters(recordings_query, limit=1)

        # Should only return 1 session despite 4 matching
        self.assertIsNotNone(session_ids)
        assert session_ids is not None  # Type narrowing for mypy
        self.assertEqual(len(session_ids), 1, "Should return exactly 1 session due to limit")<|MERGE_RESOLUTION|>--- conflicted
+++ resolved
@@ -168,25 +168,14 @@
     @patch("ee.hogai.graph.session_summaries.nodes.database_sync_to_async")
     @patch("products.replay.backend.max_tools.SearchSessionRecordingsTool")
     @patch("ee.hogai.graph.session_summaries.nodes._SessionSearch._generate_filter_query")
-<<<<<<< HEAD
-    @patch("ee.hogai.graph.session_summaries.nodes.get_stream_writer")
     def test_arun_filter_generation_clarification_needed(
         self,
-        mock_get_stream_writer: MagicMock,
-=======
-    def test_arun_filter_generation_clarification_needed(
-        self,
->>>>>>> dae7d925
         mock_generate_filter_query: MagicMock,
         mock_search_tool_class: MagicMock,
         mock_db_sync: MagicMock,
         mock_query_runner_class: MagicMock,
     ) -> None:
         """Test that clarification questions from SearchSessionRecordingsTool are properly returned."""
-<<<<<<< HEAD
-        mock_get_stream_writer.return_value = None
-=======
->>>>>>> dae7d925
         conversation = Conversation.objects.create(team=self.team, user=self.user)
         # Mock _generate_filter_query to avoid LLM call
         mock_generate_filter_query.return_value = "filtered query for test"
@@ -317,15 +306,8 @@
     @patch("ee.hogai.graph.session_summaries.nodes.database_sync_to_async")
     @patch("products.replay.backend.max_tools.SearchSessionRecordingsTool")
     @patch("ee.hogai.graph.session_summaries.nodes._SessionSearch._generate_filter_query")
-<<<<<<< HEAD
-    @patch("ee.hogai.graph.session_summaries.nodes.get_stream_writer")
     def test_arun_no_sessions_found(
         self,
-        mock_get_stream_writer: MagicMock,
-=======
-    def test_arun_no_sessions_found(
-        self,
->>>>>>> dae7d925
         mock_generate_filter_query: MagicMock,
         mock_search_tool_class: MagicMock,
         mock_db_sync: MagicMock,
@@ -368,17 +350,9 @@
     @patch("ee.hogai.graph.session_summaries.nodes.database_sync_to_async")
     @patch("products.replay.backend.max_tools.SearchSessionRecordingsTool")
     @patch("ee.hogai.graph.session_summaries.nodes._SessionSearch._generate_filter_query")
-<<<<<<< HEAD
-    @patch("ee.hogai.graph.session_summaries.nodes.get_stream_writer")
     @patch("ee.hogai.graph.session_summaries.nodes.GROUP_SUMMARIES_MIN_SESSIONS", 5)
     def test_arun_individual_vs_group_sessions(
         self,
-        mock_get_stream_writer: MagicMock,
-=======
-    @patch("ee.hogai.graph.session_summaries.nodes.GROUP_SUMMARIES_MIN_SESSIONS", 5)
-    def test_arun_individual_vs_group_sessions(
-        self,
->>>>>>> dae7d925
         mock_generate_filter_query: MagicMock,
         mock_search_tool_class: MagicMock,
         mock_db_sync: MagicMock,
@@ -500,15 +474,8 @@
     @patch("ee.hogai.graph.session_summaries.nodes.database_sync_to_async")
     @patch("products.replay.backend.max_tools.SearchSessionRecordingsTool")
     @patch("ee.hogai.graph.session_summaries.nodes._SessionSearch._generate_filter_query")
-<<<<<<< HEAD
-    @patch("ee.hogai.graph.session_summaries.nodes.get_stream_writer")
     def test_arun_use_current_filters_false_generates_filters(
         self,
-        mock_get_stream_writer: MagicMock,
-=======
-    def test_arun_use_current_filters_false_generates_filters(
-        self,
->>>>>>> dae7d925
         mock_generate_filter_query: MagicMock,
         mock_search_tool_class: MagicMock,
         mock_db_sync: MagicMock,
