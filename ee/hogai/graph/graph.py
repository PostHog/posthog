<<<<<<< HEAD
from collections.abc import Hashable
from typing import TYPE_CHECKING, Generic, Literal, Optional, cast

from langgraph.graph.state import StateGraph
=======
from collections.abc import Callable
from typing import cast
>>>>>>> 68a1e5f1

from posthog.models.team.team import Team
from posthog.models.user import User

from ee.hogai.django_checkpoint.checkpointer import DjangoCheckpointer
from ee.hogai.graph.base import BaseAssistantGraph
from ee.hogai.graph.title_generator.nodes import TitleGeneratorNode
<<<<<<< HEAD
from ee.hogai.utils.types.base import (
    AssistantNodeName,
    AssistantState,
    NodePath,
    PartialAssistantState,
    PartialStateType,
    StateType,
)
from ee.hogai.utils.types.composed import MaxNodeName
=======
from ee.hogai.utils.types import AssistantNodeName, AssistantState
>>>>>>> 68a1e5f1

from .memory.nodes import (
    MemoryCollectorNode,
    MemoryCollectorToolsNode,
    MemoryInitializerInterruptNode,
    MemoryInitializerNode,
    MemoryOnboardingEnquiryInterruptNode,
    MemoryOnboardingEnquiryNode,
    MemoryOnboardingFinalizeNode,
    MemoryOnboardingNode,
)
from .root.nodes import RootNode, RootNodeTools
<<<<<<< HEAD
from .sql.nodes import SQLGeneratorNode, SQLGeneratorToolsNode
from .trends.nodes import TrendsGeneratorNode, TrendsGeneratorToolsNode

if TYPE_CHECKING:
    from .base import BaseAssistantNode

global_checkpointer = DjangoCheckpointer()


class BaseAssistantGraph(Generic[StateType, PartialStateType]):
    _team: Team
    _user: User
    _graph: StateGraph
    _node_path: tuple[NodePath, ...] | None

    def __init__(
        self, team: Team, user: User, state_type: type[StateType], node_path: tuple[NodePath, ...] | None = None
    ):
        self._team = team
        self._user = user
        self._graph = StateGraph(state_type)
        self._has_start_node = False
        self._node_path = node_path

    def add_edge(self, from_node: MaxNodeName, to_node: MaxNodeName):
        if from_node == AssistantNodeName.START:
            self._has_start_node = True
        self._graph.add_edge(from_node, to_node)
        return self

    def add_node(self, node: MaxNodeName, action: BaseAssistantNode[StateType, PartialStateType]):
        self._graph.add_node(node, action)
        return self
=======

>>>>>>> 68a1e5f1

class AssistantGraph(BaseAssistantGraph[AssistantState]):
    def __init__(self, team: Team, user: User):
        super().__init__(team, user, AssistantState)

<<<<<<< HEAD

class InsightsAssistantGraph(BaseAssistantGraph[AssistantState, PartialAssistantState]):
    def __init__(self, team: Team, user: User, node_path: tuple[NodePath, ...] | None = None):
        super().__init__(team, user, AssistantState, node_path)

    def add_rag_context(self):
        self._has_start_node = True
        retriever = InsightRagContextNode(self._team, self._user, self._node_path)
        self.add_node(AssistantNodeName.INSIGHT_RAG_CONTEXT, retriever)
        self._graph.add_edge(AssistantNodeName.START, AssistantNodeName.INSIGHT_RAG_CONTEXT)
        self._graph.add_edge(AssistantNodeName.INSIGHT_RAG_CONTEXT, AssistantNodeName.QUERY_PLANNER)
        return self

    def add_trends_generator(self, next_node: AssistantNodeName = AssistantNodeName.QUERY_EXECUTOR):
        trends_generator = TrendsGeneratorNode(self._team, self._user, self._node_path)
        self.add_node(AssistantNodeName.TRENDS_GENERATOR, trends_generator)

        trends_generator_tools = TrendsGeneratorToolsNode(self._team, self._user, self._node_path)
        self.add_node(AssistantNodeName.TRENDS_GENERATOR_TOOLS, trends_generator_tools)

        self._graph.add_edge(AssistantNodeName.TRENDS_GENERATOR_TOOLS, AssistantNodeName.TRENDS_GENERATOR)
        self._graph.add_conditional_edges(
            AssistantNodeName.TRENDS_GENERATOR,
            trends_generator.router,
            path_map={
                "tools": AssistantNodeName.TRENDS_GENERATOR_TOOLS,
                "next": next_node,
            },
        )

        return self

    def add_funnel_generator(self, next_node: AssistantNodeName = AssistantNodeName.QUERY_EXECUTOR):
        funnel_generator = FunnelGeneratorNode(self._team, self._user, self._node_path)
        self.add_node(AssistantNodeName.FUNNEL_GENERATOR, funnel_generator)

        funnel_generator_tools = FunnelGeneratorToolsNode(self._team, self._user, self._node_path)
        self.add_node(AssistantNodeName.FUNNEL_GENERATOR_TOOLS, funnel_generator_tools)

        self._graph.add_edge(AssistantNodeName.FUNNEL_GENERATOR_TOOLS, AssistantNodeName.FUNNEL_GENERATOR)
        self._graph.add_conditional_edges(
            AssistantNodeName.FUNNEL_GENERATOR,
            funnel_generator.router,
            path_map={
                "tools": AssistantNodeName.FUNNEL_GENERATOR_TOOLS,
                "next": next_node,
            },
        )

        return self

    def add_retention_generator(self, next_node: AssistantNodeName = AssistantNodeName.QUERY_EXECUTOR):
        retention_generator = RetentionGeneratorNode(self._team, self._user, self._node_path)
        self.add_node(AssistantNodeName.RETENTION_GENERATOR, retention_generator)

        retention_generator_tools = RetentionGeneratorToolsNode(self._team, self._user, self._node_path)
        self.add_node(AssistantNodeName.RETENTION_GENERATOR_TOOLS, retention_generator_tools)

        self._graph.add_edge(AssistantNodeName.RETENTION_GENERATOR_TOOLS, AssistantNodeName.RETENTION_GENERATOR)
        self._graph.add_conditional_edges(
            AssistantNodeName.RETENTION_GENERATOR,
            retention_generator.router,
            path_map={
                "tools": AssistantNodeName.RETENTION_GENERATOR_TOOLS,
                "next": next_node,
            },
        )

        return self

    def add_query_planner(
        self,
        path_map: Optional[
            dict[Literal["trends", "funnel", "retention", "sql", "continue", "end"], AssistantNodeName]
        ] = None,
    ):
        query_planner = QueryPlannerNode(self._team, self._user, self._node_path)
        self.add_node(AssistantNodeName.QUERY_PLANNER, query_planner)
        self._graph.add_edge(AssistantNodeName.QUERY_PLANNER, AssistantNodeName.QUERY_PLANNER_TOOLS)

        query_planner_tools = QueryPlannerToolsNode(self._team, self._user, self._node_path)
        self.add_node(AssistantNodeName.QUERY_PLANNER_TOOLS, query_planner_tools)
        self._graph.add_conditional_edges(
            AssistantNodeName.QUERY_PLANNER_TOOLS,
            query_planner_tools.router,
            path_map=path_map  # type: ignore
            or {
                "continue": AssistantNodeName.QUERY_PLANNER,
                "trends": AssistantNodeName.TRENDS_GENERATOR,
                "funnel": AssistantNodeName.FUNNEL_GENERATOR,
                "retention": AssistantNodeName.RETENTION_GENERATOR,
                "sql": AssistantNodeName.SQL_GENERATOR,
                "end": AssistantNodeName.END,
            },
        )

        return self

    def add_sql_generator(self, next_node: AssistantNodeName = AssistantNodeName.QUERY_EXECUTOR):
        sql_generator = SQLGeneratorNode(self._team, self._user, self._node_path)
        self.add_node(AssistantNodeName.SQL_GENERATOR, sql_generator)

        sql_generator_tools = SQLGeneratorToolsNode(self._team, self._user, self._node_path)
        self.add_node(AssistantNodeName.SQL_GENERATOR_TOOLS, sql_generator_tools)

        self._graph.add_edge(AssistantNodeName.SQL_GENERATOR_TOOLS, AssistantNodeName.SQL_GENERATOR)
        self._graph.add_conditional_edges(
            AssistantNodeName.SQL_GENERATOR,
            sql_generator.router,
            path_map={
                "tools": AssistantNodeName.SQL_GENERATOR_TOOLS,
                "next": next_node,
            },
        )

        return self

    def add_query_executor(self, next_node: AssistantNodeName = AssistantNodeName.END):
        query_executor_node = QueryExecutorNode(self._team, self._user, self._node_path)
        self.add_node(AssistantNodeName.QUERY_EXECUTOR, query_executor_node)
        self._graph.add_edge(AssistantNodeName.QUERY_EXECUTOR, next_node)
        return self

    def add_query_creation_flow(self, next_node: AssistantNodeName = AssistantNodeName.QUERY_EXECUTOR):
        """Add all nodes and edges EXCEPT query execution."""
        return (
            self.add_rag_context()
            .add_query_planner()
            .add_trends_generator(next_node=next_node)
            .add_funnel_generator(next_node=next_node)
            .add_retention_generator(next_node=next_node)
            .add_sql_generator(next_node=next_node)
        )

    def compile_full_graph(self, checkpointer: DjangoCheckpointer | None = None):
        return self.add_query_creation_flow().add_query_executor().compile(checkpointer=checkpointer)


class AssistantGraph(BaseAssistantGraph[AssistantState, PartialAssistantState]):
    def __init__(self, team: Team, user: User):
        super().__init__(team, user, AssistantState)

    def add_title_generator(self, end_node: MaxNodeName = AssistantNodeName.END):
        self._has_start_node = True

        title_generator = TitleGeneratorNode(self._team, self._user, self._node_path)
=======
    def add_title_generator(self, end_node: AssistantNodeName = AssistantNodeName.END):
        self._has_start_node = True

        title_generator = TitleGeneratorNode(self._team, self._user)
>>>>>>> 68a1e5f1
        self.add_node(AssistantNodeName.TITLE_GENERATOR, title_generator)
        self._graph.add_edge(AssistantNodeName.START, AssistantNodeName.TITLE_GENERATOR)
        self._graph.add_edge(AssistantNodeName.TITLE_GENERATOR, end_node)
        return self

<<<<<<< HEAD
    def add_root(
        self,
        path_map: Optional[dict[Hashable, AssistantNodeName]] = None,
        tools_node: AssistantNodeName = AssistantNodeName.ROOT_TOOLS,
    ):
        path_map = path_map or {
            "insights": AssistantNodeName.INSIGHTS_SUBGRAPH,
            "search_documentation": AssistantNodeName.INKEEP_DOCS,
            "root": AssistantNodeName.ROOT,
            "billing": AssistantNodeName.BILLING,
            "end": AssistantNodeName.END,
            "insights_search": AssistantNodeName.INSIGHTS_SEARCH,
            "session_summarization": AssistantNodeName.SESSION_SUMMARIZATION,
            "create_dashboard": AssistantNodeName.DASHBOARD_CREATION,
        }
        root_node = RootNode(self._team, self._user, self._node_path)
=======
    def add_root(self, router: Callable[[AssistantState], AssistantNodeName] | None = None):
        root_node = RootNode(self._team, self._user)
>>>>>>> 68a1e5f1
        self.add_node(AssistantNodeName.ROOT, root_node)
        root_node_tools = RootNodeTools(self._team, self._user, self._node_path)
        self.add_node(AssistantNodeName.ROOT_TOOLS, root_node_tools)
        self._graph.add_conditional_edges(
            AssistantNodeName.ROOT, router or cast(Callable[[AssistantState], AssistantNodeName], root_node.router)
        )
<<<<<<< HEAD
        return self

    def add_insights(self, next_node: AssistantNodeName = AssistantNodeName.ROOT):
        insights_assistant_graph = InsightsAssistantGraph(self._team, self._user, self._node_path)
        compiled_graph = insights_assistant_graph.compile_full_graph()
        self.add_node(AssistantNodeName.INSIGHTS_SUBGRAPH, compiled_graph)
        self._graph.add_edge(AssistantNodeName.INSIGHTS_SUBGRAPH, next_node)
=======
        self._graph.add_edge(AssistantNodeName.ROOT_TOOLS, AssistantNodeName.ROOT)
>>>>>>> 68a1e5f1
        return self

    def add_memory_onboarding(
        self,
        next_node: AssistantNodeName = AssistantNodeName.ROOT,
    ):
        self._has_start_node = True

        memory_onboarding = MemoryOnboardingNode(self._team, self._user, self._node_path)
        memory_initializer = MemoryInitializerNode(self._team, self._user, self._node_path)
        memory_initializer_interrupt = MemoryInitializerInterruptNode(self._team, self._user, self._node_path)
        memory_onboarding_enquiry = MemoryOnboardingEnquiryNode(self._team, self._user, self._node_path)
        memory_onboarding_enquiry_interrupt = MemoryOnboardingEnquiryInterruptNode(
            self._team, self._user, self._node_path
        )
        memory_onboarding_finalize = MemoryOnboardingFinalizeNode(self._team, self._user, self._node_path)

        self.add_node(AssistantNodeName.MEMORY_ONBOARDING, memory_onboarding)
        self.add_node(AssistantNodeName.MEMORY_INITIALIZER, memory_initializer)
        self.add_node(AssistantNodeName.MEMORY_INITIALIZER_INTERRUPT, memory_initializer_interrupt)
        self.add_node(AssistantNodeName.MEMORY_ONBOARDING_ENQUIRY, memory_onboarding_enquiry)
        self.add_node(AssistantNodeName.MEMORY_ONBOARDING_ENQUIRY_INTERRUPT, memory_onboarding_enquiry_interrupt)
        self.add_node(AssistantNodeName.MEMORY_ONBOARDING_FINALIZE, memory_onboarding_finalize)

        self._graph.add_conditional_edges(
            AssistantNodeName.START,
            memory_onboarding.should_run_onboarding_at_start,
            {
                "memory_onboarding": AssistantNodeName.MEMORY_ONBOARDING,
                "continue": next_node,
            },
        )
        self._graph.add_edge(AssistantNodeName.MEMORY_ONBOARDING, AssistantNodeName.MEMORY_INITIALIZER)
        self._graph.add_conditional_edges(
            AssistantNodeName.MEMORY_INITIALIZER,
            memory_initializer.router,
            path_map={
                "continue": AssistantNodeName.MEMORY_ONBOARDING_ENQUIRY,
                "interrupt": AssistantNodeName.MEMORY_INITIALIZER_INTERRUPT,
            },
        )
        self._graph.add_edge(
            AssistantNodeName.MEMORY_INITIALIZER_INTERRUPT, AssistantNodeName.MEMORY_ONBOARDING_ENQUIRY
        )
        self._graph.add_conditional_edges(
            AssistantNodeName.MEMORY_ONBOARDING_ENQUIRY,
            memory_onboarding_enquiry.router,
            path_map={
                "continue": AssistantNodeName.MEMORY_ONBOARDING_FINALIZE,
                "interrupt": AssistantNodeName.MEMORY_ONBOARDING_ENQUIRY_INTERRUPT,
            },
        )
        self._graph.add_edge(
            AssistantNodeName.MEMORY_ONBOARDING_ENQUIRY_INTERRUPT, AssistantNodeName.MEMORY_ONBOARDING_ENQUIRY
        )
        self._graph.add_edge(AssistantNodeName.MEMORY_ONBOARDING_FINALIZE, next_node)
        return self

    def add_memory_collector(
        self,
        next_node: AssistantNodeName = AssistantNodeName.END,
        tools_node: AssistantNodeName = AssistantNodeName.MEMORY_COLLECTOR_TOOLS,
    ):
        self._has_start_node = True

        memory_collector = MemoryCollectorNode(self._team, self._user, self._node_path)
        self._graph.add_edge(AssistantNodeName.START, AssistantNodeName.MEMORY_COLLECTOR)
        self.add_node(AssistantNodeName.MEMORY_COLLECTOR, memory_collector)
        self._graph.add_conditional_edges(
            AssistantNodeName.MEMORY_COLLECTOR,
            memory_collector.router,
            path_map={"tools": tools_node, "next": next_node},
        )
        return self

    def add_memory_collector_tools(self):
        memory_collector_tools = MemoryCollectorToolsNode(self._team, self._user, self._node_path)
        self.add_node(AssistantNodeName.MEMORY_COLLECTOR_TOOLS, memory_collector_tools)
        self._graph.add_edge(AssistantNodeName.MEMORY_COLLECTOR_TOOLS, AssistantNodeName.MEMORY_COLLECTOR)
        return self

<<<<<<< HEAD
    def add_inkeep_docs(self, path_map: Optional[dict[Hashable, AssistantNodeName]] = None):
        """Add the Inkeep docs search node to the graph."""
        path_map = path_map or {
            "end": AssistantNodeName.END,
            "root": AssistantNodeName.ROOT,
        }
        inkeep_docs_node = InkeepDocsNode(self._team, self._user, self._node_path)
        self.add_node(AssistantNodeName.INKEEP_DOCS, inkeep_docs_node)
        self._graph.add_conditional_edges(
            AssistantNodeName.INKEEP_DOCS,
            inkeep_docs_node.router,
            path_map=cast(dict[Hashable, str], path_map),
        )
        return self

    def add_billing(self):
        billing_node = BillingNode(self._team, self._user, self._node_path)
        self.add_node(AssistantNodeName.BILLING, billing_node)
        self._graph.add_edge(AssistantNodeName.BILLING, AssistantNodeName.ROOT)
        return self

    def add_insights_search(self, end_node: AssistantNodeName = AssistantNodeName.END):
        path_map = {
            "end": end_node,
            "root": AssistantNodeName.ROOT,
        }

        insights_search_node = InsightSearchNode(self._team, self._user, self._node_path)
        self.add_node(AssistantNodeName.INSIGHTS_SEARCH, insights_search_node)
        self._graph.add_conditional_edges(
            AssistantNodeName.INSIGHTS_SEARCH,
            insights_search_node.router,
            path_map=cast(dict[Hashable, str], path_map),
        )
        return self

    def add_session_summarization(self, end_node: AssistantNodeName = AssistantNodeName.END):
        session_summarization_node = SessionSummarizationNode(self._team, self._user, self._node_path)
        self.add_node(AssistantNodeName.SESSION_SUMMARIZATION, session_summarization_node)
        self._graph.add_edge(AssistantNodeName.SESSION_SUMMARIZATION, AssistantNodeName.ROOT)
        return self

    def add_dashboard_creation(self, end_node: AssistantNodeName = AssistantNodeName.END):
        builder = self._graph
        dashboard_creation_node = DashboardCreationNode(self._team, self._user, self._node_path)
        builder.add_node(AssistantNodeName.DASHBOARD_CREATION, dashboard_creation_node)
        builder.add_edge(AssistantNodeName.DASHBOARD_CREATION, AssistantNodeName.ROOT)
        return self

=======
>>>>>>> 68a1e5f1
    def compile_full_graph(self, checkpointer: DjangoCheckpointer | None = None):
        return (
            self.add_title_generator()
            .add_memory_onboarding()
            .add_memory_collector()
            .add_memory_collector_tools()
            .add_root()
            .compile(checkpointer=checkpointer)
        )<|MERGE_RESOLUTION|>--- conflicted
+++ resolved
@@ -1,12 +1,5 @@
-<<<<<<< HEAD
-from collections.abc import Hashable
-from typing import TYPE_CHECKING, Generic, Literal, Optional, cast
-
-from langgraph.graph.state import StateGraph
-=======
 from collections.abc import Callable
 from typing import cast
->>>>>>> 68a1e5f1
 
 from posthog.models.team.team import Team
 from posthog.models.user import User
@@ -14,19 +7,7 @@
 from ee.hogai.django_checkpoint.checkpointer import DjangoCheckpointer
 from ee.hogai.graph.base import BaseAssistantGraph
 from ee.hogai.graph.title_generator.nodes import TitleGeneratorNode
-<<<<<<< HEAD
-from ee.hogai.utils.types.base import (
-    AssistantNodeName,
-    AssistantState,
-    NodePath,
-    PartialAssistantState,
-    PartialStateType,
-    StateType,
-)
-from ee.hogai.utils.types.composed import MaxNodeName
-=======
-from ee.hogai.utils.types import AssistantNodeName, AssistantState
->>>>>>> 68a1e5f1
+from ee.hogai.utils.types.base import AssistantNodeName, AssistantState
 
 from .memory.nodes import (
     MemoryCollectorNode,
@@ -39,244 +20,30 @@
     MemoryOnboardingNode,
 )
 from .root.nodes import RootNode, RootNodeTools
-<<<<<<< HEAD
-from .sql.nodes import SQLGeneratorNode, SQLGeneratorToolsNode
-from .trends.nodes import TrendsGeneratorNode, TrendsGeneratorToolsNode
 
-if TYPE_CHECKING:
-    from .base import BaseAssistantNode
-
-global_checkpointer = DjangoCheckpointer()
-
-
-class BaseAssistantGraph(Generic[StateType, PartialStateType]):
-    _team: Team
-    _user: User
-    _graph: StateGraph
-    _node_path: tuple[NodePath, ...] | None
-
-    def __init__(
-        self, team: Team, user: User, state_type: type[StateType], node_path: tuple[NodePath, ...] | None = None
-    ):
-        self._team = team
-        self._user = user
-        self._graph = StateGraph(state_type)
-        self._has_start_node = False
-        self._node_path = node_path
-
-    def add_edge(self, from_node: MaxNodeName, to_node: MaxNodeName):
-        if from_node == AssistantNodeName.START:
-            self._has_start_node = True
-        self._graph.add_edge(from_node, to_node)
-        return self
-
-    def add_node(self, node: MaxNodeName, action: BaseAssistantNode[StateType, PartialStateType]):
-        self._graph.add_node(node, action)
-        return self
-=======
-
->>>>>>> 68a1e5f1
 
 class AssistantGraph(BaseAssistantGraph[AssistantState]):
     def __init__(self, team: Team, user: User):
         super().__init__(team, user, AssistantState)
 
-<<<<<<< HEAD
-
-class InsightsAssistantGraph(BaseAssistantGraph[AssistantState, PartialAssistantState]):
-    def __init__(self, team: Team, user: User, node_path: tuple[NodePath, ...] | None = None):
-        super().__init__(team, user, AssistantState, node_path)
-
-    def add_rag_context(self):
-        self._has_start_node = True
-        retriever = InsightRagContextNode(self._team, self._user, self._node_path)
-        self.add_node(AssistantNodeName.INSIGHT_RAG_CONTEXT, retriever)
-        self._graph.add_edge(AssistantNodeName.START, AssistantNodeName.INSIGHT_RAG_CONTEXT)
-        self._graph.add_edge(AssistantNodeName.INSIGHT_RAG_CONTEXT, AssistantNodeName.QUERY_PLANNER)
-        return self
-
-    def add_trends_generator(self, next_node: AssistantNodeName = AssistantNodeName.QUERY_EXECUTOR):
-        trends_generator = TrendsGeneratorNode(self._team, self._user, self._node_path)
-        self.add_node(AssistantNodeName.TRENDS_GENERATOR, trends_generator)
-
-        trends_generator_tools = TrendsGeneratorToolsNode(self._team, self._user, self._node_path)
-        self.add_node(AssistantNodeName.TRENDS_GENERATOR_TOOLS, trends_generator_tools)
-
-        self._graph.add_edge(AssistantNodeName.TRENDS_GENERATOR_TOOLS, AssistantNodeName.TRENDS_GENERATOR)
-        self._graph.add_conditional_edges(
-            AssistantNodeName.TRENDS_GENERATOR,
-            trends_generator.router,
-            path_map={
-                "tools": AssistantNodeName.TRENDS_GENERATOR_TOOLS,
-                "next": next_node,
-            },
-        )
-
-        return self
-
-    def add_funnel_generator(self, next_node: AssistantNodeName = AssistantNodeName.QUERY_EXECUTOR):
-        funnel_generator = FunnelGeneratorNode(self._team, self._user, self._node_path)
-        self.add_node(AssistantNodeName.FUNNEL_GENERATOR, funnel_generator)
-
-        funnel_generator_tools = FunnelGeneratorToolsNode(self._team, self._user, self._node_path)
-        self.add_node(AssistantNodeName.FUNNEL_GENERATOR_TOOLS, funnel_generator_tools)
-
-        self._graph.add_edge(AssistantNodeName.FUNNEL_GENERATOR_TOOLS, AssistantNodeName.FUNNEL_GENERATOR)
-        self._graph.add_conditional_edges(
-            AssistantNodeName.FUNNEL_GENERATOR,
-            funnel_generator.router,
-            path_map={
-                "tools": AssistantNodeName.FUNNEL_GENERATOR_TOOLS,
-                "next": next_node,
-            },
-        )
-
-        return self
-
-    def add_retention_generator(self, next_node: AssistantNodeName = AssistantNodeName.QUERY_EXECUTOR):
-        retention_generator = RetentionGeneratorNode(self._team, self._user, self._node_path)
-        self.add_node(AssistantNodeName.RETENTION_GENERATOR, retention_generator)
-
-        retention_generator_tools = RetentionGeneratorToolsNode(self._team, self._user, self._node_path)
-        self.add_node(AssistantNodeName.RETENTION_GENERATOR_TOOLS, retention_generator_tools)
-
-        self._graph.add_edge(AssistantNodeName.RETENTION_GENERATOR_TOOLS, AssistantNodeName.RETENTION_GENERATOR)
-        self._graph.add_conditional_edges(
-            AssistantNodeName.RETENTION_GENERATOR,
-            retention_generator.router,
-            path_map={
-                "tools": AssistantNodeName.RETENTION_GENERATOR_TOOLS,
-                "next": next_node,
-            },
-        )
-
-        return self
-
-    def add_query_planner(
-        self,
-        path_map: Optional[
-            dict[Literal["trends", "funnel", "retention", "sql", "continue", "end"], AssistantNodeName]
-        ] = None,
-    ):
-        query_planner = QueryPlannerNode(self._team, self._user, self._node_path)
-        self.add_node(AssistantNodeName.QUERY_PLANNER, query_planner)
-        self._graph.add_edge(AssistantNodeName.QUERY_PLANNER, AssistantNodeName.QUERY_PLANNER_TOOLS)
-
-        query_planner_tools = QueryPlannerToolsNode(self._team, self._user, self._node_path)
-        self.add_node(AssistantNodeName.QUERY_PLANNER_TOOLS, query_planner_tools)
-        self._graph.add_conditional_edges(
-            AssistantNodeName.QUERY_PLANNER_TOOLS,
-            query_planner_tools.router,
-            path_map=path_map  # type: ignore
-            or {
-                "continue": AssistantNodeName.QUERY_PLANNER,
-                "trends": AssistantNodeName.TRENDS_GENERATOR,
-                "funnel": AssistantNodeName.FUNNEL_GENERATOR,
-                "retention": AssistantNodeName.RETENTION_GENERATOR,
-                "sql": AssistantNodeName.SQL_GENERATOR,
-                "end": AssistantNodeName.END,
-            },
-        )
-
-        return self
-
-    def add_sql_generator(self, next_node: AssistantNodeName = AssistantNodeName.QUERY_EXECUTOR):
-        sql_generator = SQLGeneratorNode(self._team, self._user, self._node_path)
-        self.add_node(AssistantNodeName.SQL_GENERATOR, sql_generator)
-
-        sql_generator_tools = SQLGeneratorToolsNode(self._team, self._user, self._node_path)
-        self.add_node(AssistantNodeName.SQL_GENERATOR_TOOLS, sql_generator_tools)
-
-        self._graph.add_edge(AssistantNodeName.SQL_GENERATOR_TOOLS, AssistantNodeName.SQL_GENERATOR)
-        self._graph.add_conditional_edges(
-            AssistantNodeName.SQL_GENERATOR,
-            sql_generator.router,
-            path_map={
-                "tools": AssistantNodeName.SQL_GENERATOR_TOOLS,
-                "next": next_node,
-            },
-        )
-
-        return self
-
-    def add_query_executor(self, next_node: AssistantNodeName = AssistantNodeName.END):
-        query_executor_node = QueryExecutorNode(self._team, self._user, self._node_path)
-        self.add_node(AssistantNodeName.QUERY_EXECUTOR, query_executor_node)
-        self._graph.add_edge(AssistantNodeName.QUERY_EXECUTOR, next_node)
-        return self
-
-    def add_query_creation_flow(self, next_node: AssistantNodeName = AssistantNodeName.QUERY_EXECUTOR):
-        """Add all nodes and edges EXCEPT query execution."""
-        return (
-            self.add_rag_context()
-            .add_query_planner()
-            .add_trends_generator(next_node=next_node)
-            .add_funnel_generator(next_node=next_node)
-            .add_retention_generator(next_node=next_node)
-            .add_sql_generator(next_node=next_node)
-        )
-
-    def compile_full_graph(self, checkpointer: DjangoCheckpointer | None = None):
-        return self.add_query_creation_flow().add_query_executor().compile(checkpointer=checkpointer)
-
-
-class AssistantGraph(BaseAssistantGraph[AssistantState, PartialAssistantState]):
-    def __init__(self, team: Team, user: User):
-        super().__init__(team, user, AssistantState)
-
-    def add_title_generator(self, end_node: MaxNodeName = AssistantNodeName.END):
-        self._has_start_node = True
-
-        title_generator = TitleGeneratorNode(self._team, self._user, self._node_path)
-=======
     def add_title_generator(self, end_node: AssistantNodeName = AssistantNodeName.END):
         self._has_start_node = True
 
         title_generator = TitleGeneratorNode(self._team, self._user)
->>>>>>> 68a1e5f1
         self.add_node(AssistantNodeName.TITLE_GENERATOR, title_generator)
         self._graph.add_edge(AssistantNodeName.START, AssistantNodeName.TITLE_GENERATOR)
         self._graph.add_edge(AssistantNodeName.TITLE_GENERATOR, end_node)
         return self
 
-<<<<<<< HEAD
-    def add_root(
-        self,
-        path_map: Optional[dict[Hashable, AssistantNodeName]] = None,
-        tools_node: AssistantNodeName = AssistantNodeName.ROOT_TOOLS,
-    ):
-        path_map = path_map or {
-            "insights": AssistantNodeName.INSIGHTS_SUBGRAPH,
-            "search_documentation": AssistantNodeName.INKEEP_DOCS,
-            "root": AssistantNodeName.ROOT,
-            "billing": AssistantNodeName.BILLING,
-            "end": AssistantNodeName.END,
-            "insights_search": AssistantNodeName.INSIGHTS_SEARCH,
-            "session_summarization": AssistantNodeName.SESSION_SUMMARIZATION,
-            "create_dashboard": AssistantNodeName.DASHBOARD_CREATION,
-        }
+    def add_root(self, router: Callable[[AssistantState], AssistantNodeName] | None = None):
         root_node = RootNode(self._team, self._user, self._node_path)
-=======
-    def add_root(self, router: Callable[[AssistantState], AssistantNodeName] | None = None):
-        root_node = RootNode(self._team, self._user)
->>>>>>> 68a1e5f1
         self.add_node(AssistantNodeName.ROOT, root_node)
         root_node_tools = RootNodeTools(self._team, self._user, self._node_path)
         self.add_node(AssistantNodeName.ROOT_TOOLS, root_node_tools)
         self._graph.add_conditional_edges(
             AssistantNodeName.ROOT, router or cast(Callable[[AssistantState], AssistantNodeName], root_node.router)
         )
-<<<<<<< HEAD
-        return self
-
-    def add_insights(self, next_node: AssistantNodeName = AssistantNodeName.ROOT):
-        insights_assistant_graph = InsightsAssistantGraph(self._team, self._user, self._node_path)
-        compiled_graph = insights_assistant_graph.compile_full_graph()
-        self.add_node(AssistantNodeName.INSIGHTS_SUBGRAPH, compiled_graph)
-        self._graph.add_edge(AssistantNodeName.INSIGHTS_SUBGRAPH, next_node)
-=======
         self._graph.add_edge(AssistantNodeName.ROOT_TOOLS, AssistantNodeName.ROOT)
->>>>>>> 68a1e5f1
         return self
 
     def add_memory_onboarding(
@@ -358,58 +125,6 @@
         self._graph.add_edge(AssistantNodeName.MEMORY_COLLECTOR_TOOLS, AssistantNodeName.MEMORY_COLLECTOR)
         return self
 
-<<<<<<< HEAD
-    def add_inkeep_docs(self, path_map: Optional[dict[Hashable, AssistantNodeName]] = None):
-        """Add the Inkeep docs search node to the graph."""
-        path_map = path_map or {
-            "end": AssistantNodeName.END,
-            "root": AssistantNodeName.ROOT,
-        }
-        inkeep_docs_node = InkeepDocsNode(self._team, self._user, self._node_path)
-        self.add_node(AssistantNodeName.INKEEP_DOCS, inkeep_docs_node)
-        self._graph.add_conditional_edges(
-            AssistantNodeName.INKEEP_DOCS,
-            inkeep_docs_node.router,
-            path_map=cast(dict[Hashable, str], path_map),
-        )
-        return self
-
-    def add_billing(self):
-        billing_node = BillingNode(self._team, self._user, self._node_path)
-        self.add_node(AssistantNodeName.BILLING, billing_node)
-        self._graph.add_edge(AssistantNodeName.BILLING, AssistantNodeName.ROOT)
-        return self
-
-    def add_insights_search(self, end_node: AssistantNodeName = AssistantNodeName.END):
-        path_map = {
-            "end": end_node,
-            "root": AssistantNodeName.ROOT,
-        }
-
-        insights_search_node = InsightSearchNode(self._team, self._user, self._node_path)
-        self.add_node(AssistantNodeName.INSIGHTS_SEARCH, insights_search_node)
-        self._graph.add_conditional_edges(
-            AssistantNodeName.INSIGHTS_SEARCH,
-            insights_search_node.router,
-            path_map=cast(dict[Hashable, str], path_map),
-        )
-        return self
-
-    def add_session_summarization(self, end_node: AssistantNodeName = AssistantNodeName.END):
-        session_summarization_node = SessionSummarizationNode(self._team, self._user, self._node_path)
-        self.add_node(AssistantNodeName.SESSION_SUMMARIZATION, session_summarization_node)
-        self._graph.add_edge(AssistantNodeName.SESSION_SUMMARIZATION, AssistantNodeName.ROOT)
-        return self
-
-    def add_dashboard_creation(self, end_node: AssistantNodeName = AssistantNodeName.END):
-        builder = self._graph
-        dashboard_creation_node = DashboardCreationNode(self._team, self._user, self._node_path)
-        builder.add_node(AssistantNodeName.DASHBOARD_CREATION, dashboard_creation_node)
-        builder.add_edge(AssistantNodeName.DASHBOARD_CREATION, AssistantNodeName.ROOT)
-        return self
-
-=======
->>>>>>> 68a1e5f1
     def compile_full_graph(self, checkpointer: DjangoCheckpointer | None = None):
         return (
             self.add_title_generator()
