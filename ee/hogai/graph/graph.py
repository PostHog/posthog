--- conflicted
+++ resolved
@@ -73,46 +73,7 @@
         retriever = InsightRagContextNode(self._team, self._user)
         builder.add_node(AssistantNodeName.INSIGHT_RAG_CONTEXT, retriever)
         builder.add_edge(AssistantNodeName.START, AssistantNodeName.INSIGHT_RAG_CONTEXT)
-<<<<<<< HEAD
         builder.add_edge(AssistantNodeName.INSIGHT_RAG_CONTEXT, AssistantNodeName.QUERY_PLANNER)
-=======
-        builder.add_conditional_edges(
-            AssistantNodeName.INSIGHT_RAG_CONTEXT,
-            retriever.router,
-            path_map={
-                "trends": AssistantNodeName.TRENDS_PLANNER,
-                "funnel": AssistantNodeName.FUNNEL_PLANNER,
-                "retention": AssistantNodeName.RETENTION_PLANNER,
-                "sql": AssistantNodeName.SQL_PLANNER,
-                "end": AssistantNodeName.END,
-            },
-        )
-        return self
-
-    def add_trends_planner(
-        self,
-        next_node: AssistantNodeName = AssistantNodeName.TRENDS_GENERATOR,
-        end_node: AssistantNodeName = AssistantNodeName.END,
-    ):
-        builder = self._graph
-
-        create_trends_plan_node = TrendsPlannerNode(self._team, self._user)
-        builder.add_node(AssistantNodeName.TRENDS_PLANNER, create_trends_plan_node)
-        builder.add_edge(AssistantNodeName.TRENDS_PLANNER, AssistantNodeName.TRENDS_PLANNER_TOOLS)
-
-        create_trends_plan_tools_node = TrendsPlannerToolsNode(self._team, self._user)
-        builder.add_node(AssistantNodeName.TRENDS_PLANNER_TOOLS, create_trends_plan_tools_node)
-        builder.add_conditional_edges(
-            AssistantNodeName.TRENDS_PLANNER_TOOLS,
-            create_trends_plan_tools_node.router,
-            path_map={
-                "continue": AssistantNodeName.TRENDS_PLANNER,
-                "plan_found": next_node,
-                "end": end_node,
-            },
-        )
-
->>>>>>> 7af73205
         return self
 
     def add_trends_generator(self, next_node: AssistantNodeName = AssistantNodeName.QUERY_EXECUTOR):
@@ -136,34 +97,6 @@
 
         return self
 
-<<<<<<< HEAD
-=======
-    def add_funnel_planner(
-        self,
-        next_node: AssistantNodeName = AssistantNodeName.FUNNEL_GENERATOR,
-        end_node: AssistantNodeName = AssistantNodeName.END,
-    ):
-        builder = self._graph
-
-        funnel_planner = FunnelPlannerNode(self._team, self._user)
-        builder.add_node(AssistantNodeName.FUNNEL_PLANNER, funnel_planner)
-        builder.add_edge(AssistantNodeName.FUNNEL_PLANNER, AssistantNodeName.FUNNEL_PLANNER_TOOLS)
-
-        funnel_planner_tools = FunnelPlannerToolsNode(self._team, self._user)
-        builder.add_node(AssistantNodeName.FUNNEL_PLANNER_TOOLS, funnel_planner_tools)
-        builder.add_conditional_edges(
-            AssistantNodeName.FUNNEL_PLANNER_TOOLS,
-            funnel_planner_tools.router,
-            path_map={
-                "continue": AssistantNodeName.FUNNEL_PLANNER,
-                "plan_found": next_node,
-                "end": end_node,
-            },
-        )
-
-        return self
-
->>>>>>> 7af73205
     def add_funnel_generator(self, next_node: AssistantNodeName = AssistantNodeName.QUERY_EXECUTOR):
         builder = self._graph
 
@@ -185,34 +118,6 @@
 
         return self
 
-<<<<<<< HEAD
-=======
-    def add_retention_planner(
-        self,
-        next_node: AssistantNodeName = AssistantNodeName.RETENTION_GENERATOR,
-        end_node: AssistantNodeName = AssistantNodeName.END,
-    ):
-        builder = self._graph
-
-        retention_planner = RetentionPlannerNode(self._team, self._user)
-        builder.add_node(AssistantNodeName.RETENTION_PLANNER, retention_planner)
-        builder.add_edge(AssistantNodeName.RETENTION_PLANNER, AssistantNodeName.RETENTION_PLANNER_TOOLS)
-
-        retention_planner_tools = RetentionPlannerToolsNode(self._team, self._user)
-        builder.add_node(AssistantNodeName.RETENTION_PLANNER_TOOLS, retention_planner_tools)
-        builder.add_conditional_edges(
-            AssistantNodeName.RETENTION_PLANNER_TOOLS,
-            retention_planner_tools.router,
-            path_map={
-                "continue": AssistantNodeName.RETENTION_PLANNER,
-                "plan_found": next_node,
-                "end": end_node,
-            },
-        )
-
-        return self
-
->>>>>>> 7af73205
     def add_retention_generator(self, next_node: AssistantNodeName = AssistantNodeName.QUERY_EXECUTOR):
         builder = self._graph
 
@@ -242,21 +147,12 @@
     ):
         builder = self._graph
 
-<<<<<<< HEAD
-        query_planner = QueryPlannerNode(self._team)
+        query_planner = QueryPlannerNode(self._team, self._user)
         builder.add_node(AssistantNodeName.QUERY_PLANNER, query_planner)
         builder.add_edge(AssistantNodeName.QUERY_PLANNER, AssistantNodeName.QUERY_PLANNER_TOOLS)
 
-        query_planner_tools = QueryPlannerToolsNode(self._team)
+        query_planner_tools = QueryPlannerToolsNode(self._team, self._user)
         builder.add_node(AssistantNodeName.QUERY_PLANNER_TOOLS, query_planner_tools)
-=======
-        sql_planner = SQLPlannerNode(self._team, self._user)
-        builder.add_node(AssistantNodeName.SQL_PLANNER, sql_planner)
-        builder.add_edge(AssistantNodeName.SQL_PLANNER, AssistantNodeName.SQL_PLANNER_TOOLS)
-
-        sql_planner_tools = SQLPlannerToolsNode(self._team, self._user)
-        builder.add_node(AssistantNodeName.SQL_PLANNER_TOOLS, sql_planner_tools)
->>>>>>> 7af73205
         builder.add_conditional_edges(
             AssistantNodeName.QUERY_PLANNER_TOOLS,
             query_planner_tools.router,
