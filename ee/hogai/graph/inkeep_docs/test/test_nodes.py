from typing import cast
from uuid import uuid4

from posthog.test.base import BaseTest, ClickhouseTestMixin
from unittest.mock import patch

from langchain_core.messages import (
    AIMessage as LangchainAIMessage,
    HumanMessage as LangchainHumanMessage,
    SystemMessage as LangchainSystemMessage,
)
from langchain_core.runnables import RunnableLambda

from posthog.schema import AssistantMessage, AssistantToolCallMessage, HumanMessage

from ee.hogai.graph.inkeep_docs.nodes import InkeepDocsNode
from ee.hogai.graph.inkeep_docs.prompts import INKEEP_DATA_CONTINUATION_PHRASE
from ee.hogai.utils.types import AssistantState, PartialAssistantState


class TestInkeepDocsNode(ClickhouseTestMixin, BaseTest):
    def test_node_handles_plain_response(self):
        test_tool_call_id = str(uuid4())
        with patch(
            "ee.hogai.graph.inkeep_docs.nodes.InkeepDocsNode._get_model",
            return_value=RunnableLambda(
                lambda _: LangchainAIMessage(content="Here's what I found in the documentation...")
            ),
        ):
            node = InkeepDocsNode(self.team, self.user)
            state = AssistantState(
                messages=[HumanMessage(content="How do I use feature flags?")],
                root_tool_call_id=test_tool_call_id,
            )
            next_state = node.run(state, {})
            self.assertIsInstance(next_state, PartialAssistantState)
            messages = cast(list, next_state.messages)
            self.assertEqual(len(messages), 2)

            # First message should be a tool call message
            first_message = cast(AssistantToolCallMessage, messages[0])
            self.assertIsInstance(first_message, AssistantToolCallMessage)
            self.assertEqual(first_message.content, "Checking PostHog documentation...")
            self.assertEqual(first_message.tool_call_id, test_tool_call_id)

            # Second message should be the actual response
            second_message = cast(AssistantMessage, messages[1])
            self.assertIsInstance(second_message, AssistantMessage)
            self.assertEqual(second_message.content, "Here's what I found in the documentation...")

    def test_node_handles_response_with_data_continuation(self):
        test_tool_call_id = str(uuid4())
        response_with_continuation = f"Here's what I found... {INKEEP_DATA_CONTINUATION_PHRASE}"
        with patch(
            "ee.hogai.graph.inkeep_docs.nodes.InkeepDocsNode._get_model",
            return_value=RunnableLambda(lambda _: LangchainAIMessage(content=response_with_continuation)),
        ):
            node = InkeepDocsNode(self.team, self.user)
            state = AssistantState(
                messages=[HumanMessage(content="Show me user stats")],
                root_tool_call_id=test_tool_call_id,
            )
            next_state = node.run(state, {})
            self.assertIsInstance(next_state, PartialAssistantState)
            messages = cast(list, next_state.messages)
            self.assertEqual(len(messages), 2)
            second_message = cast(AssistantMessage, messages[1])
            self.assertEqual(second_message.content, response_with_continuation)

    def test_node_constructs_messages(self):
        node = InkeepDocsNode(self.team, self.user)
        state = AssistantState(
            messages=[
                HumanMessage(content="First message"),
                AssistantMessage(content="Hi!"),
                HumanMessage(content="How do I use PostHog?"),
                AssistantMessage(content="Let me check the docs..."),
            ]
        )
        messages = node._construct_messages(state)

        # Should not include "Let me check the docs...", because Inkeep would fail with the last message being an AI one
        self.assertEqual(len(messages), 4)
        self.assertIsInstance(messages[0], LangchainSystemMessage)
        self.assertIsInstance(messages[1], LangchainHumanMessage)
        self.assertIsInstance(messages[2], LangchainAIMessage)
        self.assertIsInstance(messages[3], LangchainHumanMessage)

    def test_router_with_data_continuation(self):
        node = InkeepDocsNode(self.team, self.user)
        state = AssistantState(
            messages=[
                HumanMessage(content="Explain PostHog trends, and show me an example trends insight"),
                AssistantMessage(content=f"Here's the documentation: XYZ.\n{INKEEP_DATA_CONTINUATION_PHRASE}"),
            ]
        )
        self.assertEqual(node.router(state), "root")  # Going back to root, so that the agent can continue with the task

    def test_router_without_data_continuation(self):
        node = InkeepDocsNode(self.team, self.user)
        state = AssistantState(
            messages=[
                HumanMessage(content="How do I use feature flags?"),
                AssistantMessage(content="Here's how to use feature flags..."),
            ]
        )
        self.assertEqual(node.router(state), "end")  # Ending

    def test_tool_call_id_handling(self):
        """Test that tool_call_id is properly handled in both input and output states."""
        test_tool_call_id = str(uuid4())
        with patch(
            "ee.hogai.graph.inkeep_docs.nodes.InkeepDocsNode._get_model",
            return_value=RunnableLambda(lambda _: LangchainAIMessage(content="Response")),
        ):
            node = InkeepDocsNode(self.team, self.user)
            state = AssistantState(
                messages=[HumanMessage(content="Question")],
                root_tool_call_id=test_tool_call_id,
            )
            next_state = node.run(state, {})

            # Check that the tool call message uses the input tool_call_id
            messages = cast(list, next_state.messages)
            first_message = cast(AssistantToolCallMessage, messages[0])
            self.assertEqual(first_message.tool_call_id, test_tool_call_id)

            # Check that the output state resets tool_call_id
            self.assertEqual(next_state.root_tool_call_id, None)

    def test_message_id_generation(self):
        """Test that each message gets a unique UUID."""
        with patch(
            "ee.hogai.graph.inkeep_docs.nodes.InkeepDocsNode._get_model",
            return_value=RunnableLambda(lambda _: LangchainAIMessage(content="Response")),
        ):
            node = InkeepDocsNode(self.team, self.user)
            state = AssistantState(
                messages=[HumanMessage(content="Question")],
                root_tool_call_id="test-id",
            )
            next_state = node.run(state, {})
            messages = cast(list, next_state.messages)

            # Check that both messages have IDs and they're different
            first_message = cast(AssistantToolCallMessage, messages[0])
            second_message = cast(AssistantMessage, messages[1])
            self.assertIsNotNone(first_message.id)
            self.assertIsNotNone(second_message.id)
            self.assertNotEqual(first_message.id, second_message.id)

    def test_truncates_messages_after_limit(self):
        """Inkeep accepts maximum 30 messages"""
        node = InkeepDocsNode(self.team, self.user)
        state = AssistantState(
            messages=[HumanMessage(content=str(i)) for i in range(31)],
            root_tool_call_id="test-id",
        )
        next_state = node._construct_messages(state)
        self.assertEqual(len(next_state), 29)
        self.assertEqual(next_state[0].type, "system")
<<<<<<< HEAD
        self.assertEqual(next_state[1].content, [{"type": "text", "text": "3"}])
        self.assertEqual(
            next_state[-1].content, [{"type": "text", "text": "30", "cache_control": {"type": "ephemeral"}}]
        )
=======
        self.assertEqual(next_state[1].content, "3")
        self.assertEqual(next_state[-1].content, "30")
>>>>>>> fd02d9eb
<|MERGE_RESOLUTION|>--- conflicted
+++ resolved
@@ -159,12 +159,5 @@
         next_state = node._construct_messages(state)
         self.assertEqual(len(next_state), 29)
         self.assertEqual(next_state[0].type, "system")
-<<<<<<< HEAD
-        self.assertEqual(next_state[1].content, [{"type": "text", "text": "3"}])
-        self.assertEqual(
-            next_state[-1].content, [{"type": "text", "text": "30", "cache_control": {"type": "ephemeral"}}]
-        )
-=======
         self.assertEqual(next_state[1].content, "3")
-        self.assertEqual(next_state[-1].content, "30")
->>>>>>> fd02d9eb
+        self.assertEqual(next_state[-1].content, "30")