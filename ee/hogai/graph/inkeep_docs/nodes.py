--- conflicted
+++ resolved
@@ -40,7 +40,10 @@
         )
 
         message: LangchainAIMessage = await self._get_model().ainvoke(messages, config)
-<<<<<<< HEAD
+        # NOTE: This is a hacky way to send these messages as part of the root tool call
+        # Can't think of a better interface for this at the moment.
+        self.dispatcher.set_as_root()
+
         should_continue = INKEEP_DATA_CONTINUATION_PHRASE in message.content
 
         tool_prompt = "Checking PostHog documentation..."
@@ -56,11 +59,6 @@
         if should_continue:
             new_messages.reverse()
 
-=======
-        # NOTE: This is a hacky way to send these messages as part of the root tool call
-        # Can't think of a better interface for this at the moment.
-        self.dispatcher.set_as_root()
->>>>>>> f44a747d
         return PartialAssistantState(
             messages=new_messages,
             root_tool_call_id=None,
