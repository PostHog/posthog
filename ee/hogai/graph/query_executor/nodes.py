from uuid import uuid4

from langchain_core.runnables import RunnableConfig

from posthog.schema import (
    AssistantFunnelsQuery,
    AssistantHogQLQuery,
    AssistantRetentionQuery,
    AssistantToolCallMessage,
    AssistantTrendsQuery,
    FailureMessage,
    FunnelVizType,
    VisualizationMessage,
)

<<<<<<< HEAD
from ee.hogai.graph.base import AssistantNode
=======
from posthog.exceptions_capture import capture_exception

from ee.hogai.utils.types import AssistantNodeName, AssistantState, PartialAssistantState

from ..base import AssistantNode
>>>>>>> 33822600
from .prompts import (
    FALLBACK_EXAMPLE_PROMPT,
    FUNNEL_STEPS_EXAMPLE_PROMPT,
    FUNNEL_TIME_TO_CONVERT_EXAMPLE_PROMPT,
    FUNNEL_TRENDS_EXAMPLE_PROMPT,
    QUERY_RESULTS_PROMPT,
    RETENTION_EXAMPLE_PROMPT,
    SQL_EXAMPLE_PROMPT,
    SQL_QUERY_PROMPT,
    TRENDS_EXAMPLE_PROMPT,
)
from .query_executor import AssistantQueryExecutor


class QueryExecutorNode(AssistantNode):
    name = AssistantNodeName.QUERY_EXECUTOR

    def run(self, state: AssistantState, config: RunnableConfig) -> PartialAssistantState | None:
        viz_message = state.messages[-1]
        if isinstance(viz_message, FailureMessage):
            return PartialAssistantState()  # Exit early - something failed earlier
        if not isinstance(viz_message, VisualizationMessage):
            raise ValueError(f"Expected a visualization message, found {type(viz_message)}")
        if viz_message.answer is None:
            raise ValueError("Did not find query in the visualization message")

        tool_call_id = state.root_tool_call_id
        if not tool_call_id:
            return None

        query_runner = AssistantQueryExecutor(self._team, self._utc_now_datetime)
        try:
            results, used_fallback = query_runner.run_and_format_query(viz_message.answer)
            example_prompt = FALLBACK_EXAMPLE_PROMPT if used_fallback else self._get_example_prompt(viz_message)
        except Exception as err:
            if isinstance(err, NotImplementedError):
                raise
            capture_exception(err, additional_properties=self._get_debug_props(config))
            return PartialAssistantState(messages=[FailureMessage(content=str(err), id=str(uuid4()))])

        query_result = QUERY_RESULTS_PROMPT.format(
            query_kind=viz_message.answer.kind,
            results=results,
            utc_datetime_display=self.utc_now,
            project_datetime_display=self.project_now,
            project_timezone=self.project_timezone,
        )

        formatted_query_result = f"{example_prompt}\n\n{query_result}"
        if isinstance(viz_message.answer, AssistantHogQLQuery):
            formatted_query_result = f"{example_prompt}\n\n{SQL_QUERY_PROMPT.format(query=viz_message.answer.query)}\n\n{formatted_query_result}"

        return PartialAssistantState(
            messages=[
                AssistantToolCallMessage(content=formatted_query_result, id=str(uuid4()), tool_call_id=tool_call_id)
            ],
            root_tool_call_id=None,
            root_tool_insight_plan=None,
            root_tool_insight_type=None,
            rag_context=None,
        )

    def _get_example_prompt(self, viz_message: VisualizationMessage) -> str:
        if isinstance(viz_message.answer, AssistantTrendsQuery):
            return TRENDS_EXAMPLE_PROMPT
        if isinstance(viz_message.answer, AssistantFunnelsQuery):
            if (
                not viz_message.answer.funnelsFilter
                or not viz_message.answer.funnelsFilter.funnelVizType
                or viz_message.answer.funnelsFilter.funnelVizType == FunnelVizType.STEPS
            ):
                return FUNNEL_STEPS_EXAMPLE_PROMPT
            if viz_message.answer.funnelsFilter.funnelVizType == FunnelVizType.TIME_TO_CONVERT:
                return FUNNEL_TIME_TO_CONVERT_EXAMPLE_PROMPT
            return FUNNEL_TRENDS_EXAMPLE_PROMPT
        if isinstance(viz_message.answer, AssistantRetentionQuery):
            return RETENTION_EXAMPLE_PROMPT
        if isinstance(viz_message.answer, AssistantHogQLQuery):
            return SQL_EXAMPLE_PROMPT
        raise NotImplementedError(f"Unsupported query type: {type(viz_message.answer)}")<|MERGE_RESOLUTION|>--- conflicted
+++ resolved
@@ -13,15 +13,11 @@
     VisualizationMessage,
 )
 
-<<<<<<< HEAD
-from ee.hogai.graph.base import AssistantNode
-=======
 from posthog.exceptions_capture import capture_exception
 
 from ee.hogai.utils.types import AssistantNodeName, AssistantState, PartialAssistantState
 
-from ..base import AssistantNode
->>>>>>> 33822600
+from ee.hogai.graph.base import AssistantNode
 from .prompts import (
     FALLBACK_EXAMPLE_PROMPT,
     FUNNEL_STEPS_EXAMPLE_PROMPT,
