import re
import time
import inspect
import warnings
from datetime import timedelta
from functools import wraps
from typing import Optional, TypedDict
from uuid import uuid4

from django.db.models import Max
from django.utils import timezone

import structlog
from langchain_core.messages import BaseMessage, HumanMessage, SystemMessage, ToolMessage
from langchain_core.runnables import RunnableConfig
from langchain_core.tools import tool
from langchain_openai import ChatOpenAI

from posthog.schema import AssistantMessage, AssistantToolCallMessage, VisualizationMessage

from posthog.exceptions_capture import capture_exception
from posthog.models import Insight

from ee.hogai.context import SUPPORTED_QUERY_MODEL_BY_KIND
from ee.hogai.graph.base import AssistantNode
from ee.hogai.graph.query_executor.query_executor import AssistantQueryExecutor, SupportedQueryTypes
from ee.hogai.graph.shared_prompts import HYPERLINK_USAGE_INSTRUCTIONS
from ee.hogai.utils.helpers import build_insight_url
from ee.hogai.utils.types import AssistantState, PartialAssistantState
from ee.hogai.utils.types.base import AssistantNodeName
from ee.hogai.utils.types.composed import MaxNodeName

from .prompts import (
    ITERATIVE_SEARCH_SYSTEM_PROMPT,
    ITERATIVE_SEARCH_USER_PROMPT,
    NO_INSIGHTS_FOUND_MESSAGE,
    PAGINATION_INSTRUCTIONS_TEMPLATE,
    TOOL_BASED_EVALUATION_SYSTEM_PROMPT,
)

logger = structlog.get_logger(__name__)
# Silence Pydantic serializer warnings for creation of VisualizationMessage/Query execution
warnings.filterwarnings("ignore", category=UserWarning, message=".*Pydantic serializer.*")

TIMING_LOG_PREFIX = "[INSIGHT_SEARCH]"


def timing_logger(func_name: str | None = None):
    """Decorator to log execution time of functions.
    Investigating production bottleneck
    """

    def decorator(func):
        name = func_name or f"{func.__module__}.{func.__qualname__}"

        # Check async
        if inspect.iscoroutinefunction(func):

            @wraps(func)
            async def async_wrapper(*args, **kwargs):
                start_time = time.time()
                logger.warning(f"{TIMING_LOG_PREFIX} Starting {name}")
                try:
                    result = await func(*args, **kwargs)
                    elapsed = time.time() - start_time
                    logger.warning(f"{TIMING_LOG_PREFIX} {name} completed in {elapsed:.3f}s")
                    return result
                except Exception:
                    elapsed = time.time() - start_time
                    logger.exception(f"{TIMING_LOG_PREFIX} {name} failed after {elapsed:.3f}s")
                    raise

            return async_wrapper
        else:

            @wraps(func)
            def sync_wrapper(*args, **kwargs):
                start_time = time.time()
                logger.warning(f"{TIMING_LOG_PREFIX} Starting {name}")
                try:
                    result = func(*args, **kwargs)
                    elapsed = time.time() - start_time
                    logger.warning(f"{TIMING_LOG_PREFIX} {name} completed in {elapsed:.3f}s")
                    return result
                except Exception:
                    elapsed = time.time() - start_time
                    logger.exception(f"{TIMING_LOG_PREFIX} {name} failed after {elapsed:.3f}s")
                    raise

            return sync_wrapper

    return decorator


class InsightDict(TypedDict):
    """TypedDict for insight data returned from queryset.values()."""

    id: int
    name: Optional[str]
    description: Optional[str]
    query: Optional[dict]
    derived_name: Optional[str]
    short_id: str


class NoInsightsException(Exception):
    """Exception indicating that the insight search cannot be done because the user does not have any insights."""


class InsightSearchNode(AssistantNode):
    PAGE_SIZE = 500
    MAX_SEARCH_ITERATIONS = 6
    MAX_INSIGHTS_TO_RETURN = 3
    MAX_EVALUATION_ITERATIONS = 3
    INSIGHTS_CUTOFF_DAYS = 180
    MAX_SERIES_TO_PROCESS = 3

    @property
    def node_name(self) -> MaxNodeName:
        return AssistantNodeName.INSIGHTS_SEARCH

    def __init__(self, *args, **kwargs):
        super().__init__(*args, **kwargs)
        self._current_page = 0
        self._page_size = self.PAGE_SIZE
        self._max_iterations = self.MAX_SEARCH_ITERATIONS
        self._current_iteration = 0
        self._loaded_pages = {}
        self._total_insights_count = None
        self._max_insights_to_select = self.MAX_INSIGHTS_TO_RETURN
        self._max_insights_evaluation_iterations = self.MAX_EVALUATION_ITERATIONS
        self._evaluation_selections = {}
        self._rejection_reason = None
        self._cutoff_date_for_insights_in_days = self.INSIGHTS_CUTOFF_DAYS
        self._query_cache = {}
        self._insight_id_cache = {}

<<<<<<< HEAD
    @timing_logger("InsightSearchNode.arun")
    async def arun(self, state: AssistantState, config: RunnableConfig) -> PartialAssistantState | None:
        search_query = state.search_insights_query
        self._current_iteration = 0

        total_count = await self._get_total_insights_count()
        if total_count == 0:
            raise NoInsightsException

        selected_insights = await self._search_insights_iteratively(search_query or "")
        logger.warning(
            f"{TIMING_LOG_PREFIX} search_insights_iteratively returned {len(selected_insights)} insights: {selected_insights}"
        )

        if selected_insights:
            await self._write_reasoning(content=f"Evaluating {len(selected_insights)} insights to find the best match")
        else:
            await self._write_reasoning(content="No existing insights found, creating a new one")

        evaluation_result = await self._evaluate_insights_with_tools(
            selected_insights, search_query or "", max_selections=1
        )

        return self._handle_evaluation_result(evaluation_result, state)
=======
    def _dispatch_update_message(self, content: str) -> None:
        """Dispatch an update message to the assistant."""
        self.dispatcher.message(AssistantMessage(content=content))
>>>>>>> f44a747d

    def _create_page_reader_tool(self):
        """Create tool for reading insights pages during agentic RAG loop."""

        @tool
        async def read_insights_page(page_number: int) -> str:
            """Read a page of insights data.

            Args:
                page_number: The page number to read (0-based)

            Returns:
                Formatted insights data for the requested page
            """
            page_insights = await self._load_insights_page(page_number)

            if not page_insights:
                return "No more insights available."

            formatted_insights = [self._format_insight_for_display(insight) for insight in page_insights]
            return f"Page {page_number + 1} insights:\n" + "\n".join(formatted_insights)

        return read_insights_page

    def _create_insight_evaluation_tools(self):
        """Create tools for insight evaluation."""

        @tool
        def select_insight(insight_id: int, explanation: str) -> str:
            """Select an insight as useful for the user's query."""
            insight = self._find_insight_by_id(insight_id)
            if not insight:
                return f"Insight {insight_id} not found"

            self._evaluation_selections[insight_id] = {"insight": insight, "explanation": explanation}

            name = insight["name"] or insight["derived_name"] or "Unnamed"
            insight_url = build_insight_url(self._team, insight["short_id"])
            return f"Selected insight {insight_id}: {name} (url: {insight_url})"

        @tool
        def reject_all_insights(reason: str) -> str:
            """Indicate that none of the insights are suitable."""
            self._evaluation_selections = {}
            self._rejection_reason = reason
            return "All insights rejected. Will create new insight."

        return [select_insight, reject_all_insights]

<<<<<<< HEAD
=======
    @timing_logger("InsightSearchNode.arun")
    async def arun(self, state: AssistantState, config: RunnableConfig) -> PartialAssistantState | None:
        self._dispatch_update_message("Searching for insights")
        search_query = state.search_insights_query
        try:
            self._current_iteration = 0

            total_count = await self._get_total_insights_count()
            if total_count == 0:
                return self._handle_empty_database(state)

            selected_insights = await self._search_insights_iteratively(search_query or "")
            logger.warning(
                f"{TIMING_LOG_PREFIX} search_insights_iteratively returned {len(selected_insights)} insights: {selected_insights}"
            )

            if selected_insights:
                self._dispatch_update_message(f"Evaluating {len(selected_insights)} insights to find the best match")
            else:
                self._dispatch_update_message("No existing insights found, creating a new one")

            evaluation_result = await self._evaluate_insights_with_tools(
                selected_insights, search_query or "", max_selections=1
            )

            return self._handle_evaluation_result(evaluation_result, state)

        except Exception as e:
            return self._handle_search_error(e, state)

>>>>>>> f44a747d
    @timing_logger("InsightSearchNode._get_insights_queryset")
    def _get_insights_queryset(self):
        """Get Insight objects with latest view time annotated and cutoff date."""
        cutoff_date = timezone.now() - timedelta(days=self._cutoff_date_for_insights_in_days)
        return (
            Insight.objects.filter(team=self._team, deleted=False)
            # Annotate with latest view time from InsightViewed
            .annotate(latest_view_time=Max("insightviewed__last_viewed_at"))
            # Only include insights viewed within the last 6 months
            .filter(latest_view_time__gte=cutoff_date)
            .values("id", "name", "description", "query", "derived_name", "short_id")
            .order_by("-latest_view_time")
        )

    @timing_logger("InsightSearchNode._get_total_insights_count")
    async def _get_total_insights_count(self) -> int:
        if self._total_insights_count is None:
            self._total_insights_count = await self._get_insights_queryset().acount()
        return self._total_insights_count

    def _handle_evaluation_result(self, evaluation_result: dict, state: AssistantState) -> PartialAssistantState:
        """Process the evaluation result and return appropriate response."""
        if evaluation_result["should_use_existing"]:
            return self._create_existing_insights_response(evaluation_result, state)
        else:
            return self._create_new_insight_response(state.search_insights_query, state)

    @timing_logger("InsightSearchNode._create_existing_insights_response")
    def _create_existing_insights_response(
        self, evaluation_result: dict, state: AssistantState
    ) -> PartialAssistantState:
        """Create response for when existing insights are found."""
        formatted_content = f"**Evaluation Result**: {evaluation_result['explanation']}"
        formatted_content += HYPERLINK_USAGE_INSTRUCTIONS

<<<<<<< HEAD
        messages_to_return.extend(evaluation_result["visualization_messages"])

        messages_to_return.append(
            AssistantToolCallMessage(
                content=formatted_content,
                tool_call_id=state.root_tool_call_id or "unknown",
                id=str(uuid4()),
            )
        )

=======
>>>>>>> f44a747d
        return PartialAssistantState(
            messages=[
                AssistantToolCallMessage(
                    content=formatted_content,
                    tool_call_id=state.root_tool_call_id or "unknown",
                    id=str(uuid4()),
                ),
                *evaluation_result["visualization_messages"],
            ],
            selected_insight_ids=evaluation_result["selected_insights"],
            search_insights_query=None,
            root_tool_call_id=None,
            root_tool_insight_plan=None,
        )

    def _create_new_insight_response(self, search_query: str | None, state: AssistantState) -> PartialAssistantState:
        """Create response for when no suitable insights are found."""
        return PartialAssistantState(
            messages=[
                AssistantToolCallMessage(
                    content=NO_INSIGHTS_FOUND_MESSAGE,
                    tool_call_id=state.root_tool_call_id or "unknown",
                    id=str(uuid4()),
                )
            ],
            root_tool_insight_plan=search_query,
            search_insights_query=None,
            selected_insight_ids=None,
        )

    def _format_insight_for_display(self, insight: InsightDict) -> str:
        """Format a single insight for display."""
        name = insight["name"] or insight["derived_name"] or "Unnamed"
        description = insight["description"] or ""
        base = f"ID: {insight['id']} | {name}"
        return f"{base} - {description}" if description else base

    @timing_logger("InsightSearchNode._load_insights_page")
    async def _load_insights_page(self, page_number: int) -> list[InsightDict]:
        """Load a specific page of insights from database."""
        logger.warning(f"{TIMING_LOG_PREFIX} _load_insights_page called with page_number={page_number}")

        if page_number in self._loaded_pages:
            logger.info(
                f"{TIMING_LOG_PREFIX} Page {page_number} found in cache with {len(self._loaded_pages[page_number])} insights"
            )
            return self._loaded_pages[page_number]

        start_idx = page_number * self._page_size
        end_idx = start_idx + self._page_size

        insights_qs = self._get_insights_queryset()[start_idx:end_idx]
        logger.warning(
            f"{TIMING_LOG_PREFIX} Executing async query for page {page_number} (range: {start_idx}-{end_idx})"
        )

        db_start = time.time()
        page_insights = []
        insight_count = 0
        try:
            logger.warning(f"{TIMING_LOG_PREFIX} Starting async iteration for page {page_number}")

            last_progress_time = time.time()

            async for i in insights_qs:
                insight_count += 1
                page_insights.append(i)
                current_time = time.time()

                # Log progress every 100 insights or every 10 seconds in order to understand why we are getting stuck
                if insight_count % 100 == 0 or (current_time - last_progress_time) > 10:
                    elapsed_so_far = current_time - db_start
                    logger.warning(
                        f"{TIMING_LOG_PREFIX} Progress: loaded {insight_count} insights for page {page_number} in {elapsed_so_far:.2f}s"
                    )
                    last_progress_time = current_time

                # Certain insights may take too long
                # Certain insights may take too long - check against db_start instead of last_progress_time
                if (current_time - db_start) > 5 and insight_count == 1:
                    logger.warning(
                        f"{TIMING_LOG_PREFIX} Slow insight processing detected for page {page_number}, insight #{insight_count}"
                    )

            logger.warning(
                f"{TIMING_LOG_PREFIX} Async iteration completed for page {page_number}, total insights: {insight_count}"
            )

        except Exception as e:
            elapsed_on_error = time.time() - db_start
            logger.error(
                f"{TIMING_LOG_PREFIX} Exception during async iteration for page {page_number} after {elapsed_on_error:.2f}s, loaded {insight_count} insights: {e}",
                exc_info=True,
            )
            raise

        db_elapsed = time.time() - db_start

        logger.warning(
            f"{TIMING_LOG_PREFIX} Database query completed in {db_elapsed:.2f}s, loaded {len(page_insights)} insights for page {page_number}"
        )
        logger.warning(f"{TIMING_LOG_PREFIX} DB QUERY: took {db_elapsed:.2f}s to load page {page_number}")

        self._loaded_pages[page_number] = page_insights

        for insight in page_insights:
            self._insight_id_cache[insight["id"]] = insight

        return page_insights

    @timing_logger("InsightSearchNode._search_insights_iteratively")
    async def _search_insights_iteratively(self, search_query: str) -> list[int]:
        """Execute iterative insight search with LLM and tool calling."""
        messages = await self._build_search_messages(search_query)
        llm_with_tools = await self._prepare_llm_with_tools()

        selected_insights = await self._perform_iterative_search(messages, llm_with_tools)

        if not selected_insights:
            return []

        return selected_insights[: self._max_insights_to_select]

    async def _build_search_messages(self, search_query: str) -> list[BaseMessage]:
        """Build the initial messages for the search."""
        first_page = await self._format_insights_page(0)
        pagination_instructions = await self._get_pagination_instructions()

        system_prompt = ITERATIVE_SEARCH_SYSTEM_PROMPT.format(
            first_page_insights=first_page, pagination_instructions=pagination_instructions
        )
        user_prompt = ITERATIVE_SEARCH_USER_PROMPT.format(query=search_query)

        return [SystemMessage(content=system_prompt), HumanMessage(content=user_prompt)]

    async def _get_pagination_instructions(self) -> str:
        """Get pagination instructions based on available insights."""
        total_insights = await self._get_total_insights_count()
        total_pages = self._calculate_total_pages(total_insights)

        if total_pages > 1:
            return PAGINATION_INSTRUCTIONS_TEMPLATE.format(total_pages=total_pages)
        return "This is the only page of insights available."

    async def _prepare_llm_with_tools(self):
        """Prepare LLM with pagination tools if needed."""
        total_insights = await self._get_total_insights_count()
        total_pages = self._calculate_total_pages(total_insights)

        if total_pages > 1:
            read_tool = self._create_page_reader_tool()
            return self._model.bind_tools([read_tool])
        return self._model

    @timing_logger("InsightSearchNode._perform_iterative_search")
    async def _perform_iterative_search(self, messages: list[BaseMessage], llm_with_tools) -> list[int]:
        """Perform the iterative search with the LLM."""
        selected_insights = []

        for step in ["Searching through existing insights", "Analyzing available insights"]:
            self._dispatch_update_message(step)
        logger.warning(f"{TIMING_LOG_PREFIX} Starting iterative search, max_iterations={self._max_iterations}")

        while self._current_iteration < self._max_iterations:
            self._current_iteration += 1
            logger.warning(f"{TIMING_LOG_PREFIX} Iteration {self._current_iteration}/{self._max_iterations} starting")

            try:
                response = await llm_with_tools.ainvoke(messages)

                if hasattr(response, "tool_calls") and response.tool_calls:
                    # Required for tool message protocol
                    messages.append(response)

                    for tool_call in response.tool_calls:
                        if tool_call.get("name") == "read_insights_page":
                            page_num = tool_call.get("args", {}).get("page_number", 0)
                            logger.warning(f"{TIMING_LOG_PREFIX} Reading insights page {page_num}")

                            logger.warning(
                                f"{TIMING_LOG_PREFIX} STALL POINT(?): Streamed 'Finding the most relevant insights' - about to fetch page content"
                            )
                            self._dispatch_update_message("Finding the most relevant insights")

                            logger.warning(f"{TIMING_LOG_PREFIX} Fetching page content for page {page_num}")
                            tool_response = await self._get_page_content_for_tool(page_num)
                            logger.warning(
                                f"{TIMING_LOG_PREFIX} Page content fetched successfully, length={len(tool_response)}"
                            )

                            messages.append(
                                ToolMessage(content=tool_response, tool_call_id=tool_call.get("id", "unknown"))
                            )

                    logger.warning(f"{TIMING_LOG_PREFIX} Continuing to next iteration after tool calls")
                    continue

                # No tool calls, extract insight IDs from the response. Done with the search
                content = response.content if isinstance(response.content, str) else str(response.content)
                selected_insights = self._parse_insight_ids(content)
                if selected_insights:
                    self._dispatch_update_message(f"Found {len(selected_insights)} relevant insights")
                else:
                    self._dispatch_update_message("No matching insights found")
                break

            except Exception as e:
                capture_exception(e)
                error_message = f"Error during search"
                self._dispatch_update_message(error_message)
                break

        return selected_insights

    async def _get_page_content_for_tool(self, page_number: int) -> str:
        """Get page content for tool response."""
        if page_number == 0:
            return "Page 0 data is already provided in the initial context above."
        else:
            page_content = await self._format_insights_page(page_number)
            return f"Page {page_number + 1} results:\n{page_content}"

    def _calculate_total_pages(self, total_insights: int) -> int:
        """Calculate total number of pages for insights."""
        return (total_insights + self._page_size - 1) // self._page_size

    async def _format_insights_page(self, page_number: int) -> str:
        """Format a page of insights for display."""
        page_insights = await self._load_insights_page(page_number)

        if not page_insights:
            return "No insights available on this page."

        formatted_insights = [self._format_insight_for_display(insight) for insight in page_insights]
        return "\n".join(formatted_insights)

    @timing_logger("InsightSearchNode._get_all_loaded_insight_ids")
    def _get_all_loaded_insight_ids(self) -> set[int]:
        """Get all insight IDs from loaded pages."""
        all_ids = set()
        for page_insights in self._loaded_pages.values():
            for insight in page_insights:
                all_ids.add(insight["id"])
        return all_ids

    @timing_logger("InsightSearchNode._find_insight_by_id")
    def _find_insight_by_id(self, insight_id: int) -> InsightDict | None:
        """Find an insight by ID across all loaded pages (with cache)."""
        return self._insight_id_cache.get(insight_id)

    @timing_logger("InsightSearchNode._process_insight_query")
    async def _process_insight_query(self, insight: InsightDict) -> tuple[SupportedQueryTypes | None, str | None]:
        """
        Process an insight's query and cache object and formatted results for reference
        """
        insight_id = insight["id"]

        cached_result = self._get_cached_query(insight_id)
        if cached_result is not None:
            return cached_result

        if not insight["query"]:
            return self._cache_and_return(insight_id, None, None)

        query_obj, formatted_results = await self._extract_and_execute_query(insight)

        return self._cache_and_return(insight_id, query_obj, formatted_results)

    def _get_cached_query(self, insight_id: int) -> tuple[SupportedQueryTypes | None, str | None] | None:
        """Get cached query result if available."""
        if insight_id in self._query_cache:
            return self._query_cache[insight_id]
        return None

    def _cache_and_return(
        self,
        insight_id: int,
        query_obj: SupportedQueryTypes | None,
        formatted_results: str | None,
    ) -> tuple[SupportedQueryTypes | None, str | None]:
        """Cache and return query result."""
        result = (query_obj, formatted_results)
        self._query_cache[insight_id] = result
        return result

    @timing_logger("InsightSearchNode._extract_and_execute_query")
    async def _extract_and_execute_query(self, insight: InsightDict) -> tuple[SupportedQueryTypes | None, str | None]:
        """Extract query object and execute it."""
        try:
            query_dict = insight["query"]
            if query_dict is None:
                return None, "Query is missing"
            query_source = query_dict.get("source", {})
            insight_type = query_source.get("kind", "Unknown")

            query_obj = self._validate_and_create_query_object(insight_type, query_source)
            if query_obj is None:
                return None, "Query type not supported for execution"

            formatted_results = await self._execute_and_format_query(query_obj, insight["id"])
            return query_obj, formatted_results

        except Exception as e:
            capture_exception(e)
            return None, "Query processing failed"

    @timing_logger("InsightSearchNode._validate_and_create_query_object")
    def _validate_and_create_query_object(self, insight_type: str, query_source: dict) -> SupportedQueryTypes | None:
        """Validate query type and create query object."""
        if insight_type not in SUPPORTED_QUERY_MODEL_BY_KIND:
            return None

        AssistantQueryModel = SUPPORTED_QUERY_MODEL_BY_KIND[insight_type]
        return AssistantQueryModel.model_validate(query_source, strict=False)

    @timing_logger("InsightSearchNode._execute_and_format_query")
    async def _execute_and_format_query(self, query_obj: SupportedQueryTypes, insight_id: int) -> str:
        """Execute query and format results with timing instrumentation."""
        try:
            query_executor = AssistantQueryExecutor(team=self._team, utc_now_datetime=self._utc_now_datetime)
            results, _ = await query_executor.arun_and_format_query(query_obj, debug_timing=True)
            return results
        except Exception as e:
            capture_exception(e)
            return "Query execution failed"

    @timing_logger("InsightSearchNode._parse_insight_ids")
    def _parse_insight_ids(self, response_content: str) -> list[int]:
        """Parse insight IDs from LLM response, removing duplicates and preserving order."""
        numbers = re.findall(r"\b\d+\b", response_content)

        # Convert to integers and validate against available insights
        available_ids = self._get_all_loaded_insight_ids()
        valid_ids = []
        seen_ids = set()

        for num_str in numbers:
            try:
                insight_id = int(num_str)
                if insight_id in available_ids and insight_id not in seen_ids:
                    valid_ids.append(insight_id)
                    seen_ids.add(insight_id)
                    # Stop if we've found enough unique insights
                    if len(valid_ids) >= self._max_insights_to_select:
                        break
            except ValueError:
                continue

        return valid_ids

    @timing_logger("InsightSearchNode._create_enhanced_insight_summary")
    async def _create_enhanced_insight_summary(self, insight: InsightDict) -> str:
        """Create enhanced summary with metadata and basic execution info."""
        insight_id = insight["id"]
        name = insight["name"] or insight["derived_name"] or "Unnamed"
        description = insight["description"] or ""

        insight_type = "Unknown"
        query_info = None

        _, query_result = await self._process_insight_query(insight)

        if insight["query"]:
            try:
                query_dict = insight["query"]
                query_source = query_dict.get("source", {})
                insight_type = query_source.get("kind", "Unknown")
                query_info = self._extract_query_metadata(query_source)
            except Exception as e:
                capture_exception(e)

        insight_url = build_insight_url(self._team, insight["short_id"])
        hyperlink_format = f"[{name}]({insight_url})"

        summary_parts = [
            f"ID: {insight_id} | {name} | {hyperlink_format}",
            f"Type: {insight_type}",
            f"Query result: {query_result}",
        ]

        if description:
            summary_parts.append(f"Description: {description}")

        if query_info:
            summary_parts.append(f"Query: {query_info}")

        return " | ".join(summary_parts)

    @timing_logger("InsightSearchNode._extract_query_metadata")
    def _extract_query_metadata(self, query_source: dict) -> str | None:
        """Extract basic query information from Insight object without execution."""
        try:
            if not query_source:
                return None

            # Extract basic info from query
            info_parts = []

            # Get events/series info - only process first 3 for efficiency
            series = query_source.get("series", [])
            if series:
                events = []
                for series_item in series[: self.MAX_SERIES_TO_PROCESS]:
                    if isinstance(series_item, dict):
                        event_name = series_item.get("event", series_item.get("name", "Unknown"))
                        if event_name:
                            events.append(str(event_name))
                if events:
                    info_parts.append(f"Events: {', '.join(events)}")

            # Get date range info
            date_range = query_source.get("dateRange", {})
            if date_range:
                date_from = date_range.get("date_from", "")
                if date_from:
                    info_parts.append(f"Period: {date_from}")

            return " | ".join(info_parts) if info_parts else None

        except Exception as e:
            capture_exception(e)
            return None

    @timing_logger("InsightSearchNode._create_visualization_message_for_insight")
    async def _create_visualization_message_for_insight(self, insight: InsightDict) -> VisualizationMessage | None:
        """Create a VisualizationMessage to render the insight UI."""
        try:
            for step in ["Executing insight query...", "Processing query parameters", "Running data analysis"]:
                self._dispatch_update_message(step)

            query_obj, _ = await self._process_insight_query(insight)

            if not query_obj:
                return None

            insight_name = insight["name"] or insight["derived_name"] or "Unnamed Insight"

            visualization_message = VisualizationMessage(
                query=f"Existing insight: {insight_name}",
                plan=f"Showing existing insight: {insight_name}",
                answer=query_obj,
                id=str(uuid4()),
                short_id=insight["short_id"],
            )

            return visualization_message

        except Exception as e:
            capture_exception(e)
            return None

    def _create_error_response(self, content: str, tool_call_id: str | None) -> PartialAssistantState:
        """Create error response for the assistant."""
        return PartialAssistantState(
            messages=[
                AssistantToolCallMessage(
                    content=content,
                    tool_call_id=tool_call_id or "unknown",
                    id=str(uuid4()),
                ),
            ],
            search_insights_query=None,
            root_tool_call_id=None,
        )

    @timing_logger("InsightSearchNode._evaluate_insights_with_tools")
    async def _evaluate_insights_with_tools(
        self, selected_insights: list[int], user_query: str, max_selections: int = 1
    ) -> dict:
        """Evaluate insights using tool calls for fine-grained selection.

        Args:
            selected_insights: List of insight IDs to evaluate
            user_query: The user's search query
            max_selections: Maximum number of insights to select (default: 1, best possible match)
        """
        self._reset_evaluation_state()

        insights_summary, final_selected_insights = await self._prepare_insights_for_evaluation(selected_insights)

        if not final_selected_insights:
            return self._no_insights_found_result()

        await self._run_evaluation_loop(user_query, insights_summary, max_selections)

        if self._evaluation_selections:
            return await self._create_successful_evaluation_result()
        else:
            return await self._create_rejection_result()

    def _reset_evaluation_state(self) -> None:
        """Reset evaluation state for new evaluation."""
        self._evaluation_selections = {}
        self._rejection_reason = None

    async def _prepare_insights_for_evaluation(self, selected_insights: list[int]) -> tuple[list[str], list[int]]:
        """Prepare insights for evaluation."""
        insights_summary = []
        final_selected_insights = []

        for insight_id in selected_insights:
            insight = self._find_insight_by_id(insight_id)
            if insight:
                enhanced_summary = await self._create_enhanced_insight_summary(insight)
                insights_summary.append(enhanced_summary)
                final_selected_insights.append(insight_id)

        return insights_summary, final_selected_insights

    def _no_insights_found_result(self) -> dict:
        """Return result when no insights are found."""
        return {
            "should_use_existing": False,
            "selected_insights": [],
            "explanation": "No insights found matching the user's query.",
            "visualization_messages": [],
        }

    @timing_logger("InsightSearchNode._run_evaluation_loop")
    async def _run_evaluation_loop(self, user_query: str, insights_summary: list[str], max_selections: int) -> None:
        """Run the evaluation loop with LLM."""
        for step in ["Analyzing insights to match your request", "Comparing insights for best fit"]:
            self._dispatch_update_message(step)

        tools = self._create_insight_evaluation_tools()
        llm_with_tools = self._model.bind_tools(tools)

        selection_instruction = self._build_selection_instruction(max_selections)
        messages = self._build_evaluation_messages(user_query, insights_summary, selection_instruction)

        for iteration in range(self._max_insights_evaluation_iterations):
            response = await llm_with_tools.ainvoke(messages)

            if getattr(response, "tool_calls", None):
                # Only stream on first iteration to avoid noise
                if iteration == 0:
                    self._dispatch_update_message("Making evaluation decisions")
                self._process_evaluation_tool_calls(response, messages, tools)
            else:
                break

    def _build_selection_instruction(self, max_selections: int) -> str:
        """Build instruction for insight selection."""
        insight_word = "insight" if max_selections == 1 else "insights"
        verb = "matches" if max_selections == 1 else "match"
        return f"Select ONLY the {max_selections} BEST {insight_word} that {verb} the user's query."

    def _build_evaluation_messages(
        self, user_query: str, insights_summary: list[str], selection_instruction: str
    ) -> list[BaseMessage]:
        """Build messages for evaluation."""
        system_prompt = TOOL_BASED_EVALUATION_SYSTEM_PROMPT.format(
            user_query=user_query,
            insights_summary=chr(10).join(insights_summary),
            selection_instruction=selection_instruction,
        )
        return [SystemMessage(content=system_prompt)]

    def _process_evaluation_tool_calls(self, response, messages: list[BaseMessage], tools: list) -> None:
        """Process tool calls during evaluation."""
        messages.append(response)

        for tool_call in response.tool_calls:
            if tool_call["name"] in ["select_insight", "reject_all_insights"]:
                tool_fn = next(t for t in tools if t.name == tool_call["name"])
                result = tool_fn.invoke(tool_call["args"])
                messages.append(ToolMessage(content=result, tool_call_id=tool_call["id"]))

    @timing_logger("InsightSearchNode._create_successful_evaluation_result")
    async def _create_successful_evaluation_result(self) -> dict:
        """Create result for successful evaluation."""
        visualization_messages = []
        explanations = []

        num_insights = len(self._evaluation_selections)
        insight_word = "insight" if num_insights == 1 else "insights"

        self._dispatch_update_message(f"Perfect! Found {num_insights} suitable {insight_word}")

        for _, selection in self._evaluation_selections.items():
            insight = selection["insight"]
            visualization_message = await self._create_visualization_message_for_insight(insight)
            if visualization_message:
                visualization_messages.append(visualization_message)

            insight_name = insight["name"] or insight["derived_name"] or "Unnamed"
            insight_url = build_insight_url(self._team, insight["short_id"])
            insight_hyperlink = f"[{insight_name}]({insight_url})"
            explanations.append(f"- {insight_hyperlink}: {selection['explanation']}")

        num_insights = len(self._evaluation_selections)

        # If no insights were actually selected, this shouldn't be a successful result
        if num_insights == 0:
            return await self._create_rejection_result()

        insight_word = "insight" if num_insights == 1 else "insights"

        return {
            "should_use_existing": True,
            "selected_insights": list(self._evaluation_selections.keys()),
            "explanation": f"Found {num_insights} relevant {insight_word}:\n" + "\n".join(explanations),
            "visualization_messages": visualization_messages,
        }

    async def _create_rejection_result(self) -> dict:
        """Create result for when all insights are rejected."""
        self._dispatch_update_message("Will create a custom insight tailored to your request")

        return {
            "should_use_existing": False,
            "selected_insights": [],
            "explanation": self._rejection_reason or "No suitable insights found.",
            "visualization_messages": [],
        }

    @property
    def _model(self):
        return ChatOpenAI(
            model="gpt-4.1-mini",
            temperature=0.7,
            max_completion_tokens=1000,
            streaming=False,
            stream_usage=False,
            max_retries=3,
            disable_streaming=True,
        )<|MERGE_RESOLUTION|>--- conflicted
+++ resolved
@@ -4,7 +4,7 @@
 import warnings
 from datetime import timedelta
 from functools import wraps
-from typing import Optional, TypedDict
+from typing import TYPE_CHECKING, Optional, TypedDict
 from uuid import uuid4
 
 from django.db.models import Max
@@ -28,7 +28,6 @@
 from ee.hogai.utils.helpers import build_insight_url
 from ee.hogai.utils.types import AssistantState, PartialAssistantState
 from ee.hogai.utils.types.base import AssistantNodeName
-from ee.hogai.utils.types.composed import MaxNodeName
 
 from .prompts import (
     ITERATIVE_SEARCH_SYSTEM_PROMPT,
@@ -37,6 +36,10 @@
     PAGINATION_INSTRUCTIONS_TEMPLATE,
     TOOL_BASED_EVALUATION_SYSTEM_PROMPT,
 )
+
+if TYPE_CHECKING:
+    from ee.hogai.utils.types.composed import MaxNodeName
+
 
 logger = structlog.get_logger(__name__)
 # Silence Pydantic serializer warnings for creation of VisualizationMessage/Query execution
@@ -116,7 +119,7 @@
     MAX_SERIES_TO_PROCESS = 3
 
     @property
-    def node_name(self) -> MaxNodeName:
+    def node_name(self) -> "MaxNodeName":
         return AssistantNodeName.INSIGHTS_SEARCH
 
     def __init__(self, *args, **kwargs):
@@ -135,9 +138,9 @@
         self._query_cache = {}
         self._insight_id_cache = {}
 
-<<<<<<< HEAD
     @timing_logger("InsightSearchNode.arun")
     async def arun(self, state: AssistantState, config: RunnableConfig) -> PartialAssistantState | None:
+        self._dispatch_update_message("Searching for insights")
         search_query = state.search_insights_query
         self._current_iteration = 0
 
@@ -151,20 +154,19 @@
         )
 
         if selected_insights:
-            await self._write_reasoning(content=f"Evaluating {len(selected_insights)} insights to find the best match")
+            self._dispatch_update_message(f"Evaluating {len(selected_insights)} insights to find the best match")
         else:
-            await self._write_reasoning(content="No existing insights found, creating a new one")
+            self._dispatch_update_message("No existing insights found, creating a new one")
 
         evaluation_result = await self._evaluate_insights_with_tools(
             selected_insights, search_query or "", max_selections=1
         )
 
         return self._handle_evaluation_result(evaluation_result, state)
-=======
+
     def _dispatch_update_message(self, content: str) -> None:
         """Dispatch an update message to the assistant."""
         self.dispatcher.message(AssistantMessage(content=content))
->>>>>>> f44a747d
 
     def _create_page_reader_tool(self):
         """Create tool for reading insights pages during agentic RAG loop."""
@@ -214,39 +216,6 @@
 
         return [select_insight, reject_all_insights]
 
-<<<<<<< HEAD
-=======
-    @timing_logger("InsightSearchNode.arun")
-    async def arun(self, state: AssistantState, config: RunnableConfig) -> PartialAssistantState | None:
-        self._dispatch_update_message("Searching for insights")
-        search_query = state.search_insights_query
-        try:
-            self._current_iteration = 0
-
-            total_count = await self._get_total_insights_count()
-            if total_count == 0:
-                return self._handle_empty_database(state)
-
-            selected_insights = await self._search_insights_iteratively(search_query or "")
-            logger.warning(
-                f"{TIMING_LOG_PREFIX} search_insights_iteratively returned {len(selected_insights)} insights: {selected_insights}"
-            )
-
-            if selected_insights:
-                self._dispatch_update_message(f"Evaluating {len(selected_insights)} insights to find the best match")
-            else:
-                self._dispatch_update_message("No existing insights found, creating a new one")
-
-            evaluation_result = await self._evaluate_insights_with_tools(
-                selected_insights, search_query or "", max_selections=1
-            )
-
-            return self._handle_evaluation_result(evaluation_result, state)
-
-        except Exception as e:
-            return self._handle_search_error(e, state)
-
->>>>>>> f44a747d
     @timing_logger("InsightSearchNode._get_insights_queryset")
     def _get_insights_queryset(self):
         """Get Insight objects with latest view time annotated and cutoff date."""
@@ -282,27 +251,14 @@
         formatted_content = f"**Evaluation Result**: {evaluation_result['explanation']}"
         formatted_content += HYPERLINK_USAGE_INSTRUCTIONS
 
-<<<<<<< HEAD
-        messages_to_return.extend(evaluation_result["visualization_messages"])
-
-        messages_to_return.append(
-            AssistantToolCallMessage(
-                content=formatted_content,
-                tool_call_id=state.root_tool_call_id or "unknown",
-                id=str(uuid4()),
-            )
-        )
-
-=======
->>>>>>> f44a747d
         return PartialAssistantState(
             messages=[
+                *evaluation_result["visualization_messages"],
                 AssistantToolCallMessage(
                     content=formatted_content,
                     tool_call_id=state.root_tool_call_id or "unknown",
                     id=str(uuid4()),
                 ),
-                *evaluation_result["visualization_messages"],
             ],
             selected_insight_ids=evaluation_result["selected_insights"],
             search_insights_query=None,
