--- conflicted
+++ resolved
@@ -13,22 +13,6 @@
 from posthog.test.base import BaseTest
 
 
-<<<<<<< HEAD
-=======
-class TestFunnelPlannerNode(BaseTest):
-    def test_funnels_planner_prompt_has_tools(self):
-        node = FunnelPlannerNode(self.team, self.user)
-        with patch.object(FunnelPlannerNode, "_model") as model_mock:
-
-            def assert_prompt(prompt):
-                self.assertIn("retrieve_event_properties", str(prompt))
-                return AIMessage(content="Thought.\nAction: abc")
-
-            model_mock.return_value = RunnableLambda(assert_prompt)
-            node.run(AssistantState(messages=[HumanMessage(content="Text")]), {})
-
-
->>>>>>> 7af73205
 class TestFunnelsGeneratorNode(BaseTest):
     def setUp(self):
         super().setUp()
