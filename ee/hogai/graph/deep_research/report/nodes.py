from uuid import uuid4

from langchain_core.messages import ToolMessage as LangchainToolMessage
from langchain_core.prompts import ChatPromptTemplate
from langchain_core.runnables import RunnableConfig
from langgraph.config import get_stream_writer
from pydantic import BaseModel

from posthog.schema import (
    AssistantFunnelsQuery,
    AssistantHogQLQuery,
    AssistantRetentionQuery,
    AssistantToolCallMessage,
    AssistantTrendsQuery,
    DeepResearchNotebook,
    DeepResearchType,
    NotebookUpdateMessage,
)

from posthog.exceptions_capture import capture_exception

from ee.hogai.graph.deep_research.base.nodes import DeepResearchNode
from ee.hogai.graph.deep_research.report.prompts import DEEP_RESEARCH_REPORT_PROMPT, FINAL_REPORT_USER_PROMPT
from ee.hogai.graph.deep_research.types import (
    DeepResearchIntermediateResult,
    DeepResearchState,
    PartialDeepResearchState,
)
from ee.hogai.graph.query_executor.query_executor import AssistantQueryExecutor
from ee.hogai.notebook.notebook_serializer import NotebookContext
<<<<<<< HEAD
from ee.hogai.utils.types import InsightArtifact
=======
from ee.hogai.utils.types.base import InsightArtifact, TaskArtifact
>>>>>>> f1bdc4a2


class FormattedInsight(BaseModel):
    """Represents a formatted insight for the report."""

    id: str
    description: str
    formatted_results: str
    query_type: str


class DeepResearchReportNode(DeepResearchNode):
    """
    Final node in the deep research graph that generates a comprehensive report.

    This node:
    1. Collects all intermediate results from the research process
    2. Formats insight artifacts using the query executor
    3. Generates a final markdown report with embedded insight references
    """

    async def arun(self, state: DeepResearchState, config: RunnableConfig) -> PartialDeepResearchState:
        # Collect all artifacts from task results
        all_artifacts = self._collect_all_artifacts(state)

        # Format insights for the report
        formatted_insights = self._format_insights(all_artifacts)

        # Prepare intermediate results for the prompt
        intermediate_results_text = self._format_intermediate_results(state.intermediate_results)

        # Prepare artifacts summary for the prompt
        artifacts_text = self._format_artifacts_summary(formatted_insights)

        # Generate the report using the LLM
        instructions = DEEP_RESEARCH_REPORT_PROMPT

        model = self._get_model(instructions, state.previous_response_id)

        last_message = state.messages[-1]
        if not isinstance(last_message, AssistantToolCallMessage):
            raise ValueError("Last message is not a tool call message.")

        messages: list[tuple[str, str] | LangchainToolMessage] = [
            LangchainToolMessage(content=last_message.content, tool_call_id=last_message.tool_call_id),
            ("human", FINAL_REPORT_USER_PROMPT),
        ]

        prompt = ChatPromptTemplate.from_messages(messages, template_format="mustache")

        chain = prompt | model

        context = self._create_context(all_artifacts)

        notebook = await self._astream_notebook(
            chain,
            config,
            stream_parameters={
                "intermediate_results": intermediate_results_text,
                "artifacts": artifacts_text,
            },
            context=context,
        )

        notebook_title = notebook.title if notebook else "Research Report"
        current_notebook_info = DeepResearchNotebook(
            notebook_type=DeepResearchType.REPORT,
            notebook_id=notebook.short_id,
            title=notebook_title,
        )

        # Update current run notebooks with the report
        current_run_notebooks = (state.current_run_notebooks or []) + [current_notebook_info]

        # Combine all conversation notebooks with the current report for the final display
        all_conversation_notebooks = [*state.conversation_notebooks, current_notebook_info]

        notebook_update_message = NotebookUpdateMessage(
            id=str(uuid4()),
            notebook_id=notebook.short_id,
            content=notebook.content,
            notebook_type="deep_research",
            conversation_notebooks=all_conversation_notebooks,
            current_run_notebooks=current_run_notebooks,
        )

        writer = get_stream_writer()
        custom_message = self._message_to_langgraph_update(notebook_update_message, DeepResearchNodeName.REPORT)
        writer(custom_message)

        return PartialDeepResearchState(
            messages=[notebook_update_message],
            conversation_notebooks=[current_notebook_info],
            current_run_notebooks=current_run_notebooks,
        )

    def _collect_all_artifacts(self, state: DeepResearchState) -> list[TaskArtifact]:
        """Collect all artifacts from task results."""
        artifacts: list[TaskArtifact] = []
        for result in state.task_results:
            artifacts.extend(result.artifacts)

        valid_ids = set()
        for intermediate_result in state.intermediate_results:
            valid_ids.update(intermediate_result.artifact_ids)

        artifacts = [artifact for artifact in artifacts if artifact.task_id in valid_ids]
        return artifacts

    def _format_insights(self, artifacts: list[TaskArtifact]) -> list[FormattedInsight]:
        """Format insight artifacts using the query executor."""
        formatted_insights = []

        for artifact in artifacts:
            if not isinstance(artifact, InsightArtifact) or artifact.query is None:
                # Skip artifacts without queries (shouldn't happen in production)
                continue

            try:
                executor = AssistantQueryExecutor(self._team, self._utc_now_datetime)
                # Execute and format the query
                formatted_results, _ = executor.run_and_format_query(artifact.query)

                # Determine query type for context
                query_type = self._get_query_type_name(artifact.query)

                formatted_insights.append(
                    FormattedInsight(
                        id=artifact.task_id,
                        description=artifact.content,
                        formatted_results=formatted_results,
                        query_type=query_type,
                    )
                )
            except Exception as e:
                # skip problematic insights
                capture_exception(e)
                formatted_insights.append(  # TODO: remove me
                    FormattedInsight(
                        id=artifact.task_id,
                        description=artifact.content,
                        formatted_results="",
                        query_type=self._get_query_type_name(artifact.query),
                    )
                )
                continue

        return formatted_insights

    def _get_query_type_name(self, query) -> str:
        """Get a human-readable name for the query type."""
        if isinstance(query, AssistantTrendsQuery):
            return "Trends"
        elif isinstance(query, AssistantFunnelsQuery):
            return "Funnel"
        elif isinstance(query, AssistantRetentionQuery):
            return "Retention"
        elif isinstance(query, AssistantHogQLQuery):
            return "SQL Query"
        else:
            return "Query"

    def _format_intermediate_results(self, intermediate_results: list[DeepResearchIntermediateResult]) -> str:
        """Format intermediate results for inclusion in the prompt."""
        if not intermediate_results:
            return "No intermediate results available."

        formatted_parts = []
        for i, result in enumerate(intermediate_results, 1):
            formatted_parts.append(f"### Intermediate Result {i}")
            formatted_parts.append(result.content)
            if result.artifact_ids:
                formatted_parts.append(f"Referenced insights: {', '.join(result.artifact_ids)}")
            formatted_parts.append("")  # Empty line for spacing

        return "\n".join(formatted_parts)

    def _format_artifacts_summary(self, formatted_insights: list[FormattedInsight]) -> str:
        """Format artifacts summary for inclusion in the prompt."""
        if not formatted_insights:
            return "No insights available."

        formatted_parts = []
        for insight in formatted_insights:
            formatted_parts.append(f"### Insight: {insight.id}")
            formatted_parts.append(f"**Type**: {insight.query_type}")
            formatted_parts.append(f"**Description**: {insight.description}")
            formatted_parts.append("**Data**:")
            formatted_parts.append(insight.formatted_results)
            formatted_parts.append("")  # Empty line for spacing

        return "\n".join(formatted_parts)

    def _create_context(self, artifacts: list[TaskArtifact]) -> NotebookContext:
        """
        Create a context for the notebook serializer.
        """
        context = NotebookContext(
            insights={artifact.task_id: artifact for artifact in artifacts if isinstance(artifact, InsightArtifact)}
        )
        return context<|MERGE_RESOLUTION|>--- conflicted
+++ resolved
@@ -3,7 +3,6 @@
 from langchain_core.messages import ToolMessage as LangchainToolMessage
 from langchain_core.prompts import ChatPromptTemplate
 from langchain_core.runnables import RunnableConfig
-from langgraph.config import get_stream_writer
 from pydantic import BaseModel
 
 from posthog.schema import (
@@ -28,11 +27,7 @@
 )
 from ee.hogai.graph.query_executor.query_executor import AssistantQueryExecutor
 from ee.hogai.notebook.notebook_serializer import NotebookContext
-<<<<<<< HEAD
-from ee.hogai.utils.types import InsightArtifact
-=======
 from ee.hogai.utils.types.base import InsightArtifact, TaskArtifact
->>>>>>> f1bdc4a2
 
 
 class FormattedInsight(BaseModel):
@@ -119,9 +114,10 @@
             current_run_notebooks=current_run_notebooks,
         )
 
-        writer = get_stream_writer()
-        custom_message = self._message_to_langgraph_update(notebook_update_message, DeepResearchNodeName.REPORT)
-        writer(custom_message)
+        # writer = get_stream_writer()
+        # custom_message = self._message_to_langgraph_update(notebook_update_message, DeepResearchNodeName.REPORT)
+        # writer(custom_message)
+        await self._write_message(notebook_update_message)
 
         return PartialDeepResearchState(
             messages=[notebook_update_message],
