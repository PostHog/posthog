from collections.abc import Sequence
from enum import StrEnum
from typing import Annotated, Optional

from langgraph.graph import END, START
from pydantic import BaseModel, Field

from posthog.schema import DeepResearchNotebook

<<<<<<< HEAD
from ee.hogai.graph.root.tools.todo_write import TodoItem
=======
>>>>>>> 68a1e5f1
from ee.hogai.utils.types.base import (
    AssistantMessageUnion,
    BaseStateWithMessages,
    BaseStateWithTasks,
<<<<<<< HEAD
=======
    TodoItem,
>>>>>>> 68a1e5f1
    add_and_merge_messages,
    append,
    replace,
)

NotebookInfo = DeepResearchNotebook


class DeepResearchIntermediateResult(BaseModel):
    """
    An intermediate result of a batch of work, that will be used to write the final report.
    """

    content: str
    artifact_ids: list[str] = Field(default=[])


class _SharedDeepResearchState(BaseStateWithMessages, BaseStateWithTasks):
    todos: Annotated[Optional[list[TodoItem]], replace] = Field(default=None)
    """
    The current TO-DO list.
    """
    intermediate_results: Annotated[list[DeepResearchIntermediateResult], append] = Field(default=[])
    """
    Intermediate reports.
    """
    previous_response_id: Optional[str] = Field(default=None)
    """
    The ID of the previous OpenAI Responses API response.
    """
    conversation_notebooks: Annotated[list[NotebookInfo], append] = Field(default=[])
    """
    All notebooks created across the entire conversation.
    """
    current_run_notebooks: Annotated[Optional[list[NotebookInfo]], replace] = Field(default=None)
    """
    Notebooks created in the current deep research run (reset on new run).
    """


class DeepResearchState(_SharedDeepResearchState):
    messages: Annotated[Sequence[AssistantMessageUnion], add_and_merge_messages] = Field(default=[])
    """
    Messages exposed to the user.
    """


class PartialDeepResearchState(_SharedDeepResearchState):
    messages: Sequence[AssistantMessageUnion] = Field(default=[])
    """
    Messages exposed to the user.
    """


class DeepResearchNodeName(StrEnum):
    START = START
    END = END
    ONBOARDING = "onboarding"
    NOTEBOOK_PLANNING = "notebook_planning"
    PLANNER = "planner"
    PLANNER_TOOLS = "planner_tools"
    TASK_EXECUTOR = "task_executor"
    REPORT = "report"
    TITLE_GENERATOR = "title_generator"<|MERGE_RESOLUTION|>--- conflicted
+++ resolved
@@ -7,18 +7,11 @@
 
 from posthog.schema import DeepResearchNotebook
 
-<<<<<<< HEAD
-from ee.hogai.graph.root.tools.todo_write import TodoItem
-=======
->>>>>>> 68a1e5f1
 from ee.hogai.utils.types.base import (
     AssistantMessageUnion,
     BaseStateWithMessages,
     BaseStateWithTasks,
-<<<<<<< HEAD
-=======
     TodoItem,
->>>>>>> 68a1e5f1
     add_and_merge_messages,
     append,
     replace,
