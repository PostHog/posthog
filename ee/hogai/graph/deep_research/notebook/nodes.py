from langchain_core.prompts import ChatPromptTemplate
from langchain_core.runnables import RunnableConfig

from posthog.schema import DeepResearchNotebook, DeepResearchType, HumanMessage

from ee.hogai.graph.deep_research.base.nodes import DeepResearchNode
from ee.hogai.graph.deep_research.notebook.prompts import DEEP_RESEARCH_NOTEBOOK_PLANNING_PROMPT
from ee.hogai.graph.deep_research.types import DeepResearchState, PartialDeepResearchState


class DeepResearchNotebookPlanningNode(DeepResearchNode):
    async def arun(self, state: DeepResearchState, config: RunnableConfig) -> PartialDeepResearchState:
        # We use instructions with the OpenAI Responses API
        instructions = DEEP_RESEARCH_NOTEBOOK_PLANNING_PROMPT.format(
            core_memory=await self._aget_core_memory(),
        )

        last_message = state.messages[-1]
        if not isinstance(last_message, HumanMessage):
            raise ValueError("Last message is not a human message.")

        prompt = ChatPromptTemplate.from_messages(
            [
                ("human", last_message.content),
            ]
        )

        chain = prompt | self._get_model(instructions, state.previous_response_id)

<<<<<<< HEAD
        notebook = await self._astream_notebook(chain, config, DeepResearchNodeName.NOTEBOOK_PLANNING)
        notebook_update_message = self._generate_notebook_update_message(notebook)

        notebook_title = self.notebook.title if self.notebook and self.notebook.title else "Planning Notebook"
        notebook_info = DeepResearchNotebook(
            notebook_type=DeepResearchType.PLANNING,
            notebook_id=notebook.short_id,
            title=notebook_title,
        )

        current_run_notebooks = [notebook_info]
        all_conversation_notebooks = [*state.conversation_notebooks, notebook_info]
        notebook_update_message.notebook_type = "deep_research"
        notebook_update_message.conversation_notebooks = all_conversation_notebooks
        notebook_update_message.current_run_notebooks = current_run_notebooks
=======
        notebook_update_message = await self._astream_notebook(chain, config)
>>>>>>> f1bdc4a2

        return PartialDeepResearchState(
            messages=[notebook_update_message],
            previous_response_id=None,  # we reset the previous response id because we're starting a new conversation after the onboarding
            conversation_notebooks=[notebook_info],
            current_run_notebooks=current_run_notebooks,
        )<|MERGE_RESOLUTION|>--- conflicted
+++ resolved
@@ -27,8 +27,7 @@
 
         chain = prompt | self._get_model(instructions, state.previous_response_id)
 
-<<<<<<< HEAD
-        notebook = await self._astream_notebook(chain, config, DeepResearchNodeName.NOTEBOOK_PLANNING)
+        notebook = await self._astream_notebook(chain, config)
         notebook_update_message = self._generate_notebook_update_message(notebook)
 
         notebook_title = self.notebook.title if self.notebook and self.notebook.title else "Planning Notebook"
@@ -43,9 +42,6 @@
         notebook_update_message.notebook_type = "deep_research"
         notebook_update_message.conversation_notebooks = all_conversation_notebooks
         notebook_update_message.current_run_notebooks = current_run_notebooks
-=======
-        notebook_update_message = await self._astream_notebook(chain, config)
->>>>>>> f1bdc4a2
 
         return PartialDeepResearchState(
             messages=[notebook_update_message],
