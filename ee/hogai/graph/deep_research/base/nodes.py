--- conflicted
+++ resolved
@@ -67,10 +67,7 @@
 
             chunk = merge_message_chunk(chunk, new_chunk)
             notebook_update_message = await self._llm_chunk_to_notebook_update_message(chunk, context)
-<<<<<<< HEAD
-=======
 
->>>>>>> 7c85d0f9
             await self._write_message(notebook_update_message)
 
         if not notebook_update_message:
