--- conflicted
+++ resolved
@@ -1,4 +1,4 @@
-from typing import Any, Literal, Optional, cast
+from typing import Literal, Optional
 
 from posthog.models.team.team import Team
 from posthog.models.user import User
@@ -10,15 +10,9 @@
 from ee.hogai.graph.deep_research.planner.nodes import DeepResearchPlannerNode, DeepResearchPlannerToolsNode
 from ee.hogai.graph.deep_research.report.nodes import DeepResearchReportNode
 from ee.hogai.graph.deep_research.task_executor.nodes import DeepResearchTaskExecutorNode
-<<<<<<< HEAD
 from ee.hogai.graph.deep_research.types import DeepResearchNodeName, DeepResearchState, PartialDeepResearchState
-from ee.hogai.graph.graph import BaseAssistantGraph
 from ee.hogai.graph.title_generator.nodes import TitleGeneratorNode
-from ee.hogai.utils.types.base import AssistantNodeName, NodePath
-=======
-from ee.hogai.graph.deep_research.types import DeepResearchNodeName, DeepResearchState
-from ee.hogai.graph.title_generator.nodes import TitleGeneratorNode
->>>>>>> 68a1e5f1
+from ee.hogai.utils.types.base import NodePath
 
 
 class DeepResearchAssistantGraph(BaseAssistantGraph[DeepResearchState, PartialDeepResearchState]):
@@ -91,17 +85,10 @@
     def add_title_generator(self, end_node: DeepResearchNodeName = DeepResearchNodeName.END):
         self._has_start_node = True
 
-<<<<<<< HEAD
         title_generator = TitleGeneratorNode(self._team, self._user, self._node_path)
-        self.add_node(AssistantNodeName.TITLE_GENERATOR, cast(Any, title_generator))
-        self._graph.add_edge(AssistantNodeName.START, AssistantNodeName.TITLE_GENERATOR)
-        self._graph.add_edge(AssistantNodeName.TITLE_GENERATOR, end_node)
-=======
-        title_generator = TitleGeneratorNode(self._team, self._user)
         self._graph.add_node(DeepResearchNodeName.TITLE_GENERATOR, title_generator)
         self._graph.add_edge(DeepResearchNodeName.START, DeepResearchNodeName.TITLE_GENERATOR)
         self._graph.add_edge(DeepResearchNodeName.TITLE_GENERATOR, end_node)
->>>>>>> 68a1e5f1
         return self
 
     def compile_full_graph(self, checkpointer: DjangoCheckpointer | None = None):
