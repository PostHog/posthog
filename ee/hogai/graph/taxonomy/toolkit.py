--- conflicted
+++ resolved
@@ -2,7 +2,7 @@
 import asyncio
 from collections.abc import Iterable
 from functools import cached_property
-from typing import Any, Optional, Union, cast
+from typing import Optional, Union, cast
 
 from langchain_core.agents import AgentAction
 from langchain_core.runnables import RunnableConfig
@@ -15,11 +15,8 @@
     CacheMissResponse,
     EventTaxonomyItem,
     EventTaxonomyQuery,
-<<<<<<< HEAD
     TaskExecutionItem,
     TaskExecutionStatus,
-=======
->>>>>>> ad2f25df
     QueryStatusResponse,
 )
 
@@ -35,12 +32,10 @@
 from posthog.sync import database_sync_to_async
 from posthog.taxonomy.taxonomy import CORE_FILTER_DEFINITIONS_BY_GROUP
 
-<<<<<<< HEAD
 from ee.hogai.utils.types.base import BaseStateWithTasks, TaskArtifact, TaskResult
 from ee.hogai.utils.types.composed import MaxNodeName
 
 from ..parallel_task_execution.nodes import BaseTaskExecutorNode, TaskExecutionInputTuple
-=======
 from ee.hogai.graph.taxonomy.format import (
     enrich_props_with_descriptions,
     format_properties_xml,
@@ -48,7 +43,6 @@
     format_property_values,
 )
 
->>>>>>> ad2f25df
 from .tools import (
     TaxonomyTool,
     ask_user_for_help,
@@ -171,11 +165,7 @@
         groups = [group async for group in self._groups.further_orm_chain_if_needed()]
         return [group.group_type for group in groups]
 
-<<<<<<< HEAD
-    @cached_property
-=======
     @property
->>>>>>> ad2f25df
     async def _entity_names(self) -> list[str]:
         """
         The schemas use `group_type_index` for groups complicating things for the agent. Instead, we use groups' names,
@@ -183,23 +173,12 @@
         to create various tools for different group types. Since we don't use function calling here, we want to limit the
         number of tools because non-function calling models can't handle many tools.
         """
-<<<<<<< HEAD
         entities = [
             "person",
             "session",
             *[group.group_type async for group in self._groups.further_orm_chain_if_needed()],
         ]
         return entities
-=======
-        if not hasattr(self, "_cached_entity_names"):
-            entities = [
-                "person",
-                "session",
-                *[group.group_type async for group in self._groups.further_orm_chain_if_needed()],
-            ]
-            self._cached_entity_names = entities
-        return self._cached_entity_names
->>>>>>> ad2f25df
 
     def _enrich_props_with_descriptions(self, entity: str, props: Iterable[tuple[str, str | None]]):
         return enrich_props_with_descriptions(entity, props)
@@ -305,51 +284,6 @@
         """Get custom tools. Override in subclasses to add custom tools."""
         raise NotImplementedError("_get_custom_tools must be implemented in subclasses")
 
-<<<<<<< HEAD
-=======
-    async def retrieve_entity_properties(self, entity: str, max_properties: int = 500) -> str:
-        """
-        Retrieve properties for an entitiy like person, session, or one of the groups.
-        """
-        entity_names = await self._entity_names
-        if entity not in entity_names:
-            return TaxonomyErrorMessages.entity_not_found(entity, entity_names)
-
-        props: list[Any] = []
-        if entity == "person":
-            qs = PropertyDefinition.objects.filter(team=self._team, type=PropertyDefinition.Type.PERSON).values_list(
-                "name", "property_type"
-            )
-            props = self._enrich_props_with_descriptions("person", [prop async for prop in qs])
-        elif entity == "session":
-            # Session properties are not in the DB.
-            props = self._enrich_props_with_descriptions(
-                "session",
-                [
-                    (prop_name, prop["type"])
-                    for prop_name, prop in CORE_FILTER_DEFINITIONS_BY_GROUP["session_properties"].items()
-                    if prop.get("type") is not None
-                ],
-            )
-        else:
-            group_type_index = None
-            async for group in self._groups.further_orm_chain_if_needed():
-                if group.group_type == entity:
-                    group_type_index = group.group_type_index
-                    break
-            if group_type_index is None:
-                return f"Group {entity} does not exist in the taxonomy."
-            qs = PropertyDefinition.objects.filter(
-                team=self._team, type=PropertyDefinition.Type.GROUP, group_type_index=group_type_index
-            ).values_list("name", "property_type")[:max_properties]
-            props = self._enrich_props_with_descriptions(entity, [prop async for prop in qs])
-
-        if not props:
-            return f"Properties do not exist in the taxonomy for the entity {entity}."
-
-        return self._format_properties(props)
-
->>>>>>> ad2f25df
     async def retrieve_entity_property_values(self, entity_properties: dict[str, list[str]]) -> dict[str, list[str]]:
         result = await self._parallel_entity_processing(entity_properties)
         return result
@@ -417,21 +351,23 @@
         )
         return results
 
-<<<<<<< HEAD
     async def retrieve_entity_properties_parallel(self, entities: list[str]) -> dict[str, str]:
         entity_tasks = []
         groups = []
 
         for entity in entities:
-            if entity in await self._entity_names:
+            # TODO FIX THIS
+            if entity in self._groups:
+                print(f"Entity {entity} not found in groups")
                 groups.append(entity)
             else:
+                print(f"Entity {entity} found in groups")
                 entity_tasks.append(
                     TaskExecutionItem(
                         id=str(entity),
                         prompt=entity,
                         status=TaskExecutionStatus.PENDING,
-                        description=f"Retrieving entity properties",
+                        description="Retrieving entity properties",
                         progress_text=f"Retrieving properties for {entity}...",
                         task_type="retrieve_entity_properties",
                     )
@@ -662,9 +598,7 @@
                 status=TaskExecutionStatus.FAILED,
             )
 
-=======
     @database_sync_to_async(thread_sensitive=False)
->>>>>>> ad2f25df
     def _get_definitions_for_entity(
         self, entity: str, property_names: list[str], query: ActorsPropertyTaxonomyQuery
     ) -> dict[str, PropertyDefinition]:
@@ -718,7 +652,6 @@
     def _get_project_actions(self) -> list[Action]:
         return list(Action.objects.filter(team__project_id=self._team.project_id, deleted=False))
 
-<<<<<<< HEAD
     async def retrieve_event_or_action_properties_parallel(self, event_name_or_action_ids: list[str | int]) -> dict[str, str]:
         task_executor_state = BaseStateWithTasks(
             tasks=[
@@ -738,50 +671,11 @@
         result = await executor.arun(task_executor_state, config)
         return {task.id: task.result for task in result.task_results}
 
-=======
-    async def retrieve_event_or_action_properties(self, event_name_or_action_id: str | int) -> str:
-        """
-        Retrieve properties for an event.
-        """
-        try:
-            response, verbose_name = await self._retrieve_event_or_action_taxonomy(event_name_or_action_id)
-        except Action.DoesNotExist:
-            project_actions = await self._get_project_actions()
-            if not project_actions:
-                return TaxonomyErrorMessages.no_actions_exist()
-            return TaxonomyErrorMessages.action_not_found(event_name_or_action_id)
-        if not isinstance(response, CachedEventTaxonomyQueryResponse):
-            return TaxonomyErrorMessages.generic_not_found("Properties")
-        if not response.results:
-            return TaxonomyErrorMessages.event_properties_not_found(verbose_name)
-
-        qs = PropertyDefinition.objects.filter(
-            team=self._team, type=PropertyDefinition.Type.EVENT, name__in=[item.property for item in response.results]
-        )
-        property_data = [prop async for prop in qs]
-        property_to_type = {prop.name: prop.property_type for prop in property_data}
-        props = [
-            (item.property, property_to_type.get(item.property))
-            for item in response.results
-            # Exclude properties that exist in the taxonomy, but don't have a type.
-            if item.property in property_to_type
-        ]
-
-        if not props:
-            return TaxonomyErrorMessages.event_properties_not_found(verbose_name)
-        enriched_props = self._enrich_props_with_descriptions("event", props)
-        return self._format_properties(enriched_props)
-
->>>>>>> ad2f25df
     async def retrieve_event_or_action_property_values(
         self, event_properties: dict[str | int, list[str]]
     ) -> dict[str | int, list[str]]:
         """Retrieve property values for an event/action. Supports single property or list of properties."""
-<<<<<<< HEAD
         result = await self._parallel_event_or_action_processing(event_properties)
-=======
-        result = await self._parallel_event_processing(event_properties)
->>>>>>> ad2f25df
         return result
 
     async def _parallel_event_or_action_processing(
@@ -883,12 +777,8 @@
             property_name = tool_input.arguments.property_name  # type: ignore
             result = (await self.retrieve_entity_property_values({entity: [property_name]}))[entity][0]
         elif tool_name == "retrieve_entity_properties":
-<<<<<<< HEAD
             entity = tool_input.arguments.entity  # type: ignore
             result = (await self.retrieve_entity_properties_parallel([entity]))[entity]
-=======
-            result = await self.retrieve_entity_properties(tool_input.arguments.entity)  # type: ignore
->>>>>>> ad2f25df
         elif tool_name == "retrieve_event_property_values":
             event_name_or_action_id = tool_input.arguments.event_name  # type: ignore
             property_name = tool_input.arguments.property_name  # type: ignore
@@ -896,12 +786,8 @@
                 event_name_or_action_id
             ][0]
         elif tool_name == "retrieve_event_properties":
-<<<<<<< HEAD
             event_name = tool_input.arguments.event_name  # type: ignore
             result = (await self.retrieve_event_or_action_properties_parallel([event_name]))[event_name]
-=======
-            result = await self.retrieve_event_or_action_properties(tool_input.arguments.event_name)  # type: ignore
->>>>>>> ad2f25df
         elif tool_name == "ask_user_for_help":
             result = tool_input.arguments.request  # type: ignore
         else:
