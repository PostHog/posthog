import asyncio
from collections.abc import Iterable
from functools import cached_property
from typing import Any, Optional, Union, cast

from langchain_core.agents import AgentAction
from pydantic import BaseModel

from posthog.schema import (
    ActorsPropertyTaxonomyQuery,
    CachedActorsPropertyTaxonomyQueryResponse,
    CachedEventTaxonomyQueryResponse,
    CacheMissResponse,
    EventTaxonomyItem,
    EventTaxonomyQuery,
    QueryStatusResponse,
)

from posthog.hogql.database.schema.channel_type import DEFAULT_CHANNEL_TYPES

from posthog.clickhouse.query_tagging import Product, tags_context
from posthog.hogql_queries.ai.actors_property_taxonomy_query_runner import ActorsPropertyTaxonomyQueryRunner
from posthog.hogql_queries.ai.event_taxonomy_query_runner import EventTaxonomyQueryRunner
from posthog.hogql_queries.query_runner import ExecutionMode
from posthog.models import Action, Team
from posthog.models.group_type_mapping import GroupTypeMapping
from posthog.models.property_definition import PropertyDefinition, PropertyType
from posthog.sync import database_sync_to_async
from posthog.taxonomy.taxonomy import CORE_FILTER_DEFINITIONS_BY_GROUP

from ee.hogai.graph.taxonomy.format import (
    enrich_props_with_descriptions,
    format_properties_xml,
    format_properties_yaml,
    format_property_values,
)

from .tools import (
    TaxonomyTool,
    ask_user_for_help,
    retrieve_entity_properties,
    retrieve_entity_property_values,
    retrieve_event_properties,
    retrieve_event_property_values,
)


class TaxonomyToolNotFoundError(Exception):
    """Exception raised when a tool is not found in the taxonomy toolkit."""

    pass


class TaxonomyErrorMessages:
    """Standardized error messages for taxonomy operations."""

    @staticmethod
    def entity_not_found(entity: str, available_entities: list[str] | None = None) -> str:
        """Standard message for when an entity doesn't exist."""
        if available_entities:
            return f"Entity {entity} not found. Available entities: {', '.join(available_entities)}"
        return f"Entity {entity} not found in taxonomy"

    @staticmethod
    def property_not_found(property_name: str, entity: str | None = None) -> str:
        """Standard message for when a property doesn't exist."""
        if entity:
            return f"The property {property_name} does not exist in the taxonomy for entity {entity}."
        return f"The property {property_name} does not exist in the taxonomy."

    @staticmethod
    def properties_not_found(entity: str) -> str:
        """Standard message for when no properties exist for an entity."""
        return f"Properties do not exist in the taxonomy for the entity {entity}."

    @staticmethod
    def property_values_not_found(property_name: str, entity: str) -> str:
        """Standard message for when property values don't exist."""
        return f"No values found for property {property_name} on entity {entity}"

    @staticmethod
    def action_not_found(action_id: str | int) -> str:
        """Standard message for when an action doesn't exist."""
        return f"Action {action_id} does not exist in the taxonomy. Verify that the action ID is correct and try again."

    @staticmethod
    def no_actions_exist() -> str:
        """Standard message for when no actions exist in the project."""
        return "No actions exist in the project."

    @staticmethod
    def event_not_found(event_name: str) -> str:
        """Standard message for when an event doesn't exist."""
        return f"Event {event_name} not found in taxonomy"

    @staticmethod
    def generic_not_found(item_type: str) -> str:
        """Generic not found message."""
        return f"{item_type} not found"

    @staticmethod
    def event_properties_not_found(event_name: str) -> str:
        """Standard message for when no properties exist for an event/action."""
        return f"Properties do not exist in the taxonomy for the {event_name}."


class TaxonomyAgentToolkit:
    """Base toolkit for taxonomy agents that handle tool execution."""

    def __init__(self, team: Team):
        self._team = team
        self.MAX_ENTITIES_PER_BATCH = 6

    @property
    def _groups(self):
        return GroupTypeMapping.objects.filter(project_id=self._team.project_id).order_by("group_type_index")

    @cached_property
    async def _team_group_types(self) -> list[str]:
        """Get all available group names for this team."""
        groups = [group async for group in self._groups.further_orm_chain_if_needed()]
        return [group.group_type for group in groups]

    @property
    async def _entity_names(self) -> list[str]:
        """
        The schemas use `group_type_index` for groups complicating things for the agent. Instead, we use groups' names,
        so the generation step will handle their indexes. Tools would need to support multiple arguments, or we would need
        to create various tools for different group types. Since we don't use function calling here, we want to limit the
        number of tools because non-function calling models can't handle many tools.
        """
        if not hasattr(self, "_cached_entity_names"):
            entities = [
                "person",
                "session",
                *[group.group_type async for group in self._groups.further_orm_chain_if_needed()],
            ]
            self._cached_entity_names = entities
        return self._cached_entity_names

    def _enrich_props_with_descriptions(self, entity: str, props: Iterable[tuple[str, str | None]]):
        return enrich_props_with_descriptions(entity, props)

    def _format_property_values(
        self, property_name: str, sample_values: list, sample_count: Optional[int] = 0, format_as_string: bool = False
    ) -> str:
<<<<<<< HEAD
        if len(sample_values) == 0 or sample_count == 0:
            data = {
                "property": property_name,
                "values": [],
                "message": f"The property does not have any values in the taxonomy.",
            }
            return yaml.dump(data, default_flow_style=False, sort_keys=False)

        # Format values for YAML
        formatted_sample_values: list[str] = []
        for value in sample_values:
            if format_as_string:
                formatted_sample_values.append(f'"{value}"')
            elif isinstance(value, float) and value.is_integer():
                formatted_sample_values.append(str(int(value)))
            else:
                formatted_sample_values.append(str(value))

        if sample_count is None:
            formatted_sample_values.append("and many more distinct values")
        elif sample_count > len(sample_values):
            remaining = sample_count - len(sample_values)
            formatted_sample_values.append(f"and {remaining} more distinct value{'' if remaining == 1 else 's'}.")
        data = {"property": property_name, "values": formatted_sample_values}
        return yaml.dump(data, default_flow_style=False, sort_keys=False)
=======
        return format_property_values(sample_values, sample_count, format_as_string)
>>>>>>> a897132b

    def _retrieve_session_properties(self, property_name: str) -> str:
        """
        Sessions properties example property values are hardcoded.
        """
        if property_name not in CORE_FILTER_DEFINITIONS_BY_GROUP["session_properties"]:
            return TaxonomyErrorMessages.property_not_found(property_name)

        sample_values: list[str | int | float]
        if property_name == "$channel_type":
            sample_values = cast(list[str | int | float], DEFAULT_CHANNEL_TYPES.copy())
            sample_count = len(sample_values)
            is_str = True
        elif (
            property_name in CORE_FILTER_DEFINITIONS_BY_GROUP["session_properties"]
            and "examples" in CORE_FILTER_DEFINITIONS_BY_GROUP["session_properties"][property_name]
        ):
            sample_values = CORE_FILTER_DEFINITIONS_BY_GROUP["session_properties"][property_name]["examples"]
            sample_count = None
            is_str = (
                CORE_FILTER_DEFINITIONS_BY_GROUP["session_properties"][property_name]["type"] == PropertyType.String
            )
        else:
            return TaxonomyErrorMessages.property_values_not_found(property_name, "session")

        return self._format_property_values(property_name, sample_values, sample_count, format_as_string=is_str)

    @database_sync_to_async(thread_sensitive=False)
    def _retrieve_event_or_action_taxonomy(
        self, event_name_or_action_id: str | int, properties: list[str] | None = None
    ):
        """
        Retrieve event/action taxonomy with efficient caching.
        Multiple properties are batched in a single query to maximize cache hits.
        """
        is_event = isinstance(event_name_or_action_id, str)
        if is_event:
            query = EventTaxonomyQuery(event=event_name_or_action_id, maxPropertyValues=25, properties=properties)
            verbose_name = f"event {event_name_or_action_id}"
        else:
            query = EventTaxonomyQuery(actionId=event_name_or_action_id, maxPropertyValues=25, properties=properties)
            verbose_name = f"action with ID {event_name_or_action_id}"
        runner = EventTaxonomyQueryRunner(query, self._team)
        with tags_context(product=Product.MAX_AI, team_id=self._team.pk, org_id=self._team.organization_id):
            # Use cache-first execution mode for optimal performance
            response = runner.run(ExecutionMode.RECENT_CACHE_CALCULATE_ASYNC_IF_STALE_AND_BLOCKING_ON_MISS)
        return response, verbose_name

    def _format_properties(self, props: list[tuple[str, str | None, str | None]]) -> str:
        """
        Generate the output format for properties. Can be overridden by subclasses.
        Default implementation uses XML format.
        """
        return self._format_properties_xml(props)

    def _format_properties_xml(self, children: list[tuple[str, str | None, str | None]]):
        return format_properties_xml(children)

    def _format_properties_yaml(self, children: list[tuple[str, str | None, str | None]]):
        """
        Can be used in child classes to override the default implementation for `_format_properties` when yaml is desirable over XML
        """
        return format_properties_yaml(children)

    def handle_incorrect_response(self, response: BaseModel) -> str:
        """
        No-op tool. Take a parsing error and return a response that the LLM can use to correct itself.
        Used to control a number of retries.
        """
        return response.model_dump_json()

    def get_tools(self) -> list:
        """Get all tools (default + custom). Override in subclasses to add custom tools."""
        try:
            return [*self._get_default_tools(), *self._get_custom_tools()]
        except NotImplementedError:
            return self._get_default_tools()

    def _get_default_tools(self) -> list:
        """Get default taxonomy tools."""
        return [
            retrieve_event_properties,
            retrieve_entity_properties,
            retrieve_entity_property_values,
            retrieve_event_property_values,
            ask_user_for_help,
        ]

    def _get_custom_tools(self) -> list:
        """Get custom tools. Override in subclasses to add custom tools."""
        raise NotImplementedError("_get_custom_tools must be implemented in subclasses")

    async def retrieve_entity_properties(self, entity: str, max_properties: int = 500) -> str:
        """
        Retrieve properties for an entitiy like person, session, or one of the groups.
        """
        entity_names = await self._entity_names
        if entity not in entity_names:
            return TaxonomyErrorMessages.entity_not_found(entity, entity_names)

        props: list[Any] = []
        if entity == "person":
            qs = PropertyDefinition.objects.filter(team=self._team, type=PropertyDefinition.Type.PERSON).values_list(
                "name", "property_type"
            )
            props = self._enrich_props_with_descriptions("person", [prop async for prop in qs])
        elif entity == "session":
            # Session properties are not in the DB.
            props = self._enrich_props_with_descriptions(
                "session",
                [
                    (prop_name, prop["type"])
                    for prop_name, prop in CORE_FILTER_DEFINITIONS_BY_GROUP["session_properties"].items()
                    if prop.get("type") is not None
                ],
            )
        else:
            group_type_index = None
            async for group in self._groups.further_orm_chain_if_needed():
                if group.group_type == entity:
                    group_type_index = group.group_type_index
                    break
            if group_type_index is None:
                return f"Group {entity} does not exist in the taxonomy."
            qs = PropertyDefinition.objects.filter(
                team=self._team, type=PropertyDefinition.Type.GROUP, group_type_index=group_type_index
            ).values_list("name", "property_type")[:max_properties]
            props = self._enrich_props_with_descriptions(entity, [prop async for prop in qs])

        if not props:
            return f"Properties do not exist in the taxonomy for the entity {entity}."

        return self._format_properties(props)

    async def retrieve_entity_property_values(self, entity_properties: dict[str, list[str]]) -> dict[str, list[str]]:
        result = await self._parallel_entity_processing(entity_properties)
        return result

    async def _handle_entity_batch(self, batch: dict[str, list[str]]) -> dict[str, list[str]]:
        entity_tasks = [
            self._retrieve_multiple_entity_property_values(entity, property_names)
            for entity, property_names in batch.items()
        ]
        batch_results = await asyncio.gather(*entity_tasks)
        return dict(zip(batch.keys(), batch_results))

    async def _parallel_entity_processing(self, entity_properties: dict[str, list[str]]) -> dict[str, list[str]]:
        entity_items = list(entity_properties.items())
        if len(entity_items) > self.MAX_ENTITIES_PER_BATCH:
            # Process in batches
            results = {}
            for i in range(0, len(entity_items), self.MAX_ENTITIES_PER_BATCH):
                batch = dict(entity_items[i : i + self.MAX_ENTITIES_PER_BATCH])
                batch_results = await self._handle_entity_batch(batch)
                results.update(batch_results)
            return results
        else:
            return await self._handle_entity_batch(entity_properties)

    async def _retrieve_multiple_entity_property_values(self, entity: str, property_names: list[str]) -> list[str]:
        """Retrieve property values for multiple entities and properties efficiently."""
        results = []
        entity_names = await self._entity_names
        if entity not in entity_names:
            results.append(TaxonomyErrorMessages.entity_not_found(entity, entity_names))
            return results
        if entity == "session":
<<<<<<< HEAD
            for property_name in property_names:
                results.append(self._retrieve_session_properties(property_name))
            return results
        groups = [group async for group in self._groups.further_orm_chain_if_needed()]
        query = self._build_query(entity, property_names, groups)
        if query is None:
            results.append(TaxonomyErrorMessages.entity_not_found(entity))
            return results
        property_values_response = await self._run_actors_taxonomy_query(query)
        if not isinstance(property_values_response, CachedActorsPropertyTaxonomyQueryResponse):
            results.append(TaxonomyErrorMessages.entity_not_found(entity))
            return results

        if not property_values_response.results:
            for property_name in property_names:
                results.append(TaxonomyErrorMessages.property_values_not_found(property_name, entity))
            return results

        if isinstance(property_values_response.results, list):
            property_values_results = property_values_response.results
=======
            return self._retrieve_session_properties(property_name)

        if entity == "person":
            query = ActorsPropertyTaxonomyQuery(properties=[property_name], maxPropertyValues=25)
        elif entity == "event":
            query = ActorsPropertyTaxonomyQuery(properties=[property_name], maxPropertyValues=50)
>>>>>>> a897132b
        else:
            property_values_results = [property_values_response.results]

        property_definitions: dict[str, PropertyDefinition] = await self._get_definitions_for_entity(
            entity, property_names, query
        )

        results.extend(
            self._process_property_values(
                property_names, property_values_results, property_definitions, entity, is_indexed=True
            )
        )
        return results

    @database_sync_to_async(thread_sensitive=False)
    def _get_definitions_for_entity(
        self, entity: str, property_names: list[str], query: ActorsPropertyTaxonomyQuery
    ) -> dict[str, PropertyDefinition]:
        """Get property definitions for one entity and properties."""
        if not property_names:
            return {}

        if query.groupTypeIndex is not None:
            prop_type = PropertyDefinition.Type.GROUP
            group_type_index = query.groupTypeIndex
        elif entity == "event":
            prop_type = PropertyDefinition.Type.EVENT
            group_type_index = None
        else:
            prop_type = PropertyDefinition.Type.PERSON
            group_type_index = None

        property_definitions = PropertyDefinition.objects.filter(
            team=self._team,
            name__in=property_names,
            type=prop_type,
            group_type_index=group_type_index,
        )
        return {prop.name: prop for prop in property_definitions}

    def _build_query(
        self, entity: str, properties: list[str], groups: list[GroupTypeMapping]
    ) -> ActorsPropertyTaxonomyQuery | None:
        """Build a query for the given entity and property names."""
        if entity == "person":
            query = ActorsPropertyTaxonomyQuery(properties=properties, maxPropertyValues=25)
        elif entity == "event":
            query = ActorsPropertyTaxonomyQuery(properties=properties, maxPropertyValues=50)
        else:
            group_index = next((group.group_type_index for group in groups if group.group_type == entity), None)
            if group_index is None:
                return None
            query = ActorsPropertyTaxonomyQuery(groupTypeIndex=group_index, properties=properties, maxPropertyValues=25)
        return query

    @database_sync_to_async(thread_sensitive=False)
    def _run_actors_taxonomy_query(
        self, query
    ) -> CachedActorsPropertyTaxonomyQueryResponse | CacheMissResponse | QueryStatusResponse:
        with tags_context(product=Product.MAX_AI, team_id=self._team.pk, org_id=self._team.organization_id):
            return ActorsPropertyTaxonomyQueryRunner(query, self._team).run(
                ExecutionMode.RECENT_CACHE_CALCULATE_ASYNC_IF_STALE_AND_BLOCKING_ON_MISS
            )

    @database_sync_to_async(thread_sensitive=False)
    def _get_project_actions(self) -> list[Action]:
        return list(Action.objects.filter(team__project_id=self._team.project_id, deleted=False))

    async def retrieve_event_or_action_properties(self, event_name_or_action_id: str | int) -> str:
        """
        Retrieve properties for an event.
        """
        try:
            response, verbose_name = await self._retrieve_event_or_action_taxonomy(event_name_or_action_id)
        except Action.DoesNotExist:
            project_actions = await self._get_project_actions()
            if not project_actions:
                return TaxonomyErrorMessages.no_actions_exist()
            return TaxonomyErrorMessages.action_not_found(event_name_or_action_id)
        if not isinstance(response, CachedEventTaxonomyQueryResponse):
            return TaxonomyErrorMessages.generic_not_found("Properties")
        if not response.results:
            return TaxonomyErrorMessages.event_properties_not_found(verbose_name)

        qs = PropertyDefinition.objects.filter(
            team=self._team, type=PropertyDefinition.Type.EVENT, name__in=[item.property for item in response.results]
        )
        property_data = [prop async for prop in qs]
        property_to_type = {prop.name: prop.property_type for prop in property_data}
        props = [
            (item.property, property_to_type.get(item.property))
            for item in response.results
            # Exclude properties that exist in the taxonomy, but don't have a type.
            if item.property in property_to_type
        ]

        if not props:
            return TaxonomyErrorMessages.event_properties_not_found(verbose_name)
        enriched_props = self._enrich_props_with_descriptions("event", props)
        return self._format_properties(enriched_props)

    async def retrieve_event_or_action_property_values(
        self, event_properties: dict[str | int, list[str]]
    ) -> dict[str | int, list[str]]:
        """Retrieve property values for an event/action. Supports single property or list of properties."""
        result = await self._parallel_event_processing(event_properties)
        return result

    async def _parallel_event_processing(
        self, event_properties: dict[str | int, list[str]]
    ) -> dict[str | int, list[str]]:
        event_tasks = [
            self._retrieve_multiple_event_or_action_property_values(event_name_or_action_id, property_names)
            for event_name_or_action_id, property_names in event_properties.items()
        ]
        results = await asyncio.gather(*event_tasks)
        return dict(zip(event_properties.keys(), results))

    @database_sync_to_async(thread_sensitive=False)
    def _get_definitions_for_event_or_action(self, property_names: list[str]) -> dict[str, PropertyDefinition]:
        return {
            prop.name: prop
            for prop in PropertyDefinition.objects.filter(
                team=self._team,
                name__in=property_names,
                type=PropertyDefinition.Type.EVENT,
            )
        }

    async def _retrieve_multiple_event_or_action_property_values(
        self, event_name_or_action_id: str | int, property_names: list[str]
    ) -> list[str]:
        """Retrieve property values for multiple events/actions and properties efficiently."""
        results = []
        try:
            definitions_map: dict[str, PropertyDefinition] = await self._get_definitions_for_event_or_action(
                property_names
            )
        except PropertyDefinition.DoesNotExist:
            definitions_map = {}

        response, verbose_name = await self._retrieve_event_or_action_taxonomy(event_name_or_action_id, property_names)

        if not isinstance(response, CachedEventTaxonomyQueryResponse):
            results.append(TaxonomyErrorMessages.event_not_found(verbose_name))
            return results
        if not response.results:
            for property_name in property_names:
                results.append(TaxonomyErrorMessages.property_values_not_found(property_name, verbose_name))
            return results

        # Create a map of property name to taxonomy result for efficient lookup
        taxonomy_results_map: dict[str, EventTaxonomyItem] = {item.property: item for item in response.results}

        results.extend(
            self._process_property_values(
                property_names, list(taxonomy_results_map.values()), definitions_map, verbose_name, is_indexed=False
            )
        )

        return results

    def _process_property_values(
        self,
        property_names: list[str],
        property_results: list,
        property_definitions: dict[str, PropertyDefinition],
        entity_name: str,
        is_indexed: bool = False,
    ) -> list[str]:
        """Common logic for processing property values from taxonomy results."""
        results = []

        for i, property_name in enumerate(property_names):
            property_definition = property_definitions.get(property_name)

            if property_definition is None:
                results.append(TaxonomyErrorMessages.property_not_found(property_name, entity_name))
                continue

            if is_indexed:
                if i >= len(property_results):
                    results.append(TaxonomyErrorMessages.property_not_found(property_name, entity_name))
                    continue
                prop_result = property_results[i]
            else:
                prop_result = next((r for r in property_results if r.property == property_name), None)
                if prop_result is None:
                    results.append(TaxonomyErrorMessages.property_not_found(property_name, entity_name))
                    continue

            result = self._format_property_values(
                property_name,
                prop_result.sample_values,
                prop_result.sample_count,
                format_as_string=property_definition.property_type in (PropertyType.String, PropertyType.Datetime),
            )
            results.append(result)

        return results

    async def handle_tools(self, tool_name: str, tool_input: TaxonomyTool) -> tuple[str, str]:
        if tool_name == "retrieve_entity_property_values":
            entity = tool_input.arguments.entity  # type: ignore
            property_name = tool_input.arguments.property_name  # type: ignore
            result = (await self.retrieve_entity_property_values({entity: [property_name]}))[entity][0]
        elif tool_name == "retrieve_entity_properties":
            result = await self.retrieve_entity_properties(tool_input.arguments.entity)  # type: ignore
        elif tool_name == "retrieve_event_property_values":
            event_name_or_action_id = tool_input.arguments.event_name  # type: ignore
            property_name = tool_input.arguments.property_name  # type: ignore
            result = (await self.retrieve_event_or_action_property_values({event_name_or_action_id: [property_name]}))[
                event_name_or_action_id
            ][0]
        elif tool_name == "retrieve_event_properties":
            result = await self.retrieve_event_or_action_properties(tool_input.arguments.event_name)  # type: ignore
        elif tool_name == "ask_user_for_help":
            result = tool_input.arguments.request  # type: ignore
        else:
            raise TaxonomyToolNotFoundError(f"Tool {tool_name} not found in taxonomy toolkit.")

        return tool_name, result

    def get_tool_input_model(self, action: AgentAction) -> TaxonomyTool:
        try:
            custom_tools = self._get_custom_tools()
        except NotImplementedError:
            custom_tools = []

        custom_tools_union = Union[tuple(custom_tools)] if custom_tools else BaseModel

        class DynamicToolInput(TaxonomyTool[custom_tools_union]):  # type: ignore
            pass

        return DynamicToolInput.model_validate({"name": action.tool, "arguments": action.tool_input})<|MERGE_RESOLUTION|>--- conflicted
+++ resolved
@@ -144,35 +144,7 @@
     def _format_property_values(
         self, property_name: str, sample_values: list, sample_count: Optional[int] = 0, format_as_string: bool = False
     ) -> str:
-<<<<<<< HEAD
-        if len(sample_values) == 0 or sample_count == 0:
-            data = {
-                "property": property_name,
-                "values": [],
-                "message": f"The property does not have any values in the taxonomy.",
-            }
-            return yaml.dump(data, default_flow_style=False, sort_keys=False)
-
-        # Format values for YAML
-        formatted_sample_values: list[str] = []
-        for value in sample_values:
-            if format_as_string:
-                formatted_sample_values.append(f'"{value}"')
-            elif isinstance(value, float) and value.is_integer():
-                formatted_sample_values.append(str(int(value)))
-            else:
-                formatted_sample_values.append(str(value))
-
-        if sample_count is None:
-            formatted_sample_values.append("and many more distinct values")
-        elif sample_count > len(sample_values):
-            remaining = sample_count - len(sample_values)
-            formatted_sample_values.append(f"and {remaining} more distinct value{'' if remaining == 1 else 's'}.")
-        data = {"property": property_name, "values": formatted_sample_values}
-        return yaml.dump(data, default_flow_style=False, sort_keys=False)
-=======
-        return format_property_values(sample_values, sample_count, format_as_string)
->>>>>>> a897132b
+        return format_property_values(property_name, sample_values, sample_count, format_as_string)
 
     def _retrieve_session_properties(self, property_name: str) -> str:
         """
@@ -340,7 +312,6 @@
             results.append(TaxonomyErrorMessages.entity_not_found(entity, entity_names))
             return results
         if entity == "session":
-<<<<<<< HEAD
             for property_name in property_names:
                 results.append(self._retrieve_session_properties(property_name))
             return results
@@ -361,14 +332,6 @@
 
         if isinstance(property_values_response.results, list):
             property_values_results = property_values_response.results
-=======
-            return self._retrieve_session_properties(property_name)
-
-        if entity == "person":
-            query = ActorsPropertyTaxonomyQuery(properties=[property_name], maxPropertyValues=25)
-        elif entity == "event":
-            query = ActorsPropertyTaxonomyQuery(properties=[property_name], maxPropertyValues=50)
->>>>>>> a897132b
         else:
             property_values_results = [property_values_response.results]
 
