--- conflicted
+++ resolved
@@ -62,53 +62,6 @@
             == result
         )
 
-<<<<<<< HEAD
-    # @pytest.mark.asyncio
-    # async def test_person_property_values_exists(self):
-    #     result = await self.toolkit._entity_names
-    #     expected = ["person", "session", "organization", "project"]
-    #     self.assertEqual(result, expected)
-
-    #     property_vals = await self.toolkit.retrieve_entity_property_values({"person": ["name"]})
-    #     self.assertIn("person", property_vals)
-    #     self.assertIn("name", "\n".join(property_vals.get("person", [])))
-    #     self.assertTrue(any("Test User" in str(val) for val in property_vals.get("person", [])))
-
-    # @pytest.mark.asyncio
-    # async def test_person_property_values_do_not_exist(self):
-    #     result = await self.toolkit._entity_names
-    #     expected = ["person", "session", "organization", "project"]
-    #     self.assertEqual(result, expected)
-
-    #     property_vals = await self.toolkit.retrieve_entity_property_values({"person": ["property_no_values"]})
-    #     self.assertIn("person", property_vals)
-    #     self.assertIn("property_no_values", "\n".join(property_vals.get("person", [])))
-    #     self.assertTrue(
-    #         any(
-    #             "The property does not have any values in the taxonomy." in str(val)
-    #             for val in property_vals.get("person", [])
-    #         )
-    #     )
-
-    # @pytest.mark.asyncio
-    # async def test_person_property_values_mixed(self):
-    #     result = await self.toolkit._entity_names
-    #     expected = ["person", "session", "organization", "project"]
-    #     self.assertEqual(result, expected)
-
-    #     property_vals = await self.toolkit.retrieve_entity_property_values({"person": ["property_no_values", "name"]})
-
-    #     self.assertIn("person", property_vals)
-    #     self.assertIn("property_no_values", "\n".join(property_vals.get("person", [])))
-    #     self.assertTrue(
-    #         any(
-    #             "The property does not have any values in the taxonomy." in str(val)
-    #             for val in property_vals.get("person", [])
-    #         )
-    #     )
-    #     self.assertIn("name", "\n".join(property_vals.get("person", [])))
-    #     self.assertTrue(any("Test User" in str(val) for val in property_vals.get("person", [])))
-=======
     async def test_person_property_values_exists(self):
         result = await self.toolkit._get_entity_names()
         expected = ["person", "session", "organization", "project"]
@@ -163,46 +116,32 @@
                 "session": ["$session_duration", "$channel_type", "nonexistent_property"],
             }
         )
->>>>>>> 2633143b
 
-    # @pytest.mark.asyncio
-    # async def test_multiple_entities(self):
-    #     result = await self.toolkit._entity_names
-    #     expected = ["person", "session", "organization", "project"]
-    #     self.assertEqual(result, expected)
-
-    #     property_vals = await self.toolkit.retrieve_entity_property_values(
-    #         {
-    #             "person": ["property_no_values"],
-    #             "session": ["$session_duration", "$channel_type", "nonexistent_property"],
-    #         }
-    #     )
-
-    #     self.assertIn("person", property_vals)
-    #     self.assertIn("property_no_values", "\n".join(property_vals.get("person", [])))
-    #     self.assertTrue(
-    #         any(
-    #             "The property does not have any values in the taxonomy." in str(val)
-    #             for val in property_vals.get("person", [])
-    #         )
-    #     )
-    #     self.assertIn("session", property_vals)
-    #     self.assertIn("$session_duration", "\n".join(property_vals.get("session", [])))
-    #     self.assertIn("$channel_type", "\n".join(property_vals.get("session", [])))
-    #     self.assertIn("nonexistent_property", "\n".join(property_vals.get("session", [])))
-    #     self.assertTrue(
-    #         any(
-    #             "values:\n- '30'\n- '146'\n- '2'\n- and many more distinct values\n" in str(val)
-    #             for val in property_vals.get("session", [])
-    #         )
-    #     )
-    #     self.assertTrue(any("Direct" in str(val) for val in property_vals.get("session", [])))
-    #     self.assertTrue(
-    #         any(
-    #             "The property nonexistent_property does not exist in the taxonomy." in str(val)
-    #             for val in property_vals.get("session", [])
-    #         )
-    #     )
+        self.assertIn("person", property_vals)
+        self.assertIn("property_no_values", "\n".join(property_vals.get("person", [])))
+        self.assertTrue(
+            any(
+                "The property does not have any values in the taxonomy." in str(val)
+                for val in property_vals.get("person", [])
+            )
+        )
+        self.assertIn("session", property_vals)
+        self.assertIn("$session_duration", "\n".join(property_vals.get("session", [])))
+        self.assertIn("$channel_type", "\n".join(property_vals.get("session", [])))
+        self.assertIn("nonexistent_property", "\n".join(property_vals.get("session", [])))
+        self.assertTrue(
+            any(
+                "values:\n- '30'\n- '146'\n- '2'\n- and many more distinct values\n" in str(val)
+                for val in property_vals.get("session", [])
+            )
+        )
+        self.assertTrue(any("Direct" in str(val) for val in property_vals.get("session", [])))
+        self.assertTrue(
+            any(
+                "The property nonexistent_property does not exist in the taxonomy." in str(val)
+                for val in property_vals.get("session", [])
+            )
+        )
 
     async def test_retrieve_entity_property_values_batching(self):
         """Test that when more than 6 entities are processed, they are sent in batches of 6"""
