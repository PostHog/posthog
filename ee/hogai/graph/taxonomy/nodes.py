--- conflicted
+++ resolved
@@ -187,7 +187,6 @@
                     output=output,
                     intermediate_steps=None,
                 )
-<<<<<<< HEAD
             else:
                 if tool_input.name == "final_answer":
                     return self._partial_state_class(
@@ -211,30 +210,10 @@
                 tools_metadata[tool_input.name] = []
             tools_metadata[tool_input.name].append((tool_input, action.log))
 
-        tool_results = self._toolkit.handle_tools(tools_metadata)
+        tool_results = await self._toolkit.handle_tools(tools_metadata)
 
         for action, _ in intermediate_steps:
             tool_result = tool_results[action.log]
-=======
-
-            # The agent has requested help, so we return a message to the root node
-            if tool_input.name == "ask_user_for_help":
-                return self._get_reset_state(
-                    tool_input.arguments.request,  # type: ignore
-                    tool_input.name,
-                    state,
-                )
-
-        # If we're still here, check if we've hit the iteration limit within this cycle
-        if len(intermediate_steps) >= self.MAX_ITERATIONS:
-            return self._get_reset_state(ITERATION_LIMIT_PROMPT, "max_iterations", state)
-
-        if tool_input and not output:
-            # Use the toolkit to handle tool execution
-            _, output = await self._toolkit.handle_tools(tool_input.name, tool_input)
-
-        if output:
->>>>>>> 0a7f62b3
             tool_msg = LangchainToolMessage(
                 content=tool_result,
                 tool_call_id=action.log,
