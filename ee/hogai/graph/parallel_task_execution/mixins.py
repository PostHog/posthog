import uuid
from collections.abc import Sequence
from typing import cast

import structlog
from langchain_core.runnables import RunnableConfig
from langchain_openai import ChatOpenAI

from posthog.schema import (
    AssistantToolCall,
    AssistantToolCallMessage,
    HumanMessage,
    TaskExecutionStatus,
    VisualizationMessage,
)

from posthog.exceptions_capture import capture_exception
from posthog.models.team.team import Team
from posthog.models.user import User

from ee.hogai.graph.insights.nodes import InsightSearchNode
from ee.hogai.graph.parallel_task_execution.prompts import AGENT_TASK_PROMPT_TEMPLATE
from ee.hogai.utils.dispatcher import AssistantDispatcher
from ee.hogai.utils.helpers import extract_stream_update
from ee.hogai.utils.state import is_value_update
from ee.hogai.utils.types import (
    AnyAssistantGeneratedQuery,
    AssistantMessageUnion,
    AssistantState,
    InsightArtifact,
    PartialAssistantState,
    TaskArtifact,
    TaskResult,
)

logger = structlog.get_logger(__name__)


class WithInsightCreationTaskExecution:
    _team: Team
    _user: User
    _parent_tool_call_id: str | None

    @property
    def dispatcher(self) -> AssistantDispatcher:
        raise NotImplementedError

    async def _execute_create_insight(self, input_dict: dict) -> TaskResult | None:
        """Execute a single task using the full insights pipeline.

        Always returns a TaskResult (even for failures), never None.
        The type allows None for compatibility with the base class.
        """
        # Import here to avoid circular dependency
        from ee.hogai.graph.insights_graph.graph import InsightsGraph

        task = cast(AssistantToolCall, input_dict["task"])
        artifacts = input_dict["artifacts"]
        config = input_dict.get("config")

        self._current_task_id = task.id

        # This is needed by the InsightsGraph to return an AssistantToolCallMessage
        task_tool_call_id = f"task_{uuid.uuid4().hex[:8]}"
        query = task.args["query_description"]

        formatted_instructions = AGENT_TASK_PROMPT_TEMPLATE.format(
            task_prompt=query,
        )

        human_message = HumanMessage(content=formatted_instructions, id=str(uuid.uuid4()))
        input_state = AssistantState(
            messages=[human_message],
            start_id=human_message.id,
            root_tool_call_id=task_tool_call_id,
            root_tool_insight_plan=query,
        )

        subgraph_result_messages: list[AssistantMessageUnion] = []
<<<<<<< HEAD
        assistant_graph = InsightsGraph(self._team, self._user).compile_full_graph()
=======
        assistant_graph = InsightsAssistantGraph(
            self._team, self._user, tool_call_id=self._parent_tool_call_id
        ).compile_full_graph()
>>>>>>> f44a747d
        try:
            async for chunk in assistant_graph.astream(
                input_state,
                config,
                subgraphs=True,
                stream_mode=["updates"],
            ):
                if not chunk:
                    continue

                update = extract_stream_update(chunk)
                if is_value_update(update):
                    _, content = update
                    node_name = next(iter(content.keys()))
                    messages = content[node_name]["messages"]
                    subgraph_result_messages.extend(messages)
                    for message in messages:
                        self.dispatcher.message(message)

        except Exception as e:
            capture_exception(e)
            raise

        if len(subgraph_result_messages) == 0 or not subgraph_result_messages[-1]:
            logger.warning("Task failed: no messages received from insights subgraph", task_id=task.id)
            return TaskResult(
                id=task.id,
                result="",
                artifacts=[],
                status=TaskExecutionStatus.FAILED,
            )

        last_message = subgraph_result_messages[-1]

        if not isinstance(last_message, AssistantToolCallMessage):
            logger.warning(
                "Task failed: last message is not AssistantToolCallMessage",
                task_id=task.id,
            )
            return TaskResult(
                id=task.id,
                result="",
                artifacts=[],
                status=TaskExecutionStatus.FAILED,
            )

        response = last_message.content

        artifacts = self._extract_artifacts(subgraph_result_messages, task)
        if len(artifacts) == 0:
            response += "\n\nNo artifacts were generated."
            logger.warning("Task failed: no artifacts extracted", task_id=task.id)
            return TaskResult(
                id=task.id,
                result=response,
                artifacts=[],
                status=TaskExecutionStatus.FAILED,
            )

        return TaskResult(
            id=task.id,
            result=response,
            artifacts=artifacts,
            status=TaskExecutionStatus.COMPLETED,
        )

    def _extract_artifacts(
        self, subgraph_result_messages: list[AssistantMessageUnion], tool_call: AssistantToolCall
    ) -> Sequence[InsightArtifact]:
        """Extract artifacts from insights subgraph execution results."""

        artifacts: list[InsightArtifact] = []
        for message in subgraph_result_messages:
            if isinstance(message, VisualizationMessage) and message.id:
                artifact = InsightArtifact(
<<<<<<< HEAD
                    task_id=task.id,
                    id=None,  # The InsightsGraph does not create the insight objects
                    content=task.prompt,
=======
                    task_id=tool_call.id,
                    id=None,  # The InsightsAssistantGraph does not create the insight objects
                    content="",
>>>>>>> f44a747d
                    query=cast(AnyAssistantGeneratedQuery, message.answer),
                )
                artifacts.append(artifact)
        return artifacts

    def _get_model(self) -> ChatOpenAI:
        return ChatOpenAI(
            model="gpt-4.1",
            temperature=0.3,
        )


class WithInsightSearchTaskExecution:
    _team: Team
    _user: User
    _parent_tool_call_id: str | None

    @property
    def dispatcher(self) -> AssistantDispatcher:
        raise NotImplementedError

    async def _execute_search_insights(self, input_dict: dict) -> TaskResult:
        """Execute a single task using a single node."""

        task = cast(AssistantToolCall, input_dict["task"])
        config = cast(RunnableConfig, input_dict.get("config", RunnableConfig()))
        query = task.args["search_insights_query"]

        task_tool_call_id = f"task_{uuid.uuid4().hex[:8]}"

        input_state = AssistantState(
            root_tool_call_id=task_tool_call_id,
            search_insights_query=query,
        )

        try:
            result = await InsightSearchNode(self._team, self._user, tool_call_id=self._parent_tool_call_id).arun(
                input_state, config
            )

            if not result or not result.messages:
                logger.warning("Task failed: no messages received from node executor", task_id=task.id)
                return TaskResult(
                    id=task.id,
                    result="",
                    artifacts=[],
                    status=TaskExecutionStatus.FAILED,
                )

            messages = list(result.messages)
            task_result = messages[0].content if messages and isinstance(messages[0], AssistantToolCallMessage) else ""

            # Extract artifacts from the result and messages
            extracted_artifacts = self._extract_artifacts_from_messages(messages, result, task)

            if len(extracted_artifacts) == 0:
                logger.warning("Task failed: no artifacts extracted", task_id=task.id)
                return TaskResult(
                    id=task.id,
                    result="No insights were found.",
                    artifacts=[],
                    status=TaskExecutionStatus.FAILED,
                )

            return TaskResult(
                id=task.id,
                result=task_result,
                artifacts=extracted_artifacts,
                status=TaskExecutionStatus.COMPLETED,
            )

        except Exception as e:
            capture_exception(e)
            logger.exception(f"Task failed with exception: {e}", task_id=task.id)
            return TaskResult(
                id=task.id,
                result="",
                artifacts=[],
                status=TaskExecutionStatus.FAILED,
            )

    def _extract_artifacts_from_messages(
        self, messages: list[AssistantMessageUnion], result: PartialAssistantState, tool_call: AssistantToolCall
    ) -> list[TaskArtifact]:
        """Extract artifacts from captured messages and node result."""
        artifacts: list[TaskArtifact] = []

        # Get content from messages (look for AssistantToolCallMessage)
        content = ""
        for msg in messages:
            if isinstance(msg, AssistantToolCallMessage):
                content = msg.content
                break

        # Create artifacts from selected insight IDs
        if result.selected_insight_ids:
            artifacts.extend(
                [
                    TaskArtifact(
                        task_id=tool_call.id,
                        id=str(insight_id),
                        content=content,
                    )
                    for insight_id in result.selected_insight_ids
                ]
            )

        return artifacts<|MERGE_RESOLUTION|>--- conflicted
+++ resolved
@@ -77,13 +77,9 @@
         )
 
         subgraph_result_messages: list[AssistantMessageUnion] = []
-<<<<<<< HEAD
-        assistant_graph = InsightsGraph(self._team, self._user).compile_full_graph()
-=======
-        assistant_graph = InsightsAssistantGraph(
+        assistant_graph = InsightsGraph(
             self._team, self._user, tool_call_id=self._parent_tool_call_id
         ).compile_full_graph()
->>>>>>> f44a747d
         try:
             async for chunk in assistant_graph.astream(
                 input_state,
@@ -159,15 +155,9 @@
         for message in subgraph_result_messages:
             if isinstance(message, VisualizationMessage) and message.id:
                 artifact = InsightArtifact(
-<<<<<<< HEAD
-                    task_id=task.id,
+                    task_id=tool_call.id,
                     id=None,  # The InsightsGraph does not create the insight objects
-                    content=task.prompt,
-=======
-                    task_id=tool_call.id,
-                    id=None,  # The InsightsAssistantGraph does not create the insight objects
                     content="",
->>>>>>> f44a747d
                     query=cast(AnyAssistantGeneratedQuery, message.answer),
                 )
                 artifacts.append(artifact)
