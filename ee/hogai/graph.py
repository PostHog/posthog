from collections.abc import Hashable
from typing import Optional, cast

from langchain_core.runnables.base import RunnableLike
from langgraph.graph.state import StateGraph

from ee.hogai.django_checkpoint.checkpointer import DjangoCheckpointer
from ee.hogai.funnels.nodes import (
    FunnelGeneratorNode,
    FunnelGeneratorToolsNode,
    FunnelPlannerNode,
    FunnelPlannerToolsNode,
)
from ee.hogai.inkeep_docs.nodes import InkeepDocsNode
from ee.hogai.memory.nodes import (
    MemoryCollectorNode,
    MemoryCollectorToolsNode,
    MemoryInitializerInterruptNode,
    MemoryInitializerNode,
    MemoryOnboardingNode,
)
from ee.hogai.query_executor.nodes import QueryExecutorNode
from ee.hogai.rag.nodes import InsightRagContextNode
from ee.hogai.retention.nodes import (
    RetentionGeneratorNode,
    RetentionGeneratorToolsNode,
    RetentionPlannerNode,
    RetentionPlannerToolsNode,
)
from ee.hogai.root.nodes import RootNode, RootNodeTools
from ee.hogai.trends.nodes import (
    TrendsGeneratorNode,
    TrendsGeneratorToolsNode,
    TrendsPlannerNode,
    TrendsPlannerToolsNode,
)
from ee.hogai.utils.types import AssistantNodeName, AssistantState
from posthog.models.team.team import Team
from ee.hogai.session_recordings_filters.nodes import SessionRecordingsFiltersNode

checkpointer = DjangoCheckpointer()


class AssistantGraph:
    _team: Team
    _graph: StateGraph

    def __init__(self, team: Team):
        self._team = team
        self._graph = StateGraph(AssistantState)
        self._has_start_node = False

    def add_edge(self, from_node: AssistantNodeName, to_node: AssistantNodeName):
        if from_node == AssistantNodeName.START:
            self._has_start_node = True
        self._graph.add_edge(from_node, to_node)
        return self

    def add_node(self, node: AssistantNodeName, action: RunnableLike):
        self._graph.add_node(node, action)
        return self

    def compile(self):
        if not self._has_start_node:
            raise ValueError("Start node not added to the graph")
        return self._graph.compile(checkpointer=checkpointer)

    def add_root(
        self,
        path_map: Optional[dict[Hashable, AssistantNodeName]] = None,
    ):
        builder = self._graph
        path_map = path_map or {
<<<<<<< HEAD
            "trends": AssistantNodeName.TRENDS_PLANNER,
            "funnel": AssistantNodeName.FUNNEL_PLANNER,
            "retention": AssistantNodeName.RETENTION_PLANNER,
            "search_documentation": AssistantNodeName.INKEEP_DOCS,
            "search_session_recordings": AssistantNodeName.SESSION_RECORDINGS_FILTERS,
=======
            "insights": AssistantNodeName.INSIGHT_RAG_CONTEXT,
            "docs": AssistantNodeName.INKEEP_DOCS,
>>>>>>> aede7ca5
            "root": AssistantNodeName.ROOT,
            "end": AssistantNodeName.END,
        }
        root_node = RootNode(self._team)
        builder.add_node(AssistantNodeName.ROOT, root_node)
        root_node_tools = RootNodeTools(self._team)
        builder.add_node(AssistantNodeName.ROOT_TOOLS, root_node_tools)
        builder.add_edge(AssistantNodeName.ROOT, AssistantNodeName.ROOT_TOOLS)
        builder.add_conditional_edges(
            AssistantNodeName.ROOT_TOOLS, root_node_tools.router, path_map=cast(dict[Hashable, str], path_map)
        )
        return self

    def add_product_analytics_retriever(self):
        builder = self._graph
        retriever = InsightRagContextNode(self._team)
        builder.add_node(AssistantNodeName.INSIGHT_RAG_CONTEXT, retriever)
        builder.add_conditional_edges(
            AssistantNodeName.INSIGHT_RAG_CONTEXT,
            retriever.router,
            path_map={
                "trends": AssistantNodeName.TRENDS_PLANNER,
                "funnel": AssistantNodeName.FUNNEL_PLANNER,
                "retention": AssistantNodeName.RETENTION_PLANNER,
                "end": AssistantNodeName.ROOT,
            },
        )
        return self

    def add_trends_planner(
        self,
        next_node: AssistantNodeName = AssistantNodeName.TRENDS_GENERATOR,
        root_node: AssistantNodeName = AssistantNodeName.ROOT,
    ):
        builder = self._graph

        create_trends_plan_node = TrendsPlannerNode(self._team)
        builder.add_node(AssistantNodeName.TRENDS_PLANNER, create_trends_plan_node)
        builder.add_edge(AssistantNodeName.TRENDS_PLANNER, AssistantNodeName.TRENDS_PLANNER_TOOLS)

        create_trends_plan_tools_node = TrendsPlannerToolsNode(self._team)
        builder.add_node(AssistantNodeName.TRENDS_PLANNER_TOOLS, create_trends_plan_tools_node)
        builder.add_conditional_edges(
            AssistantNodeName.TRENDS_PLANNER_TOOLS,
            create_trends_plan_tools_node.router,
            path_map={
                "continue": AssistantNodeName.TRENDS_PLANNER,
                "plan_found": next_node,
                "root": root_node,
            },
        )

        return self

    def add_trends_generator(self, next_node: AssistantNodeName = AssistantNodeName.QUERY_EXECUTOR):
        builder = self._graph

        trends_generator = TrendsGeneratorNode(self._team)
        builder.add_node(AssistantNodeName.TRENDS_GENERATOR, trends_generator)

        trends_generator_tools = TrendsGeneratorToolsNode(self._team)
        builder.add_node(AssistantNodeName.TRENDS_GENERATOR_TOOLS, trends_generator_tools)

        builder.add_edge(AssistantNodeName.TRENDS_GENERATOR_TOOLS, AssistantNodeName.TRENDS_GENERATOR)
        builder.add_conditional_edges(
            AssistantNodeName.TRENDS_GENERATOR,
            trends_generator.router,
            path_map={
                "tools": AssistantNodeName.TRENDS_GENERATOR_TOOLS,
                "next": next_node,
            },
        )

        return self

    def add_funnel_planner(
        self,
        next_node: AssistantNodeName = AssistantNodeName.FUNNEL_GENERATOR,
        root_node: AssistantNodeName = AssistantNodeName.ROOT,
    ):
        builder = self._graph

        funnel_planner = FunnelPlannerNode(self._team)
        builder.add_node(AssistantNodeName.FUNNEL_PLANNER, funnel_planner)
        builder.add_edge(AssistantNodeName.FUNNEL_PLANNER, AssistantNodeName.FUNNEL_PLANNER_TOOLS)

        funnel_planner_tools = FunnelPlannerToolsNode(self._team)
        builder.add_node(AssistantNodeName.FUNNEL_PLANNER_TOOLS, funnel_planner_tools)
        builder.add_conditional_edges(
            AssistantNodeName.FUNNEL_PLANNER_TOOLS,
            funnel_planner_tools.router,
            path_map={
                "continue": AssistantNodeName.FUNNEL_PLANNER,
                "plan_found": next_node,
                "root": root_node,
            },
        )

        return self

    def add_funnel_generator(self, next_node: AssistantNodeName = AssistantNodeName.QUERY_EXECUTOR):
        builder = self._graph

        funnel_generator = FunnelGeneratorNode(self._team)
        builder.add_node(AssistantNodeName.FUNNEL_GENERATOR, funnel_generator)

        funnel_generator_tools = FunnelGeneratorToolsNode(self._team)
        builder.add_node(AssistantNodeName.FUNNEL_GENERATOR_TOOLS, funnel_generator_tools)

        builder.add_edge(AssistantNodeName.FUNNEL_GENERATOR_TOOLS, AssistantNodeName.FUNNEL_GENERATOR)
        builder.add_conditional_edges(
            AssistantNodeName.FUNNEL_GENERATOR,
            funnel_generator.router,
            path_map={
                "tools": AssistantNodeName.FUNNEL_GENERATOR_TOOLS,
                "next": next_node,
            },
        )

        return self

    def add_retention_planner(
        self,
        next_node: AssistantNodeName = AssistantNodeName.RETENTION_GENERATOR,
        root_node: AssistantNodeName = AssistantNodeName.ROOT,
    ):
        builder = self._graph

        retention_planner = RetentionPlannerNode(self._team)
        builder.add_node(AssistantNodeName.RETENTION_PLANNER, retention_planner)
        builder.add_edge(AssistantNodeName.RETENTION_PLANNER, AssistantNodeName.RETENTION_PLANNER_TOOLS)

        retention_planner_tools = RetentionPlannerToolsNode(self._team)
        builder.add_node(AssistantNodeName.RETENTION_PLANNER_TOOLS, retention_planner_tools)
        builder.add_conditional_edges(
            AssistantNodeName.RETENTION_PLANNER_TOOLS,
            retention_planner_tools.router,
            path_map={
                "continue": AssistantNodeName.RETENTION_PLANNER,
                "plan_found": next_node,
                "root": root_node,
            },
        )

        return self

    def add_retention_generator(self, next_node: AssistantNodeName = AssistantNodeName.QUERY_EXECUTOR):
        builder = self._graph

        retention_generator = RetentionGeneratorNode(self._team)
        builder.add_node(AssistantNodeName.RETENTION_GENERATOR, retention_generator)

        retention_generator_tools = RetentionGeneratorToolsNode(self._team)
        builder.add_node(AssistantNodeName.RETENTION_GENERATOR_TOOLS, retention_generator_tools)

        builder.add_edge(AssistantNodeName.RETENTION_GENERATOR_TOOLS, AssistantNodeName.RETENTION_GENERATOR)
        builder.add_conditional_edges(
            AssistantNodeName.RETENTION_GENERATOR,
            retention_generator.router,
            path_map={
                "tools": AssistantNodeName.RETENTION_GENERATOR_TOOLS,
                "next": next_node,
            },
        )

        return self

    def add_query_executor(self, next_node: AssistantNodeName = AssistantNodeName.ROOT):
        builder = self._graph
        query_executor_node = QueryExecutorNode(self._team)
        builder.add_node(AssistantNodeName.QUERY_EXECUTOR, query_executor_node)
        builder.add_edge(AssistantNodeName.QUERY_EXECUTOR, next_node)
        return self

    def add_memory_initializer(self, next_node: AssistantNodeName = AssistantNodeName.ROOT):
        builder = self._graph
        self._has_start_node = True

        memory_onboarding = MemoryOnboardingNode(self._team)
        memory_initializer = MemoryInitializerNode(self._team)
        memory_initializer_interrupt = MemoryInitializerInterruptNode(self._team)

        builder.add_node(AssistantNodeName.MEMORY_ONBOARDING, memory_onboarding)
        builder.add_node(AssistantNodeName.MEMORY_INITIALIZER, memory_initializer)
        builder.add_node(AssistantNodeName.MEMORY_INITIALIZER_INTERRUPT, memory_initializer_interrupt)

        builder.add_conditional_edges(
            AssistantNodeName.START,
            memory_onboarding.should_run,
            path_map={True: AssistantNodeName.MEMORY_ONBOARDING, False: next_node},
        )
        builder.add_conditional_edges(
            AssistantNodeName.MEMORY_ONBOARDING,
            memory_onboarding.router,
            path_map={"continue": next_node, "initialize_memory": AssistantNodeName.MEMORY_INITIALIZER},
        )
        builder.add_conditional_edges(
            AssistantNodeName.MEMORY_INITIALIZER,
            memory_initializer.router,
            path_map={"continue": next_node, "interrupt": AssistantNodeName.MEMORY_INITIALIZER_INTERRUPT},
        )
        builder.add_edge(AssistantNodeName.MEMORY_INITIALIZER_INTERRUPT, next_node)

        return self

    def add_memory_collector(
        self,
        next_node: AssistantNodeName = AssistantNodeName.END,
        tools_node: AssistantNodeName = AssistantNodeName.MEMORY_COLLECTOR_TOOLS,
    ):
        builder = self._graph
        self._has_start_node = True

        memory_collector = MemoryCollectorNode(self._team)
        builder.add_edge(AssistantNodeName.START, AssistantNodeName.MEMORY_COLLECTOR)
        builder.add_node(AssistantNodeName.MEMORY_COLLECTOR, memory_collector)
        builder.add_conditional_edges(
            AssistantNodeName.MEMORY_COLLECTOR,
            memory_collector.router,
            path_map={"tools": tools_node, "next": next_node},
        )
        return self

    def add_memory_collector_tools(self):
        builder = self._graph
        memory_collector_tools = MemoryCollectorToolsNode(self._team)
        builder.add_node(AssistantNodeName.MEMORY_COLLECTOR_TOOLS, memory_collector_tools)
        builder.add_edge(AssistantNodeName.MEMORY_COLLECTOR_TOOLS, AssistantNodeName.MEMORY_COLLECTOR)
        return self

    def add_inkeep_docs(self, path_map: Optional[dict[Hashable, AssistantNodeName]] = None):
        """Add the Inkeep docs search node to the graph."""
        builder = self._graph
        path_map = path_map or {
            "end": AssistantNodeName.END,
            "root": AssistantNodeName.ROOT,
        }
        inkeep_docs_node = InkeepDocsNode(self._team)
        builder.add_node(AssistantNodeName.INKEEP_DOCS, inkeep_docs_node)
        builder.add_conditional_edges(
            AssistantNodeName.INKEEP_DOCS,
            inkeep_docs_node.router,
            path_map=cast(dict[Hashable, str], path_map),
        )
        return self

    def add_session_recordings_filters(self, next_node: AssistantNodeName = AssistantNodeName.ROOT):
        builder = self._graph
        session_recordings_filters_node = SessionRecordingsFiltersNode(self._team)
        builder.add_node(AssistantNodeName.SESSION_RECORDINGS_FILTERS, session_recordings_filters_node)
        builder.add_edge(AssistantNodeName.SESSION_RECORDINGS_FILTERS, next_node)
        return self

    def compile_full_graph(self):
        return (
            self.add_memory_initializer()
            .add_memory_collector()
            .add_memory_collector_tools()
            .add_root()
            .add_product_analytics_retriever()
            .add_trends_planner()
            .add_trends_generator()
            .add_funnel_planner()
            .add_funnel_generator()
            .add_retention_planner()
            .add_retention_generator()
            .add_query_executor()
<<<<<<< HEAD
            .add_session_recordings_filters()
=======
            .add_inkeep_docs()
>>>>>>> aede7ca5
            .compile()
        )<|MERGE_RESOLUTION|>--- conflicted
+++ resolved
@@ -71,16 +71,9 @@
     ):
         builder = self._graph
         path_map = path_map or {
-<<<<<<< HEAD
-            "trends": AssistantNodeName.TRENDS_PLANNER,
-            "funnel": AssistantNodeName.FUNNEL_PLANNER,
-            "retention": AssistantNodeName.RETENTION_PLANNER,
+            "insights": AssistantNodeName.INSIGHT_RAG_CONTEXT,
             "search_documentation": AssistantNodeName.INKEEP_DOCS,
             "search_session_recordings": AssistantNodeName.SESSION_RECORDINGS_FILTERS,
-=======
-            "insights": AssistantNodeName.INSIGHT_RAG_CONTEXT,
-            "docs": AssistantNodeName.INKEEP_DOCS,
->>>>>>> aede7ca5
             "root": AssistantNodeName.ROOT,
             "end": AssistantNodeName.END,
         }
@@ -348,10 +341,7 @@
             .add_retention_planner()
             .add_retention_generator()
             .add_query_executor()
-<<<<<<< HEAD
             .add_session_recordings_filters()
-=======
             .add_inkeep_docs()
->>>>>>> aede7ca5
             .compile()
         )