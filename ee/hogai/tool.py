import json
import pkgutil
import importlib
from typing import Any, Literal, Self

from asgiref.sync import async_to_sync
from langchain_core.prompts import PromptTemplate
from langchain_core.runnables import RunnableConfig
from langchain_core.tools import BaseTool
from pydantic import Field

from posthog.schema import AssistantContextualTool

from posthog.models import Team, User

import products

from ee.hogai.context.context import AssistantContextManager
from ee.hogai.graph.mixins import AssistantContextMixin
from ee.hogai.utils.types import AssistantState

CONTEXTUAL_TOOL_NAME_TO_TOOL: dict[AssistantContextualTool, type["MaxTool"]] = {}


def _import_max_tools() -> None:
    """TRICKY: Dynamically import max_tools from all products"""
    for module_info in pkgutil.iter_modules(products.__path__):
        if module_info.name in ("conftest", "test"):
            continue  # We mustn't import test modules in prod
        try:
            importlib.import_module(f"products.{module_info.name}.backend.max_tools")
        except ModuleNotFoundError:
            pass  # Skip if backend or max_tools doesn't exist - note that the product's dir needs a top-level __init__.py


def get_contextual_tool_class(tool_name: str) -> type["MaxTool"] | None:
    """Get the tool class for a given tool name, handling circular import."""
    _import_max_tools()  # Ensure max_tools are imported
    from ee.hogai.tool import CONTEXTUAL_TOOL_NAME_TO_TOOL

    return CONTEXTUAL_TOOL_NAME_TO_TOOL[AssistantContextualTool(tool_name)]


class MaxTool(AssistantContextMixin, BaseTool):
    # LangChain's default is just "content", but we always want to return the tool call artifact too
    # - it becomes the `ui_payload`
    response_format: Literal["content_and_artifact"] = "content_and_artifact"

    thinking_message: str
    """The message shown to let the user know this tool is being used. One sentence, no punctuation.
    For example, "Updating filters"
    """

    root_system_prompt_template: str = "No context provided for this tool."
    """The template for context associated with this tool, that will be injected into the root node's system prompt.
    Use this if you need to strongly steer the root node in deciding _when_ and _whether_ to use the tool.
    It will be formatted like an f-string, with the tool context as the variables.
    For example, "The current filters the user is seeing are: {current_filters}."
    """

    show_tool_call_message: bool = Field(description="Whether to show tool call messages.", default=True)

    _context: dict[str, Any]
    _config: RunnableConfig
    _state: AssistantState
    _context_manager: AssistantContextManager

    # DEPRECATED: Use `_arun_impl` instead
    def _run_impl(self, *args, **kwargs) -> tuple[str, Any]:
        """DEPRECATED. Use `_arun_impl` instead."""
        raise NotImplementedError

    async def _arun_impl(self, *args, **kwargs) -> tuple[str, Any]:
        """Tool execution, which should return a tuple of (content, artifact)"""
        raise NotImplementedError

    def __init__(
        self,
        *,
        team: Team,
        user: User,
        state: AssistantState | None = None,
        config: RunnableConfig | None = None,
<<<<<<< HEAD
        args_schema: type[BaseModel] | None = None,
        name: str | None = None,
        description: str | None = None,
        context_manager: AssistantContextManager | None = None,
        **kwargs,
    ):
        tool_kwargs: dict[str, Any] = {}
        if name is not None:
            tool_kwargs["name"] = name
        if description is not None:
            tool_kwargs["description"] = description
        if args_schema is not None:
            tool_kwargs["args_schema"] = args_schema

        super().__init__(**tool_kwargs, **kwargs)
=======
        **kwargs,
    ):
        super().__init__(**kwargs)
>>>>>>> 8fc9ec2f
        self._team = team
        self._user = user
        self._state = state if state else AssistantState(messages=[])
        self._config = config if config else RunnableConfig(configurable={})
<<<<<<< HEAD
        self._context_manager = context_manager or AssistantContextManager(team, user, self._config)
=======
        self._context_manager = AssistantContextManager(team, user, self._config)
>>>>>>> 8fc9ec2f

    def __init_subclass__(cls, **kwargs):
        super().__init_subclass__(**kwargs)
        if not cls.__name__.endswith("Tool"):
            raise ValueError("The name of a MaxTool subclass must end with 'Tool', for clarity")
        try:
            accepted_name = AssistantContextualTool(cls.name)
        except ValueError:
            raise ValueError(
                f"MaxTool name '{cls.name}' is not a recognized AssistantContextualTool value. Fix this name, or update AssistantContextualTool in schema-assistant-messages.ts and run `pnpm schema:build`"
            )
        CONTEXTUAL_TOOL_NAME_TO_TOOL[accepted_name] = cls
        if not getattr(cls, "thinking_message", None):
            raise ValueError("You must set `thinking_message` on the tool, so that we can show the tool kicking off")

    def _run(self, *args, config: RunnableConfig, **kwargs):
        try:
            return self._run_impl(*args, **kwargs)
        except NotImplementedError:
            pass
        return async_to_sync(self._arun_impl)(*args, **kwargs)

    async def _arun(self, *args, config: RunnableConfig, **kwargs):
        try:
            return await self._arun_impl(*args, **kwargs)
        except NotImplementedError:
            pass
        return await super()._arun(*args, config=config, **kwargs)

    @property
    def context(self) -> dict:
        if not hasattr(self, "_context"):
            raise AttributeError("Tool has not been run yet")
        return self._context

    def format_system_prompt_injection(self, context: dict[str, Any]) -> str:
        formatted_context = {
            key: (json.dumps(value) if isinstance(value, dict | list) else value) for key, value in context.items()
        }
<<<<<<< HEAD
        return self.root_system_prompt_template.format(**formatted_context)

    @classmethod
    async def create_tool_class(
        cls,
        *,
        team: Team,
        user: User,
        state: AssistantState | None = None,
        config: RunnableConfig | None = None,
    ) -> Self:
        """
        Factory that creates a tool class.

        Override this factory to dynamically modify the tool name, description, args schema, etc.
        """
        raise NotImplementedError

    @classmethod
    def _format_prompt(
        cls, prompt: str, template_format: Literal["mustache", "f-string"] = "mustache", **kwargs
    ) -> str:
        """
        Format a prompt template with dynamic values.

        Useful when tools need to dynamically inject content into their description or prompts
        based on runtime context (e.g., user permissions, team settings).

        Args:
            prompt: The prompt template string with variables to be replaced.
                   Variables should be in mustache format {{variable}} or f-string format {variable}.
            template_format: The template format to use. Defaults to "mustache".
            **kwargs: Variables to inject into the template.

        Returns:
            The formatted prompt string with all variables replaced.

        Example:
            >>> prompt = "You have access to: {{features}}"
            >>> formatted = cls._format_prompt(prompt, features="billing, search")
            >>> print(formatted)
            "You have access to: billing, search"
        """
        return (
            PromptTemplate.from_template(prompt, template_format=template_format)
            .format_prompt(**kwargs)
            .to_string()
            .strip()
        )
=======
        return self.root_system_prompt_template.format(**formatted_context)
>>>>>>> 8fc9ec2f
<|MERGE_RESOLUTION|>--- conflicted
+++ resolved
@@ -7,7 +7,7 @@
 from langchain_core.prompts import PromptTemplate
 from langchain_core.runnables import RunnableConfig
 from langchain_core.tools import BaseTool
-from pydantic import Field
+from pydantic import BaseModel, Field
 
 from posthog.schema import AssistantContextualTool
 
@@ -81,10 +81,9 @@
         user: User,
         state: AssistantState | None = None,
         config: RunnableConfig | None = None,
-<<<<<<< HEAD
-        args_schema: type[BaseModel] | None = None,
         name: str | None = None,
         description: str | None = None,
+        args_schema: type[BaseModel] | None = None,
         context_manager: AssistantContextManager | None = None,
         **kwargs,
     ):
@@ -97,20 +96,11 @@
             tool_kwargs["args_schema"] = args_schema
 
         super().__init__(**tool_kwargs, **kwargs)
-=======
-        **kwargs,
-    ):
-        super().__init__(**kwargs)
->>>>>>> 8fc9ec2f
         self._team = team
         self._user = user
         self._state = state if state else AssistantState(messages=[])
         self._config = config if config else RunnableConfig(configurable={})
-<<<<<<< HEAD
         self._context_manager = context_manager or AssistantContextManager(team, user, self._config)
-=======
-        self._context_manager = AssistantContextManager(team, user, self._config)
->>>>>>> 8fc9ec2f
 
     def __init_subclass__(cls, **kwargs):
         super().__init_subclass__(**kwargs)
@@ -150,7 +140,6 @@
         formatted_context = {
             key: (json.dumps(value) if isinstance(value, dict | list) else value) for key, value in context.items()
         }
-<<<<<<< HEAD
         return self.root_system_prompt_template.format(**formatted_context)
 
     @classmethod
@@ -199,7 +188,4 @@
             .format_prompt(**kwargs)
             .to_string()
             .strip()
-        )
-=======
-        return self.root_system_prompt_template.format(**formatted_context)
->>>>>>> 8fc9ec2f
+        )