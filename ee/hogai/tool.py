import json
import pkgutil
import importlib
from collections.abc import Sequence
from typing import Any, Literal, Self

from asgiref.sync import async_to_sync
from langchain_core.runnables import RunnableConfig
from langchain_core.tools import BaseTool
from pydantic import BaseModel, Field

from posthog.schema import AssistantContextualTool

from posthog.models import Team, User

import products

from ee.hogai.context.context import AssistantContextManager
from ee.hogai.graph.mixins import AssistantContextMixin
from ee.hogai.utils.types import AssistantState
<<<<<<< HEAD
from ee.hogai.utils.types.base import EntityType, InsightQuery


# Lower casing matters here. Do not change it.
class create_and_query_insight(BaseModel):
    """
    Retrieve results for a specific data question by creating a query (aka insight), or iterate on a previous query.
    This tool only retrieves data for a single query at a time.
    """

    query_description: str = Field(
        description=(
            "A description of the query to generate, encapsulating the details of the user's request. "
            "Include all relevant context from earlier messages too, as the tool won't see that conversation history. "
            "If an existing insight has been used as a starting point, include that insight's filters and query in the description. "
            "Don't be overly prescriptive with event or property names, unless the user indicated they mean this specific name (e.g. with quotes). "
            "If the users seems to ask for a list of entities, rather than a count, state this explicitly. "
            "Explicitly include the time range, time grain, metric/aggregation, events/steps, and breakdown/filters provided by the user; if any are missing, choose sensible defaults and state them."
        )
    )


class search_insights(BaseModel):
    """
    Search through existing insights to find matches based on the user's query.

    WHEN TO USE THIS TOOL:
    - The user explicitly asks to find/search/look up existing insights
    - The request is ambiguous or exploratory and likely to be satisfied by reusing a saved insight

    WHEN NOT TO USE THIS TOOL:
    - The user gives a specific, actionable analysis request (metric/aggregation, events, filters, and/or a time range)
    - The user asks to create a dashboard (use `create_dashboard` instead)

    If the request has enough information to generate an insight, use `create_and_query_insight` directly.
    """

    search_query: str = Field(
        description="The user's query to search for insights. "
        "Include all relevant context from earlier messages too, as the tool won't see that conversation history."
    )


class session_summarization(BaseModel):
    """
    - Summarize session recordings to find patterns and issues by summarizing sessions' events.
    - When to use the tool:
      * When the user asks to summarize session recordings
        - "summarize" synonyms: "watch", "analyze", "review", and similar
        - "session recordings" synonyms: "sessions", "recordings", "replays", "user sessions", and similar
    - When NOT to use the tool:
      * When the user asks to find, search for, or look up session recordings, but doesn't ask to summarize them
      * When users asks to update, change, or adjust session recordings filters
    """

    session_summarization_query: str = Field(
        description="""
        - The user's complete query for session recordings summarization.
        - This will be used to find relevant session recordings.
        - Always pass the user's complete, unmodified query.
        - Examples:
          * 'summarize all session recordings from yesterday'
          * 'analyze mobile user session recordings from last week, even if 1 second'
          * 'watch last 300 session recordings of MacOS users from US'
          * and similar
        """
    )
    should_use_current_filters: bool = Field(
        description="""
        - Whether to use current filters from user's UI to find relevant session recordings.
        - IMPORTANT: Should be always `false` if the current filters or `search_session_recordings` tool are not present in the conversation history.
        - Examples:
          * Set to `true` if one of the conditions is met:
            - the user wants to summarize "current/selected/opened/my/all/these" session recordings
            - the user wants to use "current/these" filters
            - the user's query specifies filters identical to the current filters
            - if the user's query doesn't specify any filters/conditions
            - the user refers to what they're "looking at" or "viewing"
          * Set to `false` if one of the conditions is met:
            - no current filters or `search_session_recordings` tool are present in the conversation
            - the user specifies date/time period different from the current filters
            - the user specifies conditions (user, device, id, URL, etc.) not present in the current filters
        """,
    )
    summary_title: str = Field(
        description="""
        - The name of the summary that is expected to be generated from the user's `session_summarization_query` and/or `current_filters` (if present).
        - The name should cover in 3-7 words what sessions would be to be summarized in the summary
        - This won't be used for any search of filtering, only to properly label the generated summary.
        - Examples:
          * If `should_use_current_filters` is `false`, then the `summary_title` should be generated based on the `session_summarization_query`:
            - query: "I want to watch all the sessions of user `user@example.com` in the last 30 days no matter how long" -> name: "Sessions of the user user@example.com (last 30 days)"
            - query: "summarize my last 100 session recordings" -> name: "Last 100 sessions"
            - and similar
          * If `should_use_current_filters` is `true`, then the `summary_title` should be generated based on the current filters in the context (if present):
            - filters: "{"key":"$os","value":["Mac OS X"],"operator":"exact","type":"event"}" -> name: "MacOS users"
            - filters: "{"date_from": "-7d", "filter_test_accounts": True}" -> name: "All sessions (last 7 days)"
            - and similar
          * If there's not enough context to generated the summary name - keep it an empty string ("")
        """
    )


class create_dashboard(BaseModel):
    """
    Create a dashboard with insights based on the user's request.
    Use this tool when users ask to create, build, or make a new dashboard with insights.
    This tool will search for existing insights that match the user's requirements so no need to call `search_insights` tool.
    or create new insights if none are found, then combine them into a dashboard.
    Do not call this tool if the user only asks to find, search for, or look up existing insights and does not ask to create a dashboard.
    If you decided to use this tool, there is no need to call `search_insights` tool beforehand. The tool will search for existing insights that match the user's requirements and create new insights if none are found.
    """

    search_insights_queries: list[InsightQuery] = Field(
        description="A list of insights to be included in the dashboard. Include all the insights that the user mentioned."
    )
    dashboard_name: str = Field(
        description=(
            "The name of the dashboard to be created based on the user request. It should be short and concise as it will be displayed as a header in the dashboard tile."
        )
    )


class search_entity(BaseModel):
    """
    Search for entities (insights, dashboards, cohorts, actions, experiments, etc.) by their name or description.
    Use this tool when users ask to find, search for, or look up existing entities across PostHog.
    """

    query: str = Field(
        description="The search query to find entities by name or description. "
        "This will search across all entity types (insights, dashboards, cohorts, actions, experiments, feature flags, notebooks, surveys, event definitions)."
    )
    entity_types: list[EntityType] = Field(
        description="List of entity types to search for that the user mentioned in their query if the user mentions more than one entity make sure to include all the entity types."
    )


class search_documentation(BaseModel):
    """
    Answer the question using the latest PostHog documentation. This performs a documentation search.
    PostHog docs and tutorials change frequently, which makes this tool required.
    Do NOT use this tool if the necessary information is already in the conversation or context (except when you need to check whether an assumption presented is correct or not).
    """


class retrieve_billing_information(BaseModel):
    """
    Retrieve detailed billing information for the current organization.
    Use this tool when the user asks about billing, subscription, usage, or spending related questions.
    """

=======
from ee.hogai.utils.types.base import AssistantMessageUnion
>>>>>>> 7cd732fd

CONTEXTUAL_TOOL_NAME_TO_TOOL: dict[AssistantContextualTool, type["MaxTool"]] = {}


def _import_max_tools() -> None:
    """TRICKY: Dynamically import max_tools from all products"""
    for module_info in pkgutil.iter_modules(products.__path__):
        if module_info.name in ("conftest", "test"):
            continue  # We mustn't import test modules in prod
        try:
            importlib.import_module(f"products.{module_info.name}.backend.max_tools")
        except ModuleNotFoundError:
            pass  # Skip if backend or max_tools doesn't exist - note that the product's dir needs a top-level __init__.py


def get_contextual_tool_class(tool_name: str) -> type["MaxTool"] | None:
    """Get the tool class for a given tool name, handling circular import."""
    _import_max_tools()  # Ensure max_tools are imported
    from ee.hogai.tool import CONTEXTUAL_TOOL_NAME_TO_TOOL

    return CONTEXTUAL_TOOL_NAME_TO_TOOL[AssistantContextualTool(tool_name)]


class ToolMessagesArtifact(BaseModel):
    """Return messages directly. Use with `artifact`."""

    messages: Sequence[AssistantMessageUnion]


class MaxTool(AssistantContextMixin, BaseTool):
    # LangChain's default is just "content", but we always want to return the tool call artifact too
    # - it becomes the `ui_payload`
    response_format: Literal["content_and_artifact"] = "content_and_artifact"

    thinking_message: str
    """The message shown to let the user know this tool is being used. One sentence, no punctuation.
    For example, "Updating filters"
    """

    context_prompt_template: str = "No context provided for this tool."
    """The template for context associated with this tool, that will be injected into the root node's context messages.
    Use this if you need to strongly steer the root node in deciding _when_ and _whether_ to use the tool.
    It will be formatted like an f-string, with the tool context as the variables.
    For example, "The current filters the user is seeing are: {current_filters}."
    """

    show_tool_call_message: bool = Field(description="Whether to show tool call messages.", default=True)

    _config: RunnableConfig
    _state: AssistantState
    _context_manager: AssistantContextManager

    # DEPRECATED: Use `_arun_impl` instead
    def _run_impl(self, *args, **kwargs) -> tuple[str, Any]:
        """DEPRECATED. Use `_arun_impl` instead."""
        raise NotImplementedError

    async def _arun_impl(self, *args, **kwargs) -> tuple[str, Any]:
        """Tool execution, which should return a tuple of (content, artifact)"""
        raise NotImplementedError

    def __init__(
        self,
        *,
        team: Team,
        user: User,
        state: AssistantState | None = None,
        config: RunnableConfig | None = None,
        name: str | None = None,
        description: str | None = None,
        args_schema: type[BaseModel] | None = None,
        context_manager: AssistantContextManager | None = None,
        **kwargs,
    ):
        tool_kwargs: dict[str, Any] = {}
        if name is not None:
            tool_kwargs["name"] = name
        if description is not None:
            tool_kwargs["description"] = description
        if args_schema is not None:
            tool_kwargs["args_schema"] = args_schema

        super().__init__(**tool_kwargs, **kwargs)
        self._team = team
        self._user = user
        self._state = state if state else AssistantState(messages=[])
        self._config = config if config else RunnableConfig(configurable={})
        self._context_manager = context_manager or AssistantContextManager(team, user, self._config)

    def __init_subclass__(cls, **kwargs):
        super().__init_subclass__(**kwargs)
        if not cls.__name__.endswith("Tool"):
            raise ValueError("The name of a MaxTool subclass must end with 'Tool', for clarity")
        try:
            accepted_name = AssistantContextualTool(cls.name)
        except ValueError:
            raise ValueError(
                f"MaxTool name '{cls.name}' is not a recognized AssistantContextualTool value. Fix this name, or update AssistantContextualTool in schema-assistant-messages.ts and run `pnpm schema:build`"
            )
        CONTEXTUAL_TOOL_NAME_TO_TOOL[accepted_name] = cls
        if not getattr(cls, "thinking_message", None):
            raise ValueError("You must set `thinking_message` on the tool, so that we can show the tool kicking off")

    def _run(self, *args, config: RunnableConfig, **kwargs):
        try:
            return self._run_impl(*args, **kwargs)
        except NotImplementedError:
            pass
        return async_to_sync(self._arun_impl)(*args, **kwargs)

    async def _arun(self, *args, config: RunnableConfig, **kwargs):
        try:
            return await self._arun_impl(*args, **kwargs)
        except NotImplementedError:
            pass
        return await super()._arun(*args, config=config, **kwargs)

    @property
    def context(self) -> dict:
        return self._context_manager.get_contextual_tools().get(self.get_name(), {})

    def format_context_prompt_injection(self, context: dict[str, Any]) -> str:
        formatted_context = {
            key: (json.dumps(value) if isinstance(value, dict | list) else value) for key, value in context.items()
        }
        return self.context_prompt_template.format(**formatted_context)

    @classmethod
    async def create_tool_class(
        cls,
        *,
        team: Team,
        user: User,
        state: AssistantState | None = None,
        config: RunnableConfig | None = None,
    ) -> Self:
        """
        Factory that creates a tool class.

        Override this factory to dynamically modify the tool name, description, args schema, etc.
        """
        return cls(team=team, user=user, state=state, config=config)<|MERGE_RESOLUTION|>--- conflicted
+++ resolved
@@ -18,162 +18,7 @@
 from ee.hogai.context.context import AssistantContextManager
 from ee.hogai.graph.mixins import AssistantContextMixin
 from ee.hogai.utils.types import AssistantState
-<<<<<<< HEAD
-from ee.hogai.utils.types.base import EntityType, InsightQuery
-
-
-# Lower casing matters here. Do not change it.
-class create_and_query_insight(BaseModel):
-    """
-    Retrieve results for a specific data question by creating a query (aka insight), or iterate on a previous query.
-    This tool only retrieves data for a single query at a time.
-    """
-
-    query_description: str = Field(
-        description=(
-            "A description of the query to generate, encapsulating the details of the user's request. "
-            "Include all relevant context from earlier messages too, as the tool won't see that conversation history. "
-            "If an existing insight has been used as a starting point, include that insight's filters and query in the description. "
-            "Don't be overly prescriptive with event or property names, unless the user indicated they mean this specific name (e.g. with quotes). "
-            "If the users seems to ask for a list of entities, rather than a count, state this explicitly. "
-            "Explicitly include the time range, time grain, metric/aggregation, events/steps, and breakdown/filters provided by the user; if any are missing, choose sensible defaults and state them."
-        )
-    )
-
-
-class search_insights(BaseModel):
-    """
-    Search through existing insights to find matches based on the user's query.
-
-    WHEN TO USE THIS TOOL:
-    - The user explicitly asks to find/search/look up existing insights
-    - The request is ambiguous or exploratory and likely to be satisfied by reusing a saved insight
-
-    WHEN NOT TO USE THIS TOOL:
-    - The user gives a specific, actionable analysis request (metric/aggregation, events, filters, and/or a time range)
-    - The user asks to create a dashboard (use `create_dashboard` instead)
-
-    If the request has enough information to generate an insight, use `create_and_query_insight` directly.
-    """
-
-    search_query: str = Field(
-        description="The user's query to search for insights. "
-        "Include all relevant context from earlier messages too, as the tool won't see that conversation history."
-    )
-
-
-class session_summarization(BaseModel):
-    """
-    - Summarize session recordings to find patterns and issues by summarizing sessions' events.
-    - When to use the tool:
-      * When the user asks to summarize session recordings
-        - "summarize" synonyms: "watch", "analyze", "review", and similar
-        - "session recordings" synonyms: "sessions", "recordings", "replays", "user sessions", and similar
-    - When NOT to use the tool:
-      * When the user asks to find, search for, or look up session recordings, but doesn't ask to summarize them
-      * When users asks to update, change, or adjust session recordings filters
-    """
-
-    session_summarization_query: str = Field(
-        description="""
-        - The user's complete query for session recordings summarization.
-        - This will be used to find relevant session recordings.
-        - Always pass the user's complete, unmodified query.
-        - Examples:
-          * 'summarize all session recordings from yesterday'
-          * 'analyze mobile user session recordings from last week, even if 1 second'
-          * 'watch last 300 session recordings of MacOS users from US'
-          * and similar
-        """
-    )
-    should_use_current_filters: bool = Field(
-        description="""
-        - Whether to use current filters from user's UI to find relevant session recordings.
-        - IMPORTANT: Should be always `false` if the current filters or `search_session_recordings` tool are not present in the conversation history.
-        - Examples:
-          * Set to `true` if one of the conditions is met:
-            - the user wants to summarize "current/selected/opened/my/all/these" session recordings
-            - the user wants to use "current/these" filters
-            - the user's query specifies filters identical to the current filters
-            - if the user's query doesn't specify any filters/conditions
-            - the user refers to what they're "looking at" or "viewing"
-          * Set to `false` if one of the conditions is met:
-            - no current filters or `search_session_recordings` tool are present in the conversation
-            - the user specifies date/time period different from the current filters
-            - the user specifies conditions (user, device, id, URL, etc.) not present in the current filters
-        """,
-    )
-    summary_title: str = Field(
-        description="""
-        - The name of the summary that is expected to be generated from the user's `session_summarization_query` and/or `current_filters` (if present).
-        - The name should cover in 3-7 words what sessions would be to be summarized in the summary
-        - This won't be used for any search of filtering, only to properly label the generated summary.
-        - Examples:
-          * If `should_use_current_filters` is `false`, then the `summary_title` should be generated based on the `session_summarization_query`:
-            - query: "I want to watch all the sessions of user `user@example.com` in the last 30 days no matter how long" -> name: "Sessions of the user user@example.com (last 30 days)"
-            - query: "summarize my last 100 session recordings" -> name: "Last 100 sessions"
-            - and similar
-          * If `should_use_current_filters` is `true`, then the `summary_title` should be generated based on the current filters in the context (if present):
-            - filters: "{"key":"$os","value":["Mac OS X"],"operator":"exact","type":"event"}" -> name: "MacOS users"
-            - filters: "{"date_from": "-7d", "filter_test_accounts": True}" -> name: "All sessions (last 7 days)"
-            - and similar
-          * If there's not enough context to generated the summary name - keep it an empty string ("")
-        """
-    )
-
-
-class create_dashboard(BaseModel):
-    """
-    Create a dashboard with insights based on the user's request.
-    Use this tool when users ask to create, build, or make a new dashboard with insights.
-    This tool will search for existing insights that match the user's requirements so no need to call `search_insights` tool.
-    or create new insights if none are found, then combine them into a dashboard.
-    Do not call this tool if the user only asks to find, search for, or look up existing insights and does not ask to create a dashboard.
-    If you decided to use this tool, there is no need to call `search_insights` tool beforehand. The tool will search for existing insights that match the user's requirements and create new insights if none are found.
-    """
-
-    search_insights_queries: list[InsightQuery] = Field(
-        description="A list of insights to be included in the dashboard. Include all the insights that the user mentioned."
-    )
-    dashboard_name: str = Field(
-        description=(
-            "The name of the dashboard to be created based on the user request. It should be short and concise as it will be displayed as a header in the dashboard tile."
-        )
-    )
-
-
-class search_entity(BaseModel):
-    """
-    Search for entities (insights, dashboards, cohorts, actions, experiments, etc.) by their name or description.
-    Use this tool when users ask to find, search for, or look up existing entities across PostHog.
-    """
-
-    query: str = Field(
-        description="The search query to find entities by name or description. "
-        "This will search across all entity types (insights, dashboards, cohorts, actions, experiments, feature flags, notebooks, surveys, event definitions)."
-    )
-    entity_types: list[EntityType] = Field(
-        description="List of entity types to search for that the user mentioned in their query if the user mentions more than one entity make sure to include all the entity types."
-    )
-
-
-class search_documentation(BaseModel):
-    """
-    Answer the question using the latest PostHog documentation. This performs a documentation search.
-    PostHog docs and tutorials change frequently, which makes this tool required.
-    Do NOT use this tool if the necessary information is already in the conversation or context (except when you need to check whether an assumption presented is correct or not).
-    """
-
-
-class retrieve_billing_information(BaseModel):
-    """
-    Retrieve detailed billing information for the current organization.
-    Use this tool when the user asks about billing, subscription, usage, or spending related questions.
-    """
-
-=======
 from ee.hogai.utils.types.base import AssistantMessageUnion
->>>>>>> 7cd732fd
 
 CONTEXTUAL_TOOL_NAME_TO_TOOL: dict[AssistantContextualTool, type["MaxTool"]] = {}
 
