--- conflicted
+++ resolved
@@ -57,26 +57,6 @@
         * If there's not enough context to generated the summary name - keep it an empty string ("")
         """).strip()
     )
-<<<<<<< HEAD
-    session_summarization_limit: int = Field(
-        description=dedent("""
-        - The maximum number of sessions to summarize
-        - This will be used to apply to DB query to limit the results.
-        - Extract the limit from the user's query if present. Set to -1 if not present.
-        - IMPORTANT: Extract the limit only if the user's query explicitly mentions a number of sessions to summarize.
-        - Examples:
-          * 'summarize all sessions from yesterday' -> limit: -1
-          * 'summarize last 100 sessions' -> limit: 100
-          * 'summarize these sessions' -> limit: -1
-          * 'summarize first 10 of these sessions' -> limit: 10
-          * 'summarize the sessions of the users with at least 10 events' -> limit: -1
-          * 'summarize the sessions of the last 30 days' -> limit: -1
-          * 'summarize last 500 sessions of the MacOS users from US' -> limit: 500
-          * and similar
-        """).strip()
-    )
-=======
->>>>>>> d38984ff
 
 
 class SummarizeSessionsTool(MaxTool):
@@ -92,48 +72,28 @@
     args_schema: type[BaseModel] = SummarizeSessionsToolArgs
 
     async def _arun_impl(
-<<<<<<< HEAD
         self,
         recordings_filters_or_explicit_session_ids: MaxRecordingUniversalFilters | list[str],
         summary_title: str,
-        session_summarization_limit: int,
-=======
-        self, search_query: MaxRecordingUniversalFilters, summary_title: str
->>>>>>> d38984ff
     ) -> tuple[str, ToolMessagesArtifact | None]:
         # Convert filters to recordings query
-<<<<<<< HEAD
         if isinstance(recordings_filters_or_explicit_session_ids, MaxRecordingUniversalFilters):
             recordings_query = self._convert_max_filters_to_recordings_query(recordings_filters_or_explicit_session_ids)
             # Determine query limit
-            query_limit = session_summarization_limit
-            if not query_limit or query_limit <= 0 or query_limit > MAX_SESSIONS_TO_SUMMARIZE:
+            if (
+                not recordings_query.limit
+                or recordings_query.limit <= 0
+                or recordings_query.limit > MAX_SESSIONS_TO_SUMMARIZE
+            ):
                 # If no limit provided (none or negative) or too large - use the default limit
-                query_limit = MAX_SESSIONS_TO_SUMMARIZE
+                recordings_query.limit = MAX_SESSIONS_TO_SUMMARIZE
             # Get session IDs
             session_ids = await database_sync_to_async(self._get_session_ids_with_filters, thread_sensitive=False)(
-                recordings_query, query_limit
+                recordings_query
             )
         else:
             # TODO: _validate_specific_session_ids
             session_ids = recordings_filters_or_explicit_session_ids
-=======
-        recordings_query = self._convert_max_filters_to_recordings_query(search_query)
-
-        # Determine query limit
-        if (
-            not recordings_query.limit
-            or recordings_query.limit <= 0
-            or recordings_query.limit > MAX_SESSIONS_TO_SUMMARIZE
-        ):
-            # If no limit provided (none or negative) or too large - use the default limit
-            recordings_query.limit = MAX_SESSIONS_TO_SUMMARIZE
-
-        # Get session IDs
-        session_ids = await database_sync_to_async(self._get_session_ids_with_filters, thread_sensitive=False)(
-            recordings_query
-        )
->>>>>>> d38984ff
 
         # No sessions found
         if not session_ids:
