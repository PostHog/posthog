--- conflicted
+++ resolved
@@ -1,11 +1,7 @@
 from .create_and_query_insight import CreateAndQueryInsightTool, CreateAndQueryInsightToolArgs
 from .create_dashboard import CreateDashboardTool, CreateDashboardToolArgs
-<<<<<<< HEAD
+from .read_data import ReadDataTool, ReadDataToolArgs
 from .create_support_ticket import CreateSupportTicketTool, CreateSupportTicketToolArgs
-from .navigate import NavigateTool, NavigateToolArgs
-=======
->>>>>>> 7ac0b2d3
-from .read_data import ReadDataTool, ReadDataToolArgs
 from .read_taxonomy import ReadTaxonomyTool
 from .search import SearchTool, SearchToolArgs
 from .session_summarization import SessionSummarizationTool, SessionSummarizationToolArgs
@@ -16,13 +12,8 @@
     "CreateAndQueryInsightToolArgs",
     "CreateDashboardTool",
     "CreateDashboardToolArgs",
-<<<<<<< HEAD
     "CreateSupportTicketTool",
     "CreateSupportTicketToolArgs",
-    "NavigateTool",
-    "NavigateToolArgs",
-=======
->>>>>>> 7ac0b2d3
     "ReadDataTool",
     "ReadDataToolArgs",
     "ReadTaxonomyTool",
