from typing import Any, Literal, TypedDict, TypeGuard, Union

from ee.hogai.utils.types.composed import MaxGraphState, MaxNodeName
from langchain_core.messages import AIMessageChunk

from ee.hogai.graph.taxonomy.types import TaxonomyAgentState, TaxonomyNodeName
from ee.hogai.utils.types import AssistantState, PartialAssistantState
from structlog import get_logger

# A state update can have a partial state or a LangGraph's reserved dataclasses like Interrupt.
GraphValueUpdate = dict[MaxNodeName, dict[Any, Any] | Any]

GraphValueUpdateTuple = tuple[Literal["values"], GraphValueUpdate]

logger = get_logger(__name__)


def is_value_update(update: list[Any]) -> TypeGuard[GraphValueUpdateTuple]:
    """
    Transition between nodes.

    Returns:
        PartialAssistantState, Interrupt, or other LangGraph reserved dataclasses.
    """
    return len(update) == 2 and update[0] == "updates"


def validate_value_update(
    update: GraphValueUpdate,
) -> dict[MaxNodeName, MaxGraphState | Any]:
    validated_update: dict[MaxNodeName, MaxGraphState | Any] = {}
    for node_name, value in update.items():
        if isinstance(value, dict):
            if isinstance(node_name, TaxonomyNodeName):
                validated_update[node_name] = TaxonomyAgentState.model_validate(value)
            else:
                validated_update[node_name] = PartialAssistantState.model_validate(value)
        else:
            validated_update[node_name] = value
    return validated_update


class LangGraphState(TypedDict):
    langgraph_node: MaxNodeName


GraphMessageUpdateTuple = tuple[Literal["messages"], tuple[Union[AIMessageChunk, Any], LangGraphState]]


def is_message_update(update: list[Any]) -> TypeGuard[GraphMessageUpdateTuple]:
    """
    Streaming of messages.
    """
    return len(update) == 2 and update[0] == "messages"


GraphStateUpdateTuple = tuple[Literal["updates"], dict[Any, Any]]


def is_state_update(update: list[Any]) -> TypeGuard[GraphStateUpdateTuple]:
    """
    Update of the state. Returns a full state.
    """
    return len(update) == 2 and update[0] == "values"


def validate_state_update(state_update: dict[Any, Any]) -> AssistantState:
    return AssistantState.model_validate(state_update)


GraphTaskStartedUpdateTuple = tuple[Literal["debug"], tuple[Union[AIMessageChunk, Any], LangGraphState]]


def is_task_started_update(
    update: list[Any],
) -> TypeGuard[GraphTaskStartedUpdateTuple]:
    """
    Streaming of messages.
    """
    return len(update) == 2 and update[0] == "debug" and update[1]["type"] == "task"


def prepare_reasoning_progress_message(content: str) -> AIMessageChunk:
    """Display progress as a reasoning message"""
    if not content:
        logger.warning("Content is required to prepare a reasoning progress message")
    elif len(content) > 200:
        logger.warning("Content is too long to prepare a reasoning progress message", extra={"content": content})
        content = content[:200] + "..."
<<<<<<< HEAD
=======
    # What we're doing here is emitting an AIMessageChunk that mimics the OpenAI reasoning format
    # This gets rendered as a ReasoningMessage in the Assistant class
    # It's a roundabout way of returning a ReasoningMessage, but otherwise we'd have to make larger changes to Assistant
>>>>>>> f7f178aa
    return AIMessageChunk(
        content="",
        additional_kwargs={"reasoning": {"summary": [{"text": f"**{content}**"}]}},
    )<|MERGE_RESOLUTION|>--- conflicted
+++ resolved
@@ -87,12 +87,9 @@
     elif len(content) > 200:
         logger.warning("Content is too long to prepare a reasoning progress message", extra={"content": content})
         content = content[:200] + "..."
-<<<<<<< HEAD
-=======
     # What we're doing here is emitting an AIMessageChunk that mimics the OpenAI reasoning format
     # This gets rendered as a ReasoningMessage in the Assistant class
     # It's a roundabout way of returning a ReasoningMessage, but otherwise we'd have to make larger changes to Assistant
->>>>>>> f7f178aa
     return AIMessageChunk(
         content="",
         additional_kwargs={"reasoning": {"summary": [{"text": f"**{content}**"}]}},
