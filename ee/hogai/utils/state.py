from typing import Any, Literal, TypedDict, TypeGuard, Union

from langchain_core.messages import AIMessageChunk
from structlog import get_logger

from ee.hogai.graph.deep_research.types import DeepResearchNodeName, PartialDeepResearchState
from ee.hogai.graph.taxonomy.types import TaxonomyAgentState, TaxonomyNodeName
from ee.hogai.utils.types import PartialAssistantState
from ee.hogai.utils.types.composed import AssistantMaxGraphState, AssistantMaxPartialGraphState, MaxNodeName

# A state update can have a partial state or a LangGraph's reserved dataclasses like Interrupt.
GraphValueUpdate = dict[MaxNodeName, dict[Any, Any] | Any]

GraphValueUpdateTuple = tuple[Literal["values"], GraphValueUpdate]

logger = get_logger(__name__)


def is_value_update(update: list[Any]) -> TypeGuard[GraphValueUpdateTuple]:
    """
    Transition between nodes.

    Returns:
        PartialAssistantState, Interrupt, or other LangGraph reserved dataclasses.
    """
    return len(update) == 2 and update[0] == "updates"


def validate_value_update(
    update: GraphValueUpdate,
) -> dict[MaxNodeName, AssistantMaxPartialGraphState | Any]:
    validated_update: dict[MaxNodeName, AssistantMaxPartialGraphState | Any] = {}
    for node_name, value in update.items():
        if isinstance(value, dict):
            if isinstance(node_name, TaxonomyNodeName):
                validated_update[node_name] = TaxonomyAgentState.model_validate(value)
            elif isinstance(node_name, DeepResearchNodeName):
                validated_update[node_name] = PartialDeepResearchState.model_validate(value)
            else:
                validated_update[node_name] = PartialAssistantState.model_validate(value)
        else:
            validated_update[node_name] = value
    return validated_update


class LangGraphState(TypedDict):
    langgraph_node: MaxNodeName


GraphMessageUpdateTuple = tuple[Literal["messages"], tuple[Union[AIMessageChunk, Any], LangGraphState]]


def is_message_update(update: list[Any]) -> TypeGuard[GraphMessageUpdateTuple]:
    """
    Streaming of messages.
    """
    return len(update) == 2 and update[0] == "messages"


GraphStateUpdateTuple = tuple[Literal["updates"], dict[Any, Any]]


def is_state_update(update: list[Any]) -> TypeGuard[GraphStateUpdateTuple]:
    """
    Update of the state. Returns a full state.
    """
    return len(update) == 2 and update[0] == "values"


def validate_state_update(
    state_update: dict[Any, Any], state_class: type[AssistantMaxGraphState]
) -> AssistantMaxGraphState:
    return state_class.model_validate(state_update)


GraphTaskStartedUpdateTuple = tuple[Literal["debug"], tuple[Union[AIMessageChunk, Any], LangGraphState]]


def is_task_started_update(
    update: list[Any],
) -> TypeGuard[GraphTaskStartedUpdateTuple]:
    """
    Streaming of messages.
    """
    return len(update) == 2 and update[0] == "debug" and update[1]["type"] == "task"


<<<<<<< HEAD
def prepare_reasoning_progress_message(content: str) -> str:
=======
def prepare_reasoning_progress_message(content: str) -> str | None:
>>>>>>> 7c85d0f9
    """Display progress as a reasoning message"""
    if not content:
        logger.warning("Content is required to prepare a reasoning progress message")
        return None
    elif len(content) > 200:
        logger.warning("Content is too long to prepare a reasoning progress message", extra={"content": content})
        content = content[:200] + "..."
    return content


def merge_message_chunk(existing_chunk: AIMessageChunk, new_chunk: AIMessageChunk) -> AIMessageChunk:
    """Merge a new message chunk with existing chunks, handling content format compatibility.

    # This is because we reset to AIMessageChunk(content="") in a few places,
    # but if we're switching between reasoning and non-reasoning models between different nodes,
    # the format of the content will change, and we need to reset the chunks to the right format.
    """

    current_is_list = isinstance(existing_chunk.content, list)
    new_is_list = isinstance(new_chunk.content, list)

    if current_is_list != new_is_list:
        # Content types are incompatible - reset with new chunk
        existing_chunk = new_chunk
    else:
        # Compatible types - merge normally
        existing_chunk += new_chunk  # type: ignore

    return existing_chunk<|MERGE_RESOLUTION|>--- conflicted
+++ resolved
@@ -85,11 +85,7 @@
     return len(update) == 2 and update[0] == "debug" and update[1]["type"] == "task"
 
 
-<<<<<<< HEAD
-def prepare_reasoning_progress_message(content: str) -> str:
-=======
 def prepare_reasoning_progress_message(content: str) -> str | None:
->>>>>>> 7c85d0f9
     """Display progress as a reasoning message"""
     if not content:
         logger.warning("Content is required to prepare a reasoning progress message")
