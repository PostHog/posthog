import uuid
from collections.abc import Sequence
from datetime import datetime
from enum import StrEnum
from typing import Annotated, Any, Generic, Literal, Optional, Self, TypeVar, Union

from langchain_core.agents import AgentAction
from langchain_core.messages import (
    AIMessageChunk,
    BaseMessage as LangchainBaseMessage,
)
from langgraph.graph import END, START
from pydantic import BaseModel, ConfigDict, Field

from posthog.schema import (
    AssistantEventType,
    AssistantFunnelsQuery,
    AssistantGenerationStatusEvent,
    AssistantHogQLQuery,
    AssistantMessage,
    AssistantRetentionQuery,
    AssistantToolCallMessage,
    AssistantTrendsQuery,
    AssistantUpdateEvent,
    ContextMessage,
    FailureMessage,
    FunnelsQuery,
    HogQLQuery,
    HumanMessage,
    MultiVisualizationMessage,
    NotebookUpdateMessage,
    PlanningMessage,
    ReasoningMessage,
    RetentionQuery,
    RevenueAnalyticsGrossRevenueQuery,
    RevenueAnalyticsMetricsQuery,
    RevenueAnalyticsMRRQuery,
    RevenueAnalyticsTopCustomersQuery,
    TaskExecutionItem,
    TaskExecutionMessage,
    TaskExecutionStatus,
    TrendsQuery,
    VisualizationMessage,
)

from ee.models import Conversation

AIMessageUnion = Union[
    AssistantMessage,
    VisualizationMessage,
    FailureMessage,
    AssistantToolCallMessage,
    MultiVisualizationMessage,
    ReasoningMessage,
    PlanningMessage,
    TaskExecutionMessage,
]
AssistantMessageUnion = Union[HumanMessage, AIMessageUnion, NotebookUpdateMessage, ContextMessage]
AssistantResultUnion = Union[AssistantMessageUnion, AssistantUpdateEvent, AssistantGenerationStatusEvent]

AssistantOutput = (
    tuple[Literal[AssistantEventType.CONVERSATION], Conversation]
    | tuple[Literal[AssistantEventType.MESSAGE], AssistantMessageUnion]
    | tuple[Literal[AssistantEventType.STATUS], AssistantGenerationStatusEvent]
    | tuple[Literal[AssistantEventType.UPDATE], AssistantUpdateEvent]
)

AnyAssistantGeneratedQuery = (
    AssistantTrendsQuery | AssistantFunnelsQuery | AssistantRetentionQuery | AssistantHogQLQuery
)
AnyAssistantSupportedQuery = (
    TrendsQuery
    | FunnelsQuery
    | RetentionQuery
    | HogQLQuery
    | RevenueAnalyticsGrossRevenueQuery
    | RevenueAnalyticsMetricsQuery
    | RevenueAnalyticsMRRQuery
    | RevenueAnalyticsTopCustomersQuery
)
# We define this since AssistantMessageUnion is a type and wouldn't work with isinstance()
ASSISTANT_MESSAGE_TYPES = (
    HumanMessage,
    NotebookUpdateMessage,
    AssistantMessage,
    VisualizationMessage,
    FailureMessage,
    AssistantToolCallMessage,
    MultiVisualizationMessage,
    ContextMessage,
    ReasoningMessage,
    PlanningMessage,
    TaskExecutionMessage,
)


def replace(_: Any | None, right: Any | None) -> Any | None:
    return right


def append(left: Sequence, right: Sequence) -> Sequence:
    """
    Appends the right value to the state field.
    """
    return [*left, *right]


T = TypeVar("T")


class ReplaceMessages(Generic[T], list[T]):
    """
    Replaces the existing messages with the new messages.
    """


def add_and_merge_messages(
    left_value: Sequence[AssistantMessageUnion], right_value: Sequence[AssistantMessageUnion]
) -> Sequence[AssistantMessageUnion]:
    """Merges two lists of messages, updating existing messages by ID.

    By default, this ensures the state is "append-only", unless the
    new message has the same ID as an existing message.

    Args:
        left: The base list of messages.
        right: The list of messages to merge
            into the base list.

    Returns:
        A new list of messages with the messages from `right` merged into `left`.
        If a message in `right` has the same ID as a message in `left`, the
        message from `right` will replace the message from `left`.
    """
    # coerce to list
    left = list(left_value)
    right = list(right_value)

    # assign missing ids
    for m in left:
        if m.id is None:
            m.id = str(uuid.uuid4())
    for m in right:
        if m.id is None:
            m.id = str(uuid.uuid4())

    if isinstance(right_value, ReplaceMessages):
        return right

    left_idx_by_id = {m.id: i for i, m in enumerate(left)}
    merged = left.copy()
    for m in right:
        if (existing_idx := left_idx_by_id.get(m.id)) is not None:
            merged[existing_idx] = m
        else:
            merged.append(m)
    return merged


def merge_retry_counts(left: int, right: int) -> int:
    """Merges two retry counts by taking the maximum value.

    Args:
        left: The base retry count
        right: The new retry count

    Returns:
        The maximum of the two counts
    """
    return max(left, right)


IntermediateStep = tuple[AgentAction, Optional[str]]

StateType = TypeVar("StateType", bound=BaseModel)
PartialStateType = TypeVar("PartialStateType", bound=BaseModel)


class TaskArtifact(BaseModel):
    """
    Base artifact created by a task.
    """

    id: str | int | None = None  # The id of the object referenced by the artifact
    task_id: str  # The id of the task that created the artifact
    content: str  # A string content attached to the artifact


class InsightArtifact(TaskArtifact):
    """
    An insight artifact created by a task.
    """

    query: Union[AssistantTrendsQuery, AssistantFunnelsQuery, AssistantRetentionQuery, AssistantHogQLQuery]


class TaskResult(BaseModel):
    """
    The result of an individual task.
    """

    model_config = ConfigDict(extra="ignore")

    id: str
    result: str
    artifacts: Sequence[TaskArtifact] = Field(default=[])
    status: TaskExecutionStatus


class InsightQuery(BaseModel):
    """
    A single insight query to be included in a dashboard.
    Includes the name and description of the insight to be included in the dashboard.
    """

    name: str = Field(
        description="The short name of the insight to be included in the dashboard, it will be used in the dashboard tile. So keep it short and concise. It will be displayed as a header in the insight tile, so make sure it is starting with a capital letter. Be specific about time periods and filters if the user mentioned them. Do not be general or vague."
    )
    description: str = Field(
        description="The detailed description of the insight to be included in the dashboard. Include all relevant context about the insight from earlier messages too, as the tool won't see that conversation history. Do not forget fiters, properties, event names if the user mentioned them. Be specific about time periods and filters if the user mentioned them. Do not be general or vague."
    )


class BaseState(BaseModel):
    """Base state class with reset functionality."""

    @classmethod
    def get_reset_state(cls) -> Self:
        """Returns a new instance with all fields reset to their default values."""
        return cls(**{k: v.default for k, v in cls.model_fields.items()})


class BaseStateWithMessages(BaseState):
    start_id: Optional[str] = Field(default=None)
    """
    The ID of the message from which the conversation started.
    """
    start_dt: Optional[datetime] = Field(default=None)
    """
    The datetime of the start of the conversation. Use this datetime to keep the cache.
    """
    graph_status: Optional[Literal["resumed", "interrupted", ""]] = Field(default=None)
    """
    Whether the graph was interrupted or resumed.
    """
    messages: Sequence[AssistantMessageUnion] = Field(default=[])
    """
    Messages exposed to the user.
    """


class BaseStateWithTasks(BaseState):
    tasks: Annotated[Optional[list[TaskExecutionItem]], replace] = Field(default=None)
    """
    Deprecated.
    """
    task_results: Annotated[list[TaskResult], append] = Field(default=[])  # pyright: ignore[reportUndefinedVariable]
    """
    Results of tasks executed by assistants.
    """


class BaseStateWithIntermediateSteps(BaseState):
    intermediate_steps: Optional[list[IntermediateStep]] = Field(default=None)
    """
    Actions taken by the query planner agent.
    """


class _SharedAssistantState(BaseStateWithMessages, BaseStateWithIntermediateSteps):
    """
    The state of the root node.
    """

    plan: Optional[str] = Field(default=None)
    """
    The insight generation plan.
    """
    query_planner_previous_response_id: Optional[str] = Field(default=None)
    """
    The ID of the previous OpenAI Responses API response made by the query planner.
    """
    query_planner_intermediate_messages: Optional[Sequence[LangchainBaseMessage]] = Field(default=None)
    """
    The intermediate messages from the query planner agent.
    """

    onboarding_question: Optional[str] = Field(default=None)
    """
    A clarifying question asked during the onboarding process.
    """

    memory_collection_messages: Annotated[Optional[Sequence[LangchainBaseMessage]], replace] = Field(default=None)
    """
    The messages with tool calls to collect memory in the `MemoryCollectorToolsNode`.
    """

    root_conversation_start_id: Optional[str] = Field(default=None)
    """
    The ID of the message to start from to keep the message window short enough.
    """
    root_tool_call_id: Annotated[Optional[str], replace] = Field(default=None)
    """
    The ID of the tool call from the root node.
    """
    root_tool_insight_plan: Optional[str] = Field(default=None)
    """
    The insight plan to generate.
    """
    root_tool_insight_type: Optional[str] = Field(default=None)
    """
    The type of insight to generate.
    """
    root_tool_calls_count: Annotated[Optional[int], replace] = Field(default=None)
    """
    Tracks the number of tool calls made by the root node to terminate the loop.
    """
    rag_context: Optional[str] = Field(default=None)
    """
    The context for taxonomy agent.
    """
    query_generation_retry_count: Annotated[int, merge_retry_counts] = Field(default=0)
    """
    Tracks the number of times the query generation has been retried.
    """
    search_insights_query: Optional[str] = Field(default=None)
    """
    The user's search query for finding existing insights.
    """
    session_summarization_query: Optional[str] = Field(default=None)
    """
    The user's query for summarizing sessions. Always pass the user's complete, unmodified query.
    """
    should_use_current_filters: Optional[bool] = Field(default=None)
    """
    Whether to use current filters from user's UI to find relevant sessions.
    """
    summary_title: Optional[str] = Field(default=None)
    """
    The name of the summary to generate, based on the user's query and/or current filters.
    """
    notebook_short_id: Optional[str] = Field(default=None)
    """
    The short ID of the notebook being used.
    """
    dashboard_name: Optional[str] = Field(default=None)
    """
    The name of the dashboard to be created based on the user request.
    """
    selected_insight_ids: Optional[list[int]] = Field(default=None)
    """
    The selected insights to be included in the dashboard.
    """
    search_insights_queries: Optional[list[InsightQuery]] = Field(default=None)
    """
    The user's queries to search for insights.
    """
    dashboard_id: Optional[int] = Field(default=None)
    """
    The ID of the dashboard to be edited.
    """


class AssistantState(_SharedAssistantState):
    messages: Annotated[Sequence[AssistantMessageUnion], add_and_merge_messages] = Field(default=[])
    """
    Messages exposed to the user.
    """


class PartialAssistantState(_SharedAssistantState):
    pass


class AssistantNodeName(StrEnum):
    START = START
    END = END
    BILLING = "billing"
    MEMORY_INITIALIZER = "memory_initializer"
    MEMORY_INITIALIZER_INTERRUPT = "memory_initializer_interrupt"
    MEMORY_ONBOARDING = "memory_onboarding"
    MEMORY_ONBOARDING_ENQUIRY = "memory_onboarding_enquiry"
    MEMORY_ONBOARDING_ENQUIRY_INTERRUPT = "memory_onboarding_enquiry_interrupt"
    MEMORY_ONBOARDING_FINALIZE = "memory_onboarding_finalize"
    ROOT = "root"
    ROOT_TOOLS = "root_tools"
    TRENDS_GENERATOR = "trends_generator"
    TRENDS_GENERATOR_TOOLS = "trends_generator_tools"
    FUNNEL_GENERATOR = "funnel_generator"
    FUNNEL_GENERATOR_TOOLS = "funnel_generator_tools"
    RETENTION_GENERATOR = "retention_generator"
    RETENTION_GENERATOR_TOOLS = "retention_generator_tools"
    QUERY_PLANNER = "query_planner"
    QUERY_PLANNER_TOOLS = "query_planner_tools"
    SQL_GENERATOR = "sql_generator"
    SQL_GENERATOR_TOOLS = "sql_generator_tools"
    QUERY_EXECUTOR = "query_executor"
    MEMORY_COLLECTOR = "memory_collector"
    MEMORY_COLLECTOR_TOOLS = "memory_collector_tools"
    INKEEP_DOCS = "inkeep_docs"
    INSIGHT_RAG_CONTEXT = "insight_rag_context"
    TITLE_GENERATOR = "title_generator"
    INSIGHTS_SEARCH = "insights_search"
    SESSION_SUMMARIZATION = "session_summarization"
    DASHBOARD_CREATION = "dashboard_creation"
    DASHBOARD_CREATION_EXECUTOR = "dashboard_creation_executor"
    HOGQL_GENERATOR = "hogql_generator"
    HOGQL_GENERATOR_TOOLS = "hogql_generator_tools"
    SESSION_REPLAY_FILTER = "session_replay_filter"
    SESSION_REPLAY_FILTER_OPTIONS_TOOLS = "session_replay_filter_options_tools"
    REVENUE_ANALYTICS_FILTER = "revenue_analytics_filter"
    REVENUE_ANALYTICS_FILTER_OPTIONS_TOOLS = "revenue_analytics_filter_options_tools"


class AssistantMode(StrEnum):
    ASSISTANT = "assistant"
    INSIGHTS_TOOL = "insights_tool"
    DEEP_RESEARCH = "deep_research"


class WithCommentary(BaseModel):
    """
    Use this class as a mixin to your tool calls, so that the `Assistant` class can parse the commentary from the tool call chunks stream.
    """

    commentary: str = Field(
        description="A commentary on what you are doing, using the first person: 'I am doing this because...'"
    )


class MessageAction(BaseModel):
    type: Literal["MESSAGE"] = "MESSAGE"
    message: AssistantMessageUnion


class MessageChunkAction(BaseModel):
    type: Literal["MESSAGE_CHUNK"] = "MESSAGE_CHUNK"
    message: AIMessageChunk


class NodeStartAction(BaseModel):
    type: Literal["NODE_START"] = "NODE_START"


class NodeEndAction(Generic[PartialStateType], BaseModel):
    type: Literal["NODE_END"] = "NODE_END"
    state: PartialStateType


AssistantActionUnion = MessageAction | MessageChunkAction | NodeStartAction | NodeEndAction


class NodePath(BaseModel):
    name: str
    tool_call_id: str | None = None


class AssistantDispatcherEvent(BaseModel):
    action: AssistantActionUnion = Field(discriminator="type")
<<<<<<< HEAD
    node_path: tuple[NodePath, ...]


class LangGraphUpdateEvent(BaseModel):
    update: Any
=======
    node_name: str


class TodoItem(BaseModel):
    content: str = Field(..., min_length=1)
    status: Literal["pending", "in_progress", "completed"]
    id: str
    priority: Literal["low", "medium", "high"]
>>>>>>> 68a1e5f1
<|MERGE_RESOLUTION|>--- conflicted
+++ resolved
@@ -457,13 +457,11 @@
 
 class AssistantDispatcherEvent(BaseModel):
     action: AssistantActionUnion = Field(discriminator="type")
-<<<<<<< HEAD
     node_path: tuple[NodePath, ...]
 
 
 class LangGraphUpdateEvent(BaseModel):
     update: Any
-=======
     node_name: str
 
 
@@ -471,5 +469,4 @@
     content: str = Field(..., min_length=1)
     status: Literal["pending", "in_progress", "completed"]
     id: str
-    priority: Literal["low", "medium", "high"]
->>>>>>> 68a1e5f1
+    priority: Literal["low", "medium", "high"]