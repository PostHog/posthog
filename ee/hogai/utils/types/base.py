--- conflicted
+++ resolved
@@ -362,15 +362,12 @@
     TITLE_GENERATOR = "title_generator"
     INSIGHTS_SEARCH = "insights_search"
     SESSION_SUMMARIZATION = "session_summarization"
-<<<<<<< HEAD
     DASHBOARD_CREATION = "dashboard_creation"
     DASHBOARD_CREATION_EXECUTOR = "dashboard_creation_executor"
-=======
     HOGQL_GENERATOR = "hogql_generator"
     HOGQL_GENERATOR_TOOLS = "hogql_generator_tools"
     SESSION_REPLAY_FILTER = "session_replay_filter"
     SESSION_REPLAY_FILTER_OPTIONS_TOOLS = "session_replay_filter_options_tools"
->>>>>>> 0152716a
 
 
 class AssistantMode(StrEnum):
