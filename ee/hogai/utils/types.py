import uuid
from collections.abc import Sequence
from enum import StrEnum
from typing import Annotated, Literal, Optional, Union

from langchain_core.agents import AgentAction
from langchain_core.messages import BaseMessage as LangchainBaseMessage
from langgraph.graph import END, START
from pydantic import BaseModel, Field

from ee.models import Conversation
from posthog.schema import (
    AssistantEventType,
    AssistantMessage,
    AssistantToolCallMessage,
    FailureMessage,
    HumanMessage,
    ReasoningMessage,
    VisualizationMessage,
)

AIMessageUnion = Union[
    AssistantMessage, VisualizationMessage, FailureMessage, ReasoningMessage, AssistantToolCallMessage
]
AssistantMessageUnion = Union[HumanMessage, AIMessageUnion]

AssistantOutput = (
    tuple[Literal[AssistantEventType.CONVERSATION], Conversation]
    | tuple[Literal[AssistantEventType.MESSAGE], AssistantMessageUnion]
)


def add_and_merge_messages(
    left: Sequence[AssistantMessageUnion], right: Sequence[AssistantMessageUnion]
) -> Sequence[AssistantMessageUnion]:
    """Merges two lists of messages, updating existing messages by ID.

    By default, this ensures the state is "append-only", unless the
    new message has the same ID as an existing message.

    Args:
        left: The base list of messages.
        right: The list of messages to merge
            into the base list.

    Returns:
        A new list of messages with the messages from `right` merged into `left`.
        If a message in `right` has the same ID as a message in `left`, the
        message from `right` will replace the message from `left`.
    """
    # coerce to list
    left = list(left)
    right = list(right)

    # assign missing ids
    for m in left:
        if m.id is None:
            m.id = str(uuid.uuid4())
    for m in right:
        if m.id is None:
            m.id = str(uuid.uuid4())

    # merge
    left_idx_by_id = {m.id: i for i, m in enumerate(left)}
    merged = left.copy()
    for m in right:
        if (existing_idx := left_idx_by_id.get(m.id)) is not None:
            merged[existing_idx] = m
        else:
            merged.append(m)

    return merged


<<<<<<< HEAD
IntermediateStep = tuple[AgentAction, Optional[str]]
=======
def merge_retry_counts(left: int, right: int) -> int:
    """Merges two retry counts by taking the maximum value.

    Args:
        left: The base retry count
        right: The new retry count

    Returns:
        The maximum of the two counts
    """
    return max(left, right)
>>>>>>> f9d375c9


class _SharedAssistantState(BaseModel):
    """
    The state of the root node.
    """

    start_id: Optional[str] = Field(default=None)
    """
    The ID of the message from which the conversation started.
    """
    graph_status: Optional[Literal["resumed", "interrupted", ""]] = Field(default=None)
    """
    Whether the graph was interrupted or resumed.
    """

    intermediate_steps: Optional[list[IntermediateStep]] = Field(default=None)
    """
    Actions taken by the ReAct agent.
    """
    plan: Optional[str] = Field(default=None)
    """
    The insight generation plan.
    """

    onboarding_question: Optional[str] = Field(default=None)
    """
    A clarifying question asked during the onboarding process.
    """

    memory_updated: Optional[bool] = Field(default=None)
    """
    Whether the memory was updated in the `MemoryCollectorNode`.
    """
    memory_collection_messages: Optional[Sequence[LangchainBaseMessage]] = Field(default=None)
    """
    The messages with tool calls to collect memory in the `MemoryCollectorToolsNode`.
    """

    root_conversation_start_id: Optional[str] = Field(default=None)
    """
    The ID of the message to start from to keep the message window short enough.
    """
    root_tool_call_id: Optional[str] = Field(default=None)
    """
    The ID of the tool call from the root node.
    """
    root_tool_insight_plan: Optional[str] = Field(default=None)
    """
    The insight plan to generate.
    """
    root_tool_insight_type: Optional[str] = Field(default=None)
    """
    The type of insight to generate.
    """
    root_tool_calls_count: Optional[int] = Field(default=None)
    """
    Tracks the number of tool calls made by the root node to terminate the loop.
    """
    rag_context: Optional[str] = Field(default=None)
    """
    The context for taxonomy agent.
    """
<<<<<<< HEAD
    query_planner_previous_response_id: Optional[str] = Field(default=None)
    """
    The ID of the previous OpenAI Responses API response made by the query planner.
=======
    query_generation_retry_count: Annotated[int, merge_retry_counts] = Field(default=0)
    """
    Tracks the number of times the query generation has been retried.
>>>>>>> f9d375c9
    """


class AssistantState(_SharedAssistantState):
    messages: Annotated[Sequence[AssistantMessageUnion], add_and_merge_messages]
    """
    Messages exposed to the user.
    """


class PartialAssistantState(_SharedAssistantState):
    messages: Sequence[AssistantMessageUnion] = Field(default=[])
    """
    Messages exposed to the user.
    """

    @classmethod
    def get_reset_state(cls) -> "PartialAssistantState":
        return cls(
            intermediate_steps=[],
            plan="",
            graph_status="",
            memory_updated=False,
            memory_collection_messages=[],
            root_tool_call_id="",
            root_tool_insight_plan="",
            root_tool_insight_type="",
            root_tool_calls_count=0,
            root_conversation_start_id="",
            rag_context="",
<<<<<<< HEAD
            query_planner_previous_response_id="",
=======
            query_generation_retry_count=0,
>>>>>>> f9d375c9
        )


class AssistantNodeName(StrEnum):
    START = START
    END = END
    MEMORY_INITIALIZER = "memory_initializer"
    MEMORY_INITIALIZER_INTERRUPT = "memory_initializer_interrupt"
    MEMORY_ONBOARDING = "memory_onboarding"
    MEMORY_ONBOARDING_ENQUIRY = "memory_onboarding_enquiry"
    MEMORY_ONBOARDING_ENQUIRY_INTERRUPT = "memory_onboarding_enquiry_interrupt"
    MEMORY_ONBOARDING_FINALIZE = "memory_onboarding_finalize"
    ROOT = "root"
    ROOT_TOOLS = "root_tools"
    TRENDS_GENERATOR = "trends_generator"
    TRENDS_GENERATOR_TOOLS = "trends_generator_tools"
    FUNNEL_GENERATOR = "funnel_generator"
    FUNNEL_GENERATOR_TOOLS = "funnel_generator_tools"
    RETENTION_GENERATOR = "retention_generator"
    RETENTION_GENERATOR_TOOLS = "retention_generator_tools"
    QUERY_PLANNER = "query_planner"
    QUERY_PLANNER_TOOLS = "query_planner_tools"
    SQL_GENERATOR = "sql_generator"
    SQL_GENERATOR_TOOLS = "sql_generator_tools"
    QUERY_EXECUTOR = "query_executor"
    MEMORY_COLLECTOR = "memory_collector"
    MEMORY_COLLECTOR_TOOLS = "memory_collector_tools"
    INKEEP_DOCS = "inkeep_docs"
    INSIGHT_RAG_CONTEXT = "insight_rag_context"
    INSIGHTS_SUBGRAPH = "insights_subgraph"
    TITLE_GENERATOR = "title_generator"


class AssistantMode(StrEnum):
    ASSISTANT = "assistant"
    INSIGHTS_TOOL = "insights_tool"<|MERGE_RESOLUTION|>--- conflicted
+++ resolved
@@ -72,9 +72,9 @@
     return merged
 
 
-<<<<<<< HEAD
 IntermediateStep = tuple[AgentAction, Optional[str]]
-=======
+
+
 def merge_retry_counts(left: int, right: int) -> int:
     """Merges two retry counts by taking the maximum value.
 
@@ -86,7 +86,6 @@
         The maximum of the two counts
     """
     return max(left, right)
->>>>>>> f9d375c9
 
 
 class _SharedAssistantState(BaseModel):
@@ -150,15 +149,13 @@
     """
     The context for taxonomy agent.
     """
-<<<<<<< HEAD
     query_planner_previous_response_id: Optional[str] = Field(default=None)
     """
     The ID of the previous OpenAI Responses API response made by the query planner.
-=======
+    """
     query_generation_retry_count: Annotated[int, merge_retry_counts] = Field(default=0)
     """
     Tracks the number of times the query generation has been retried.
->>>>>>> f9d375c9
     """
 
 
@@ -189,11 +186,8 @@
             root_tool_calls_count=0,
             root_conversation_start_id="",
             rag_context="",
-<<<<<<< HEAD
             query_planner_previous_response_id="",
-=======
             query_generation_retry_count=0,
->>>>>>> f9d375c9
         )
 
 
