--- conflicted
+++ resolved
@@ -126,30 +126,12 @@
 
     if isinstance(candidate_message, HumanMessage) and candidate_message.visible is False:
         return False
-<<<<<<< HEAD
 
     # Filter out context messages
     if isinstance(candidate_message, ContextMessage):
         return False
 
     return True
-=======
->>>>>>> ce1913c6
-
-    # Filter out context messages
-    if isinstance(candidate_message, ContextMessage):
-        return False
-
-<<<<<<< HEAD
-def find_last_ui_context(messages: Sequence[AssistantMessageUnion]) -> MaxUIContext | None:
-    """Returns the last recorded UI context from all messages."""
-    message = find_start_message(messages)
-    if isinstance(message, HumanMessage) and message.ui_context is not None:
-        return message.ui_context
-    return None
-=======
-    return True
->>>>>>> ce1913c6
 
 
 def _process_events_data(events_in_context: list[MaxEventContext], team: Team) -> tuple[list[dict], dict[str, str]]:
