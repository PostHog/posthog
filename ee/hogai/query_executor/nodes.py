--- conflicted
+++ resolved
@@ -14,13 +14,9 @@
 )
 from ee.hogai.query_executor.prompts import (
     FALLBACK_EXAMPLE_PROMPT,
-<<<<<<< HEAD
-    FUNNELS_EXAMPLE_PROMPT,
-=======
     FUNNEL_STEPS_EXAMPLE_PROMPT,
     FUNNEL_TIME_TO_CONVERT_EXAMPLE_PROMPT,
     FUNNEL_TRENDS_EXAMPLE_PROMPT,
->>>>>>> 01acee6e
     QUERY_RESULTS_PROMPT,
     RETENTION_EXAMPLE_PROMPT,
     TRENDS_EXAMPLE_PROMPT,
