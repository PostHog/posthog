<<<<<<< HEAD
from ee.hogai.summarizers.property_filters import (
    PropertyFilterCollectionSummarizer,
    PropertyFilterSummarizer,
    retrieve_hardcoded_taxonomy,
)
from posthog.constants import PropertyOperatorType
from posthog.models.cohort.cohort import Cohort
from posthog.models.property.property import Property, PropertyGroup
=======
from posthog.test.base import BaseTest

>>>>>>> a01effb8
from posthog.schema import (
    CohortPropertyFilter,
    DataWarehousePropertyFilter,
    ElementPropertyFilter,
    EventPropertyFilter,
    FeaturePropertyFilter,
    HogQLPropertyFilter,
    PersonPropertyFilter,
    PropertyOperator,
    SessionPropertyFilter,
)

from ee.hogai.summarizers.property_filters import (
    PropertyFilterCollectionDescriber,
    PropertyFilterDescriber,
    retrieve_hardcoded_taxonomy,
)


class TestPropertyFilterDescriber(BaseTest):
    def test_event_property_filter(self):
        # No taxonomy
        filter = EventPropertyFilter(key="prop", operator="exact", value="test")
        descriptor = PropertyFilterSummarizer(self.team, filter)
        self.assertEqual(descriptor.summary, "event property `prop` matches exactly `test`")
        self.assertFalse(descriptor.taxonomy)

        # With taxonomy
        filter = EventPropertyFilter(key="$current_url", operator="icontains", value="url")
        descriptor = PropertyFilterSummarizer(self.team, filter)
        self.assertEqual(descriptor.summary, "event property `$current_url` contains `url`")
        prop = descriptor.taxonomy
        self.assertEqual(prop.group, "event_properties")
        self.assertEqual(prop.key, "$current_url")
        self.assertIsNotNone(prop.description)

    def test_event_property_filter_is_not_set(self):
        # Test with is_not_set operator and null value
        filter = EventPropertyFilter(key="property_name", operator=PropertyOperator.IS_NOT_SET, value=None)
        descriptor = PropertyFilterSummarizer(self.team, filter)
        self.assertEqual(descriptor.summary, "event property `property_name` is not set")
        self.assertFalse(descriptor.taxonomy)

    def test_person_property_filter(self):
        # No taxonomy
        filter = PersonPropertyFilter(key="prop", operator="exact", value="test")
        descriptor = PropertyFilterSummarizer(self.team, filter)
        self.assertEqual(descriptor.summary, "person property `prop` matches exactly `test`")
        self.assertFalse(descriptor.taxonomy)

        # With taxonomy
        filter = PersonPropertyFilter(key="email", operator="icontains", value="example.com")
        descriptor = PropertyFilterSummarizer(self.team, filter)
        self.assertEqual(descriptor.summary, "person property `email` contains `example.com`")
        prop = descriptor.taxonomy
        if prop:  # Only check taxonomy if it exists
            self.assertEqual(prop.group, "person_properties")
            self.assertEqual(prop.key, "email")
            self.assertIsNotNone(prop.description)

    def test_element_property_filter(self):
        filter = ElementPropertyFilter(key="tag_name", operator="exact", value="button")
        descriptor = PropertyFilterSummarizer(self.team, filter)
        self.assertEqual(descriptor.summary, "element property `tag_name` matches exactly `button`")
        prop = descriptor.taxonomy
        self.assertEqual(prop.group, "element_properties")
        self.assertEqual(prop.key, "tag_name")
        self.assertIsNotNone(prop.description)

    def test_session_property_filter(self):
        filter = SessionPropertyFilter(key="$session_duration", operator="gt", value=300)
        descriptor = PropertyFilterSummarizer(self.team, filter)
        self.assertEqual(descriptor.summary, "session property `$session_duration` greater than `300`")
        prop = descriptor.taxonomy
        self.assertEqual(prop.group, "session_properties")
        self.assertEqual(prop.key, "$session_duration")
        self.assertIsNotNone(prop.description)

    def test_feature_property_filter(self):
        filter = FeaturePropertyFilter(key="$feature/abc", operator="exact", value="true")
        descriptor = PropertyFilterSummarizer(self.team, filter)
        self.assertEqual(descriptor.summary, "enrollment of the feature `$feature/abc` matches exactly `true`")
        self.assertFalse(descriptor.taxonomy)  # Feature property doesn't have taxonomy

    def test_hogql_property_filter(self):
        filter = HogQLPropertyFilter(key="'url' in properties.$current_url")
        descriptor = PropertyFilterSummarizer(self.team, filter)
        self.assertEqual(
            descriptor.summary,
            "matches the SQL filter `'url' in properties.$current_url`",
        )
        self.assertFalse(descriptor.taxonomy)  # HogQL property doesn't have taxonomy

    def test_float_value_formatting(self):
        # Test that floats with trailing zeros are displayed as integers
        filter = EventPropertyFilter(key="value", operator="gt", value=300.0)
        descriptor = PropertyFilterSummarizer(self.team, filter)
        self.assertEqual(descriptor.summary, "event property `value` greater than `300`")

        # Test that floats with decimal parts are preserved
        filter = EventPropertyFilter(key="value", operator="gt", value=300.5)
        descriptor = PropertyFilterSummarizer(self.team, filter)
        self.assertEqual(descriptor.summary, "event property `value` greater than `300.5`")

    def test_retrieve_hardcoded_taxonomy(self):
        # Test retrieval for existing taxonomy group and key
        result1 = retrieve_hardcoded_taxonomy("events", "$pageview")
        self.assertIsNotNone(result1)

        # Test returns None for existing taxonomy group but non-existent key
        result2 = retrieve_hardcoded_taxonomy("events", "random")
        self.assertIsNone(result2)

        # Test returns None for non-existent taxonomy group
        result3 = retrieve_hardcoded_taxonomy("test", "test")
        self.assertIsNone(result3)

    def test_all_operators_are_supported(self):
        for operator in PropertyOperator:
            filter = EventPropertyFilter(key="prop", operator=operator, value="test")
            descriptor = PropertyFilterSummarizer(self.team, filter)
            self.assertIsNotNone(descriptor.summary)

    def test_datawarehouse_property_filter_raises_error(self):
        # Test that a ValueError is raised for DataWarehousePropertyFilter
        filter = DataWarehousePropertyFilter(key="dw_prop", operator="exact", value="test")
        descriptor = PropertyFilterSummarizer(self.team, filter)
        with self.assertRaises(ValueError) as context:
            _ = descriptor.summary

        self.assertIn("Unknown filter type:", str(context.exception))
        self.assertIn("DataWarehousePropertyFilter", str(context.exception))

    def test_property_filter_with_a_single_array_element(self):
        filter = EventPropertyFilter(key="prop", operator="exact", value=["test"])
        descriptor = PropertyFilterSummarizer(self.team, filter)
        self.assertEqual(descriptor.summary, "event property `prop` matches exactly `test`")
        self.assertFalse(descriptor.taxonomy)

    def test_cohort_property_filter(self):
        cond_1 = Property(
            key="$pageview",
            type="behavioral",
            value="performed_event",
            negation=True,
            event_type="events",
            explicit_datetime="2025-03-10",
        )
        summary_1 = "people who did not complete the event `$pageview` on 2025-03-10"
        cond_2 = Property(
            key="$pageview",
            type="event",
            value="Homepage",
            operator="icontains",
        )
        summary_2 = "people who have the event property `$pageview` that contains `Homepage`"
        cohort = Cohort.objects.create(
            team=self.team,
            name="Visited homepage",
            description="The launch date of the product",
            filters={
                "properties": PropertyGroup(
                    type=PropertyOperatorType.AND,
                    values=[cond_1, cond_2],
                ).to_dict(),
            },
        )
        schema = CohortPropertyFilter(value=cohort.id)
        summarizer = PropertyFilterSummarizer(self.team, schema)
        self.assertEqual(
            summarizer.summary,
            f"people who are a part of the the dynamic cohort `Visited homepage` with ID `{cohort.id}` described as `The launch date of the product` having the following filters ({summary_1} AND {summary_2})",
        )


class TestPropertyFilterCollectionDescriber(BaseTest):
    def test_multiple_property_filters(self):
        # Create filters
        event_filter = EventPropertyFilter(key="$current_url", operator=PropertyOperator.NOT_ICONTAINS, value="url")
        person_filter = PersonPropertyFilter(key="name", operator=PropertyOperator.IS_SET)

        # Create describer with multiple filters
        collection_describer = PropertyFilterCollectionSummarizer(self.team, [event_filter, person_filter])

        # Check description
        self.assertEqual(
            collection_describer.summary,
            "event property `$current_url` doesn't contain `url` AND person property `name` is set",
        )

        # Check taxonomy
        self.assertEqual(len(collection_describer.taxonomy), 1)  # Only $current_url should have taxonomy, not name

        # Convert taxonomy to list for easier assertion
        taxonomy_list = list(collection_describer.taxonomy)
        self.assertEqual(taxonomy_list[0].group, "event_properties")
        self.assertEqual(taxonomy_list[0].key, "$current_url")
        self.assertIsNotNone(taxonomy_list[0].description)

    def test_duplicate_property_filters_collapse_taxonomy(self):
        # Create two filters with the same property key but different operators/values
        event_filter1 = EventPropertyFilter(
            key="$current_url", operator=PropertyOperator.ICONTAINS, value="example.com"
        )
        event_filter2 = EventPropertyFilter(key="$current_url", operator=PropertyOperator.NOT_ICONTAINS, value="login")

        # Create describer with the duplicate filters
        collection_describer = PropertyFilterCollectionSummarizer(self.team, [event_filter1, event_filter2])

        # Get description and taxonomy

        # Check description contains both filters
        self.assertEqual(
            collection_describer.summary,
            "event property `$current_url` contains `example.com` AND event property `$current_url` doesn't contain `login`",
        )

        # Check taxonomy only has one entry for $current_url despite having two filters with that key
        self.assertEqual(len(collection_describer.taxonomy), 1)

        # Convert taxonomy to list for easier assertion
        taxonomy_entry = next(iter(collection_describer.taxonomy))
        self.assertEqual(taxonomy_entry.group, "event_properties")
        self.assertEqual(taxonomy_entry.key, "$current_url")
        self.assertIsNotNone(taxonomy_entry.description)<|MERGE_RESOLUTION|>--- conflicted
+++ resolved
@@ -1,4 +1,3 @@
-<<<<<<< HEAD
 from ee.hogai.summarizers.property_filters import (
     PropertyFilterCollectionSummarizer,
     PropertyFilterSummarizer,
@@ -7,10 +6,8 @@
 from posthog.constants import PropertyOperatorType
 from posthog.models.cohort.cohort import Cohort
 from posthog.models.property.property import Property, PropertyGroup
-=======
 from posthog.test.base import BaseTest
 
->>>>>>> a01effb8
 from posthog.schema import (
     CohortPropertyFilter,
     DataWarehousePropertyFilter,
@@ -23,12 +20,6 @@
     SessionPropertyFilter,
 )
 
-from ee.hogai.summarizers.property_filters import (
-    PropertyFilterCollectionDescriber,
-    PropertyFilterDescriber,
-    retrieve_hardcoded_taxonomy,
-)
-
 
 class TestPropertyFilterDescriber(BaseTest):
     def test_event_property_filter(self):
