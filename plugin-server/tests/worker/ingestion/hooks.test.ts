--- conflicted
+++ resolved
@@ -1,12 +1,7 @@
 import { DateTime } from 'luxon'
 import fetch, { FetchError } from 'node-fetch'
 
-<<<<<<< HEAD
-import { Action, Team } from '../../../src/types'
-import { UUIDT } from '../../../src/utils/utils'
-=======
 import { Action, ISOTimestamp, PostIngestionEvent, Team } from '../../../src/types'
->>>>>>> 160adb37
 import { AppMetrics } from '../../../src/worker/ingestion/app-metrics'
 import { HookCommander } from '../../../src/worker/ingestion/hooks'
 import { Hook } from './../../../src/types'
