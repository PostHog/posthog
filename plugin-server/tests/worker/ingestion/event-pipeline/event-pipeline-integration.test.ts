--- conflicted
+++ resolved
@@ -48,11 +48,8 @@
 
 describe('Event Pipeline integration test', () => {
     let hub: Hub
-<<<<<<< HEAD
     let clickhouse: Clickhouse
-=======
     let personRepository: PersonRepository
->>>>>>> d73ecd5e
     let actionManager: ActionManager
     let actionMatcher: ActionMatcher
     let hookCannon: HookCommander
