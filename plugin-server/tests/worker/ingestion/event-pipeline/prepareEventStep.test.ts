import { DateTime } from 'luxon'

import { PluginEvent } from '@posthog/plugin-scaffold'

import { Hub, Person, ProjectId, Team } from '../../../../src/types'
import { closeHub, createHub } from '../../../../src/utils/db/hub'
import { UUIDT } from '../../../../src/utils/utils'
import { createEvent } from '../../../../src/worker/ingestion/create-event'
import { prepareEventStep } from '../../../../src/worker/ingestion/event-pipeline/prepareEventStep'
import { BatchWritingGroupStoreForBatch } from '../../../../src/worker/ingestion/groups/batch-writing-group-store'
import { PostgresPersonRepository } from '../../../../src/worker/ingestion/persons/repositories/postgres-person-repository'
import { EventsProcessor } from '../../../../src/worker/ingestion/process-event'
import { resetTestDatabase } from '../../../helpers/sql'

jest.mock('../../../../src/utils/logger')

const pluginEvent: PluginEvent = {
    distinct_id: 'my_id',
    ip: null,
    site_url: 'http://localhost',
    team_id: 2,
    now: '2020-02-23T02:15:00Z',
    timestamp: '2020-02-23T02:15:00Z',
    event: 'default event',
    properties: {
        $ip: '127.0.0.1',
    },
    uuid: '017ef865-19da-0000-3b60-1506093bf40f',
}

const person: Person = {
    // @ts-expect-error TODO: Fix underlying type
    id: 123,
    team_id: 2,
    properties: {},
    is_user_id: 0,
    is_identified: true,
    uuid: new UUIDT().toString(),
    properties_last_updated_at: {},
    properties_last_operation: {},
    created_at: DateTime.now(),
    version: 0,
}

// @ts-expect-error TODO: Fix underlying type
const teamTwo: Team = {
    id: 2,
    project_id: 1 as ProjectId,
    uuid: 'af95d312-1a0a-4208-b80f-562ddafc9bcd',
    organization_id: '66f3f7bf-44e2-45dd-9901-5dbd93744e3a',
    name: 'testTeam',
    anonymize_ips: false,
    api_token: 'token',
    slack_incoming_webhook: '',
    session_recording_opt_in: false,
    ingested_event: true,
}

describe('prepareEventStep()', () => {
    let hub: Hub
    let eventsProcessor: EventsProcessor
    let groupStoreForBatch: BatchWritingGroupStoreForBatch

    beforeEach(async () => {
        await resetTestDatabase()
        hub = await createHub()
        const personRepository = new PostgresPersonRepository(hub.db.postgres)

        // :KLUDGE: We test below whether kafka messages are produced, so make sure the person exists beforehand.
        await personRepository.createPerson(
            person.created_at,
            {},
            {},
            {},
            pluginEvent.team_id,
            null,
            false,
            person.uuid,
            { distinctId: 'my_id' }
        )

        // @ts-expect-error TODO: Check existence of queueMessage
        hub.db.kafkaProducer!.queueMessage = jest.fn()

        // eslint-disable-next-line @typescript-eslint/require-await
        hub.teamManager.getTeam = jest.fn(async (teamId) => {
            return teamId === 2 ? teamTwo : null
        })

        eventsProcessor = new EventsProcessor(
            hub.teamManager,
            hub.groupTypeManager,
            hub.SKIP_UPDATE_EVENT_AND_PROPERTIES_STEP
        )
        groupStoreForBatch = new BatchWritingGroupStoreForBatch(
            hub.db,
            hub.groupRepository,
            hub.clickhouseGroupRepository
        )
    })

    afterEach(async () => {
        await closeHub(hub)
    })

    it('goes to `createEventStep` for normal events', async () => {
        const response = await prepareEventStep(
            hub.kafkaProducer,
            eventsProcessor,
            groupStoreForBatch,
            pluginEvent,
            false,
            teamTwo
        )

        expect(response).toEqual({
            distinctId: 'my_id',
            event: 'default event',
            eventUuid: '017ef865-19da-0000-3b60-1506093bf40f',
            properties: {
                $ip: '127.0.0.1',
            },
            teamId: 2,
            projectId: 1,
            timestamp: '2020-02-23T02:15:00.000Z',
        })

        // @ts-expect-error TODO: Check existence of queueMessage
        expect(hub.db.kafkaProducer!.queueMessage).not.toHaveBeenCalled()
    })

    it('scrubs IPs when team.anonymize_ips=true', async () => {
        const teamWithAnonymization = {
            ...teamTwo,
            anonymize_ips: true,
        }

        const response = await prepareEventStep(
            hub.kafkaProducer,
            eventsProcessor,
            groupStoreForBatch,
            pluginEvent,
            false,
            teamWithAnonymization
        )

        expect(response).toEqual({
            distinctId: 'my_id',
            event: 'default event',
            eventUuid: '017ef865-19da-0000-3b60-1506093bf40f',
            properties: {},
            teamId: 2,
            projectId: 1,
            timestamp: '2020-02-23T02:15:00.000Z',
        })

        // @ts-expect-error TODO: Check existence of queueMessage
        expect(hub.db.kafkaProducer!.queueMessage).not.toHaveBeenCalled()
    })

    // Tests combo of prepareEvent + createEvent
    it('extracts elements_chain from properties', async () => {
        const event: PluginEvent = { ...pluginEvent, ip: null, properties: { $elements_chain: 'random string', a: 1 } }
<<<<<<< HEAD
        const preppedEvent = await prepareEventStep(runner as EventPipelineRunner, event, false)
        const chEvent = await runner.eventsProcessor.createEvent(preppedEvent, person, false)
=======
        const preppedEvent = await prepareEventStep(
            hub.kafkaProducer,
            eventsProcessor,
            groupStoreForBatch,
            event,
            false,
            teamTwo
        )
        const chEvent = createEvent(preppedEvent, person, false, false, null)
>>>>>>> 83035c5b

        expect(chEvent.elements_chain).toEqual('random string')
        expect(chEvent.properties).toEqual('{"a":1}')
    })
    // Tests combo of prepareEvent + createEvent
    it('uses elements_chain if both elements and elements_chain are present', async () => {
        const event: PluginEvent = {
            ...pluginEvent,
            ip: null,
            properties: {
                $elements_chain: 'random string',
                a: 1,
                $elements: [{ tag_name: 'div', nth_child: 1, nth_of_type: 2, $el_text: 'text' }],
            },
        }
<<<<<<< HEAD
        const preppedEvent = await prepareEventStep(runner as EventPipelineRunner, event, false)
        const chEvent = await runner.eventsProcessor.createEvent(preppedEvent, person, false)
=======
        const preppedEvent = await prepareEventStep(
            hub.kafkaProducer,
            eventsProcessor,
            groupStoreForBatch,
            event,
            false,
            teamTwo
        )
        const chEvent = createEvent(preppedEvent, person, false, false, null)
>>>>>>> 83035c5b

        expect(chEvent.elements_chain).toEqual('random string')
        expect(chEvent.properties).toEqual('{"a":1}')
    })

    // Tests combo of prepareEvent + createEvent
    it('processes elements correctly', async () => {
        const event: PluginEvent = {
            ...pluginEvent,
            ip: null,
            properties: { a: 1, $elements: [{ tag_name: 'div', nth_child: 1, nth_of_type: 2, $el_text: 'text' }] },
        }
<<<<<<< HEAD
        const preppedEvent = await prepareEventStep(runner as EventPipelineRunner, event, false)
        const chEvent = await runner.eventsProcessor.createEvent(preppedEvent, person, false)
=======
        const preppedEvent = await prepareEventStep(
            hub.kafkaProducer,
            eventsProcessor,
            groupStoreForBatch,
            event,
            false,
            teamTwo
        )
        const chEvent = createEvent(preppedEvent, person, false, false, null)
>>>>>>> 83035c5b

        expect(chEvent.elements_chain).toEqual('div:nth-child="1"nth-of-type="2"text="text"')
        expect(chEvent.properties).toEqual('{"a":1}')
    })
})<|MERGE_RESOLUTION|>--- conflicted
+++ resolved
@@ -161,10 +161,6 @@
     // Tests combo of prepareEvent + createEvent
     it('extracts elements_chain from properties', async () => {
         const event: PluginEvent = { ...pluginEvent, ip: null, properties: { $elements_chain: 'random string', a: 1 } }
-<<<<<<< HEAD
-        const preppedEvent = await prepareEventStep(runner as EventPipelineRunner, event, false)
-        const chEvent = await runner.eventsProcessor.createEvent(preppedEvent, person, false)
-=======
         const preppedEvent = await prepareEventStep(
             hub.kafkaProducer,
             eventsProcessor,
@@ -174,7 +170,6 @@
             teamTwo
         )
         const chEvent = createEvent(preppedEvent, person, false, false, null)
->>>>>>> 83035c5b
 
         expect(chEvent.elements_chain).toEqual('random string')
         expect(chEvent.properties).toEqual('{"a":1}')
@@ -190,10 +185,6 @@
                 $elements: [{ tag_name: 'div', nth_child: 1, nth_of_type: 2, $el_text: 'text' }],
             },
         }
-<<<<<<< HEAD
-        const preppedEvent = await prepareEventStep(runner as EventPipelineRunner, event, false)
-        const chEvent = await runner.eventsProcessor.createEvent(preppedEvent, person, false)
-=======
         const preppedEvent = await prepareEventStep(
             hub.kafkaProducer,
             eventsProcessor,
@@ -203,7 +194,6 @@
             teamTwo
         )
         const chEvent = createEvent(preppedEvent, person, false, false, null)
->>>>>>> 83035c5b
 
         expect(chEvent.elements_chain).toEqual('random string')
         expect(chEvent.properties).toEqual('{"a":1}')
@@ -216,10 +206,6 @@
             ip: null,
             properties: { a: 1, $elements: [{ tag_name: 'div', nth_child: 1, nth_of_type: 2, $el_text: 'text' }] },
         }
-<<<<<<< HEAD
-        const preppedEvent = await prepareEventStep(runner as EventPipelineRunner, event, false)
-        const chEvent = await runner.eventsProcessor.createEvent(preppedEvent, person, false)
-=======
         const preppedEvent = await prepareEventStep(
             hub.kafkaProducer,
             eventsProcessor,
@@ -229,7 +215,6 @@
             teamTwo
         )
         const chEvent = createEvent(preppedEvent, person, false, false, null)
->>>>>>> 83035c5b
 
         expect(chEvent.elements_chain).toEqual('div:nth-child="1"nth-of-type="2"text="text"')
         expect(chEvent.properties).toEqual('{"a":1}')
