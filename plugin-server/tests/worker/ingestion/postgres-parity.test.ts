import { DateTime } from 'luxon'

import { startPluginsServer } from '../../../src/main/pluginsServer'
import {
    Database,
    Hub,
    LogLevel,
    PluginsServerConfig,
    PropertyUpdateOperation,
    TimestampFormat,
} from '../../../src/types'
import { PostgresUse } from '../../../src/utils/db/postgres'
import { castTimestampOrNow, UUIDT } from '../../../src/utils/utils'
import { delayUntilEventIngested, resetTestDatabaseClickhouse } from '../../helpers/clickhouse'
import { resetKafka } from '../../helpers/kafka'
import { createUserTeamAndOrganization, resetTestDatabase } from '../../helpers/sql'

jest.mock('../../../src/utils/status')
jest.setTimeout(60000) // 60 sec timeout

const extraServerConfig: Partial<PluginsServerConfig> = {
    LOG_LEVEL: LogLevel.Log,
}

describe('postgres parity', () => {
    let hub: Hub
    let stopServer: () => Promise<void>
    let teamId = 10 // Incremented every test. Avoids late ingestion causing issues

    beforeAll(async () => {
        console.log('[TEST] Resetting kafka')
        await resetKafka(extraServerConfig)
    })

    beforeEach(async () => {
        console.log('[TEST] Resetting tests databases')
        await resetTestDatabase(`
            async function processEvent (event) {
                event.properties.processed = 'hell yes'
                event.properties.upperUuid = event.properties.uuid?.toUpperCase()
                return event
            }
        `)
        await resetTestDatabaseClickhouse(extraServerConfig)
        console.log('[TEST] Starting plugins server')
<<<<<<< HEAD
        const startResponse = await startPluginsServer(extraServerConfig, makePiscina, { ingestionV2: true })
=======
        const startResponse = await startPluginsServer(extraServerConfig, { ingestion: true })
>>>>>>> fb1264af
        hub = startResponse.hub!
        stopServer = startResponse.stop
        teamId++
        console.log('[TEST] Setting up seed data')
        await createUserTeamAndOrganization(
            hub.db.postgres,
            teamId,
            teamId,
            new UUIDT().toString(),
            new UUIDT().toString(),
            new UUIDT().toString()
        )
        console.log('[TEST] BeforeEach complete')
    })

    afterEach(async () => {
        console.log('[TEST] Stopping server')
        await stopServer()
    })

    test('createPerson', async () => {
        const uuid = new UUIDT().toString()
        const ts = DateTime.now().toString()
        const person = await hub.db.createPerson(
            DateTime.utc(),
            { userPropOnce: 'propOnceValue', userProp: 'propValue' },
            { userProp: ts, userPropOnce: ts },
            { userProp: PropertyUpdateOperation.Set, userPropOnce: PropertyUpdateOperation.SetOnce },
            teamId,
            null,
            true,
            uuid,
            [{ distinctId: 'distinct1' }, { distinctId: 'distinct2' }]
        )
        await delayUntilEventIngested(() => hub.db.fetchPersons(Database.ClickHouse))
        await delayUntilEventIngested(() => hub.db.fetchDistinctIdValues(person, Database.ClickHouse), 2)
        await delayUntilEventIngested(() => hub.db.fetchDistinctIds(person, Database.ClickHouse), 2)

        const clickHousePersons = (await hub.db.fetchPersons(Database.ClickHouse)).map((row) => ({
            ...row,
            properties: JSON.parse(row.properties), // avoids depending on key sort order
        }))
        expect(clickHousePersons).toEqual([
            {
                id: uuid,
                created_at: expect.any(String), // '2021-02-04 00:18:26.472',
                team_id: teamId,
                properties: { userPropOnce: 'propOnceValue', userProp: 'propValue' },
                is_identified: 1,
                is_deleted: 0,
                _timestamp: expect.any(String),
                _offset: expect.any(Number),
            },
        ])
        const clickHouseDistinctIds = await hub.db.fetchDistinctIdValues(person, Database.ClickHouse)
        expect(clickHouseDistinctIds).toEqual(['distinct1', 'distinct2'])

        const postgresPersons = await hub.db.fetchPersons(Database.Postgres)
        expect(postgresPersons).toEqual([
            {
                id: expect.any(Number),
                created_at: expect.any(DateTime),
                properties: {
                    userProp: 'propValue',
                    userPropOnce: 'propOnceValue',
                },
                properties_last_updated_at: {
                    userProp: expect.any(String),
                    userPropOnce: expect.any(String),
                },
                properties_last_operation: {
                    userProp: PropertyUpdateOperation.Set,
                    userPropOnce: PropertyUpdateOperation.SetOnce,
                },
                team_id: teamId,
                is_user_id: null,
                is_identified: true,
                uuid: uuid,
                version: 0,
            },
        ])
        const postgresDistinctIds = await hub.db.fetchDistinctIdValues(person, Database.Postgres)
        expect(postgresDistinctIds).toEqual(['distinct1', 'distinct2'])

        const newClickHouseDistinctIdValues = await hub.db.fetchDistinctIds(person, Database.ClickHouse)
        expect(newClickHouseDistinctIdValues).toEqual(
            expect.arrayContaining([
                {
                    distinct_id: 'distinct1',
                    person_id: person.uuid,
                    team_id: teamId,
                    version: 0,
                    is_deleted: 0,
                    _timestamp: expect.any(String),
                    _offset: expect.any(Number),
                    _partition: expect.any(Number),
                },
                {
                    distinct_id: 'distinct2',
                    person_id: person.uuid,
                    team_id: teamId,
                    version: 0,
                    is_deleted: 0,
                    _timestamp: expect.any(String),
                    _offset: expect.any(Number),
                    _partition: expect.any(Number),
                },
            ])
        )

        expect(person).toEqual(postgresPersons[0])
    })

    test('updatePersonDeprecated', async () => {
        const uuid = new UUIDT().toString()
        const person = await hub.db.createPerson(
            DateTime.utc(),
            { userProp: 'propValue' },
            { userProp: PropertyUpdateOperation.Set },
            {},
            teamId,
            null,
            false,
            uuid,
            [{ distinctId: 'distinct1' }, { distinctId: 'distinct2' }]
        )
        await delayUntilEventIngested(() => hub.db.fetchPersons(Database.ClickHouse))
        await delayUntilEventIngested(() => hub.db.fetchDistinctIdValues(person, Database.ClickHouse), 2)

        // update properties and set is_identified to true
        const [_p, kafkaMessages] = await hub.db.updatePersonDeprecated(person, {
            properties: { replacedUserProp: 'propValue' },
            is_identified: true,
        })

        await hub.db.kafkaProducer.queueMessages(kafkaMessages)

        await delayUntilEventIngested(async () =>
            (await hub.db.fetchPersons(Database.ClickHouse)).filter((p) => p.is_identified)
        )

        const clickHousePersons = await hub.db.fetchPersons(Database.ClickHouse)
        const postgresPersons = await hub.db.fetchPersons(Database.Postgres)

        expect(clickHousePersons.length).toEqual(1)
        expect(postgresPersons.length).toEqual(1)

        expect(postgresPersons[0].is_identified).toEqual(true)
        expect(postgresPersons[0].version).toEqual(1)
        expect(postgresPersons[0].properties).toEqual({ replacedUserProp: 'propValue' })

        expect(clickHousePersons[0].is_identified).toEqual(1)
        expect(clickHousePersons[0].is_deleted).toEqual(0)
        expect(clickHousePersons[0].properties).toEqual('{"replacedUserProp":"propValue"}')

        // update date and boolean to false

        const randomDate = DateTime.utc().minus(100000).setZone('UTC')
        const [updatedPerson, kafkaMessages2] = await hub.db.updatePersonDeprecated(person, {
            created_at: randomDate,
            is_identified: false,
        })

        await hub.db.kafkaProducer.queueMessages(kafkaMessages2)

        expect(updatedPerson.version).toEqual(2)

        await delayUntilEventIngested(async () =>
            (await hub.db.fetchPersons(Database.ClickHouse)).filter((p) => !p.is_identified)
        )

        const clickHousePersons2 = await hub.db.fetchPersons(Database.ClickHouse)
        const postgresPersons2 = await hub.db.fetchPersons(Database.Postgres)

        expect(clickHousePersons2.length).toEqual(1)
        expect(postgresPersons2.length).toEqual(1)

        expect(postgresPersons2[0].is_identified).toEqual(false)
        expect(postgresPersons2[0].created_at.toISO()).toEqual(randomDate.toISO())

        expect(clickHousePersons2[0].is_identified).toEqual(0)
        expect(clickHousePersons2[0].created_at).toEqual(
            // TODO: get rid of `+ '.000'` by removing the need for ClickHouseSecondPrecision on CH persons
            castTimestampOrNow(randomDate, TimestampFormat.ClickHouseSecondPrecision) + '.000'
        )
    })

    test('addDistinctId', async () => {
        const uuid = new UUIDT().toString()
        const uuid2 = new UUIDT().toString()
        const person = await hub.db.createPerson(
            DateTime.utc(),
            { userProp: 'propValue' },
            { userProp: PropertyUpdateOperation.Set },
            {},
            teamId,
            null,
            true,
            uuid,
            [{ distinctId: 'distinct1' }]
        )
        const anotherPerson = await hub.db.createPerson(
            DateTime.utc(),
            { userProp: 'propValue' },
            { userProp: PropertyUpdateOperation.Set },
            {},
            teamId,
            null,
            true,
            uuid2,
            [{ distinctId: 'another_distinct_id' }]
        )
        await delayUntilEventIngested(() => hub.db.fetchPersons(Database.ClickHouse))
        const [postgresPerson] = await hub.db.fetchPersons(Database.Postgres)

        await delayUntilEventIngested(() => hub.db.fetchDistinctIds(postgresPerson, Database.ClickHouse), 1)
        await delayUntilEventIngested(() => hub.db.fetchDistinctIds(postgresPerson, Database.ClickHouse), 1)
        const clickHouseDistinctIdValues = await hub.db.fetchDistinctIdValues(postgresPerson, Database.ClickHouse)
        const postgresDistinctIdValues = await hub.db.fetchDistinctIdValues(postgresPerson, Database.Postgres)

        // check that all is in the right format

        expect(clickHouseDistinctIdValues).toEqual(['distinct1'])
        expect(postgresDistinctIdValues).toEqual(['distinct1'])

        const postgresDistinctIds = await hub.db.fetchDistinctIds(postgresPerson, Database.Postgres)
        const newClickHouseDistinctIdValues = await hub.db.fetchDistinctIds(postgresPerson, Database.ClickHouse)

        expect(postgresDistinctIds).toEqual([
            expect.objectContaining({
                distinct_id: 'distinct1',
                person_id: person.id,
                team_id: teamId,
                version: '0',
            }),
        ])
        expect(newClickHouseDistinctIdValues).toEqual([
            {
                distinct_id: 'distinct1',
                person_id: person.uuid,
                team_id: teamId,
                version: 0,
                is_deleted: 0,
                _timestamp: expect.any(String),
                _offset: expect.any(Number),
                _partition: expect.any(Number),
            },
        ])

        // add 'anotherOne' to person

        await hub.db.addDistinctId(postgresPerson, 'anotherOne', 0)

        await delayUntilEventIngested(() => hub.db.fetchDistinctIdValues(postgresPerson, Database.ClickHouse), 2)

        const clickHouseDistinctIdValues2 = await hub.db.fetchDistinctIdValues(postgresPerson, Database.ClickHouse)
        const postgresDistinctIdValues2 = await hub.db.fetchDistinctIdValues(postgresPerson, Database.Postgres)

        expect(clickHouseDistinctIdValues2).toEqual(['distinct1', 'anotherOne'])
        expect(postgresDistinctIdValues2).toEqual(['distinct1', 'anotherOne'])

        // check anotherPerson for their initial distinct id

        const clickHouseDistinctIdValuesOther = await hub.db.fetchDistinctIdValues(anotherPerson, Database.ClickHouse)
        const postgresDistinctIdValuesOther = await hub.db.fetchDistinctIdValues(anotherPerson, Database.Postgres)

        expect(clickHouseDistinctIdValuesOther).toEqual(['another_distinct_id'])
        expect(postgresDistinctIdValuesOther).toEqual(['another_distinct_id'])
    })

    test('moveDistinctIds & deletePerson', async () => {
        const uuid = new UUIDT().toString()
        const uuid2 = new UUIDT().toString()
        const person = await hub.db.createPerson(
            DateTime.utc(),
            { userProp: 'propValue' },
            { userProp: PropertyUpdateOperation.Set },
            {},
            teamId,
            null,
            false,
            uuid,
            [{ distinctId: 'distinct1' }]
        )
        const anotherPerson = await hub.db.createPerson(
            DateTime.utc(),
            { userProp: 'propValue' },
            { userProp: PropertyUpdateOperation.Set },
            {},
            teamId,
            null,
            true,
            uuid2,
            [{ distinctId: 'another_distinct_id' }]
        )
        await delayUntilEventIngested(() => hub.db.fetchPersons(Database.ClickHouse))
        const [postgresPerson] = await hub.db.fetchPersons(Database.Postgres)

        await delayUntilEventIngested(() => hub.db.fetchDistinctIdValues(postgresPerson, Database.ClickHouse), 1)

        // move distinct ids from person to to anotherPerson

        const kafkaMessages = await hub.db.moveDistinctIds(person, anotherPerson)
        await hub.db!.kafkaProducer!.queueMessages(kafkaMessages)
        await delayUntilEventIngested(() => hub.db.fetchDistinctIdValues(anotherPerson, Database.ClickHouse), 2)

        // it got added

        // :TODO: Update version
        const clickHouseDistinctIdValuesMoved = await hub.db.fetchDistinctIdValues(anotherPerson, Database.ClickHouse)
        const postgresDistinctIdValuesMoved = await hub.db.fetchDistinctIdValues(anotherPerson, Database.Postgres)
        const newClickHouseDistinctIdValues = await delayUntilEventIngested(
            () => hub.db.fetchDistinctIds(anotherPerson, Database.ClickHouse),
            2
        )

        expect(postgresDistinctIdValuesMoved).toEqual(expect.arrayContaining(['distinct1', 'another_distinct_id']))
        expect(clickHouseDistinctIdValuesMoved).toEqual(expect.arrayContaining(['distinct1', 'another_distinct_id']))
        expect(newClickHouseDistinctIdValues).toEqual(
            expect.arrayContaining([
                {
                    distinct_id: 'another_distinct_id',
                    person_id: anotherPerson.uuid,
                    team_id: teamId,
                    version: 0,
                    is_deleted: 0,
                    _timestamp: expect.any(String),
                    _offset: expect.any(Number),
                    _partition: expect.any(Number),
                },
                {
                    distinct_id: 'distinct1',
                    person_id: anotherPerson.uuid,
                    team_id: teamId,
                    version: 1,
                    is_deleted: 0,
                    _timestamp: expect.any(String),
                    _offset: expect.any(Number),
                    _partition: expect.any(Number),
                },
            ])
        )

        // it got removed

        const clickHouseDistinctIdValuesRemoved = await hub.db.fetchDistinctIdValues(
            postgresPerson,
            Database.ClickHouse
        )
        const postgresDistinctIdValuesRemoved = await hub.db.fetchDistinctIdValues(postgresPerson, Database.Postgres)
        const newClickHouseDistinctIdRemoved = await hub.db.fetchDistinctIds(postgresPerson, Database.ClickHouse)

        expect(clickHouseDistinctIdValuesRemoved).toEqual([])
        expect(postgresDistinctIdValuesRemoved).toEqual([])
        expect(newClickHouseDistinctIdRemoved).toEqual([])

        // delete person
        await hub.db.postgres.transaction(PostgresUse.COMMON_WRITE, '', async (client) => {
            const deletePersonMessage = await hub.db.deletePerson(person, client)
            await hub.db!.kafkaProducer!.queueMessages(deletePersonMessage[0])
        })

        await delayUntilEventIngested(async () =>
            (await hub.db.fetchPersons(Database.ClickHouse)).length === 1 ? ['deleted!'] : []
        )
        const clickHousePersons = await hub.db.fetchPersons(Database.ClickHouse)
        const postgresPersons = await hub.db.fetchPersons(Database.Postgres)

        expect(clickHousePersons.length).toEqual(1)
        expect(postgresPersons.length).toEqual(1)
    })
})<|MERGE_RESOLUTION|>--- conflicted
+++ resolved
@@ -43,11 +43,7 @@
         `)
         await resetTestDatabaseClickhouse(extraServerConfig)
         console.log('[TEST] Starting plugins server')
-<<<<<<< HEAD
-        const startResponse = await startPluginsServer(extraServerConfig, makePiscina, { ingestionV2: true })
-=======
-        const startResponse = await startPluginsServer(extraServerConfig, { ingestion: true })
->>>>>>> fb1264af
+        const startResponse = await startPluginsServer(extraServerConfig, { ingestionV2: true })
         hub = startResponse.hub!
         stopServer = startResponse.stop
         teamId++
