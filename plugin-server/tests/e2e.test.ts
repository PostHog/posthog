--- conflicted
+++ resolved
@@ -226,18 +226,6 @@
                 .filter((log) => log[0] === 'exported historical event').length
             expect(exportedEventsCountBeforeJob).toEqual(0)
 
-<<<<<<< HEAD
-            // eslint-disable-next-line @typescript-eslint/no-unused-vars
-            const kwargs = {
-                pluginConfigTeam: 2,
-                pluginConfigId: 39,
-                type: 'Export historical events',
-                jobOp: 'start',
-                payload: {},
-            }
-
-=======
->>>>>>> cbba9b5b
             // TODO: trigger job via graphile here
 
             await delayUntilEventIngested(awaitHistoricalEventLogs as any, 4, 1000, 50)
@@ -277,21 +265,6 @@
                 .filter((log) => log[0] === 'exported historical event').length
             expect(exportedEventsCountBeforeJob).toEqual(0)
 
-<<<<<<< HEAD
-            // eslint-disable-next-line @typescript-eslint/no-unused-vars
-            const kwargs = {
-                pluginConfigTeam: 2,
-                pluginConfigId: 39,
-                type: 'Export historical events',
-                jobOp: 'start',
-                payload: {
-                    dateFrom: new Date(Date.now() - ONE_HOUR).toISOString(),
-                    dateTo: new Date().toISOString(),
-                },
-            }
-
-=======
->>>>>>> cbba9b5b
             // TODO: trigger job via graphile here
 
             await delayUntilEventIngested(awaitHistoricalEventLogs as any, 4, 1000)
@@ -329,21 +302,6 @@
             const historicalEvents = await hub.db.fetchEvents()
             expect(historicalEvents.length).toBe(1)
 
-<<<<<<< HEAD
-            // eslint-disable-next-line @typescript-eslint/no-unused-vars
-            const kwargs = {
-                pluginConfigTeam: 2,
-                pluginConfigId: 39,
-                type: 'Export historical events',
-                jobOp: 'start',
-                payload: {
-                    dateFrom: new Date(Date.now() - ONE_HOUR).toISOString(),
-                    dateTo: new Date().toISOString(),
-                },
-            }
-
-=======
->>>>>>> cbba9b5b
             // TODO: trigger job via graphile here
 
             const exportLogs = testConsole.read().filter((log) => log[0] === 'exported historical event')
