/*
This file contains a bunch of legacy E2E tests mixed with unit tests.

Rather than add tests here, consider improving event-pipeline-integration test suite or adding
unit tests to appropriate classes/functions.
*/

import { Properties } from '@posthog/plugin-scaffold'
import { PluginEvent } from '@posthog/plugin-scaffold/src/types'
import * as IORedis from 'ioredis'
import { DateTime } from 'luxon'

import { captureTeamEvent } from '~/utils/posthog'
import { BatchWritingGroupStoreForBatch } from '~/worker/ingestion/groups/batch-writing-group-store'
import { BatchWritingPersonsStoreForBatch } from '~/worker/ingestion/persons/batch-writing-person-store'

import { ClickHouseEvent, Hub, LogLevel, Person, PluginsServerConfig, Team } from '../../src/types'
import { closeHub, createHub } from '../../src/utils/db/hub'
import { PostgresUse } from '../../src/utils/db/postgres'
import { UUIDT } from '../../src/utils/utils'
import { EventPipelineRunner } from '../../src/worker/ingestion/event-pipeline/runner'
import { PostgresPersonRepository } from '../../src/worker/ingestion/persons/repositories/postgres-person-repository'
import { EventsProcessor } from '../../src/worker/ingestion/process-event'
import { delayUntilEventIngested, resetTestDatabaseClickhouse } from '../helpers/clickhouse'
import { resetKafka } from '../helpers/kafka'
import { createUserTeamAndOrganization, getFirstTeam, getTeams, resetTestDatabase } from '../helpers/sql'

jest.mock('../../src/utils/logger')
jest.setTimeout(600000) // 600 sec timeout.
jest.mock('../../src/utils/posthog', () => ({
    ...jest.requireActual('../../src/utils/posthog'),
    captureTeamEvent: jest.fn(),
}))

export async function createPerson(
    server: Hub,
    team: Team,
    distinctIds: string[],
    properties: Record<string, any> = {}
): Promise<Person> {
    const personRepository = new PostgresPersonRepository(server.db.postgres)
    const [person, kafkaMessages] = await personRepository.createPerson(
        DateTime.utc(),
        properties,
        {},
        {},
        team.id,
        null,
        false,
        new UUIDT().toString(),
        distinctIds.map((distinctId) => ({ distinctId }))
    )
    await server.db.kafkaProducer.queueMessages(kafkaMessages)
    return person
}

type EventsByPerson = [string[], string[]]

export const getEventsByPerson = async (hub: Hub): Promise<EventsByPerson[]> => {
    // Helper function to retrieve events paired with their associated distinct
    // ids
    const persons = await hub.db.fetchPersons()
    const events = await hub.db.fetchEvents()

    return await Promise.all(
        persons
            .sort((p1, p2) => p1.created_at.diff(p2.created_at).toMillis())
            .map(async (person) => {
                const distinctIds = await hub.db.fetchDistinctIdValues(person)

                return [
                    distinctIds,
                    (events as ClickHouseEvent[])
                        .filter((event) => distinctIds.includes(event.distinct_id))
                        .sort((e1, e2) => e1.timestamp.diff(e2.timestamp).toMillis())
                        .map((event) => event.event),
                ] as EventsByPerson
            })
    )
}

const TEST_CONFIG: Partial<PluginsServerConfig> = {
    LOG_LEVEL: LogLevel.Info,
}

let processEventCounter = 0
let mockClientEventCounter = 0
let team: Team
let hub: Hub
let personRepository: PostgresPersonRepository
let redis: IORedis.Redis
let eventsProcessor: EventsProcessor
let now = DateTime.utc()

async function processEvent(
    distinctId: string,
    ip: string | null,
    _siteUrl: string,
    data: Partial<PluginEvent>,
    teamId: number,
    timestamp: DateTime,
    eventUuid: string
): Promise<void> {
    const pluginEvent: PluginEvent = {
        distinct_id: distinctId,
        site_url: _siteUrl,
        team_id: teamId,
        timestamp: timestamp.toUTC().toISO(),
        now: timestamp.toUTC().toISO(),
        ip: ip,
        uuid: eventUuid,
        ...data,
    } as any as PluginEvent

<<<<<<< HEAD
    const personsStoreForBatch = new BatchWritingPersonsStoreForBatch(hub.db)
=======
    const personsStoreForBatch = new MeasuringPersonsStoreForBatch(new PostgresPersonRepository(hub.db.postgres))
>>>>>>> 64943e82
    const groupStoreForBatch = new BatchWritingGroupStoreForBatch(hub.db)
    const runner = new EventPipelineRunner(hub, pluginEvent, null, [], personsStoreForBatch, groupStoreForBatch)
    const result = await runner.runEventPipeline(pluginEvent, team)

    const personMessages = (await personsStoreForBatch.flush()).map((m) => m.topicMessage)
    const groupMessages = (await groupStoreForBatch.flush()).map((m) => m.topicMessage)
    await hub.db.kafkaProducer.queueMessages([...personMessages, ...groupMessages])
    await hub.db.kafkaProducer.flush()
    await Promise.all(result.ackPromises ?? [])

    await delayUntilEventIngested(async () => {
        return await hub.db.fetchEvents()
    }, ++processEventCounter)
}

// Simple client used to simulate sending events
// Use state object to simulate stateful clients that keep track of old
// distinct id, starting with an anonymous one. I've taken posthog-js as
// the reference implementation.
let state = { currentDistinctId: 'anonymous_id' }

beforeAll(async () => {
    await resetKafka(TEST_CONFIG)
})

beforeEach(async () => {
    const testCode = `
            function processEvent (event, meta) {
                event.properties["somewhere"] = "over the rainbow";
                return event
            }
        `
    await resetTestDatabase(testCode, TEST_CONFIG)
    await resetTestDatabaseClickhouse(TEST_CONFIG)

    hub = await createHub({ ...TEST_CONFIG })
    redis = await hub.redisPool.acquire()
    personRepository = new PostgresPersonRepository(hub.db.postgres)

    eventsProcessor = new EventsProcessor(hub)
    processEventCounter = 0
    mockClientEventCounter = 0
    team = await getFirstTeam(hub)
    now = DateTime.utc()

    // clear the webhook redis cache
    const hooksCacheKey = `@posthog/plugin-server/hooks/${team.id}`
    await redis.del(hooksCacheKey)

    // Always start with an anonymous state
    state = { currentDistinctId: 'anonymous_id' }
})

afterEach(async () => {
    await hub.redisPool.release(redis)
    await closeHub(hub)
})

const capture = async (
    hub: Hub,
    eventName: string,
    properties: any = {},
    personRepository?: PostgresPersonRepository
) => {
    const event = {
        event: eventName,
        distinct_id: properties.distinct_id ?? state.currentDistinctId,
        properties: properties,
        now: new Date().toISOString(),
        sent_at: new Date().toISOString(),
        ip: '127.0.0.1',
        site_url: 'https://posthog.com',
        team_id: team.id,
        uuid: new UUIDT().toString(),
    }
<<<<<<< HEAD
    const personsStoreForBatch = new BatchWritingPersonsStoreForBatch(hub.db)
=======
    const personsStoreForBatch = new MeasuringPersonsStoreForBatch(
        personRepository || new PostgresPersonRepository(hub.db.postgres)
    )
>>>>>>> 64943e82
    const groupStoreForBatch = new BatchWritingGroupStoreForBatch(hub.db)
    const runner = new EventPipelineRunner(hub, event, null, [], personsStoreForBatch, groupStoreForBatch)
    const result = await runner.runEventPipeline(event, team)
    const personMessages = (await personsStoreForBatch.flush()).map((m) => m.topicMessage)
    const groupMessages = (await groupStoreForBatch.flush()).map((m) => m.topicMessage)
    await hub.db.kafkaProducer.queueMessages([...personMessages, ...groupMessages])
    await hub.db.kafkaProducer.flush()
    await Promise.all(result.ackPromises ?? [])
    await delayUntilEventIngested(() => hub.db.fetchEvents(), ++mockClientEventCounter)
}

const identify = async (hub: Hub, distinctId: string, personRepository?: PostgresPersonRepository) => {
    // Update currentDistinctId state immediately, as the event will be
    // dispatch asynchronously
    const currentDistinctId = state.currentDistinctId
    state.currentDistinctId = distinctId
    await capture(
        hub,
        '$identify',
        {
            // posthog-js will send the previous distinct id as
            // $anon_distinct_id
            $anon_distinct_id: currentDistinctId,
            distinct_id: distinctId,
        },
        personRepository
    )
}

const alias = async (hub: Hub, alias: string, distinctId: string) => {
    await capture(hub, '$create_alias', { alias, distinct_id: distinctId })
}

<<<<<<< HEAD
=======
test('merge people', async () => {
    const p0 = (await createPerson(hub, team, ['person_0'], { $os: 'Microsoft' })) as InternalPerson
    await delayUntilEventIngested(() => hub.db.fetchPersons(Database.ClickHouse), 1)

    const [_person0, kafkaMessages0, _versionDisparity0] = await personRepository.updatePerson(p0, {
        created_at: DateTime.fromISO('2020-01-01T00:00:00Z'),
    })

    const p1 = (await createPerson(hub, team, ['person_1'], { $os: 'Chrome', $browser: 'Chrome' })) as InternalPerson
    await delayUntilEventIngested(() => hub.db.fetchPersons(Database.ClickHouse), 2)
    const [_person1, kafkaMessages1, _versionDisparity1] = await personRepository.updatePerson(p1, {
        created_at: DateTime.fromISO('2019-07-01T00:00:00Z'),
    })

    await hub.db.kafkaProducer.queueMessages([...kafkaMessages0, ...kafkaMessages1])

    await processEvent(
        'person_1',
        '',
        '',
        {
            event: 'user signed up',
            properties: {},
        } as any as PluginEvent,
        team.id,
        now,
        new UUIDT().toString()
    )

    expect((await hub.db.fetchPersons()).length).toEqual(2)

    await delayUntilEventIngested(() => hub.db.fetchPersons(Database.ClickHouse), 2)
    const chPeople = await hub.db.fetchPersons(Database.ClickHouse)
    expect(chPeople.length).toEqual(2)

    await processEvent(
        'person_0',
        '',
        '',
        {
            event: '$identify',
            properties: { $anon_distinct_id: 'person_1' },
        } as any as PluginEvent,
        team.id,
        now,
        new UUIDT().toString()
    )

    await delayUntilEventIngested(async () =>
        (await hub.db.fetchPersons(Database.ClickHouse)).length === 1 ? [1] : []
    )
    expect((await hub.db.fetchPersons(Database.ClickHouse)).length).toEqual(1)

    const [person] = await hub.db.fetchPersons()

    expect(person.properties).toEqual({ $os: 'Microsoft', $browser: 'Chrome' })
    expect(await hub.db.fetchDistinctIdValues(person)).toEqual(['person_0', 'person_1'])
    expect(person.created_at.toISO()).toEqual(DateTime.fromISO('2019-07-01T00:00:00Z').setZone('UTC').toISO())
})

test('capture new person', async () => {
    await hub.db.postgres.query(
        PostgresUse.COMMON_WRITE,
        `UPDATE posthog_team
         SET ingested_event = $1
         WHERE id = $2`,
        [true, team.id],
        'testTag'
    )
    team = await getFirstTeam(hub)

    const properties = personInitialAndUTMProperties({
        distinct_id: 2,
        token: team.api_token,
        $browser: 'Chrome',
        $current_url: 'https://test.com',
        $os: 'Mac OS X',
        $browser_version: '95',
        $referring_domain: 'https://google.com',
        $referrer: 'https://google.com/?q=posthog',
        utm_medium: 'twitter',
        gclid: 'GOOGLE ADS ID',
        msclkid: 'BING ADS ID',
        $elements: [
            { tag_name: 'a', nth_child: 1, nth_of_type: 2, attr__class: 'btn btn-sm' },
            { tag_name: 'div', nth_child: 1, nth_of_type: 2, $el_text: '💻' },
        ],
    })

    const uuid = new UUIDT().toString()
    await processEvent(
        '2',
        '127.0.0.1',
        '',
        {
            event: '$autocapture',
            properties,
        } as any as PluginEvent,
        team.id,
        now,
        uuid
    )

    let persons = await hub.db.fetchPersons()
    expect(persons[0].version).toEqual(0)
    expect(persons[0].created_at).toEqual(now)
    let expectedProps: Record<string, any> = {
        $creator_event_uuid: uuid,
        $initial_browser: 'Chrome',
        $initial_browser_version: '95',
        $initial_utm_medium: 'twitter',
        $initial_current_url: 'https://test.com',
        $initial_os: 'Mac OS X',
        utm_medium: 'twitter',
        $initial_gclid: 'GOOGLE ADS ID',
        $initial_msclkid: 'BING ADS ID',
        gclid: 'GOOGLE ADS ID',
        msclkid: 'BING ADS ID',
        $initial_referrer: 'https://google.com/?q=posthog',
        $initial_referring_domain: 'https://google.com',
        $browser: 'Chrome',
        $browser_version: '95',
        $current_url: 'https://test.com',
        $os: 'Mac OS X',
        $referrer: 'https://google.com/?q=posthog',
        $referring_domain: 'https://google.com',
    }
    expect(persons[0].properties).toEqual(expectedProps)

    await delayUntilEventIngested(() => hub.db.fetchEvents(), 1)
    await delayUntilEventIngested(() => hub.db.fetchPersons(Database.ClickHouse), 1)
    const chPeople = await hub.db.fetchPersons(Database.ClickHouse)
    expect(chPeople.length).toEqual(1)
    expect(parseJSON(chPeople[0].properties)).toEqual(expectedProps)
    expect(chPeople[0].created_at).toEqual(now.toFormat('yyyy-MM-dd HH:mm:ss.000'))

    let events = await hub.db.fetchEvents()
    expect(events[0].properties).toEqual({
        $ip: '127.0.0.1',
        $os: 'Mac OS X',
        $set: {
            utm_medium: 'twitter',
            gclid: 'GOOGLE ADS ID',
            msclkid: 'BING ADS ID',
            $browser: 'Chrome',
            $browser_version: '95',
            $current_url: 'https://test.com',
            $os: 'Mac OS X',
            $referrer: 'https://google.com/?q=posthog',
            $referring_domain: 'https://google.com',
        },
        token: 'THIS IS NOT A TOKEN FOR TEAM 2',
        $browser: 'Chrome',
        $set_once: {
            $initial_os: 'Mac OS X',
            $initial_browser: 'Chrome',
            $initial_utm_medium: 'twitter',
            $initial_current_url: 'https://test.com',
            $initial_browser_version: '95',
            $initial_gclid: 'GOOGLE ADS ID',
            $initial_msclkid: 'BING ADS ID',
            $initial_referrer: 'https://google.com/?q=posthog',
            $initial_referring_domain: 'https://google.com',
        },
        utm_medium: 'twitter',
        distinct_id: 2,
        $current_url: 'https://test.com',
        $browser_version: '95',
        gclid: 'GOOGLE ADS ID',
        msclkid: 'BING ADS ID',
        $referrer: 'https://google.com/?q=posthog',
        $referring_domain: 'https://google.com',
    })

    // capture a second time to verify e.g. event_names is not ['$autocapture', '$autocapture']
    // Also pass new utm params in to override
    await processEvent(
        '2',
        '127.0.0.1',
        '',
        {
            event: '$autocapture',
            properties: personInitialAndUTMProperties({
                distinct_id: 2,
                token: team.api_token,
                x: 123,
                utm_medium: 'instagram',
                $current_url: 'https://test.com/pricing',
                $browser_version: 80,
                $browser: 'Firefox',
                $elements: [
                    { tag_name: 'a', nth_child: 1, nth_of_type: 2, attr__class: 'btn btn-sm' },
                    { tag_name: 'div', nth_child: 1, nth_of_type: 2, $el_text: '💻' },
                ],
                $set: {
                    x: 123, // to make sure update happens
                },
            }),
        } as any as PluginEvent,
        team.id,
        DateTime.now(),
        new UUIDT().toString()
    )

    events = await hub.db.fetchEvents()
    persons = await hub.db.fetchPersons()
    expect(events.length).toEqual(2)
    expect(persons.length).toEqual(1)
    expect(persons[0].version).toEqual(1)
    expectedProps = {
        x: 123,
        $creator_event_uuid: uuid,
        $initial_browser: 'Chrome',
        $initial_browser_version: '95',
        $initial_utm_medium: 'twitter',
        $initial_current_url: 'https://test.com',
        $initial_os: 'Mac OS X',
        utm_medium: 'instagram',
        $initial_gclid: 'GOOGLE ADS ID',
        $initial_msclkid: 'BING ADS ID',
        gclid: 'GOOGLE ADS ID',
        msclkid: 'BING ADS ID',
        $initial_referrer: 'https://google.com/?q=posthog',
        $initial_referring_domain: 'https://google.com',
        $browser: 'Firefox',
        $browser_version: 80,
        $current_url: 'https://test.com/pricing',
        $os: 'Mac OS X',
        $referrer: 'https://google.com/?q=posthog',
        $referring_domain: 'https://google.com',
    }
    expect(persons[0].properties).toEqual(expectedProps)

    const chPeople2 = await delayUntilEventIngested(async () =>
        (
            await hub.db.fetchPersons(Database.ClickHouse)
        ).filter((p) => p && parseJSON(p.properties).utm_medium == 'instagram')
    )
    expect(chPeople2.length).toEqual(1)
    expect(parseJSON(chPeople2[0].properties)).toEqual(expectedProps)

    expect(events[1].properties.$set).toEqual({
        x: 123,
        utm_medium: 'instagram',
        $browser: 'Firefox',
        $browser_version: 80,
        $current_url: 'https://test.com/pricing',
    })
    expect(events[1].properties.$set_once).toEqual({
        $initial_browser: 'Firefox',
        $initial_browser_version: 80,
        $initial_utm_medium: 'instagram',
        $initial_current_url: 'https://test.com/pricing',
    })

    const [person] = persons
    const distinctIds = await hub.db.fetchDistinctIdValues(person)

    const [event] = events as ClickHouseEvent[]
    expect(event.distinct_id).toEqual('2')
    expect(distinctIds).toEqual(['2'])
    expect(event.event).toEqual('$autocapture')

    const elements = event.elements_chain!
    expect(elements[0].tag_name).toEqual('a')
    expect(elements[0].attr_class).toEqual(['btn', 'btn-sm'])
    expect(elements[1].order).toEqual(1)
    expect(elements[1].text).toEqual('💻')

    // Don't update any props, set and set_once should be what was sent
    await processEvent(
        '2',
        '127.0.0.1',
        '',
        {
            event: '$autocapture',
            properties: personInitialAndUTMProperties({
                distinct_id: 2,
                token: team.api_token,
                utm_medium: 'instagram',
                $current_url: 'https://test.com/pricing',
                $browser: 'Firefox',

                $elements: [
                    { tag_name: 'a', nth_child: 1, nth_of_type: 2, attr__class: 'btn btn-sm' },
                    { tag_name: 'div', nth_child: 1, nth_of_type: 2, $el_text: '💻' },
                ],
                $set: {
                    x: 123, // to make sure update happens
                },
            }),
        } as any as PluginEvent,
        team.id,
        DateTime.now(),
        new UUIDT().toString()
    )

    events = await hub.db.fetchEvents()
    persons = await hub.db.fetchPersons()
    expect(events.length).toEqual(3)
    expect(persons.length).toEqual(1)

    // no new props, person wasn't updated with old fn, was because of timestamps update with new fn
    expect(persons[0].version).toEqual(1)

    expect(events[2].properties.$set).toEqual({
        x: 123,
        $browser: 'Firefox',
        $current_url: 'https://test.com/pricing',

        utm_medium: 'instagram',
    })
    expect(events[2].properties.$set_once).toEqual({
        $initial_browser: 'Firefox',
        $initial_utm_medium: 'instagram',
        $initial_current_url: 'https://test.com/pricing',
    })
    // check that person properties didn't change
    expect(persons[0].properties).toEqual(expectedProps)

    const chPeople3 = await hub.db.fetchPersons(Database.ClickHouse)
    expect(chPeople3.length).toEqual(1)
    expect(parseJSON(chPeople3[0].properties)).toEqual(expectedProps)

    team = await getFirstTeam(hub)
})

>>>>>>> 64943e82
test('capture bad team', async () => {
    const groupStoreForBatch = new BatchWritingGroupStoreForBatch(hub.db)
    await expect(
        eventsProcessor.processEvent(
            'asdfasdfasdf',
            {
                event: '$pageview',
                properties: { distinct_id: 'asdfasdfasdf', token: team.api_token },
            } as any as PluginEvent,
            1337,
            now,
            new UUIDT().toString(),
            false,
            groupStoreForBatch
        )
    ).rejects.toThrowError("No team found with ID 1337. Can't ingest event.")
})

test('ip none', async () => {
    await createPerson(hub, team, ['asdfasdfasdf'])

    await processEvent(
        'asdfasdfasdf',
        null,
        '',
        {
            event: '$pageview',
            properties: { distinct_id: 'asdfasdfasdf', token: team.api_token },
        } as any as PluginEvent,
        team.id,
        now,
        new UUIDT().toString()
    )
    const [event] = await hub.db.fetchEvents()
    expect(Object.keys(event.properties)).not.toContain('$ip')
})

test('ip capture', async () => {
    await createPerson(hub, team, ['asdfasdfasdf'])

    await processEvent(
        'asdfasdfasdf',
        '11.12.13.14',
        '',
        {
            event: '$pageview',
            properties: { distinct_id: 'asdfasdfasdf', token: team.api_token },
        } as any as PluginEvent,
        team.id,
        now,
        new UUIDT().toString()
    )
    const [event] = await hub.db.fetchEvents()
    expect(event.properties['$ip']).toBe('11.12.13.14')
})

test('ip override', async () => {
    await createPerson(hub, team, ['asdfasdfasdf'])

    await processEvent(
        'asdfasdfasdf',
        '11.12.13.14',
        '',
        {
            event: '$pageview',
            properties: { $ip: '1.0.0.1', distinct_id: 'asdfasdfasdf', token: team.api_token },
        } as any as PluginEvent,
        team.id,
        now,
        new UUIDT().toString()
    )

    const [event] = await hub.db.fetchEvents()
    expect(event.properties['$ip']).toBe('1.0.0.1')
})

test('anonymized ip capture', async () => {
    await hub.db.postgres.query(
        PostgresUse.COMMON_WRITE,
        'update posthog_team set anonymize_ips = $1',
        [true],
        'testTag'
    )
    await createPerson(hub, team, ['asdfasdfasdf'])

    await processEvent(
        'asdfasdfasdf',
        '11.12.13.14',
        '',
        {
            event: '$pageview',
            properties: { distinct_id: 'asdfasdfasdf', token: team.api_token },
        } as any as PluginEvent,
        team.id,
        now,
        new UUIDT().toString()
    )

    const [event] = await hub.db.fetchEvents()
    expect(event.properties['$ip']).not.toBeTruthy()
})

test('merge_dangerously', async () => {
    await createPerson(hub, team, ['old_distinct_id'])

    await processEvent(
        'new_distinct_id',
        '',
        '',
        {
            event: '$merge_dangerously',
            properties: { distinct_id: 'new_distinct_id', token: team.api_token, alias: 'old_distinct_id' },
        } as any as PluginEvent,
        team.id,
        now,
        new UUIDT().toString()
    )

    expect((await hub.db.fetchEvents()).length).toBe(1)
    expect(await hub.db.fetchDistinctIdValues((await hub.db.fetchPersons())[0])).toEqual([
        'old_distinct_id',
        'new_distinct_id',
    ])
})

test('alias', async () => {
    await createPerson(hub, team, ['old_distinct_id'])

    await processEvent(
        'new_distinct_id',
        '',
        '',
        {
            event: '$create_alias',
            properties: { distinct_id: 'new_distinct_id', token: team.api_token, alias: 'old_distinct_id' },
        } as any as PluginEvent,
        team.id,
        now,
        new UUIDT().toString()
    )

    expect((await hub.db.fetchEvents()).length).toBe(1)
    expect(await hub.db.fetchDistinctIdValues((await hub.db.fetchPersons())[0])).toEqual([
        'old_distinct_id',
        'new_distinct_id',
    ])
})

test('alias reverse', async () => {
    await createPerson(hub, team, ['old_distinct_id'])

    await processEvent(
        'old_distinct_id',
        '',
        '',
        {
            event: '$create_alias',
            properties: { distinct_id: 'old_distinct_id', token: team.api_token, alias: 'new_distinct_id' },
        } as any as PluginEvent,
        team.id,
        now,
        new UUIDT().toString()
    )

    expect((await hub.db.fetchEvents()).length).toBe(1)
    expect(await hub.db.fetchDistinctIdValues((await hub.db.fetchPersons())[0])).toEqual([
        'old_distinct_id',
        'new_distinct_id',
    ])
})

test('alias twice', async () => {
    await createPerson(hub, team, ['old_distinct_id'])

    await processEvent(
        'new_distinct_id',
        '',
        '',
        {
            event: '$create_alias',
            properties: { distinct_id: 'new_distinct_id', token: team.api_token, alias: 'old_distinct_id' },
        } as any as PluginEvent,
        team.id,
        now,
        new UUIDT().toString()
    )

    expect((await hub.db.fetchPersons()).length).toBe(1)
    expect((await hub.db.fetchEvents()).length).toBe(1)
    expect(await hub.db.fetchDistinctIdValues((await hub.db.fetchPersons())[0])).toEqual([
        'old_distinct_id',
        'new_distinct_id',
    ])

    await createPerson(hub, team, ['old_distinct_id_2'])
    expect((await hub.db.fetchPersons()).length).toBe(2)

    await processEvent(
        'new_distinct_id',
        '',
        '',
        {
            event: '$create_alias',
            properties: { distinct_id: 'new_distinct_id', token: team.api_token, alias: 'old_distinct_id_2' },
        } as any as PluginEvent,
        team.id,
        now,
        new UUIDT().toString()
    )
    expect((await hub.db.fetchEvents()).length).toBe(2)
    expect((await hub.db.fetchPersons()).length).toBe(1)
    expect(await hub.db.fetchDistinctIdValues((await hub.db.fetchPersons())[0])).toEqual([
        'old_distinct_id',
        'new_distinct_id',
        'old_distinct_id_2',
    ])
})

test('alias before person', async () => {
    await processEvent(
        'new_distinct_id',
        '',
        '',
        {
            event: '$create_alias',
            properties: { distinct_id: 'new_distinct_id', token: team.api_token, alias: 'old_distinct_id' },
        } as any as PluginEvent,
        team.id,
        now,
        new UUIDT().toString()
    )

    expect((await hub.db.fetchEvents()).length).toBe(1)
    expect((await hub.db.fetchPersons()).length).toBe(1)
    expect(await hub.db.fetchDistinctIdValues((await hub.db.fetchPersons())[0])).toEqual([
        'new_distinct_id',
        'old_distinct_id',
    ])
})

test('alias both existing', async () => {
    await createPerson(hub, team, ['old_distinct_id'])
    await createPerson(hub, team, ['new_distinct_id'])

    await processEvent(
        'new_distinct_id',
        '',
        '',
        {
            event: '$create_alias',
            properties: { distinct_id: 'new_distinct_id', token: team.api_token, alias: 'old_distinct_id' },
        } as any as PluginEvent,
        team.id,
        now,
        new UUIDT().toString()
    )

    expect((await hub.db.fetchEvents()).length).toBe(1)
    expect(await hub.db.fetchDistinctIdValues((await hub.db.fetchPersons())[0])).toEqual([
        'old_distinct_id',
        'new_distinct_id',
    ])
})

test('alias merge properties', async () => {
    await createPerson(hub, team, ['new_distinct_id'], {
        key_on_both: 'new value both',
        key_on_new: 'new value',
    })
    await createPerson(hub, team, ['old_distinct_id'], {
        key_on_both: 'old value both',
        key_on_old: 'old value',
    })

    await processEvent(
        'new_distinct_id',
        '',
        '',
        {
            event: '$create_alias',
            properties: { distinct_id: 'new_distinct_id', token: team.api_token, alias: 'old_distinct_id' },
        } as any as PluginEvent,
        team.id,
        now,
        new UUIDT().toString()
    )

    expect((await hub.db.fetchEvents()).length).toBe(1)
    expect((await hub.db.fetchPersons()).length).toBe(1)
    const [person] = await hub.db.fetchPersons()
    expect((await hub.db.fetchDistinctIdValues(person)).sort()).toEqual(['new_distinct_id', 'old_distinct_id'])
    expect(person.properties).toEqual({
        key_on_both: 'new value both',
        key_on_new: 'new value',
        key_on_old: 'old value',
    })
})

test('long htext', async () => {
    await processEvent(
        'new_distinct_id',
        '',
        '',
        {
            event: '$autocapture',
            properties: {
                distinct_id: 'new_distinct_id',
                token: team.api_token,
                $elements: [
                    {
                        tag_name: 'a',
                        $el_text: 'a'.repeat(2050),
                        attr__href: 'a'.repeat(2050),
                        nth_child: 1,
                        nth_of_type: 2,
                        attr__class: 'btn btn-sm',
                    },
                ],
            },
        } as any as PluginEvent,
        team.id,
        now,
        new UUIDT().toString()
    )

    const [event] = await hub.db.fetchEvents()
    const [element] = event.elements_chain!
    expect(element.href?.length).toEqual(2048)
    expect(element.text?.length).toEqual(400)
})

test('capture first team event', async () => {
    await hub.db.postgres.query(
        PostgresUse.COMMON_WRITE,
        `UPDATE posthog_team
         SET ingested_event = $1
         WHERE id = $2`,
        [false, team.id],
        'testTag'
    )

    await processEvent(
        '2',
        '',
        '',
        {
            event: '$autocapture',
            properties: {
                distinct_id: 1,
                token: team.api_token,
                $elements: [{ tag_name: 'a', nth_child: 1, nth_of_type: 2, attr__class: 'btn btn-sm' }],
            },
        } as any as PluginEvent,
        team.id,
        now,
        new UUIDT().toString()
    )

    expect(captureTeamEvent).toHaveBeenCalledWith(
        expect.objectContaining({ uuid: team.uuid, organization_id: team.organization_id }),
        'first team event ingested',
        { host: undefined, realm: undefined, sdk: undefined },
        'plugin_test_user_distinct_id_1001'
    )

    team = await getFirstTeam(hub)
    expect(team.ingested_event).toEqual(true)

    const [event] = await hub.db.fetchEvents()

    const elements = event.elements_chain!
    expect(elements.length).toEqual(1)
})

test('identify with illegal (generic) id', async () => {
    await createPerson(hub, team, ['im an anonymous id'])
    expect((await hub.db.fetchPersons()).length).toBe(1)

    const createPersonAndSendIdentify = async (distinctId: string): Promise<void> => {
        await createPerson(hub, team, [distinctId])

        await processEvent(
            distinctId,
            '',
            '',
            {
                event: '$identify',
                properties: {
                    token: team.api_token,
                    distinct_id: distinctId,
                    $anon_distinct_id: 'im an anonymous id',
                },
            } as any as PluginEvent,
            team.id,
            now,
            new UUIDT().toString()
        )
    }

    // try to merge, the merge should fail
    await createPersonAndSendIdentify('distinctId')
    expect((await hub.db.fetchPersons()).length).toBe(2)

    await createPersonAndSendIdentify('  ')
    expect((await hub.db.fetchPersons()).length).toBe(3)

    await createPersonAndSendIdentify('NaN')
    expect((await hub.db.fetchPersons()).length).toBe(4)

    await createPersonAndSendIdentify('undefined')
    expect((await hub.db.fetchPersons()).length).toBe(5)

    await createPersonAndSendIdentify('None')
    expect((await hub.db.fetchPersons()).length).toBe(6)

    await createPersonAndSendIdentify('0')
    expect((await hub.db.fetchPersons()).length).toBe(7)

    // 'Nan' is an allowed id, so the merge should work
    // as such, no extra person is created
    await createPersonAndSendIdentify('Nan')
    expect((await hub.db.fetchPersons()).length).toBe(7)
})

test('Alias with illegal (generic) id', async () => {
    const legal_id = 'user123'
    const illegal_id = 'null'
    await createPerson(hub, team, [legal_id])
    expect((await hub.db.fetchPersons()).length).toBe(1)

    await processEvent(
        illegal_id,
        '',
        '',
        {
            event: '$create_alias',
            properties: {
                token: team.api_token,
                distinct_id: legal_id,
                alias: illegal_id,
            },
        } as any as PluginEvent,
        team.id,
        now,
        new UUIDT().toString()
    )
    // person with illegal id got created but not merged
    expect((await hub.db.fetchPersons()).length).toBe(2)
})

// This case is likely to happen after signup, for example:
// 1. User browses website with anonymous_id
// 2. User signs up, triggers event with their new_distinct_id (creating a new Person)
// 3. In the frontend, try to alias anonymous_id with new_distinct_id
// Result should be that we end up with one Person with both ID's
test('distinct with anonymous_id which was already created', async () => {
    await createPerson(hub, team, ['anonymous_id'])
    await createPerson(hub, team, ['new_distinct_id'], { email: 'someone@gmail.com' })

    await processEvent(
        'new_distinct_id',
        '',
        '',
        {
            event: '$identify',
            properties: {
                $anon_distinct_id: 'anonymous_id',
                token: team.api_token,
                distinct_id: 'new_distinct_id',
            },
        } as any as PluginEvent,
        team.id,
        now,
        new UUIDT().toString()
    )

    const [person] = await hub.db.fetchPersons()
    expect(await hub.db.fetchDistinctIdValues(person)).toEqual(['anonymous_id', 'new_distinct_id'])
    expect(person.properties['email']).toEqual('someone@gmail.com')
    expect(person.is_identified).toEqual(true)
})

test('identify with the same distinct_id as anon_distinct_id', async () => {
    await createPerson(hub, team, ['anonymous_id'])

    await processEvent(
        'anonymous_id',
        '',
        '',
        {
            event: '$identify',
            properties: {
                $anon_distinct_id: 'anonymous_id',
                token: team.api_token,
                distinct_id: 'anonymous_id',
            },
        } as any as PluginEvent,
        team.id,
        now,
        new UUIDT().toString()
    )

    const [person] = await hub.db.fetchPersons()
    expect(await hub.db.fetchDistinctIdValues(person)).toEqual(['anonymous_id'])
    expect(person.is_identified).toEqual(false)
})

test('distinct with multiple anonymous_ids which were already created', async () => {
    await createPerson(hub, team, ['anonymous_id'])
    await createPerson(hub, team, ['new_distinct_id'], { email: 'someone@gmail.com' })

    await processEvent(
        'new_distinct_id',
        '',
        '',
        {
            event: '$identify',
            properties: {
                $anon_distinct_id: 'anonymous_id',
                token: team.api_token,
                distinct_id: 'new_distinct_id',
            },
        } as any as PluginEvent,
        team.id,
        now,
        new UUIDT().toString()
    )

    const persons1 = await hub.db.fetchPersons()
    expect(persons1.length).toBe(1)
    expect(await hub.db.fetchDistinctIdValues(persons1[0])).toEqual(['anonymous_id', 'new_distinct_id'])
    expect(persons1[0].properties['email']).toEqual('someone@gmail.com')
    expect(persons1[0].is_identified).toEqual(true)

    await createPerson(hub, team, ['anonymous_id_2'])

    await processEvent(
        'new_distinct_id',
        '',
        '',
        {
            event: '$identify',
            properties: {
                $anon_distinct_id: 'anonymous_id_2',
                token: team.api_token,
                distinct_id: 'new_distinct_id',
            },
        } as any as PluginEvent,
        team.id,
        now,
        new UUIDT().toString()
    )

    const persons2 = await hub.db.fetchPersons()
    expect(persons2.length).toBe(1)
    expect(await hub.db.fetchDistinctIdValues(persons2[0])).toEqual([
        'anonymous_id',
        'new_distinct_id',
        'anonymous_id_2',
    ])
    expect(persons2[0].properties['email']).toEqual('someone@gmail.com')
    expect(persons2[0].is_identified).toEqual(true)
})

test('distinct team leakage', async () => {
    await createUserTeamAndOrganization(
        hub.postgres,
        3,
        1002,
        'a73fc995-a63f-4e4e-bf65-2a5e9f93b2b1',
        '01774e2f-0d01-0000-ee94-9a238640c6ee',
        '0174f81e-36f5-0000-7ef8-cc26c1fbab1c'
    )
    const team2 = (await getTeams(hub))[1]
    await createPerson(hub, team2, ['2'], { email: 'team2@gmail.com' })
    await createPerson(hub, team, ['1', '2'])

    await processEvent(
        '2',
        '',
        '',
        {
            event: '$identify',
            properties: {
                $anon_distinct_id: '1',
                token: team.api_token,
                distinct_id: '2',
            },
        } as any as PluginEvent,
        team.id,
        now,
        new UUIDT().toString()
    )

    const people = (await hub.db.fetchPersons()).sort((p1, p2) => p2.team_id - p1.team_id)
    expect(people.length).toEqual(2)
    expect(people[1].team_id).toEqual(team.id)
    expect(people[1].properties).toEqual({})
    expect(await hub.db.fetchDistinctIdValues(people[1])).toEqual(['1', '2'])
    expect(people[0].team_id).toEqual(team2.id)
    expect(await hub.db.fetchDistinctIdValues(people[0])).toEqual(['2'])
})

describe('when handling $identify', () => {
    test('we do not alias users if distinct id changes but we are already identified', async () => {
        // This test is in reference to
        // https://github.com/PostHog/posthog/issues/5527 , where we were
        // correctly identifying that an anonymous user before login should be
        // aliased to the user they subsequently login as, but incorrectly
        // aliasing on subsequent $identify events. The anonymous case is
        // special as we want to alias to a known user, but otherwise we
        // shouldn't be doing so.

        const anonymousId = 'anonymous_id'
        const initialDistinctId = 'initial_distinct_id'

        const p2DistinctId = 'p2_distinct_id'
        const p2NewDistinctId = 'new_distinct_id'

        // Play out a sequence of events that should result in two users being
        // identified, with the first to events associated with one user, and
        // the third with another.
        await capture(hub, 'event 1')
        await identify(hub, initialDistinctId)
        await capture(hub, 'event 2')

        state.currentDistinctId = p2DistinctId
        await capture(hub, 'event 3')
        await identify(hub, p2NewDistinctId)
        await capture(hub, 'event 4')

        // Let's also make sure that we do not alias when switching back to
        // initialDistictId
        await identify(hub, initialDistinctId)

        // Get pairins of person distinctIds and the events associated with them
        const eventsByPerson = await getEventsByPerson(hub)

        expect(eventsByPerson).toEqual([
            [
                [anonymousId, initialDistinctId],
                ['event 1', '$identify', 'event 2', '$identify'],
            ],
            [
                [p2DistinctId, p2NewDistinctId],
                ['event 3', '$identify', 'event 4'],
            ],
        ])

        // Make sure the persons are identified
        const persons = await hub.db.fetchPersons()
        expect(persons.map((person) => person.is_identified)).toEqual([true, true])
    })

    test('we do not alias users if distinct id changes but we are already identified, with no anonymous event', async () => {
        // This test is in reference to
        // https://github.com/PostHog/posthog/issues/5527 , where we were
        // correctly identifying that an anonymous user before login should be
        // aliased to the user they subsequently login as, but incorrectly
        // aliasing on subsequent $identify events. The anonymous case is
        // special as we want to alias to a known user, but otherwise we
        // shouldn't be doing so. This test is similar to the previous one,
        // except it does not include an initial anonymous event.

        const anonymousId = 'anonymous_id'
        const initialDistinctId = 'initial_distinct_id'

        const p2DistinctId = 'p2_distinct_id'
        const p2NewDistinctId = 'new_distinct_id'

        // Play out a sequence of events that should result in two users being
        // identified, with the first to events associated with one user, and
        // the third with another.
        await identify(hub, initialDistinctId)
        await capture(hub, 'event 2')

        state.currentDistinctId = p2DistinctId
        await capture(hub, 'event 3')
        await identify(hub, p2NewDistinctId)
        await capture(hub, 'event 4')

        // Let's also make sure that we do not alias when switching back to
        // initialDistictId
        await identify(hub, initialDistinctId)

        // Get pairins of person distinctIds and the events associated with them
        const eventsByPerson = await getEventsByPerson(hub)

        expect(eventsByPerson).toEqual([
            [
                [initialDistinctId, anonymousId],
                ['$identify', 'event 2', '$identify'],
            ],
            [
                [p2DistinctId, p2NewDistinctId],
                ['event 3', '$identify', 'event 4'],
            ],
        ])

        // Make sure the persons are identified
        const persons = await hub.db.fetchPersons()
        expect(persons.map((person) => person.is_identified)).toEqual([true, true])
    })

    test('we do not leave things in inconsistent state if $identify is run concurrently', async () => {
        // There are a few places where we have the pattern of:
        //
        //  1. fetch from postgres
        //  2. check rows match condition
        //  3. perform update
        //
        // This test is designed to check the specific case where, in
        // handling we are creating an unidentified user, then updating this
        // user to have is_identified = true. Since we are using the
        // is_identified to decide on if we will merge persons, we want to
        // make sure we guard against this race condition. The scenario is:
        //
        //  1. initiate identify for 'distinct-id'
        //  2. once person for distinct-id has been created, initiate
        //     identify for 'new-distinct-id'
        //  3. check that the persons remain distinct

        // Check the db is empty to start with
        expect(await hub.db.fetchPersons()).toEqual([])

        const anonymousId = 'anonymous_id'
        const initialDistinctId = 'initial-distinct-id'
        const newDistinctId = 'new-distinct-id'

        state.currentDistinctId = newDistinctId
        await capture(hub, 'some event')
        state.currentDistinctId = anonymousId

        // Hook into createPerson, which is as of writing called from
        // alias. Here we simply call identify again and wait on it
        // completing before continuing with the first identify.
        const originalCreatePerson = personRepository.createPerson.bind(personRepository)
        const createPersonMock = jest.fn(async (...args) => {
            // We need to slice off the txn arg, or else we conflict with the `identify` below.
            // @ts-expect-error because TS is crazy, this is valid
            const result = await originalCreatePerson(...args.slice(0, -1))

            if (createPersonMock.mock.calls.length === 1) {
                // On second invocation, make another identify call
                await identify(hub, newDistinctId, personRepository)
            }

            return result
        })
        personRepository.createPerson = createPersonMock

        // set the first identify going
        await identify(hub, initialDistinctId, personRepository)

        // Let's first just make sure `updatePerson` was called, as a way of
        // checking that our mocking was actually invoked
        expect(personRepository.createPerson).toHaveBeenCalled()

        // Now make sure that we have one person in the db that has been
        // identified
        const persons = await hub.db.fetchPersons()
        expect(persons.length).toEqual(2)
        expect(persons.map((person) => person.is_identified)).toEqual([true, true])
    })
})

describe('when handling $create_alias', () => {
    test('we can alias an identified person to an identified person', async () => {
        const anonymousId = 'anonymous_id'
        const identifiedId1 = 'identified_id1'
        const identifiedId2 = 'identified_id2'

        // anonymous_id -> identified_id1
        await identify(hub, identifiedId1)

        state.currentDistinctId = identifiedId1
        await capture(hub, 'some event')

        await identify(hub, identifiedId2)

        await alias(hub, identifiedId1, identifiedId2)

        // Get pairings of person distinctIds and the events associated with them
        const eventsByPerson = await getEventsByPerson(hub)

        // There should just be one person, to which all events are associated
        expect(eventsByPerson).toEqual([
            [
                expect.arrayContaining([anonymousId, identifiedId1, identifiedId2]),
                ['$identify', 'some event', '$identify', '$create_alias'],
            ],
        ])

        // Make sure there is one identified person
        const persons = await hub.db.fetchPersons()
        expect(persons.map((person) => person.is_identified)).toEqual([true])
    })

    test('we can alias an anonymous person to an identified person', async () => {
        const anonymousId = 'anonymous_id'
        const initialDistinctId = 'initial_distinct_id'

        // Identify one person, then become anonymous
        await identify(hub, initialDistinctId)
        state.currentDistinctId = anonymousId
        await capture(hub, 'anonymous event')

        // Then try to alias them
        await alias(hub, anonymousId, initialDistinctId)

        // Get pairings of person distinctIds and the events associated with them
        const eventsByPerson = await getEventsByPerson(hub)

        // There should just be one person, to which all events are associated
        expect(eventsByPerson).toEqual([
            [
                [initialDistinctId, anonymousId],
                ['$identify', 'anonymous event', '$create_alias'],
            ],
        ])

        // Make sure there is one identified person
        const persons = await hub.db.fetchPersons()
        expect(persons.map((person) => person.is_identified)).toEqual([true])
    })

    test('we can alias an identified person to an anonymous person', async () => {
        const anonymousId = 'anonymous_id'
        const initialDistinctId = 'initial_distinct_id'

        // Identify one person, then become anonymous
        await identify(hub, initialDistinctId)
        state.currentDistinctId = anonymousId
        await capture(hub, 'anonymous event')

        // Then try to alias them
        await alias(hub, initialDistinctId, anonymousId)

        // Get pairings of person distinctIds and the events associated with them
        const eventsByPerson = await getEventsByPerson(hub)

        // There should just be one person, to which all events are associated
        expect(eventsByPerson).toEqual([
            [
                [initialDistinctId, anonymousId],
                ['$identify', 'anonymous event', '$create_alias'],
            ],
        ])

        // Make sure there is one identified person
        const persons = await hub.db.fetchPersons()
        expect(persons.map((person) => person.is_identified)).toEqual([true])
    })

    test('we can alias an anonymous person to an anonymous person', async () => {
        const anonymous1 = 'anonymous-1'
        const anonymous2 = 'anonymous-2'

        // Identify one person, then become anonymous
        state.currentDistinctId = anonymous1
        await capture(hub, 'anonymous event 1')
        state.currentDistinctId = anonymous2
        await capture(hub, 'anonymous event 2')

        // Then try to alias them
        await alias(hub, anonymous1, anonymous2)

        // Get pairings of person distinctIds and the events associated with them
        const eventsByPerson = await getEventsByPerson(hub)

        // There should just be one person, to which all events are associated
        expect(eventsByPerson).toEqual([
            [
                [anonymous1, anonymous2],
                ['anonymous event 1', 'anonymous event 2', '$create_alias'],
            ],
        ])

        // Make sure there is one identified person
        const persons = await hub.db.fetchPersons()
        expect(persons.map((person) => person.is_identified)).toEqual([true])
    })

    test('we can alias two non-existent persons', async () => {
        const anonymous1 = 'anonymous-1'
        const anonymous2 = 'anonymous-2'

        // Then try to alias them
        state.currentDistinctId = anonymous1
        await alias(hub, anonymous2, anonymous1)

        // Get pairings of person distinctIds and the events associated with them
        const eventsByPerson = await getEventsByPerson(hub)

        // There should just be one person, to which all events are associated
        expect(eventsByPerson).toEqual([[[anonymous1, anonymous2], ['$create_alias']]])

        const persons = await hub.db.fetchPersons()
        expect(persons.map((person) => person.is_identified)).toEqual([true])
    })
})

test('event name object json', async () => {
    await processEvent(
        'xxx',
        '',
        '',
        { event: { 'event name': 'as object' }, properties: {} } as any as PluginEvent,
        team.id,
        now,
        new UUIDT().toString()
    )
    const [event] = await hub.db.fetchEvents()
    expect(event.event).toEqual('{"event name":"as object"}')
})

test('event name array json', async () => {
    await processEvent(
        'xxx',
        '',
        '',
        { event: ['event name', 'a list'], properties: {} } as any as PluginEvent,
        team.id,
        now,
        new UUIDT().toString()
    )
    const [event] = await hub.db.fetchEvents()
    expect(event.event).toEqual('["event name","a list"]')
})

test('long event name substr', async () => {
    await processEvent(
        'xxx',
        '',
        '',
        { event: 'E'.repeat(300), properties: { price: 299.99, name: 'AirPods Pro' } } as any as PluginEvent,
        team.id,
        DateTime.utc(),
        new UUIDT().toString()
    )

    const [event] = await hub.db.fetchEvents()
    expect(event.event?.length).toBe(200)
})

test('groupidentify without group_type ingests event', async () => {
    await createPerson(hub, team, ['distinct_id1'])

    await processEvent(
        'distinct_id1',
        '',
        '',
        {
            event: '$groupidentify',
            properties: {
                token: team.api_token,
                distinct_id: 'distinct_id1',
                $group_key: 'org::5',
                $group_set: {
                    foo: 'bar',
                },
            },
        } as any as PluginEvent,
        team.id,
        now,
        new UUIDT().toString()
    )

    expect((await hub.db.fetchEvents()).length).toBe(1)
})

test('$groupidentify updating properties', async () => {
    const next: DateTime = now.plus({ minutes: 1 })

    await createPerson(hub, team, ['distinct_id1'])
    await hub.db.insertGroup(team.id, 0, 'org::5', { a: 1, b: 2 }, now, {}, {})

    await processEvent(
        'distinct_id1',
        '',
        '',
        {
            event: '$groupidentify',
            properties: {
                token: team.api_token,
                distinct_id: 'distinct_id1',
                $group_type: 'organization',
                $group_key: 'org::5',
                $group_set: {
                    foo: 'bar',
                    a: 3,
                },
            },
        } as any as PluginEvent,
        team.id,
        next,
        new UUIDT().toString()
    )

    expect((await hub.db.fetchEvents()).length).toBe(1)
    await delayUntilEventIngested(() => hub.db.fetchClickhouseGroups(), 1)

    const [clickhouseGroup] = await hub.db.fetchClickhouseGroups()
    expect(clickhouseGroup).toEqual({
        group_key: 'org::5',
        group_properties: JSON.stringify({ a: 3, b: 2, foo: 'bar' }),
        group_type_index: 0,
        team_id: team.id,
        created_at: expect.any(String),
    })

    const group = await hub.db.fetchGroup(team.id, 0, 'org::5')
    expect(group).toEqual({
        id: expect.any(Number),
        team_id: team.id,
        group_type_index: 0,
        group_key: 'org::5',
        group_properties: { a: 3, b: 2, foo: 'bar' },
        created_at: now,
        properties_last_updated_at: {},
        properties_last_operation: {},
        version: 2,
    })
})

test('person and group properties on events', async () => {
    await createPerson(hub, team, ['distinct_id1'], { pineapple: 'on', pizza: 1 })

    await processEvent(
        'distinct_id1',
        '',
        '',
        {
            event: '$groupidentify',
            properties: {
                token: team.api_token,
                distinct_id: 'distinct_id1',
                $group_type: 'organization',
                $group_key: 'org:5',
                $group_set: {
                    foo: 'bar',
                },
            },
        } as any as PluginEvent,
        team.id,
        now,
        new UUIDT().toString()
    )
    await processEvent(
        'distinct_id1',
        '',
        '',
        {
            event: '$groupidentify',
            properties: {
                token: team.api_token,
                distinct_id: 'distinct_id1',
                $group_type: 'second',
                $group_key: 'second_key',
                $group_set: {
                    pineapple: 'yummy',
                },
            },
        } as any as PluginEvent,
        team.id,
        now,
        new UUIDT().toString()
    )
    await processEvent(
        'distinct_id1',
        '',
        '',
        {
            event: 'test event',
            properties: {
                token: team.api_token,
                distinct_id: 'distinct_id1',
                $set: { new: 5 },
                $group_0: 'org:5',
                $group_1: 'second_key',
            },
        } as any as PluginEvent,
        team.id,
        now,
        new UUIDT().toString()
    )

    const events = await hub.db.fetchEvents()
    const event = [...events].find((e: any) => e['event'] === 'test event')
    expect(event?.person_properties).toEqual({ pineapple: 'on', pizza: 1, new: 5 })
    expect(event?.properties.$group_0).toEqual('org:5')
    expect(event?.properties.$group_1).toEqual('second_key')
    expect(event?.group0_properties).toEqual({}) // We stopped writing these to the event as queries don't use them
    expect(event?.group1_properties).toEqual({}) // We stopped writing these to the event as queries don't use them
})

test('set and set_once on the same key', async () => {
    await createPerson(hub, team, ['distinct_id1'])

    await processEvent(
        'distinct_id1',
        '',
        '',
        {
            event: 'some_event',
            properties: {
                token: team.api_token,
                distinct_id: 'distinct_id1',
                $set: { a_prop: 'test-set' },
                $set_once: { a_prop: 'test-set_once' },
            },
        } as any as PluginEvent,
        team.id,
        now,
        new UUIDT().toString()
    )
    expect((await hub.db.fetchEvents()).length).toBe(1)

    const [event] = await hub.db.fetchEvents()
    expect(event.properties['$set']).toEqual({ a_prop: 'test-set' })
    expect(event.properties['$set_once']).toEqual({ a_prop: 'test-set_once' })

    const [person] = await hub.db.fetchPersons()
    expect(await hub.db.fetchDistinctIdValues(person)).toEqual(['distinct_id1'])
    expect(person.properties).toEqual({ a_prop: 'test-set' })
})

test('$unset person property', async () => {
    await createPerson(hub, team, ['distinct_id1'], { a: 1, b: 2, c: 3 })

    await processEvent(
        'distinct_id1',
        '',
        '',
        {
            event: 'some_event',
            properties: {
                token: team.api_token,
                distinct_id: 'distinct_id1',
                $unset: ['a', 'c'],
            },
        } as any as PluginEvent,
        team.id,
        now,
        new UUIDT().toString()
    )
    expect((await hub.db.fetchEvents()).length).toBe(1)

    const [event] = await hub.db.fetchEvents()
    expect(event.properties['$unset']).toEqual(['a', 'c'])

    const [person] = await hub.db.fetchPersons()
    expect(await hub.db.fetchDistinctIdValues(person)).toEqual(['distinct_id1'])
    expect(person.properties).toEqual({ b: 2 })
})

test('$unset person empty set ignored', async () => {
    await createPerson(hub, team, ['distinct_id1'], { a: 1, b: 2, c: 3 })

    await processEvent(
        'distinct_id1',
        '',
        '',
        {
            event: 'some_event',
            properties: {
                token: team.api_token,
                distinct_id: 'distinct_id1',
                $unset: {},
            },
        } as any as PluginEvent,
        team.id,
        now,
        new UUIDT().toString()
    )
    expect((await hub.db.fetchEvents()).length).toBe(1)

    const [event] = await hub.db.fetchEvents()
    expect(event.properties['$unset']).toEqual({})

    const [person] = await hub.db.fetchPersons()
    expect(await hub.db.fetchDistinctIdValues(person)).toEqual(['distinct_id1'])
    expect(person.properties).toEqual({ a: 1, b: 2, c: 3 })
})

describe('ingestion in any order', () => {
    const ts0: DateTime = now
    const ts1: DateTime = now.plus({ minutes: 1 })
    const ts2: DateTime = now.plus({ minutes: 2 })
    const ts3: DateTime = now.plus({ minutes: 3 })
    // key encodes when the value is updated, e.g. s0 means only set call for the 0th event
    // s03o23 means via a set in events number 0 and 3 plus via set_once on 2nd and 3rd event
    // the value corresponds to which call updated it + random letter (same letter for the same key)
    // the letter is for verifying we update the right key only
    const set0: Properties = { s0123o0123: 's0a', s02o13: 's0b', s013: 's0e' }
    const setOnce0: Properties = { s0123o0123: 'o0a', s13o02: 'o0g', o023: 'o0f' }
    const set1: Properties = { s0123o0123: 's1a', s13o02: 's1g', s1: 's1c', s013: 's1e' }
    const setOnce1: Properties = { s0123o0123: 'o1a', s02o13: 'o1b', o1: 'o1d' }
    const set2: Properties = { s0123o0123: 's2a', s02o13: 's2b' }
    const setOnce2: Properties = { s0123o0123: 'o2a', s13o02: 'o2g', o023: 'o2f' }
    const set3: Properties = { s0123o0123: 's3a', s13o02: 's3g', s013: 's3e' }
    const setOnce3: Properties = { s0123o0123: 'o3a', s02o13: 'o3b', o023: 'o3f' }

    beforeEach(async () => {
        await createPerson(hub, team, ['distinct_id1'])
    })

    async function verifyPersonPropertiesSetCorrectly() {
        expect((await hub.db.fetchEvents()).length).toBe(4)

        const [person] = await hub.db.fetchPersons()
        expect(await hub.db.fetchDistinctIdValues(person)).toEqual(['distinct_id1'])
        expect(person.properties).toEqual({
            s0123o0123: 's3a',
            s02o13: 's2b',
            s1: 's1c',
            o1: 'o1d',
            s013: 's3e',
            o023: 'o0f',
            s13o02: 's3g',
        })
        expect(person.version).toEqual(4)
    }

    async function runProcessEvent(set: Properties, setOnce: Properties, ts: DateTime) {
        await processEvent(
            'distinct_id1',
            '',
            '',
            {
                event: 'some_event',
                properties: {
                    $set: set,
                    $set_once: setOnce,
                },
            } as any as PluginEvent,
            team.id,
            ts,
            new UUIDT().toString()
        )
    }

    async function ingest0() {
        await runProcessEvent(set0, setOnce0, ts0)
    }

    async function ingest1() {
        await runProcessEvent(set1, setOnce1, ts1)
    }

    async function ingest2() {
        await runProcessEvent(set2, setOnce2, ts2)
    }

    async function ingest3() {
        await runProcessEvent(set3, setOnce3, ts3)
    }

    test('ingestion in order', async () => {
        await ingest0()
        await ingest1()
        await ingest2()
        await ingest3()
        await verifyPersonPropertiesSetCorrectly()
    })
})<|MERGE_RESOLUTION|>--- conflicted
+++ resolved
@@ -112,11 +112,7 @@
         ...data,
     } as any as PluginEvent
 
-<<<<<<< HEAD
-    const personsStoreForBatch = new BatchWritingPersonsStoreForBatch(hub.db)
-=======
-    const personsStoreForBatch = new MeasuringPersonsStoreForBatch(new PostgresPersonRepository(hub.db.postgres))
->>>>>>> 64943e82
+    const personsStoreForBatch = new BatchWritingPersonsStoreForBatch(new PostgresPersonRepository(hub.db.postgres), hub.kafkaProducer)
     const groupStoreForBatch = new BatchWritingGroupStoreForBatch(hub.db)
     const runner = new EventPipelineRunner(hub, pluginEvent, null, [], personsStoreForBatch, groupStoreForBatch)
     const result = await runner.runEventPipeline(pluginEvent, team)
@@ -192,13 +188,10 @@
         team_id: team.id,
         uuid: new UUIDT().toString(),
     }
-<<<<<<< HEAD
-    const personsStoreForBatch = new BatchWritingPersonsStoreForBatch(hub.db)
-=======
-    const personsStoreForBatch = new MeasuringPersonsStoreForBatch(
-        personRepository || new PostgresPersonRepository(hub.db.postgres)
-    )
->>>>>>> 64943e82
+    const personsStoreForBatch = new BatchWritingPersonsStoreForBatch(
+        personRepository || new PostgresPersonRepository(hub.db.postgres),
+        hub.kafkaProducer
+    )
     const groupStoreForBatch = new BatchWritingGroupStoreForBatch(hub.db)
     const runner = new EventPipelineRunner(hub, event, null, [], personsStoreForBatch, groupStoreForBatch)
     const result = await runner.runEventPipeline(event, team)
@@ -232,336 +225,6 @@
     await capture(hub, '$create_alias', { alias, distinct_id: distinctId })
 }
 
-<<<<<<< HEAD
-=======
-test('merge people', async () => {
-    const p0 = (await createPerson(hub, team, ['person_0'], { $os: 'Microsoft' })) as InternalPerson
-    await delayUntilEventIngested(() => hub.db.fetchPersons(Database.ClickHouse), 1)
-
-    const [_person0, kafkaMessages0, _versionDisparity0] = await personRepository.updatePerson(p0, {
-        created_at: DateTime.fromISO('2020-01-01T00:00:00Z'),
-    })
-
-    const p1 = (await createPerson(hub, team, ['person_1'], { $os: 'Chrome', $browser: 'Chrome' })) as InternalPerson
-    await delayUntilEventIngested(() => hub.db.fetchPersons(Database.ClickHouse), 2)
-    const [_person1, kafkaMessages1, _versionDisparity1] = await personRepository.updatePerson(p1, {
-        created_at: DateTime.fromISO('2019-07-01T00:00:00Z'),
-    })
-
-    await hub.db.kafkaProducer.queueMessages([...kafkaMessages0, ...kafkaMessages1])
-
-    await processEvent(
-        'person_1',
-        '',
-        '',
-        {
-            event: 'user signed up',
-            properties: {},
-        } as any as PluginEvent,
-        team.id,
-        now,
-        new UUIDT().toString()
-    )
-
-    expect((await hub.db.fetchPersons()).length).toEqual(2)
-
-    await delayUntilEventIngested(() => hub.db.fetchPersons(Database.ClickHouse), 2)
-    const chPeople = await hub.db.fetchPersons(Database.ClickHouse)
-    expect(chPeople.length).toEqual(2)
-
-    await processEvent(
-        'person_0',
-        '',
-        '',
-        {
-            event: '$identify',
-            properties: { $anon_distinct_id: 'person_1' },
-        } as any as PluginEvent,
-        team.id,
-        now,
-        new UUIDT().toString()
-    )
-
-    await delayUntilEventIngested(async () =>
-        (await hub.db.fetchPersons(Database.ClickHouse)).length === 1 ? [1] : []
-    )
-    expect((await hub.db.fetchPersons(Database.ClickHouse)).length).toEqual(1)
-
-    const [person] = await hub.db.fetchPersons()
-
-    expect(person.properties).toEqual({ $os: 'Microsoft', $browser: 'Chrome' })
-    expect(await hub.db.fetchDistinctIdValues(person)).toEqual(['person_0', 'person_1'])
-    expect(person.created_at.toISO()).toEqual(DateTime.fromISO('2019-07-01T00:00:00Z').setZone('UTC').toISO())
-})
-
-test('capture new person', async () => {
-    await hub.db.postgres.query(
-        PostgresUse.COMMON_WRITE,
-        `UPDATE posthog_team
-         SET ingested_event = $1
-         WHERE id = $2`,
-        [true, team.id],
-        'testTag'
-    )
-    team = await getFirstTeam(hub)
-
-    const properties = personInitialAndUTMProperties({
-        distinct_id: 2,
-        token: team.api_token,
-        $browser: 'Chrome',
-        $current_url: 'https://test.com',
-        $os: 'Mac OS X',
-        $browser_version: '95',
-        $referring_domain: 'https://google.com',
-        $referrer: 'https://google.com/?q=posthog',
-        utm_medium: 'twitter',
-        gclid: 'GOOGLE ADS ID',
-        msclkid: 'BING ADS ID',
-        $elements: [
-            { tag_name: 'a', nth_child: 1, nth_of_type: 2, attr__class: 'btn btn-sm' },
-            { tag_name: 'div', nth_child: 1, nth_of_type: 2, $el_text: '💻' },
-        ],
-    })
-
-    const uuid = new UUIDT().toString()
-    await processEvent(
-        '2',
-        '127.0.0.1',
-        '',
-        {
-            event: '$autocapture',
-            properties,
-        } as any as PluginEvent,
-        team.id,
-        now,
-        uuid
-    )
-
-    let persons = await hub.db.fetchPersons()
-    expect(persons[0].version).toEqual(0)
-    expect(persons[0].created_at).toEqual(now)
-    let expectedProps: Record<string, any> = {
-        $creator_event_uuid: uuid,
-        $initial_browser: 'Chrome',
-        $initial_browser_version: '95',
-        $initial_utm_medium: 'twitter',
-        $initial_current_url: 'https://test.com',
-        $initial_os: 'Mac OS X',
-        utm_medium: 'twitter',
-        $initial_gclid: 'GOOGLE ADS ID',
-        $initial_msclkid: 'BING ADS ID',
-        gclid: 'GOOGLE ADS ID',
-        msclkid: 'BING ADS ID',
-        $initial_referrer: 'https://google.com/?q=posthog',
-        $initial_referring_domain: 'https://google.com',
-        $browser: 'Chrome',
-        $browser_version: '95',
-        $current_url: 'https://test.com',
-        $os: 'Mac OS X',
-        $referrer: 'https://google.com/?q=posthog',
-        $referring_domain: 'https://google.com',
-    }
-    expect(persons[0].properties).toEqual(expectedProps)
-
-    await delayUntilEventIngested(() => hub.db.fetchEvents(), 1)
-    await delayUntilEventIngested(() => hub.db.fetchPersons(Database.ClickHouse), 1)
-    const chPeople = await hub.db.fetchPersons(Database.ClickHouse)
-    expect(chPeople.length).toEqual(1)
-    expect(parseJSON(chPeople[0].properties)).toEqual(expectedProps)
-    expect(chPeople[0].created_at).toEqual(now.toFormat('yyyy-MM-dd HH:mm:ss.000'))
-
-    let events = await hub.db.fetchEvents()
-    expect(events[0].properties).toEqual({
-        $ip: '127.0.0.1',
-        $os: 'Mac OS X',
-        $set: {
-            utm_medium: 'twitter',
-            gclid: 'GOOGLE ADS ID',
-            msclkid: 'BING ADS ID',
-            $browser: 'Chrome',
-            $browser_version: '95',
-            $current_url: 'https://test.com',
-            $os: 'Mac OS X',
-            $referrer: 'https://google.com/?q=posthog',
-            $referring_domain: 'https://google.com',
-        },
-        token: 'THIS IS NOT A TOKEN FOR TEAM 2',
-        $browser: 'Chrome',
-        $set_once: {
-            $initial_os: 'Mac OS X',
-            $initial_browser: 'Chrome',
-            $initial_utm_medium: 'twitter',
-            $initial_current_url: 'https://test.com',
-            $initial_browser_version: '95',
-            $initial_gclid: 'GOOGLE ADS ID',
-            $initial_msclkid: 'BING ADS ID',
-            $initial_referrer: 'https://google.com/?q=posthog',
-            $initial_referring_domain: 'https://google.com',
-        },
-        utm_medium: 'twitter',
-        distinct_id: 2,
-        $current_url: 'https://test.com',
-        $browser_version: '95',
-        gclid: 'GOOGLE ADS ID',
-        msclkid: 'BING ADS ID',
-        $referrer: 'https://google.com/?q=posthog',
-        $referring_domain: 'https://google.com',
-    })
-
-    // capture a second time to verify e.g. event_names is not ['$autocapture', '$autocapture']
-    // Also pass new utm params in to override
-    await processEvent(
-        '2',
-        '127.0.0.1',
-        '',
-        {
-            event: '$autocapture',
-            properties: personInitialAndUTMProperties({
-                distinct_id: 2,
-                token: team.api_token,
-                x: 123,
-                utm_medium: 'instagram',
-                $current_url: 'https://test.com/pricing',
-                $browser_version: 80,
-                $browser: 'Firefox',
-                $elements: [
-                    { tag_name: 'a', nth_child: 1, nth_of_type: 2, attr__class: 'btn btn-sm' },
-                    { tag_name: 'div', nth_child: 1, nth_of_type: 2, $el_text: '💻' },
-                ],
-                $set: {
-                    x: 123, // to make sure update happens
-                },
-            }),
-        } as any as PluginEvent,
-        team.id,
-        DateTime.now(),
-        new UUIDT().toString()
-    )
-
-    events = await hub.db.fetchEvents()
-    persons = await hub.db.fetchPersons()
-    expect(events.length).toEqual(2)
-    expect(persons.length).toEqual(1)
-    expect(persons[0].version).toEqual(1)
-    expectedProps = {
-        x: 123,
-        $creator_event_uuid: uuid,
-        $initial_browser: 'Chrome',
-        $initial_browser_version: '95',
-        $initial_utm_medium: 'twitter',
-        $initial_current_url: 'https://test.com',
-        $initial_os: 'Mac OS X',
-        utm_medium: 'instagram',
-        $initial_gclid: 'GOOGLE ADS ID',
-        $initial_msclkid: 'BING ADS ID',
-        gclid: 'GOOGLE ADS ID',
-        msclkid: 'BING ADS ID',
-        $initial_referrer: 'https://google.com/?q=posthog',
-        $initial_referring_domain: 'https://google.com',
-        $browser: 'Firefox',
-        $browser_version: 80,
-        $current_url: 'https://test.com/pricing',
-        $os: 'Mac OS X',
-        $referrer: 'https://google.com/?q=posthog',
-        $referring_domain: 'https://google.com',
-    }
-    expect(persons[0].properties).toEqual(expectedProps)
-
-    const chPeople2 = await delayUntilEventIngested(async () =>
-        (
-            await hub.db.fetchPersons(Database.ClickHouse)
-        ).filter((p) => p && parseJSON(p.properties).utm_medium == 'instagram')
-    )
-    expect(chPeople2.length).toEqual(1)
-    expect(parseJSON(chPeople2[0].properties)).toEqual(expectedProps)
-
-    expect(events[1].properties.$set).toEqual({
-        x: 123,
-        utm_medium: 'instagram',
-        $browser: 'Firefox',
-        $browser_version: 80,
-        $current_url: 'https://test.com/pricing',
-    })
-    expect(events[1].properties.$set_once).toEqual({
-        $initial_browser: 'Firefox',
-        $initial_browser_version: 80,
-        $initial_utm_medium: 'instagram',
-        $initial_current_url: 'https://test.com/pricing',
-    })
-
-    const [person] = persons
-    const distinctIds = await hub.db.fetchDistinctIdValues(person)
-
-    const [event] = events as ClickHouseEvent[]
-    expect(event.distinct_id).toEqual('2')
-    expect(distinctIds).toEqual(['2'])
-    expect(event.event).toEqual('$autocapture')
-
-    const elements = event.elements_chain!
-    expect(elements[0].tag_name).toEqual('a')
-    expect(elements[0].attr_class).toEqual(['btn', 'btn-sm'])
-    expect(elements[1].order).toEqual(1)
-    expect(elements[1].text).toEqual('💻')
-
-    // Don't update any props, set and set_once should be what was sent
-    await processEvent(
-        '2',
-        '127.0.0.1',
-        '',
-        {
-            event: '$autocapture',
-            properties: personInitialAndUTMProperties({
-                distinct_id: 2,
-                token: team.api_token,
-                utm_medium: 'instagram',
-                $current_url: 'https://test.com/pricing',
-                $browser: 'Firefox',
-
-                $elements: [
-                    { tag_name: 'a', nth_child: 1, nth_of_type: 2, attr__class: 'btn btn-sm' },
-                    { tag_name: 'div', nth_child: 1, nth_of_type: 2, $el_text: '💻' },
-                ],
-                $set: {
-                    x: 123, // to make sure update happens
-                },
-            }),
-        } as any as PluginEvent,
-        team.id,
-        DateTime.now(),
-        new UUIDT().toString()
-    )
-
-    events = await hub.db.fetchEvents()
-    persons = await hub.db.fetchPersons()
-    expect(events.length).toEqual(3)
-    expect(persons.length).toEqual(1)
-
-    // no new props, person wasn't updated with old fn, was because of timestamps update with new fn
-    expect(persons[0].version).toEqual(1)
-
-    expect(events[2].properties.$set).toEqual({
-        x: 123,
-        $browser: 'Firefox',
-        $current_url: 'https://test.com/pricing',
-
-        utm_medium: 'instagram',
-    })
-    expect(events[2].properties.$set_once).toEqual({
-        $initial_browser: 'Firefox',
-        $initial_utm_medium: 'instagram',
-        $initial_current_url: 'https://test.com/pricing',
-    })
-    // check that person properties didn't change
-    expect(persons[0].properties).toEqual(expectedProps)
-
-    const chPeople3 = await hub.db.fetchPersons(Database.ClickHouse)
-    expect(chPeople3.length).toEqual(1)
-    expect(parseJSON(chPeople3[0].properties)).toEqual(expectedProps)
-
-    team = await getFirstTeam(hub)
-})
-
->>>>>>> 64943e82
 test('capture bad team', async () => {
     const groupStoreForBatch = new BatchWritingGroupStoreForBatch(hub.db)
     await expect(
