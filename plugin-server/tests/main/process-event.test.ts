--- conflicted
+++ resolved
@@ -89,30 +89,6 @@
                     return event
                 }
             `
-<<<<<<< HEAD
-        await resetTestDatabase(testCode, TEST_CONFIG)
-        await clickhouse.resetTestDatabase()
-
-        hub = await createHub({ ...TEST_CONFIG })
-
-        eventsProcessor = new EventsProcessor(hub)
-        processEventCounter = 0
-        mockClientEventCounter = 0
-        team = await getFirstTeam(hub)
-        now = DateTime.utc()
-
-        // clear the webhook redis cache
-        const redis = await createRedis(hub, 'ingestion')
-        const hooksCacheKey = `@posthog/plugin-server/hooks/${team.id}`
-        await redis.del(hooksCacheKey)
-        await redis.quit()
-
-        // Always start with an anonymous state
-        state = { currentDistinctId: 'anonymous_id' }
-    })
-
-    afterEach(async () => {
-=======
             console.log('beforeEach', 'resetTestDatabase')
             await resetTestDatabase(testCode, TEST_CONFIG)
             console.log('beforeEach', 'clickhouse.resetTestDatabase')
@@ -144,7 +120,6 @@
 
     afterEach(async () => {
         clickhouse.close()
->>>>>>> 8c4926c2
         await closeHub(hub)
     })
 
