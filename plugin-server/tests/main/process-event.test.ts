/*
This file contains a bunch of legacy E2E tests mixed with unit tests.

Rather than add tests here, consider improving event-pipeline-integration test suite or adding
unit tests to appropriate classes/functions.
*/

import { Properties } from '@posthog/plugin-scaffold'
import { PluginEvent } from '@posthog/plugin-scaffold/src/types'
import { DateTime } from 'luxon'

import { createRedis } from '~/utils/db/redis'
import { logger } from '~/utils/logger'
import { captureTeamEvent } from '~/utils/posthog'
import { BatchWritingGroupStoreForBatch } from '~/worker/ingestion/groups/batch-writing-group-store'
import { MeasuringPersonsStoreForBatch } from '~/worker/ingestion/persons/measuring-person-store'

import { ClickHouseEvent, Hub, InternalPerson, LogLevel, Person, PluginsServerConfig, Team } from '../../src/types'
import { closeHub, createHub } from '../../src/utils/db/hub'
import { PostgresUse } from '../../src/utils/db/postgres'
import { personInitialAndUTMProperties } from '../../src/utils/db/utils'
import { parseJSON } from '../../src/utils/json-parse'
import { UUIDT } from '../../src/utils/utils'
import { EventPipelineRunner } from '../../src/worker/ingestion/event-pipeline/runner'
import { EventsProcessor } from '../../src/worker/ingestion/process-event'
import { Clickhouse } from '../helpers/clickhouse'
import { resetKafka } from '../helpers/kafka'
import { createUserTeamAndOrganization, getFirstTeam, getTeams, resetTestDatabase } from '../helpers/sql'

jest.mock('../../src/utils/logger')
jest.setTimeout(600000) // 600 sec timeout.
jest.mock('../../src/utils/posthog', () => ({
    ...jest.requireActual('../../src/utils/posthog'),
    captureTeamEvent: jest.fn(),
}))

export async function createPerson(
    server: Hub,
    team: Team,
    distinctIds: string[],
    properties: Record<string, any> = {}
): Promise<Person> {
    const [person, kafkaMessages] = await server.db.createPerson(
        DateTime.utc(),
        properties,
        {},
        {},
        team.id,
        null,
        false,
        new UUIDT().toString(),
        distinctIds.map((distinctId) => ({ distinctId }))
    )
    await server.db.kafkaProducer.queueMessages(kafkaMessages)
    return person
}

type EventsByPerson = [string[], string[]]

const TEST_CONFIG: Partial<PluginsServerConfig> = {
    LOG_LEVEL: LogLevel.Info,
}

let processEventCounter = 0
let mockClientEventCounter = 0
let team: Team
let hub: Hub
let eventsProcessor: EventsProcessor
let now = DateTime.utc()

// Simple client used to simulate sending events
// Use state object to simulate stateful clients that keep track of old
// distinct id, starting with an anonymous one. I've taken posthog-js as
// the reference implementation.
let state = { currentDistinctId: 'anonymous_id' }

<<<<<<< HEAD
describe('process-event', () => {
    beforeAll(async () => {
        await resetKafka(TEST_CONFIG).catch((error) => {
            console.log('Resetting kafka failed. Continuing...', { error })
        })
    })

    beforeEach(async () => {
        try {
            const testCode = `
            function processEvent (event, meta) {
                event.properties["somewhere"] = "over the rainbow";
                return event
            }
        `
            console.log('beforeEach', 'resetTestDatabase')
            await resetTestDatabase(testCode, TEST_CONFIG)
            console.log('beforeEach', 'resetTestDatabaseClickhouse')
            await resetTestDatabaseClickhouse(TEST_CONFIG)

            console.log('beforeEach', 'createHub', 'TEST_CONFIG', TEST_CONFIG)
            hub = await createHub({ ...TEST_CONFIG }).catch((error) => {
                logger.error('🛑', 'Failed to create Hub', { error })
                throw error
            })
            console.log('beforeEach', 'created hub')
            team = await getFirstTeam(hub)

            // clear the webhook redis cache
            const redis = await createRedis(hub, 'ingestion')
            const hooksCacheKey = `@posthog/plugin-server/hooks/${team.id}`
            await redis.del(hooksCacheKey)
            await redis.quit()

            eventsProcessor = new EventsProcessor(hub)
            processEventCounter = 0
            mockClientEventCounter = 0
            now = DateTime.utc()

            // Always start with an anonymous state
            state = { currentDistinctId: 'anonymous_id' }
        } catch (error) {
            console.log('🛑', 'Failed in beforeEach ', { error, stack: error.stack })
            throw error
        }
    })

    afterEach(async () => {
        console.log('afterEach', 'closeHub', !!hub)

        if (hub) {
            await closeHub(hub)
        }
    })

    const capture = async (hub: Hub, eventName: string, properties: any = {}) => {
        const event = {
            event: eventName,
            distinct_id: properties.distinct_id ?? state.currentDistinctId,
            properties: properties,
            now: new Date().toISOString(),
            sent_at: new Date().toISOString(),
            ip: '127.0.0.1',
            site_url: 'https://posthog.com',
            team_id: team.id,
            uuid: new UUIDT().toString(),
        }
        const personsStoreForBatch = new MeasuringPersonsStoreForBatch(hub.db)
        const groupStoreForBatch = new BatchWritingGroupStoreForBatch(hub.db)
        const runner = new EventPipelineRunner(hub, event, null, [], personsStoreForBatch, groupStoreForBatch)
        await runner.runEventPipeline(event, team)
        await delayUntilEventIngested(() => hub.db.fetchEvents(), ++mockClientEventCounter)
    }

    const identify = async (hub: Hub, distinctId: string) => {
        // Update currentDistinctId state immediately, as the event will be
        // dispatch asynchronously
        const currentDistinctId = state.currentDistinctId
        state.currentDistinctId = distinctId
        await capture(hub, '$identify', {
            // posthog-js will send the previous distinct id as
            // $anon_distinct_id
            $anon_distinct_id: currentDistinctId,
            distinct_id: distinctId,
        })
    }

    const alias = async (hub: Hub, alias: string, distinctId: string) => {
        await capture(hub, '$create_alias', { alias, disinct_id: distinctId })
    }

    test('merge people', async () => {
        const p0 = (await createPerson(hub, team, ['person_0'], { $os: 'Microsoft' })) as InternalPerson
        await delayUntilEventIngested(() => hub.db.fetchPersons(Database.ClickHouse), 1)

        const [_person0, kafkaMessages0, _versionDisparity0] = await hub.db.updatePerson(p0, {
            created_at: DateTime.fromISO('2020-01-01T00:00:00Z'),
        })

        const p1 = (await createPerson(hub, team, ['person_1'], {
            $os: 'Chrome',
            $browser: 'Chrome',
        })) as InternalPerson
        await delayUntilEventIngested(() => hub.db.fetchPersons(Database.ClickHouse), 2)
        const [_person1, kafkaMessages1, _versionDisparity1] = await hub.db.updatePerson(p1, {
            created_at: DateTime.fromISO('2019-07-01T00:00:00Z'),
        })

        await hub.db.kafkaProducer.queueMessages([...kafkaMessages0, ...kafkaMessages1])

        await processEvent(
            'person_1',
            '',
            '',
            {
                event: 'user signed up',
                properties: {},
            } as any as PluginEvent,
            team.id,
            now,
            new UUIDT().toString()
        )

        expect((await hub.db.fetchPersons()).length).toEqual(2)

        await delayUntilEventIngested(() => hub.db.fetchPersons(Database.ClickHouse), 2)
        const chPeople = await hub.db.fetchPersons(Database.ClickHouse)
        expect(chPeople.length).toEqual(2)

        await processEvent(
            'person_0',
            '',
            '',
            {
                event: '$identify',
                properties: { $anon_distinct_id: 'person_1' },
            } as any as PluginEvent,
            team.id,
            now,
            new UUIDT().toString()
        )

        await delayUntilEventIngested(async () =>
            (await hub.db.fetchPersons(Database.ClickHouse)).length === 1 ? [1] : []
        )
        expect((await hub.db.fetchPersons(Database.ClickHouse)).length).toEqual(1)
=======
describe('processEvent', () => {
    let clickhouse: Clickhouse

    beforeAll(async () => {
        clickhouse = Clickhouse.create()
        await resetKafka(TEST_CONFIG)
    })

    beforeEach(async () => {
        const testCode = `
                function processEvent (event, meta) {
                    event.properties["somewhere"] = "over the rainbow";
                    return event
                }
            `
        await resetTestDatabase(testCode, TEST_CONFIG)
        await clickhouse.resetTestDatabase()

        hub = await createHub({ ...TEST_CONFIG })
        redis = await hub.redisPool.acquire()

        eventsProcessor = new EventsProcessor(hub)
        processEventCounter = 0
        mockClientEventCounter = 0
        team = await getFirstTeam(hub)
        now = DateTime.utc()

        // clear the webhook redis cache
        const hooksCacheKey = `@posthog/plugin-server/hooks/${team.id}`
        await redis.del(hooksCacheKey)

        // Always start with an anonymous state
        state = { currentDistinctId: 'anonymous_id' }
    })

    afterEach(async () => {
        await hub.redisPool.release(redis)
        await closeHub(hub)
    })

    const getEventsByPerson = async (hub: Hub): Promise<EventsByPerson[]> => {
        // Helper function to retrieve events paired with their associated distinct
        // ids
        const persons = await hub.db.fetchPersons()
        const events = await clickhouse.fetchEvents()

        return await Promise.all(
            persons
                .sort((p1, p2) => p1.created_at.diff(p2.created_at).toMillis())
                .map(async (person) => {
                    const distinctIds = await hub.db.fetchDistinctIdValues(person)

                    return [
                        distinctIds,
                        (events as ClickHouseEvent[])
                            .filter((event) => distinctIds.includes(event.distinct_id))
                            .sort((e1, e2) => e1.timestamp.diff(e2.timestamp).toMillis())
                            .map((event) => event.event),
                    ] as EventsByPerson
                })
        )
    }

    async function processEvent(
        distinctId: string,
        ip: string | null,
        _siteUrl: string,
        data: Partial<PluginEvent>,
        teamId: number,
        timestamp: DateTime,
        eventUuid: string
    ): Promise<void> {
        const pluginEvent: PluginEvent = {
            distinct_id: distinctId,
            site_url: _siteUrl,
            team_id: teamId,
            timestamp: timestamp.toUTC().toISO(),
            now: timestamp.toUTC().toISO(),
            ip: ip,
            uuid: eventUuid,
            ...data,
        } as any as PluginEvent

        const personsStoreForBatch = new MeasuringPersonsStoreForBatch(hub.db)
        const groupStoreForBatch = new BatchWritingGroupStoreForBatch(hub.db)
        const runner = new EventPipelineRunner(hub, pluginEvent, null, [], personsStoreForBatch, groupStoreForBatch)
        await runner.runEventPipeline(pluginEvent, team)

        await groupStoreForBatch.flush()

        await clickhouse.delayUntilEventIngested(async () => {
            return await clickhouse.fetchEvents()
        }, ++processEventCounter)
    }

    const capture = async (hub: Hub, eventName: string, properties: any = {}) => {
        const event = {
            event: eventName,
            distinct_id: properties.distinct_id ?? state.currentDistinctId,
            properties: properties,
            now: new Date().toISOString(),
            sent_at: new Date().toISOString(),
            ip: '127.0.0.1',
            site_url: 'https://posthog.com',
            team_id: team.id,
            uuid: new UUIDT().toString(),
        }
        const personsStoreForBatch = new MeasuringPersonsStoreForBatch(hub.db)
        const groupStoreForBatch = new BatchWritingGroupStoreForBatch(hub.db)
        const runner = new EventPipelineRunner(hub, event, null, [], personsStoreForBatch, groupStoreForBatch)
        await runner.runEventPipeline(event, team)
        await clickhouse.delayUntilEventIngested(() => clickhouse.fetchEvents(), ++mockClientEventCounter)
    }

    const identify = async (hub: Hub, distinctId: string) => {
        // Update currentDistinctId state immediately, as the event will be
        // dispatch asynchronously
        const currentDistinctId = state.currentDistinctId
        state.currentDistinctId = distinctId
        await capture(hub, '$identify', {
            // posthog-js will send the previous distinct id as
            // $anon_distinct_id
            $anon_distinct_id: currentDistinctId,
            distinct_id: distinctId,
        })
    }

    const alias = async (hub: Hub, alias: string, distinctId: string) => {
        await capture(hub, '$create_alias', { alias, disinct_id: distinctId })
    }

    test('merge people', async () => {
        const p0 = (await createPerson(hub, team, ['person_0'], { $os: 'Microsoft' })) as InternalPerson
        await clickhouse.delayUntilEventIngested(() => clickhouse.fetchPersons(), 1)

        const [_person0, kafkaMessages0, _versionDisparity0] = await hub.db.updatePerson(p0, {
            created_at: DateTime.fromISO('2020-01-01T00:00:00Z'),
        })

        const p1 = (await createPerson(hub, team, ['person_1'], {
            $os: 'Chrome',
            $browser: 'Chrome',
        })) as InternalPerson
        await clickhouse.delayUntilEventIngested(() => clickhouse.fetchPersons(), 2)
        const [_person1, kafkaMessages1, _versionDisparity1] = await hub.db.updatePerson(p1, {
            created_at: DateTime.fromISO('2019-07-01T00:00:00Z'),
        })

        await hub.db.kafkaProducer.queueMessages([...kafkaMessages0, ...kafkaMessages1])

        await processEvent(
            'person_1',
            '',
            '',
            {
                event: 'user signed up',
                properties: {},
            } as any as PluginEvent,
            team.id,
            now,
            new UUIDT().toString()
        )

        expect((await hub.db.fetchPersons()).length).toEqual(2)

        await clickhouse.delayUntilEventIngested(() => clickhouse.fetchPersons(), 2)
        const chPeople = await clickhouse.fetchPersons()
        expect(chPeople.length).toEqual(2)

        await processEvent(
            'person_0',
            '',
            '',
            {
                event: '$identify',
                properties: { $anon_distinct_id: 'person_1' },
            } as any as PluginEvent,
            team.id,
            now,
            new UUIDT().toString()
        )

        await clickhouse.delayUntilEventIngested(async () =>
            (await clickhouse.fetchPersons()).length === 1 ? [1] : []
        )
        expect((await clickhouse.fetchPersons()).length).toEqual(1)
>>>>>>> 488f8799

        const [person] = await hub.db.fetchPersons()

        expect(person.properties).toEqual({ $os: 'Microsoft', $browser: 'Chrome' })
        expect(await hub.db.fetchDistinctIdValues(person)).toEqual(['person_0', 'person_1'])
        expect(person.created_at.toISO()).toEqual(DateTime.fromISO('2019-07-01T00:00:00Z').setZone('UTC').toISO())
    })
<<<<<<< HEAD

    test('capture new person', async () => {
        console.log('capture new person', 'start')
        await hub.db.postgres.query(
            PostgresUse.COMMON_WRITE,
            `UPDATE posthog_team
         SET ingested_event = $1
         WHERE id = $2`,
            [true, team.id],
            'testTag'
        )
        team = await getFirstTeam(hub)

        const properties = personInitialAndUTMProperties({
            distinct_id: 2,
            token: team.api_token,
            $browser: 'Chrome',
            $current_url: 'https://test.com',
            $os: 'Mac OS X',
            $browser_version: '95',
            $referring_domain: 'https://google.com',
            $referrer: 'https://google.com/?q=posthog',
            utm_medium: 'twitter',
            gclid: 'GOOGLE ADS ID',
            msclkid: 'BING ADS ID',
            $elements: [
                { tag_name: 'a', nth_child: 1, nth_of_type: 2, attr__class: 'btn btn-sm' },
                { tag_name: 'div', nth_child: 1, nth_of_type: 2, $el_text: '💻' },
            ],
        })

        const uuid = new UUIDT().toString()
        console.log('capture new person', 'processEvent 1')

=======

    test('capture new person', async () => {
        await hub.db.postgres.query(
            PostgresUse.COMMON_WRITE,
            `UPDATE posthog_team
            SET ingested_event = $1
            WHERE id = $2`,
            [true, team.id],
            'testTag'
        )
        team = await getFirstTeam(hub)

        const properties = personInitialAndUTMProperties({
            distinct_id: 2,
            token: team.api_token,
            $browser: 'Chrome',
            $current_url: 'https://test.com',
            $os: 'Mac OS X',
            $browser_version: '95',
            $referring_domain: 'https://google.com',
            $referrer: 'https://google.com/?q=posthog',
            utm_medium: 'twitter',
            gclid: 'GOOGLE ADS ID',
            msclkid: 'BING ADS ID',
            $elements: [
                { tag_name: 'a', nth_child: 1, nth_of_type: 2, attr__class: 'btn btn-sm' },
                { tag_name: 'div', nth_child: 1, nth_of_type: 2, $el_text: '💻' },
            ],
        })

        const uuid = new UUIDT().toString()
>>>>>>> 488f8799
        await processEvent(
            '2',
            '127.0.0.1',
            '',
            {
                event: '$autocapture',
                properties,
            } as any as PluginEvent,
            team.id,
            now,
            uuid
        )

<<<<<<< HEAD
        console.log('capture new person', 'fetchPersons 1')
=======
>>>>>>> 488f8799
        let persons = await hub.db.fetchPersons()
        expect(persons[0].version).toEqual(0)
        expect(persons[0].created_at).toEqual(now)
        let expectedProps: Record<string, any> = {
            $creator_event_uuid: uuid,
            $initial_browser: 'Chrome',
            $initial_browser_version: '95',
            $initial_utm_medium: 'twitter',
            $initial_current_url: 'https://test.com',
            $initial_os: 'Mac OS X',
            utm_medium: 'twitter',
            $initial_gclid: 'GOOGLE ADS ID',
            $initial_msclkid: 'BING ADS ID',
            gclid: 'GOOGLE ADS ID',
            msclkid: 'BING ADS ID',
            $initial_referrer: 'https://google.com/?q=posthog',
            $initial_referring_domain: 'https://google.com',
            $browser: 'Chrome',
            $browser_version: '95',
            $current_url: 'https://test.com',
            $os: 'Mac OS X',
            $referrer: 'https://google.com/?q=posthog',
            $referring_domain: 'https://google.com',
        }
        expect(persons[0].properties).toEqual(expectedProps)

<<<<<<< HEAD
        console.log('capture new person', 'delayUntilEventIngested 1')
        await delayUntilEventIngested(() => hub.db.fetchEvents(), 1)
        console.log('capture new person', 'delayUntilEventIngested 2')
        await delayUntilEventIngested(() => hub.db.fetchPersons(Database.ClickHouse), 1)
        console.log('capture new person', 'fetchPersons 2')
        const chPeople = await hub.db.fetchPersons(Database.ClickHouse)
=======
        await clickhouse.delayUntilEventIngested(() => clickhouse.fetchEvents(), 1)
        await clickhouse.delayUntilEventIngested(() => clickhouse.fetchPersons(), 1)
        const chPeople = await clickhouse.fetchPersons()
>>>>>>> 488f8799
        expect(chPeople.length).toEqual(1)
        expect(parseJSON(chPeople[0].properties)).toEqual(expectedProps)
        expect(chPeople[0].created_at).toEqual(now.toFormat('yyyy-MM-dd HH:mm:ss.000'))

<<<<<<< HEAD
        console.log('capture new person', 'fetchEvents 1')
        let events = await hub.db.fetchEvents()
=======
        let events = await clickhouse.fetchEvents()
>>>>>>> 488f8799
        expect(events[0].properties).toEqual({
            $ip: '127.0.0.1',
            $os: 'Mac OS X',
            $set: {
                utm_medium: 'twitter',
                gclid: 'GOOGLE ADS ID',
                msclkid: 'BING ADS ID',
                $browser: 'Chrome',
                $browser_version: '95',
                $current_url: 'https://test.com',
                $os: 'Mac OS X',
                $referrer: 'https://google.com/?q=posthog',
                $referring_domain: 'https://google.com',
            },
            token: 'THIS IS NOT A TOKEN FOR TEAM 2',
            $browser: 'Chrome',
            $set_once: {
                $initial_os: 'Mac OS X',
                $initial_browser: 'Chrome',
                $initial_utm_medium: 'twitter',
                $initial_current_url: 'https://test.com',
                $initial_browser_version: '95',
                $initial_gclid: 'GOOGLE ADS ID',
                $initial_msclkid: 'BING ADS ID',
                $initial_referrer: 'https://google.com/?q=posthog',
                $initial_referring_domain: 'https://google.com',
            },
            utm_medium: 'twitter',
            distinct_id: 2,
            $current_url: 'https://test.com',
            $browser_version: '95',
            gclid: 'GOOGLE ADS ID',
            msclkid: 'BING ADS ID',
            $referrer: 'https://google.com/?q=posthog',
            $referring_domain: 'https://google.com',
        })

<<<<<<< HEAD
        console.log('capture new person', 'processEvent 2')
=======
>>>>>>> 488f8799
        // capture a second time to verify e.g. event_names is not ['$autocapture', '$autocapture']
        // Also pass new utm params in to override
        await processEvent(
            '2',
            '127.0.0.1',
            '',
            {
                event: '$autocapture',
                properties: personInitialAndUTMProperties({
                    distinct_id: 2,
                    token: team.api_token,
                    x: 123,
                    utm_medium: 'instagram',
                    $current_url: 'https://test.com/pricing',
                    $browser_version: 80,
                    $browser: 'Firefox',
                    $elements: [
                        { tag_name: 'a', nth_child: 1, nth_of_type: 2, attr__class: 'btn btn-sm' },
                        { tag_name: 'div', nth_child: 1, nth_of_type: 2, $el_text: '💻' },
                    ],
                    $set: {
                        x: 123, // to make sure update happens
                    },
                }),
            } as any as PluginEvent,
            team.id,
            DateTime.now(),
            new UUIDT().toString()
        )

<<<<<<< HEAD
        console.log('capture new person', 'fetchEvents 2')
        events = await hub.db.fetchEvents()
        console.log('capture new person', 'fetchPersons 3')
=======
        events = await clickhouse.fetchEvents()
>>>>>>> 488f8799
        persons = await hub.db.fetchPersons()
        expect(events.length).toEqual(2)
        expect(persons.length).toEqual(1)
        expect(persons[0].version).toEqual(1)
        expectedProps = {
            x: 123,
            $creator_event_uuid: uuid,
            $initial_browser: 'Chrome',
            $initial_browser_version: '95',
            $initial_utm_medium: 'twitter',
            $initial_current_url: 'https://test.com',
            $initial_os: 'Mac OS X',
            utm_medium: 'instagram',
            $initial_gclid: 'GOOGLE ADS ID',
            $initial_msclkid: 'BING ADS ID',
            gclid: 'GOOGLE ADS ID',
            msclkid: 'BING ADS ID',
            $initial_referrer: 'https://google.com/?q=posthog',
            $initial_referring_domain: 'https://google.com',
            $browser: 'Firefox',
            $browser_version: 80,
            $current_url: 'https://test.com/pricing',
            $os: 'Mac OS X',
            $referrer: 'https://google.com/?q=posthog',
            $referring_domain: 'https://google.com',
        }
        expect(persons[0].properties).toEqual(expectedProps)
<<<<<<< HEAD

        console.log('capture new person', 'delayUntilEventIngested 3')
        const chPeople2 = await delayUntilEventIngested(async () =>
            (
                await hub.db.fetchPersons(Database.ClickHouse)
            ).filter((p) => p && parseJSON(p.properties).utm_medium == 'instagram')
        )
        expect(chPeople2.length).toEqual(1)
        expect(parseJSON(chPeople2[0].properties)).toEqual(expectedProps)

        expect(events[1].properties.$set).toEqual({
            x: 123,
            utm_medium: 'instagram',
            $browser: 'Firefox',
            $browser_version: 80,
            $current_url: 'https://test.com/pricing',
        })
        expect(events[1].properties.$set_once).toEqual({
            $initial_browser: 'Firefox',
            $initial_browser_version: 80,
            $initial_utm_medium: 'instagram',
            $initial_current_url: 'https://test.com/pricing',
        })

        const [person] = persons
        console.log('capture new person', 'fetchDistinctIdValues')
        const distinctIds = await hub.db.fetchDistinctIdValues(person)

        const [event] = events as ClickHouseEvent[]
        expect(event.distinct_id).toEqual('2')
        expect(distinctIds).toEqual(['2'])
        expect(event.event).toEqual('$autocapture')

        const elements = event.elements_chain!
        expect(elements[0].tag_name).toEqual('a')
        expect(elements[0].attr_class).toEqual(['btn', 'btn-sm'])
        expect(elements[1].order).toEqual(1)
        expect(elements[1].text).toEqual('💻')

        console.log('capture new person', 'processEvent 3')
=======

        const chPeople2 = await clickhouse.delayUntilEventIngested(async () =>
            (await clickhouse.fetchPersons()).filter((p) => p && parseJSON(p.properties).utm_medium == 'instagram')
        )
        expect(chPeople2.length).toEqual(1)
        expect(parseJSON(chPeople2[0].properties)).toEqual(expectedProps)

        expect(events[1].properties.$set).toEqual({
            x: 123,
            utm_medium: 'instagram',
            $browser: 'Firefox',
            $browser_version: 80,
            $current_url: 'https://test.com/pricing',
        })
        expect(events[1].properties.$set_once).toEqual({
            $initial_browser: 'Firefox',
            $initial_browser_version: 80,
            $initial_utm_medium: 'instagram',
            $initial_current_url: 'https://test.com/pricing',
        })

        const [person] = persons
        const distinctIds = await hub.db.fetchDistinctIdValues(person)

        const [event] = events as ClickHouseEvent[]
        expect(event.distinct_id).toEqual('2')
        expect(distinctIds).toEqual(['2'])
        expect(event.event).toEqual('$autocapture')

        const elements = event.elements_chain!
        expect(elements[0].tag_name).toEqual('a')
        expect(elements[0].attr_class).toEqual(['btn', 'btn-sm'])
        expect(elements[1].order).toEqual(1)
        expect(elements[1].text).toEqual('💻')

>>>>>>> 488f8799
        // Don't update any props, set and set_once should be what was sent
        await processEvent(
            '2',
            '127.0.0.1',
            '',
            {
                event: '$autocapture',
                properties: personInitialAndUTMProperties({
                    distinct_id: 2,
                    token: team.api_token,
                    utm_medium: 'instagram',
                    $current_url: 'https://test.com/pricing',
                    $browser: 'Firefox',

                    $elements: [
                        { tag_name: 'a', nth_child: 1, nth_of_type: 2, attr__class: 'btn btn-sm' },
                        { tag_name: 'div', nth_child: 1, nth_of_type: 2, $el_text: '💻' },
                    ],
                    $set: {
                        x: 123, // to make sure update happens
                    },
                }),
            } as any as PluginEvent,
            team.id,
            DateTime.now(),
            new UUIDT().toString()
        )

<<<<<<< HEAD
        console.log('capture new person', 'fetchEvents 3')
        events = await hub.db.fetchEvents()
        console.log('capture new person', 'fetchPersons 4')
=======
        events = await clickhouse.fetchEvents()
>>>>>>> 488f8799
        persons = await hub.db.fetchPersons()
        expect(events.length).toEqual(3)
        expect(persons.length).toEqual(1)

        // no new props, person wasn't updated with old fn, was because of timestamps update with new fn
        expect(persons[0].version).toEqual(1)

        expect(events[2].properties.$set).toEqual({
            x: 123,
            $browser: 'Firefox',
            $current_url: 'https://test.com/pricing',

            utm_medium: 'instagram',
        })
        expect(events[2].properties.$set_once).toEqual({
            $initial_browser: 'Firefox',
            $initial_utm_medium: 'instagram',
            $initial_current_url: 'https://test.com/pricing',
        })
        // check that person properties didn't change
        expect(persons[0].properties).toEqual(expectedProps)

<<<<<<< HEAD
        console.log('capture new person', 'fetchPersons 5')
        const chPeople3 = await hub.db.fetchPersons(Database.ClickHouse)
        expect(chPeople3.length).toEqual(1)
        expect(parseJSON(chPeople3[0].properties)).toEqual(expectedProps)

        console.log('capture new person', 'done')
=======
        const chPeople3 = await clickhouse.fetchPersons()
        expect(chPeople3.length).toEqual(1)
        expect(parseJSON(chPeople3[0].properties)).toEqual(expectedProps)

>>>>>>> 488f8799
        team = await getFirstTeam(hub)
    })

    test('capture bad team', async () => {
        const groupStoreForBatch = new BatchWritingGroupStoreForBatch(hub.db)
        await expect(
            eventsProcessor.processEvent(
                'asdfasdfasdf',
                {
                    event: '$pageview',
                    properties: { distinct_id: 'asdfasdfasdf', token: team.api_token },
                } as any as PluginEvent,
                1337,
                now,
                new UUIDT().toString(),
                false,
                groupStoreForBatch
            )
        ).rejects.toThrowError("No team found with ID 1337. Can't ingest event.")
    })

    test('capture no element', async () => {
        await createPerson(hub, team, ['asdfasdfasdf'])

        await processEvent(
            'asdfasdfasdf',
            '',
            '',
            {
                event: '$pageview',
                properties: { distinct_id: 'asdfasdfasdf', token: team.api_token },
            } as any as PluginEvent,
            team.id,
            now,
            new UUIDT().toString()
        )

        expect(await hub.db.fetchDistinctIdValues((await hub.db.fetchPersons())[0])).toEqual(['asdfasdfasdf'])
<<<<<<< HEAD
        const [event] = await hub.db.fetchEvents()
=======
        const [event] = await clickhouse.fetchEvents()
>>>>>>> 488f8799
        expect(event.event).toBe('$pageview')
    })

    test('ip none', async () => {
        await createPerson(hub, team, ['asdfasdfasdf'])

        await processEvent(
            'asdfasdfasdf',
            null,
            '',
            {
                event: '$pageview',
                properties: { distinct_id: 'asdfasdfasdf', token: team.api_token },
            } as any as PluginEvent,
            team.id,
            now,
            new UUIDT().toString()
        )
<<<<<<< HEAD
        const [event] = await hub.db.fetchEvents()
        expect(Object.keys(event.properties)).not.toContain('$ip')
    })

    test('ip capture', async () => {
        await createPerson(hub, team, ['asdfasdfasdf'])

        await processEvent(
            'asdfasdfasdf',
            '11.12.13.14',
            '',
            {
                event: '$pageview',
                properties: { distinct_id: 'asdfasdfasdf', token: team.api_token },
            } as any as PluginEvent,
            team.id,
            now,
            new UUIDT().toString()
        )
        const [event] = await hub.db.fetchEvents()
        expect(event.properties['$ip']).toBe('11.12.13.14')
    })

    test('ip override', async () => {
=======
        const [event] = await clickhouse.fetchEvents()
        expect(Object.keys(event.properties)).not.toContain('$ip')
    })

    test('ip capture', async () => {
>>>>>>> 488f8799
        await createPerson(hub, team, ['asdfasdfasdf'])

        await processEvent(
            'asdfasdfasdf',
            '11.12.13.14',
            '',
            {
                event: '$pageview',
<<<<<<< HEAD
                properties: { $ip: '1.0.0.1', distinct_id: 'asdfasdfasdf', token: team.api_token },
=======
                properties: { distinct_id: 'asdfasdfasdf', token: team.api_token },
>>>>>>> 488f8799
            } as any as PluginEvent,
            team.id,
            now,
            new UUIDT().toString()
        )
<<<<<<< HEAD

        const [event] = await hub.db.fetchEvents()
=======
        const [event] = await clickhouse.fetchEvents()
        expect(event.properties['$ip']).toBe('11.12.13.14')
    })

    test('ip override', async () => {
        await createPerson(hub, team, ['asdfasdfasdf'])

        await processEvent(
            'asdfasdfasdf',
            '11.12.13.14',
            '',
            {
                event: '$pageview',
                properties: { $ip: '1.0.0.1', distinct_id: 'asdfasdfasdf', token: team.api_token },
            } as any as PluginEvent,
            team.id,
            now,
            new UUIDT().toString()
        )

        const [event] = await clickhouse.fetchEvents()
>>>>>>> 488f8799
        expect(event.properties['$ip']).toBe('1.0.0.1')
    })

    test('anonymized ip capture', async () => {
        await hub.db.postgres.query(
            PostgresUse.COMMON_WRITE,
            'update posthog_team set anonymize_ips = $1',
            [true],
            'testTag'
        )
        await createPerson(hub, team, ['asdfasdfasdf'])

        await processEvent(
            'asdfasdfasdf',
            '11.12.13.14',
            '',
            {
                event: '$pageview',
                properties: { distinct_id: 'asdfasdfasdf', token: team.api_token },
            } as any as PluginEvent,
            team.id,
            now,
            new UUIDT().toString()
        )

<<<<<<< HEAD
        const [event] = await hub.db.fetchEvents()
=======
        const [event] = await clickhouse.fetchEvents()
>>>>>>> 488f8799
        expect(event.properties['$ip']).not.toBeTruthy()
    })

    test('merge_dangerously', async () => {
        await createPerson(hub, team, ['old_distinct_id'])
<<<<<<< HEAD

=======

        await processEvent(
            'new_distinct_id',
            '',
            '',
            {
                event: '$merge_dangerously',
                properties: { distinct_id: 'new_distinct_id', token: team.api_token, alias: 'old_distinct_id' },
            } as any as PluginEvent,
            team.id,
            now,
            new UUIDT().toString()
        )

        expect((await clickhouse.fetchEvents()).length).toBe(1)
        expect(await hub.db.fetchDistinctIdValues((await hub.db.fetchPersons())[0])).toEqual([
            'old_distinct_id',
            'new_distinct_id',
        ])
    })

    test('alias', async () => {
        await createPerson(hub, team, ['old_distinct_id'])

>>>>>>> 488f8799
        await processEvent(
            'new_distinct_id',
            '',
            '',
            {
<<<<<<< HEAD
                event: '$merge_dangerously',
=======
                event: '$create_alias',
>>>>>>> 488f8799
                properties: { distinct_id: 'new_distinct_id', token: team.api_token, alias: 'old_distinct_id' },
            } as any as PluginEvent,
            team.id,
            now,
            new UUIDT().toString()
        )
<<<<<<< HEAD

        expect((await hub.db.fetchEvents()).length).toBe(1)
=======

        expect((await clickhouse.fetchEvents()).length).toBe(1)
        expect(await hub.db.fetchDistinctIdValues((await hub.db.fetchPersons())[0])).toEqual([
            'old_distinct_id',
            'new_distinct_id',
        ])
    })

    test('alias reverse', async () => {
        await createPerson(hub, team, ['old_distinct_id'])

        await processEvent(
            'old_distinct_id',
            '',
            '',
            {
                event: '$create_alias',
                properties: { distinct_id: 'old_distinct_id', token: team.api_token, alias: 'new_distinct_id' },
            } as any as PluginEvent,
            team.id,
            now,
            new UUIDT().toString()
        )

        expect((await clickhouse.fetchEvents()).length).toBe(1)
>>>>>>> 488f8799
        expect(await hub.db.fetchDistinctIdValues((await hub.db.fetchPersons())[0])).toEqual([
            'old_distinct_id',
            'new_distinct_id',
        ])
<<<<<<< HEAD
    })

    test('alias', async () => {
        await createPerson(hub, team, ['old_distinct_id'])

        await processEvent(
            'new_distinct_id',
            '',
            '',
            {
                event: '$create_alias',
                properties: { distinct_id: 'new_distinct_id', token: team.api_token, alias: 'old_distinct_id' },
            } as any as PluginEvent,
            team.id,
            now,
            new UUIDT().toString()
        )

        expect((await hub.db.fetchEvents()).length).toBe(1)
        expect(await hub.db.fetchDistinctIdValues((await hub.db.fetchPersons())[0])).toEqual([
            'old_distinct_id',
            'new_distinct_id',
        ])
    })

    test('alias reverse', async () => {
        await createPerson(hub, team, ['old_distinct_id'])

        await processEvent(
            'old_distinct_id',
=======
    })

    test('alias twice', async () => {
        await createPerson(hub, team, ['old_distinct_id'])

        await processEvent(
            'new_distinct_id',
            '',
            '',
            {
                event: '$create_alias',
                properties: { distinct_id: 'new_distinct_id', token: team.api_token, alias: 'old_distinct_id' },
            } as any as PluginEvent,
            team.id,
            now,
            new UUIDT().toString()
        )

        expect((await hub.db.fetchPersons()).length).toBe(1)
        expect((await clickhouse.fetchEvents()).length).toBe(1)
        expect(await hub.db.fetchDistinctIdValues((await hub.db.fetchPersons())[0])).toEqual([
            'old_distinct_id',
            'new_distinct_id',
        ])

        await createPerson(hub, team, ['old_distinct_id_2'])
        expect((await hub.db.fetchPersons()).length).toBe(2)

        await processEvent(
            'new_distinct_id',
            '',
            '',
            {
                event: '$create_alias',
                properties: { distinct_id: 'new_distinct_id', token: team.api_token, alias: 'old_distinct_id_2' },
            } as any as PluginEvent,
            team.id,
            now,
            new UUIDT().toString()
        )
        expect((await clickhouse.fetchEvents()).length).toBe(2)
        expect((await hub.db.fetchPersons()).length).toBe(1)
        expect(await hub.db.fetchDistinctIdValues((await hub.db.fetchPersons())[0])).toEqual([
            'old_distinct_id',
            'new_distinct_id',
            'old_distinct_id_2',
        ])
    })

    test('alias before person', async () => {
        await processEvent(
            'new_distinct_id',
            '',
            '',
            {
                event: '$create_alias',
                properties: { distinct_id: 'new_distinct_id', token: team.api_token, alias: 'old_distinct_id' },
            } as any as PluginEvent,
            team.id,
            now,
            new UUIDT().toString()
        )

        expect((await clickhouse.fetchEvents()).length).toBe(1)
        expect((await hub.db.fetchPersons()).length).toBe(1)
        expect(await hub.db.fetchDistinctIdValues((await hub.db.fetchPersons())[0])).toEqual([
            'new_distinct_id',
            'old_distinct_id',
        ])
    })

    test('alias both existing', async () => {
        await createPerson(hub, team, ['old_distinct_id'])
        await createPerson(hub, team, ['new_distinct_id'])

        await processEvent(
            'new_distinct_id',
            '',
            '',
            {
                event: '$create_alias',
                properties: { distinct_id: 'new_distinct_id', token: team.api_token, alias: 'old_distinct_id' },
            } as any as PluginEvent,
            team.id,
            now,
            new UUIDT().toString()
        )

        expect((await clickhouse.fetchEvents()).length).toBe(1)
        expect(await hub.db.fetchDistinctIdValues((await hub.db.fetchPersons())[0])).toEqual([
            'old_distinct_id',
            'new_distinct_id',
        ])
    })

    test('alias merge properties', async () => {
        await createPerson(hub, team, ['new_distinct_id'], {
            key_on_both: 'new value both',
            key_on_new: 'new value',
        })
        await createPerson(hub, team, ['old_distinct_id'], {
            key_on_both: 'old value both',
            key_on_old: 'old value',
        })

        await processEvent(
            'new_distinct_id',
            '',
            '',
            {
                event: '$create_alias',
                properties: { distinct_id: 'new_distinct_id', token: team.api_token, alias: 'old_distinct_id' },
            } as any as PluginEvent,
            team.id,
            now,
            new UUIDT().toString()
        )

        expect((await clickhouse.fetchEvents()).length).toBe(1)
        expect((await hub.db.fetchPersons()).length).toBe(1)
        const [person] = await hub.db.fetchPersons()
        expect((await hub.db.fetchDistinctIdValues(person)).sort()).toEqual(['new_distinct_id', 'old_distinct_id'])
        expect(person.properties).toEqual({
            key_on_both: 'new value both',
            key_on_new: 'new value',
            key_on_old: 'old value',
        })
    })

    test('long htext', async () => {
        await processEvent(
            'new_distinct_id',
            '',
            '',
            {
                event: '$autocapture',
                properties: {
                    distinct_id: 'new_distinct_id',
                    token: team.api_token,
                    $elements: [
                        {
                            tag_name: 'a',
                            $el_text: 'a'.repeat(2050),
                            attr__href: 'a'.repeat(2050),
                            nth_child: 1,
                            nth_of_type: 2,
                            attr__class: 'btn btn-sm',
                        },
                    ],
                },
            } as any as PluginEvent,
            team.id,
            now,
            new UUIDT().toString()
        )

        const [event] = await clickhouse.fetchEvents()
        const [element] = event.elements_chain!
        expect(element.href?.length).toEqual(2048)
        expect(element.text?.length).toEqual(400)
    })

    test('capture first team event', async () => {
        await hub.db.postgres.query(
            PostgresUse.COMMON_WRITE,
            `UPDATE posthog_team
            SET ingested_event = $1
            WHERE id = $2`,
            [false, team.id],
            'testTag'
        )

        await processEvent(
            '2',
            '',
            '',
            {
                event: '$autocapture',
                properties: {
                    distinct_id: 1,
                    token: team.api_token,
                    $elements: [{ tag_name: 'a', nth_child: 1, nth_of_type: 2, attr__class: 'btn btn-sm' }],
                },
            } as any as PluginEvent,
            team.id,
            now,
            new UUIDT().toString()
        )

        expect(captureTeamEvent).toHaveBeenCalledWith(
            expect.objectContaining({ uuid: team.uuid, organization_id: team.organization_id }),
            'first team event ingested',
            { host: undefined, realm: undefined, sdk: undefined },
            'plugin_test_user_distinct_id_1001'
        )

        team = await getFirstTeam(hub)
        expect(team.ingested_event).toEqual(true)

        const [event] = await clickhouse.fetchEvents()

        const elements = event.elements_chain!
        expect(elements.length).toEqual(1)
    })

    test('identify set', async () => {
        await createPerson(hub, team, ['distinct_id1'])
        const ts_before = now
        const ts_after = now.plus({ hours: 1 })

        await processEvent(
            'distinct_id1',
            '',
            '',
            {
                event: '$identify',
                properties: {
                    token: team.api_token,
                    distinct_id: 'distinct_id1',
                    $set: { a_prop: 'test-1', c_prop: 'test-1' },
                },
            } as any as PluginEvent,
            team.id,
            ts_before,
            new UUIDT().toString()
        )

        expect((await clickhouse.fetchEvents()).length).toBe(1)

        const [event] = await clickhouse.fetchEvents()
        expect(event.properties['$set']).toEqual({ a_prop: 'test-1', c_prop: 'test-1' })

        const [person] = await hub.db.fetchPersons()
        expect(await hub.db.fetchDistinctIdValues(person)).toEqual(['distinct_id1'])
        expect(person.properties).toEqual({ a_prop: 'test-1', c_prop: 'test-1' })
        expect(person.is_identified).toEqual(false)

        await processEvent(
            'distinct_id1',
            '',
            '',
            {
                event: '$identify',
                properties: {
                    token: team.api_token,
                    distinct_id: 'distinct_id1',
                    $set: { a_prop: 'test-2', b_prop: 'test-2b' },
                },
            } as any as PluginEvent,
            team.id,
            ts_after,
            new UUIDT().toString()
        )
        expect((await clickhouse.fetchEvents()).length).toBe(2)
        const [person2] = await hub.db.fetchPersons()
        expect(person2.properties).toEqual({ a_prop: 'test-2', b_prop: 'test-2b', c_prop: 'test-1' })
    })

    test('identify set_once', async () => {
        await createPerson(hub, team, ['distinct_id1'])

        await processEvent(
            'distinct_id1',
            '',
            '',
            {
                event: '$identify',
                properties: {
                    token: team.api_token,
                    distinct_id: 'distinct_id1',
                    $set_once: { a_prop: 'test-1', c_prop: 'test-1' },
                },
            } as any as PluginEvent,
            team.id,
            now,
            new UUIDT().toString()
        )

        expect((await clickhouse.fetchEvents()).length).toBe(1)

        const [event] = await clickhouse.fetchEvents()
        expect(event.properties['$set_once']).toEqual({ a_prop: 'test-1', c_prop: 'test-1' })

        const [person] = await hub.db.fetchPersons()
        expect(await hub.db.fetchDistinctIdValues(person)).toEqual(['distinct_id1'])
        expect(person.properties).toEqual({ a_prop: 'test-1', c_prop: 'test-1' })
        expect(person.is_identified).toEqual(false)

        await processEvent(
            'distinct_id1',
            '',
            '',
            {
                event: '$identify',
                properties: {
                    token: team.api_token,
                    distinct_id: 'distinct_id1',
                    $set_once: { a_prop: 'test-2', b_prop: 'test-2b' },
                },
            } as any as PluginEvent,
            team.id,
            now,
            new UUIDT().toString()
        )
        expect((await clickhouse.fetchEvents()).length).toBe(2)
        const [person2] = await hub.db.fetchPersons()
        expect(person2.properties).toEqual({ a_prop: 'test-1', b_prop: 'test-2b', c_prop: 'test-1' })
        expect(person2.is_identified).toEqual(false)
    })

    test('identify with illegal (generic) id', async () => {
        await createPerson(hub, team, ['im an anonymous id'])
        expect((await hub.db.fetchPersons()).length).toBe(1)

        const createPersonAndSendIdentify = async (distinctId: string): Promise<void> => {
            await createPerson(hub, team, [distinctId])

            await processEvent(
                distinctId,
                '',
                '',
                {
                    event: '$identify',
                    properties: {
                        token: team.api_token,
                        distinct_id: distinctId,
                        $anon_distinct_id: 'im an anonymous id',
                    },
                } as any as PluginEvent,
                team.id,
                now,
                new UUIDT().toString()
            )
        }

        // try to merge, the merge should fail
        await createPersonAndSendIdentify('distinctId')
        expect((await hub.db.fetchPersons()).length).toBe(2)

        await createPersonAndSendIdentify('  ')
        expect((await hub.db.fetchPersons()).length).toBe(3)

        await createPersonAndSendIdentify('NaN')
        expect((await hub.db.fetchPersons()).length).toBe(4)

        await createPersonAndSendIdentify('undefined')
        expect((await hub.db.fetchPersons()).length).toBe(5)

        await createPersonAndSendIdentify('None')
        expect((await hub.db.fetchPersons()).length).toBe(6)

        await createPersonAndSendIdentify('0')
        expect((await hub.db.fetchPersons()).length).toBe(7)

        // 'Nan' is an allowed id, so the merge should work
        // as such, no extra person is created
        await createPersonAndSendIdentify('Nan')
        expect((await hub.db.fetchPersons()).length).toBe(7)
    })

    test('Alias with illegal (generic) id', async () => {
        const legal_id = 'user123'
        const illegal_id = 'null'
        await createPerson(hub, team, [legal_id])
        expect((await hub.db.fetchPersons()).length).toBe(1)

        await processEvent(
            illegal_id,
>>>>>>> 488f8799
            '',
            '',
            {
                event: '$create_alias',
<<<<<<< HEAD
                properties: { distinct_id: 'old_distinct_id', token: team.api_token, alias: 'new_distinct_id' },
=======
                properties: {
                    token: team.api_token,
                    distinct_id: legal_id,
                    alias: illegal_id,
                },
            } as any as PluginEvent,
            team.id,
            now,
            new UUIDT().toString()
        )
        // person with illegal id got created but not merged
        expect((await hub.db.fetchPersons()).length).toBe(2)
    })

    test('distinct with anonymous_id', async () => {
        await createPerson(hub, team, ['anonymous_id'])

        await processEvent(
            'new_distinct_id',
            '',
            '',
            {
                event: '$identify',
                properties: {
                    $anon_distinct_id: 'anonymous_id',
                    token: team.api_token,
                    distinct_id: 'new_distinct_id',
                    $set: { a_prop: 'test' },
                },
            } as any as PluginEvent,
            team.id,
            now,
            new UUIDT().toString()
        )

        expect((await clickhouse.fetchEvents()).length).toBe(1)
        const [event] = await clickhouse.fetchEvents()
        expect(event.properties['$set']).toEqual({ a_prop: 'test' })
        const [person] = await hub.db.fetchPersons()
        expect(await hub.db.fetchDistinctIdValues(person)).toEqual(['anonymous_id', 'new_distinct_id'])
        expect(person.properties).toEqual({ a_prop: 'test' })
        expect(person.is_identified).toEqual(true)

        // check no errors as this call can happen multiple times
        await processEvent(
            'new_distinct_id',
            '',
            '',
            {
                event: '$identify',
                properties: {
                    $anon_distinct_id: 'anonymous_id',
                    token: team.api_token,
                    distinct_id: 'new_distinct_id',
                    $set: { a_prop: 'test' },
                },
            } as any as PluginEvent,
            team.id,
            now,
            new UUIDT().toString()
        )
    })

    // This case is likely to happen after signup, for example:
    // 1. User browses website with anonymous_id
    // 2. User signs up, triggers event with their new_distinct_id (creating a new Person)
    // 3. In the frontend, try to alias anonymous_id with new_distinct_id
    // Result should be that we end up with one Person with both ID's
    test('distinct with anonymous_id which was already created', async () => {
        await createPerson(hub, team, ['anonymous_id'])
        await createPerson(hub, team, ['new_distinct_id'], { email: 'someone@gmail.com' })

        await processEvent(
            'new_distinct_id',
            '',
            '',
            {
                event: '$identify',
                properties: {
                    $anon_distinct_id: 'anonymous_id',
                    token: team.api_token,
                    distinct_id: 'new_distinct_id',
                },
            } as any as PluginEvent,
            team.id,
            now,
            new UUIDT().toString()
        )

        const [person] = await hub.db.fetchPersons()
        expect(await hub.db.fetchDistinctIdValues(person)).toEqual(['anonymous_id', 'new_distinct_id'])
        expect(person.properties['email']).toEqual('someone@gmail.com')
        expect(person.is_identified).toEqual(true)
    })

    test('identify with the same distinct_id as anon_distinct_id', async () => {
        await createPerson(hub, team, ['anonymous_id'])

        await processEvent(
            'anonymous_id',
            '',
            '',
            {
                event: '$identify',
                properties: {
                    $anon_distinct_id: 'anonymous_id',
                    token: team.api_token,
                    distinct_id: 'anonymous_id',
                },
            } as any as PluginEvent,
            team.id,
            now,
            new UUIDT().toString()
        )

        const [person] = await hub.db.fetchPersons()
        expect(await hub.db.fetchDistinctIdValues(person)).toEqual(['anonymous_id'])
        expect(person.is_identified).toEqual(false)
    })

    test('distinct with multiple anonymous_ids which were already created', async () => {
        await createPerson(hub, team, ['anonymous_id'])
        await createPerson(hub, team, ['new_distinct_id'], { email: 'someone@gmail.com' })

        await processEvent(
            'new_distinct_id',
            '',
            '',
            {
                event: '$identify',
                properties: {
                    $anon_distinct_id: 'anonymous_id',
                    token: team.api_token,
                    distinct_id: 'new_distinct_id',
                },
            } as any as PluginEvent,
            team.id,
            now,
            new UUIDT().toString()
        )

        const persons1 = await hub.db.fetchPersons()
        expect(persons1.length).toBe(1)
        expect(await hub.db.fetchDistinctIdValues(persons1[0])).toEqual(['anonymous_id', 'new_distinct_id'])
        expect(persons1[0].properties['email']).toEqual('someone@gmail.com')
        expect(persons1[0].is_identified).toEqual(true)

        await createPerson(hub, team, ['anonymous_id_2'])

        await processEvent(
            'new_distinct_id',
            '',
            '',
            {
                event: '$identify',
                properties: {
                    $anon_distinct_id: 'anonymous_id_2',
                    token: team.api_token,
                    distinct_id: 'new_distinct_id',
                },
            } as any as PluginEvent,
            team.id,
            now,
            new UUIDT().toString()
        )

        const persons2 = await hub.db.fetchPersons()
        expect(persons2.length).toBe(1)
        expect(await hub.db.fetchDistinctIdValues(persons2[0])).toEqual([
            'anonymous_id',
            'new_distinct_id',
            'anonymous_id_2',
        ])
        expect(persons2[0].properties['email']).toEqual('someone@gmail.com')
        expect(persons2[0].is_identified).toEqual(true)
    })

    test('distinct team leakage', async () => {
        await createUserTeamAndOrganization(
            hub.postgres,
            3,
            1002,
            'a73fc995-a63f-4e4e-bf65-2a5e9f93b2b1',
            '01774e2f-0d01-0000-ee94-9a238640c6ee',
            '0174f81e-36f5-0000-7ef8-cc26c1fbab1c'
        )
        const team2 = (await getTeams(hub))[1]
        await createPerson(hub, team2, ['2'], { email: 'team2@gmail.com' })
        await createPerson(hub, team, ['1', '2'])

        await processEvent(
            '2',
            '',
            '',
            {
                event: '$identify',
                properties: {
                    $anon_distinct_id: '1',
                    token: team.api_token,
                    distinct_id: '2',
                },
            } as any as PluginEvent,
            team.id,
            now,
            new UUIDT().toString()
        )

        const people = (await hub.db.fetchPersons()).sort((p1, p2) => p2.team_id - p1.team_id)
        expect(people.length).toEqual(2)
        expect(people[1].team_id).toEqual(team.id)
        expect(people[1].properties).toEqual({})
        expect(await hub.db.fetchDistinctIdValues(people[1])).toEqual(['1', '2'])
        expect(people[0].team_id).toEqual(team2.id)
        expect(await hub.db.fetchDistinctIdValues(people[0])).toEqual(['2'])
    })

    describe('when handling $identify', () => {
        test('we do not alias users if distinct id changes but we are already identified', async () => {
            // This test is in reference to
            // https://github.com/PostHog/posthog/issues/5527 , where we were
            // correctly identifying that an anonymous user before login should be
            // aliased to the user they subsequently login as, but incorrectly
            // aliasing on subsequent $identify events. The anonymous case is
            // special as we want to alias to a known user, but otherwise we
            // shouldn't be doing so.

            const anonymousId = 'anonymous_id'
            const initialDistinctId = 'initial_distinct_id'

            const p2DistinctId = 'p2_distinct_id'
            const p2NewDistinctId = 'new_distinct_id'

            // Play out a sequence of events that should result in two users being
            // identified, with the first to events associated with one user, and
            // the third with another.
            await capture(hub, 'event 1')
            await identify(hub, initialDistinctId)
            await capture(hub, 'event 2')

            state.currentDistinctId = p2DistinctId
            await capture(hub, 'event 3')
            await identify(hub, p2NewDistinctId)
            await capture(hub, 'event 4')

            // Let's also make sure that we do not alias when switching back to
            // initialDistictId
            await identify(hub, initialDistinctId)

            // Get pairins of person distinctIds and the events associated with them
            const eventsByPerson = await getEventsByPerson(hub)

            expect(eventsByPerson).toEqual([
                [
                    [anonymousId, initialDistinctId],
                    ['event 1', '$identify', 'event 2', '$identify'],
                ],
                [
                    [p2DistinctId, p2NewDistinctId],
                    ['event 3', '$identify', 'event 4'],
                ],
            ])

            // Make sure the persons are identified
            const persons = await hub.db.fetchPersons()
            expect(persons.map((person) => person.is_identified)).toEqual([true, true])
        })

        test('we do not alias users if distinct id changes but we are already identified, with no anonymous event', async () => {
            // This test is in reference to
            // https://github.com/PostHog/posthog/issues/5527 , where we were
            // correctly identifying that an anonymous user before login should be
            // aliased to the user they subsequently login as, but incorrectly
            // aliasing on subsequent $identify events. The anonymous case is
            // special as we want to alias to a known user, but otherwise we
            // shouldn't be doing so. This test is similar to the previous one,
            // except it does not include an initial anonymous event.

            const anonymousId = 'anonymous_id'
            const initialDistinctId = 'initial_distinct_id'

            const p2DistinctId = 'p2_distinct_id'
            const p2NewDistinctId = 'new_distinct_id'

            // Play out a sequence of events that should result in two users being
            // identified, with the first to events associated with one user, and
            // the third with another.
            await identify(hub, initialDistinctId)
            await capture(hub, 'event 2')

            state.currentDistinctId = p2DistinctId
            await capture(hub, 'event 3')
            await identify(hub, p2NewDistinctId)
            await capture(hub, 'event 4')

            // Let's also make sure that we do not alias when switching back to
            // initialDistictId
            await identify(hub, initialDistinctId)

            // Get pairins of person distinctIds and the events associated with them
            const eventsByPerson = await getEventsByPerson(hub)

            expect(eventsByPerson).toEqual([
                [
                    [initialDistinctId, anonymousId],
                    ['$identify', 'event 2', '$identify'],
                ],
                [
                    [p2DistinctId, p2NewDistinctId],
                    ['event 3', '$identify', 'event 4'],
                ],
            ])

            // Make sure the persons are identified
            const persons = await hub.db.fetchPersons()
            expect(persons.map((person) => person.is_identified)).toEqual([true, true])
        })

        test('we do not leave things in inconsistent state if $identify is run concurrently', async () => {
            // There are a few places where we have the pattern of:
            //
            //  1. fetch from postgres
            //  2. check rows match condition
            //  3. perform update
            //
            // This test is designed to check the specific case where, in
            // handling we are creating an unidentified user, then updating this
            // user to have is_identified = true. Since we are using the
            // is_identified to decide on if we will merge persons, we want to
            // make sure we guard against this race condition. The scenario is:
            //
            //  1. initiate identify for 'distinct-id'
            //  2. once person for distinct-id has been created, initiate
            //     identify for 'new-distinct-id'
            //  3. check that the persons remain distinct

            // Check the db is empty to start with
            expect(await hub.db.fetchPersons()).toEqual([])

            const anonymousId = 'anonymous_id'
            const initialDistinctId = 'initial-distinct-id'
            const newDistinctId = 'new-distinct-id'

            state.currentDistinctId = newDistinctId
            await capture(hub, 'some event')
            state.currentDistinctId = anonymousId

            // Hook into createPerson, which is as of writing called from
            // alias. Here we simply call identify again and wait on it
            // completing before continuing with the first identify.
            const originalCreatePerson = hub.db.createPerson.bind(hub.db)
            const createPersonMock = jest.fn(async (...args) => {
                // We need to slice off the txn arg, or else we conflict with the `identify` below.
                // @ts-expect-error because TS is crazy, this is valid
                const result = await originalCreatePerson(...args.slice(0, -1))

                if (createPersonMock.mock.calls.length === 1) {
                    // On second invocation, make another identify call
                    await identify(hub, newDistinctId)
                }

                return result
            })
            hub.db.createPerson = createPersonMock

            // set the first identify going
            await identify(hub, initialDistinctId)

            // Let's first just make sure `updatePerson` was called, as a way of
            // checking that our mocking was actually invoked
            expect(hub.db.createPerson).toHaveBeenCalled()

            // Now make sure that we have one person in the db that has been
            // identified
            const persons = await hub.db.fetchPersons()
            expect(persons.length).toEqual(2)
            expect(persons.map((person) => person.is_identified)).toEqual([true, true])
        })
    })

    describe('when handling $create_alias', () => {
        test('we can alias an identified person to an identified person', async () => {
            const anonymousId = 'anonymous_id'
            const identifiedId1 = 'identified_id1'
            const identifiedId2 = 'identified_id2'

            // anonymous_id -> identified_id1
            await identify(hub, identifiedId1)

            state.currentDistinctId = identifiedId1
            await capture(hub, 'some event')

            await identify(hub, identifiedId2)

            await alias(hub, identifiedId1, identifiedId2)

            // Get pairings of person distinctIds and the events associated with them
            const eventsByPerson = await getEventsByPerson(hub)

            // There should just be one person, to which all events are associated
            expect(eventsByPerson).toEqual([
                [
                    expect.arrayContaining([anonymousId, identifiedId1, identifiedId2]),
                    ['$identify', 'some event', '$identify', '$create_alias'],
                ],
            ])

            // Make sure there is one identified person
            const persons = await hub.db.fetchPersons()
            expect(persons.map((person) => person.is_identified)).toEqual([true])
        })

        test('we can alias an anonymous person to an identified person', async () => {
            const anonymousId = 'anonymous_id'
            const initialDistinctId = 'initial_distinct_id'

            // Identify one person, then become anonymous
            await identify(hub, initialDistinctId)
            state.currentDistinctId = anonymousId
            await capture(hub, 'anonymous event')

            // Then try to alias them
            await alias(hub, anonymousId, initialDistinctId)

            // Get pairings of person distinctIds and the events associated with them
            const eventsByPerson = await getEventsByPerson(hub)

            // There should just be one person, to which all events are associated
            expect(eventsByPerson).toEqual([
                [
                    [initialDistinctId, anonymousId],
                    ['$identify', 'anonymous event', '$create_alias'],
                ],
            ])

            // Make sure there is one identified person
            const persons = await hub.db.fetchPersons()
            expect(persons.map((person) => person.is_identified)).toEqual([true])
        })

        test('we can alias an identified person to an anonymous person', async () => {
            const anonymousId = 'anonymous_id'
            const initialDistinctId = 'initial_distinct_id'

            // Identify one person, then become anonymous
            await identify(hub, initialDistinctId)
            state.currentDistinctId = anonymousId
            await capture(hub, 'anonymous event')

            // Then try to alias them
            await alias(hub, initialDistinctId, anonymousId)

            // Get pairings of person distinctIds and the events associated with them
            const eventsByPerson = await getEventsByPerson(hub)

            // There should just be one person, to which all events are associated
            expect(eventsByPerson).toEqual([
                [
                    [initialDistinctId, anonymousId],
                    ['$identify', 'anonymous event', '$create_alias'],
                ],
            ])

            // Make sure there is one identified person
            const persons = await hub.db.fetchPersons()
            expect(persons.map((person) => person.is_identified)).toEqual([true])
        })

        test('we can alias an anonymous person to an anonymous person', async () => {
            const anonymous1 = 'anonymous-1'
            const anonymous2 = 'anonymous-2'

            // Identify one person, then become anonymous
            state.currentDistinctId = anonymous1
            await capture(hub, 'anonymous event 1')
            state.currentDistinctId = anonymous2
            await capture(hub, 'anonymous event 2')

            // Then try to alias them
            await alias(hub, anonymous1, anonymous2)

            // Get pairings of person distinctIds and the events associated with them
            const eventsByPerson = await getEventsByPerson(hub)

            // There should just be one person, to which all events are associated
            expect(eventsByPerson).toEqual([
                [
                    [anonymous1, anonymous2],
                    ['anonymous event 1', 'anonymous event 2', '$create_alias'],
                ],
            ])

            // Make sure there is one identified person
            const persons = await hub.db.fetchPersons()
            expect(persons.map((person) => person.is_identified)).toEqual([true])
        })

        test('we can alias two non-existent persons', async () => {
            const anonymous1 = 'anonymous-1'
            const anonymous2 = 'anonymous-2'

            // Then try to alias them
            state.currentDistinctId = anonymous1
            await alias(hub, anonymous2, anonymous1)

            // Get pairings of person distinctIds and the events associated with them
            const eventsByPerson = await getEventsByPerson(hub)

            // There should just be one person, to which all events are associated
            expect(eventsByPerson).toEqual([[[anonymous1, anonymous2], ['$create_alias']]])

            const persons = await hub.db.fetchPersons()
            expect(persons.map((person) => person.is_identified)).toEqual([true])
        })
    })

    test('event name object json', async () => {
        await processEvent(
            'xxx',
            '',
            '',
            { event: { 'event name': 'as object' }, properties: {} } as any as PluginEvent,
            team.id,
            now,
            new UUIDT().toString()
        )
        const [event] = await clickhouse.fetchEvents()
        expect(event.event).toEqual('{"event name":"as object"}')
    })

    test('event name array json', async () => {
        await processEvent(
            'xxx',
            '',
            '',
            { event: ['event name', 'a list'], properties: {} } as any as PluginEvent,
            team.id,
            now,
            new UUIDT().toString()
        )
        const [event] = await clickhouse.fetchEvents()
        expect(event.event).toEqual('["event name","a list"]')
    })

    test('long event name substr', async () => {
        await processEvent(
            'xxx',
            '',
            '',
            { event: 'E'.repeat(300), properties: { price: 299.99, name: 'AirPods Pro' } } as any as PluginEvent,
            team.id,
            DateTime.utc(),
            new UUIDT().toString()
        )

        const [event] = await clickhouse.fetchEvents()
        expect(event.event?.length).toBe(200)
    })

    test('any event can do $set on props (user exists)', async () => {
        await createPerson(hub, team, ['distinct_id1'])

        await processEvent(
            'distinct_id1',
            '',
            '',
            {
                event: 'some_event',
                properties: {
                    token: team.api_token,
                    distinct_id: 'distinct_id1',
                    $set: { a_prop: 'test-1', c_prop: 'test-1' },
                },
            } as any as PluginEvent,
            team.id,
            now,
            new UUIDT().toString()
        )

        expect((await clickhouse.fetchEvents()).length).toBe(1)

        const [event] = await clickhouse.fetchEvents()
        expect(event.properties['$set']).toEqual({ a_prop: 'test-1', c_prop: 'test-1' })

        const [person] = await hub.db.fetchPersons()
        expect(await hub.db.fetchDistinctIdValues(person)).toEqual(['distinct_id1'])
        expect(person.properties).toEqual({ a_prop: 'test-1', c_prop: 'test-1' })
    })

    test('any event can do $set on props (new user)', async () => {
        const uuid = new UUIDT().toString()

        await processEvent(
            'distinct_id1',
            '',
            '',
            {
                event: 'some_event',
                properties: {
                    token: team.api_token,
                    distinct_id: 'distinct_id1',
                    $set: { a_prop: 'test-1', c_prop: 'test-1' },
                },
            } as any as PluginEvent,
            team.id,
            now,
            uuid
        )

        expect((await clickhouse.fetchEvents()).length).toBe(1)

        const [event] = await clickhouse.fetchEvents()
        expect(event.properties['$set']).toEqual({ a_prop: 'test-1', c_prop: 'test-1' })

        const [person] = await hub.db.fetchPersons()
        expect(await hub.db.fetchDistinctIdValues(person)).toEqual(['distinct_id1'])
        expect(person.properties).toEqual({ $creator_event_uuid: uuid, a_prop: 'test-1', c_prop: 'test-1' })
    })

    test('any event can do $set_once on props', async () => {
        await createPerson(hub, team, ['distinct_id1'])

        await processEvent(
            'distinct_id1',
            '',
            '',
            {
                event: 'some_event',
                properties: {
                    token: team.api_token,
                    distinct_id: 'distinct_id1',
                    $set_once: { a_prop: 'test-1', c_prop: 'test-1' },
                },
>>>>>>> 488f8799
            } as any as PluginEvent,
            team.id,
            now,
            new UUIDT().toString()
        )
<<<<<<< HEAD

        expect((await hub.db.fetchEvents()).length).toBe(1)
        expect(await hub.db.fetchDistinctIdValues((await hub.db.fetchPersons())[0])).toEqual([
            'old_distinct_id',
            'new_distinct_id',
        ])
    })

    test('alias twice', async () => {
        await createPerson(hub, team, ['old_distinct_id'])

        await processEvent(
            'new_distinct_id',
            '',
            '',
            {
                event: '$create_alias',
                properties: { distinct_id: 'new_distinct_id', token: team.api_token, alias: 'old_distinct_id' },
            } as any as PluginEvent,
            team.id,
            now,
            new UUIDT().toString()
        )

        expect((await hub.db.fetchPersons()).length).toBe(1)
        expect((await hub.db.fetchEvents()).length).toBe(1)
        expect(await hub.db.fetchDistinctIdValues((await hub.db.fetchPersons())[0])).toEqual([
            'old_distinct_id',
            'new_distinct_id',
        ])

        await createPerson(hub, team, ['old_distinct_id_2'])
        expect((await hub.db.fetchPersons()).length).toBe(2)

        await processEvent(
            'new_distinct_id',
            '',
            '',
            {
                event: '$create_alias',
                properties: { distinct_id: 'new_distinct_id', token: team.api_token, alias: 'old_distinct_id_2' },
            } as any as PluginEvent,
            team.id,
            now,
            new UUIDT().toString()
        )
        expect((await hub.db.fetchEvents()).length).toBe(2)
        expect((await hub.db.fetchPersons()).length).toBe(1)
        expect(await hub.db.fetchDistinctIdValues((await hub.db.fetchPersons())[0])).toEqual([
            'old_distinct_id',
            'new_distinct_id',
            'old_distinct_id_2',
        ])
    })

    test('alias before person', async () => {
        await processEvent(
            'new_distinct_id',
            '',
            '',
            {
                event: '$create_alias',
                properties: { distinct_id: 'new_distinct_id', token: team.api_token, alias: 'old_distinct_id' },
=======

        expect((await clickhouse.fetchEvents()).length).toBe(1)

        const [event] = await clickhouse.fetchEvents()
        expect(event.properties['$set_once']).toEqual({ a_prop: 'test-1', c_prop: 'test-1' })

        const [person] = await hub.db.fetchPersons()
        expect(await hub.db.fetchDistinctIdValues(person)).toEqual(['distinct_id1'])
        expect(person.properties).toEqual({ a_prop: 'test-1', c_prop: 'test-1' })

        await processEvent(
            'distinct_id1',
            '',
            '',
            {
                event: 'some_other_event',
                properties: {
                    token: team.api_token,
                    distinct_id: 'distinct_id1',
                    $set_once: { a_prop: 'test-2', b_prop: 'test-2b' },
                },
            } as any as PluginEvent,
            team.id,
            now,
            new UUIDT().toString()
        )
        expect((await clickhouse.fetchEvents()).length).toBe(2)
        const [person2] = await hub.db.fetchPersons()
        expect(person2.properties).toEqual({ a_prop: 'test-1', b_prop: 'test-2b', c_prop: 'test-1' })
    })

    test('$set and $set_once', async () => {
        const uuid = new UUIDT().toString()
        await processEvent(
            'distinct_id1',
            '',
            '',
            {
                event: 'some_event',
                properties: {
                    token: team.api_token,
                    distinct_id: 'distinct_id1',
                    $set: { key1: 'value1', key2: 'value2', key3: 'value4' },
                    $set_once: { key1_once: 'value1', key2_once: 'value2', key3_once: 'value4' },
                },
            } as any as PluginEvent,
            team.id,
            now,
            uuid
        )

        expect((await clickhouse.fetchEvents()).length).toBe(1)

        const [person] = await hub.db.fetchPersons()
        expect(await hub.db.fetchDistinctIdValues(person)).toEqual(['distinct_id1'])
        expect(person.properties).toEqual({
            $creator_event_uuid: uuid,
            key1: 'value1',
            key2: 'value2',
            key3: 'value4',
            key1_once: 'value1',
            key2_once: 'value2',
            key3_once: 'value4',
        })
    })

    test('groupidentify', async () => {
        await createPerson(hub, team, ['distinct_id1'])

        await processEvent(
            'distinct_id1',
            '',
            '',
            {
                event: '$groupidentify',
                properties: {
                    token: team.api_token,
                    distinct_id: 'distinct_id1',
                    $group_type: 'organization',
                    $group_key: 'org::5',
                    $group_set: {
                        foo: 'bar',
                    },
                },
>>>>>>> 488f8799
            } as any as PluginEvent,
            team.id,
            now,
            new UUIDT().toString()
        )
<<<<<<< HEAD

        expect((await hub.db.fetchEvents()).length).toBe(1)
        expect((await hub.db.fetchPersons()).length).toBe(1)
        expect(await hub.db.fetchDistinctIdValues((await hub.db.fetchPersons())[0])).toEqual([
            'new_distinct_id',
            'old_distinct_id',
        ])
    })

    test('alias both existing', async () => {
        await createPerson(hub, team, ['old_distinct_id'])
        await createPerson(hub, team, ['new_distinct_id'])

        await processEvent(
            'new_distinct_id',
            '',
            '',
            {
                event: '$create_alias',
                properties: { distinct_id: 'new_distinct_id', token: team.api_token, alias: 'old_distinct_id' },
            } as any as PluginEvent,
            team.id,
            now,
            new UUIDT().toString()
        )

        expect((await hub.db.fetchEvents()).length).toBe(1)
        expect(await hub.db.fetchDistinctIdValues((await hub.db.fetchPersons())[0])).toEqual([
            'old_distinct_id',
            'new_distinct_id',
        ])
    })

    test('alias merge properties', async () => {
        await createPerson(hub, team, ['new_distinct_id'], {
            key_on_both: 'new value both',
            key_on_new: 'new value',
        })
        await createPerson(hub, team, ['old_distinct_id'], {
            key_on_both: 'old value both',
            key_on_old: 'old value',
        })

        await processEvent(
            'new_distinct_id',
            '',
            '',
            {
                event: '$create_alias',
                properties: { distinct_id: 'new_distinct_id', token: team.api_token, alias: 'old_distinct_id' },
            } as any as PluginEvent,
            team.id,
            now,
            new UUIDT().toString()
        )

        expect((await hub.db.fetchEvents()).length).toBe(1)
        expect((await hub.db.fetchPersons()).length).toBe(1)
        const [person] = await hub.db.fetchPersons()
        expect((await hub.db.fetchDistinctIdValues(person)).sort()).toEqual(['new_distinct_id', 'old_distinct_id'])
        expect(person.properties).toEqual({
            key_on_both: 'new value both',
            key_on_new: 'new value',
            key_on_old: 'old value',
        })
    })

    test('long htext', async () => {
        await processEvent(
            'new_distinct_id',
            '',
            '',
            {
                event: '$autocapture',
                properties: {
                    distinct_id: 'new_distinct_id',
                    token: team.api_token,
                    $elements: [
                        {
                            tag_name: 'a',
                            $el_text: 'a'.repeat(2050),
                            attr__href: 'a'.repeat(2050),
                            nth_child: 1,
                            nth_of_type: 2,
                            attr__class: 'btn btn-sm',
                        },
                    ],
=======

        expect((await clickhouse.fetchEvents()).length).toBe(1)
        await clickhouse.delayUntilEventIngested(() => clickhouse.fetchClickhouseGroups(), 1)

        const [clickhouseGroup] = await clickhouse.fetchClickhouseGroups()
        expect(clickhouseGroup).toEqual({
            group_key: 'org::5',
            group_properties: JSON.stringify({ foo: 'bar' }),
            group_type_index: 0,
            team_id: team.id,
            created_at: expect.any(String),
        })

        const group = await hub.db.fetchGroup(team.id, 0, 'org::5')
        expect(group).toEqual({
            id: expect.any(Number),
            team_id: team.id,
            group_type_index: 0,
            group_key: 'org::5',
            group_properties: { foo: 'bar' },
            created_at: now,
            properties_last_updated_at: {},
            properties_last_operation: {},
            version: 1,
        })
    })

    test('groupidentify without group_type ingests event', async () => {
        await createPerson(hub, team, ['distinct_id1'])

        await processEvent(
            'distinct_id1',
            '',
            '',
            {
                event: '$groupidentify',
                properties: {
                    token: team.api_token,
                    distinct_id: 'distinct_id1',
                    $group_key: 'org::5',
                    $group_set: {
                        foo: 'bar',
                    },
                },
            } as any as PluginEvent,
            team.id,
            now,
            new UUIDT().toString()
        )

        expect((await clickhouse.fetchEvents()).length).toBe(1)
    })

    test('$groupidentify updating properties', async () => {
        const next: DateTime = now.plus({ minutes: 1 })

        await createPerson(hub, team, ['distinct_id1'])
        await hub.db.insertGroup(team.id, 0, 'org::5', { a: 1, b: 2 }, now, {}, {})

        await processEvent(
            'distinct_id1',
            '',
            '',
            {
                event: '$groupidentify',
                properties: {
                    token: team.api_token,
                    distinct_id: 'distinct_id1',
                    $group_type: 'organization',
                    $group_key: 'org::5',
                    $group_set: {
                        foo: 'bar',
                        a: 3,
                    },
                },
            } as any as PluginEvent,
            team.id,
            next,
            new UUIDT().toString()
        )

        expect((await clickhouse.fetchEvents()).length).toBe(1)
        await clickhouse.delayUntilEventIngested(() => clickhouse.fetchClickhouseGroups(), 1)

        const [clickhouseGroup] = await clickhouse.fetchClickhouseGroups()
        expect(clickhouseGroup).toEqual({
            group_key: 'org::5',
            group_properties: JSON.stringify({ a: 3, b: 2, foo: 'bar' }),
            group_type_index: 0,
            team_id: team.id,
            created_at: expect.any(String),
        })

        const group = await hub.db.fetchGroup(team.id, 0, 'org::5')
        expect(group).toEqual({
            id: expect.any(Number),
            team_id: team.id,
            group_type_index: 0,
            group_key: 'org::5',
            group_properties: { a: 3, b: 2, foo: 'bar' },
            created_at: now,
            properties_last_updated_at: {},
            properties_last_operation: {},
            version: 2,
        })
    })

    test('person and group properties on events', async () => {
        await createPerson(hub, team, ['distinct_id1'], { pineapple: 'on', pizza: 1 })

        await processEvent(
            'distinct_id1',
            '',
            '',
            {
                event: '$groupidentify',
                properties: {
                    token: team.api_token,
                    distinct_id: 'distinct_id1',
                    $group_type: 'organization',
                    $group_key: 'org:5',
                    $group_set: {
                        foo: 'bar',
                    },
>>>>>>> 488f8799
                },
            } as any as PluginEvent,
            team.id,
            now,
            new UUIDT().toString()
        )
<<<<<<< HEAD

        const [event] = await hub.db.fetchEvents()
        const [element] = event.elements_chain!
        expect(element.href?.length).toEqual(2048)
        expect(element.text?.length).toEqual(400)
    })

    test('capture first team event', async () => {
        await hub.db.postgres.query(
            PostgresUse.COMMON_WRITE,
            `UPDATE posthog_team
         SET ingested_event = $1
         WHERE id = $2`,
            [false, team.id],
            'testTag'
        )

        await processEvent(
            '2',
            '',
            '',
            {
                event: '$autocapture',
                properties: {
                    distinct_id: 1,
                    token: team.api_token,
                    $elements: [{ tag_name: 'a', nth_child: 1, nth_of_type: 2, attr__class: 'btn btn-sm' }],
=======
        await processEvent(
            'distinct_id1',
            '',
            '',
            {
                event: '$groupidentify',
                properties: {
                    token: team.api_token,
                    distinct_id: 'distinct_id1',
                    $group_type: 'second',
                    $group_key: 'second_key',
                    $group_set: {
                        pineapple: 'yummy',
                    },
                },
            } as any as PluginEvent,
            team.id,
            now,
            new UUIDT().toString()
        )
        await processEvent(
            'distinct_id1',
            '',
            '',
            {
                event: 'test event',
                properties: {
                    token: team.api_token,
                    distinct_id: 'distinct_id1',
                    $set: { new: 5 },
                    $group_0: 'org:5',
                    $group_1: 'second_key',
                },
            } as any as PluginEvent,
            team.id,
            now,
            new UUIDT().toString()
        )

        const events = await clickhouse.fetchEvents()
        const event = [...events].find((e: any) => e['event'] === 'test event')
        expect(event?.person_properties).toEqual({ pineapple: 'on', pizza: 1, new: 5 })
        expect(event?.properties.$group_0).toEqual('org:5')
        expect(event?.properties.$group_1).toEqual('second_key')
        expect(event?.group0_properties).toEqual({}) // We stopped writing these to the event as queries don't use them
        expect(event?.group1_properties).toEqual({}) // We stopped writing these to the event as queries don't use them
    })

    test('set and set_once on the same key', async () => {
        await createPerson(hub, team, ['distinct_id1'])

        await processEvent(
            'distinct_id1',
            '',
            '',
            {
                event: 'some_event',
                properties: {
                    token: team.api_token,
                    distinct_id: 'distinct_id1',
                    $set: { a_prop: 'test-set' },
                    $set_once: { a_prop: 'test-set_once' },
>>>>>>> 488f8799
                },
            } as any as PluginEvent,
            team.id,
            now,
            new UUIDT().toString()
        )
<<<<<<< HEAD

        expect(captureTeamEvent).toHaveBeenCalledWith(
            expect.objectContaining({ uuid: team.uuid, organization_id: team.organization_id }),
            'first team event ingested',
            { host: undefined, realm: undefined, sdk: undefined },
            'plugin_test_user_distinct_id_1001'
        )

        team = await getFirstTeam(hub)
        expect(team.ingested_event).toEqual(true)

        const [event] = await hub.db.fetchEvents()

        const elements = event.elements_chain!
        expect(elements.length).toEqual(1)
    })

    test('identify set', async () => {
        await createPerson(hub, team, ['distinct_id1'])
        const ts_before = now
        const ts_after = now.plus({ hours: 1 })
=======
        expect((await clickhouse.fetchEvents()).length).toBe(1)

        const [event] = await clickhouse.fetchEvents()
        expect(event.properties['$set']).toEqual({ a_prop: 'test-set' })
        expect(event.properties['$set_once']).toEqual({ a_prop: 'test-set_once' })

        const [person] = await hub.db.fetchPersons()
        expect(await hub.db.fetchDistinctIdValues(person)).toEqual(['distinct_id1'])
        expect(person.properties).toEqual({ a_prop: 'test-set' })
    })

    test('$unset person property', async () => {
        await createPerson(hub, team, ['distinct_id1'], { a: 1, b: 2, c: 3 })

        await processEvent(
            'distinct_id1',
            '',
            '',
            {
                event: 'some_event',
                properties: {
                    token: team.api_token,
                    distinct_id: 'distinct_id1',
                    $unset: ['a', 'c'],
                },
            } as any as PluginEvent,
            team.id,
            now,
            new UUIDT().toString()
        )
        expect((await clickhouse.fetchEvents()).length).toBe(1)

        const [event] = await clickhouse.fetchEvents()
        expect(event.properties['$unset']).toEqual(['a', 'c'])

        const [person] = await hub.db.fetchPersons()
        expect(await hub.db.fetchDistinctIdValues(person)).toEqual(['distinct_id1'])
        expect(person.properties).toEqual({ b: 2 })
    })

    test('$unset person empty set ignored', async () => {
        await createPerson(hub, team, ['distinct_id1'], { a: 1, b: 2, c: 3 })
>>>>>>> 488f8799

        await processEvent(
            'distinct_id1',
            '',
            '',
            {
                event: '$identify',
                properties: {
                    token: team.api_token,
                    distinct_id: 'distinct_id1',
<<<<<<< HEAD
                    $set: { a_prop: 'test-1', c_prop: 'test-1' },
                },
            } as any as PluginEvent,
            team.id,
            ts_before,
            new UUIDT().toString()
        )

        expect((await hub.db.fetchEvents()).length).toBe(1)

        const [event] = await hub.db.fetchEvents()
        expect(event.properties['$set']).toEqual({ a_prop: 'test-1', c_prop: 'test-1' })

        const [person] = await hub.db.fetchPersons()
        expect(await hub.db.fetchDistinctIdValues(person)).toEqual(['distinct_id1'])
        expect(person.properties).toEqual({ a_prop: 'test-1', c_prop: 'test-1' })
        expect(person.is_identified).toEqual(false)

        await processEvent(
            'distinct_id1',
            '',
            '',
            {
                event: '$identify',
                properties: {
                    token: team.api_token,
                    distinct_id: 'distinct_id1',
                    $set: { a_prop: 'test-2', b_prop: 'test-2b' },
                },
            } as any as PluginEvent,
            team.id,
            ts_after,
            new UUIDT().toString()
        )
        expect((await hub.db.fetchEvents()).length).toBe(2)
        const [person2] = await hub.db.fetchPersons()
        expect(person2.properties).toEqual({ a_prop: 'test-2', b_prop: 'test-2b', c_prop: 'test-1' })
    })

    test('identify set_once', async () => {
        await createPerson(hub, team, ['distinct_id1'])

        await processEvent(
            'distinct_id1',
            '',
            '',
            {
                event: '$identify',
                properties: {
                    token: team.api_token,
                    distinct_id: 'distinct_id1',
                    $set_once: { a_prop: 'test-1', c_prop: 'test-1' },
                },
            } as any as PluginEvent,
            team.id,
            now,
            new UUIDT().toString()
        )

        expect((await hub.db.fetchEvents()).length).toBe(1)

        const [event] = await hub.db.fetchEvents()
        expect(event.properties['$set_once']).toEqual({ a_prop: 'test-1', c_prop: 'test-1' })

        const [person] = await hub.db.fetchPersons()
        expect(await hub.db.fetchDistinctIdValues(person)).toEqual(['distinct_id1'])
        expect(person.properties).toEqual({ a_prop: 'test-1', c_prop: 'test-1' })
        expect(person.is_identified).toEqual(false)

        await processEvent(
            'distinct_id1',
            '',
            '',
            {
                event: '$identify',
                properties: {
                    token: team.api_token,
                    distinct_id: 'distinct_id1',
                    $set_once: { a_prop: 'test-2', b_prop: 'test-2b' },
                },
            } as any as PluginEvent,
            team.id,
            now,
            new UUIDT().toString()
        )
        expect((await hub.db.fetchEvents()).length).toBe(2)
        const [person2] = await hub.db.fetchPersons()
        expect(person2.properties).toEqual({ a_prop: 'test-1', b_prop: 'test-2b', c_prop: 'test-1' })
        expect(person2.is_identified).toEqual(false)
    })

    test('identify with illegal (generic) id', async () => {
        await createPerson(hub, team, ['im an anonymous id'])
        expect((await hub.db.fetchPersons()).length).toBe(1)

        const createPersonAndSendIdentify = async (distinctId: string): Promise<void> => {
            await createPerson(hub, team, [distinctId])

            await processEvent(
                distinctId,
                '',
                '',
                {
                    event: '$identify',
                    properties: {
                        token: team.api_token,
                        distinct_id: distinctId,
                        $anon_distinct_id: 'im an anonymous id',
                    },
                } as any as PluginEvent,
                team.id,
                now,
                new UUIDT().toString()
            )
        }

        // try to merge, the merge should fail
        await createPersonAndSendIdentify('distinctId')
        expect((await hub.db.fetchPersons()).length).toBe(2)

        await createPersonAndSendIdentify('  ')
        expect((await hub.db.fetchPersons()).length).toBe(3)

        await createPersonAndSendIdentify('NaN')
        expect((await hub.db.fetchPersons()).length).toBe(4)

        await createPersonAndSendIdentify('undefined')
        expect((await hub.db.fetchPersons()).length).toBe(5)

        await createPersonAndSendIdentify('None')
        expect((await hub.db.fetchPersons()).length).toBe(6)

        await createPersonAndSendIdentify('0')
        expect((await hub.db.fetchPersons()).length).toBe(7)

        // 'Nan' is an allowed id, so the merge should work
        // as such, no extra person is created
        await createPersonAndSendIdentify('Nan')
        expect((await hub.db.fetchPersons()).length).toBe(7)
    })

    test('Alias with illegal (generic) id', async () => {
        const legal_id = 'user123'
        const illegal_id = 'null'
        await createPerson(hub, team, [legal_id])
        expect((await hub.db.fetchPersons()).length).toBe(1)

        await processEvent(
            illegal_id,
            '',
            '',
            {
                event: '$create_alias',
                properties: {
                    token: team.api_token,
                    distinct_id: legal_id,
                    alias: illegal_id,
                },
            } as any as PluginEvent,
            team.id,
            now,
            new UUIDT().toString()
        )
        // person with illegal id got created but not merged
        expect((await hub.db.fetchPersons()).length).toBe(2)
    })

    test('distinct with anonymous_id', async () => {
        await createPerson(hub, team, ['anonymous_id'])

        await processEvent(
            'new_distinct_id',
            '',
            '',
            {
                event: '$identify',
                properties: {
                    $anon_distinct_id: 'anonymous_id',
                    token: team.api_token,
                    distinct_id: 'new_distinct_id',
                    $set: { a_prop: 'test' },
                },
            } as any as PluginEvent,
            team.id,
            now,
            new UUIDT().toString()
        )

        expect((await hub.db.fetchEvents()).length).toBe(1)
        const [event] = await hub.db.fetchEvents()
        expect(event.properties['$set']).toEqual({ a_prop: 'test' })
        const [person] = await hub.db.fetchPersons()
        expect(await hub.db.fetchDistinctIdValues(person)).toEqual(['anonymous_id', 'new_distinct_id'])
        expect(person.properties).toEqual({ a_prop: 'test' })
        expect(person.is_identified).toEqual(true)

        // check no errors as this call can happen multiple times
        await processEvent(
            'new_distinct_id',
            '',
            '',
            {
                event: '$identify',
                properties: {
                    $anon_distinct_id: 'anonymous_id',
                    token: team.api_token,
                    distinct_id: 'new_distinct_id',
                    $set: { a_prop: 'test' },
                },
            } as any as PluginEvent,
            team.id,
            now,
            new UUIDT().toString()
        )
    })

    // This case is likely to happen after signup, for example:
    // 1. User browses website with anonymous_id
    // 2. User signs up, triggers event with their new_distinct_id (creating a new Person)
    // 3. In the frontend, try to alias anonymous_id with new_distinct_id
    // Result should be that we end up with one Person with both ID's
    test('distinct with anonymous_id which was already created', async () => {
        await createPerson(hub, team, ['anonymous_id'])
        await createPerson(hub, team, ['new_distinct_id'], { email: 'someone@gmail.com' })

        await processEvent(
            'new_distinct_id',
            '',
            '',
            {
                event: '$identify',
                properties: {
                    $anon_distinct_id: 'anonymous_id',
                    token: team.api_token,
                    distinct_id: 'new_distinct_id',
                },
            } as any as PluginEvent,
            team.id,
            now,
            new UUIDT().toString()
        )

        const [person] = await hub.db.fetchPersons()
        expect(await hub.db.fetchDistinctIdValues(person)).toEqual(['anonymous_id', 'new_distinct_id'])
        expect(person.properties['email']).toEqual('someone@gmail.com')
        expect(person.is_identified).toEqual(true)
    })

    test('identify with the same distinct_id as anon_distinct_id', async () => {
        await createPerson(hub, team, ['anonymous_id'])

        await processEvent(
            'anonymous_id',
            '',
            '',
            {
                event: '$identify',
                properties: {
                    $anon_distinct_id: 'anonymous_id',
                    token: team.api_token,
                    distinct_id: 'anonymous_id',
                },
            } as any as PluginEvent,
            team.id,
            now,
            new UUIDT().toString()
        )

        const [person] = await hub.db.fetchPersons()
        expect(await hub.db.fetchDistinctIdValues(person)).toEqual(['anonymous_id'])
        expect(person.is_identified).toEqual(false)
    })

    test('distinct with multiple anonymous_ids which were already created', async () => {
        await createPerson(hub, team, ['anonymous_id'])
        await createPerson(hub, team, ['new_distinct_id'], { email: 'someone@gmail.com' })

        await processEvent(
            'new_distinct_id',
            '',
            '',
            {
                event: '$identify',
                properties: {
                    $anon_distinct_id: 'anonymous_id',
                    token: team.api_token,
                    distinct_id: 'new_distinct_id',
                },
            } as any as PluginEvent,
            team.id,
            now,
            new UUIDT().toString()
        )

        const persons1 = await hub.db.fetchPersons()
        expect(persons1.length).toBe(1)
        expect(await hub.db.fetchDistinctIdValues(persons1[0])).toEqual(['anonymous_id', 'new_distinct_id'])
        expect(persons1[0].properties['email']).toEqual('someone@gmail.com')
        expect(persons1[0].is_identified).toEqual(true)

        await createPerson(hub, team, ['anonymous_id_2'])

        await processEvent(
            'new_distinct_id',
            '',
            '',
            {
                event: '$identify',
                properties: {
                    $anon_distinct_id: 'anonymous_id_2',
                    token: team.api_token,
                    distinct_id: 'new_distinct_id',
                },
            } as any as PluginEvent,
            team.id,
            now,
            new UUIDT().toString()
        )

        const persons2 = await hub.db.fetchPersons()
        expect(persons2.length).toBe(1)
        expect(await hub.db.fetchDistinctIdValues(persons2[0])).toEqual([
            'anonymous_id',
            'new_distinct_id',
            'anonymous_id_2',
        ])
        expect(persons2[0].properties['email']).toEqual('someone@gmail.com')
        expect(persons2[0].is_identified).toEqual(true)
    })

    test('distinct team leakage', async () => {
        await createUserTeamAndOrganization(
            hub.postgres,
            3,
            1002,
            'a73fc995-a63f-4e4e-bf65-2a5e9f93b2b1',
            '01774e2f-0d01-0000-ee94-9a238640c6ee',
            '0174f81e-36f5-0000-7ef8-cc26c1fbab1c'
        )
        const team2 = (await getTeams(hub))[1]
        await createPerson(hub, team2, ['2'], { email: 'team2@gmail.com' })
        await createPerson(hub, team, ['1', '2'])

        await processEvent(
            '2',
            '',
            '',
            {
                event: '$identify',
                properties: {
                    $anon_distinct_id: '1',
                    token: team.api_token,
                    distinct_id: '2',
                },
            } as any as PluginEvent,
            team.id,
            now,
            new UUIDT().toString()
        )

        const people = (await hub.db.fetchPersons()).sort((p1, p2) => p2.team_id - p1.team_id)
        expect(people.length).toEqual(2)
        expect(people[1].team_id).toEqual(team.id)
        expect(people[1].properties).toEqual({})
        expect(await hub.db.fetchDistinctIdValues(people[1])).toEqual(['1', '2'])
        expect(people[0].team_id).toEqual(team2.id)
        expect(await hub.db.fetchDistinctIdValues(people[0])).toEqual(['2'])
    })

    describe('when handling $identify', () => {
        test('we do not alias users if distinct id changes but we are already identified', async () => {
            // This test is in reference to
            // https://github.com/PostHog/posthog/issues/5527 , where we were
            // correctly identifying that an anonymous user before login should be
            // aliased to the user they subsequently login as, but incorrectly
            // aliasing on subsequent $identify events. The anonymous case is
            // special as we want to alias to a known user, but otherwise we
            // shouldn't be doing so.

            const anonymousId = 'anonymous_id'
            const initialDistinctId = 'initial_distinct_id'

            const p2DistinctId = 'p2_distinct_id'
            const p2NewDistinctId = 'new_distinct_id'

            // Play out a sequence of events that should result in two users being
            // identified, with the first to events associated with one user, and
            // the third with another.
            await capture(hub, 'event 1')
            await identify(hub, initialDistinctId)
            await capture(hub, 'event 2')

            state.currentDistinctId = p2DistinctId
            await capture(hub, 'event 3')
            await identify(hub, p2NewDistinctId)
            await capture(hub, 'event 4')

            // Let's also make sure that we do not alias when switching back to
            // initialDistictId
            await identify(hub, initialDistinctId)

            // Get pairins of person distinctIds and the events associated with them
            const eventsByPerson = await getEventsByPerson(hub)

            expect(eventsByPerson).toEqual([
                [
                    [anonymousId, initialDistinctId],
                    ['event 1', '$identify', 'event 2', '$identify'],
                ],
                [
                    [p2DistinctId, p2NewDistinctId],
                    ['event 3', '$identify', 'event 4'],
                ],
            ])

            // Make sure the persons are identified
            const persons = await hub.db.fetchPersons()
            expect(persons.map((person) => person.is_identified)).toEqual([true, true])
        })

        test('we do not alias users if distinct id changes but we are already identified, with no anonymous event', async () => {
            // This test is in reference to
            // https://github.com/PostHog/posthog/issues/5527 , where we were
            // correctly identifying that an anonymous user before login should be
            // aliased to the user they subsequently login as, but incorrectly
            // aliasing on subsequent $identify events. The anonymous case is
            // special as we want to alias to a known user, but otherwise we
            // shouldn't be doing so. This test is similar to the previous one,
            // except it does not include an initial anonymous event.

            const anonymousId = 'anonymous_id'
            const initialDistinctId = 'initial_distinct_id'

            const p2DistinctId = 'p2_distinct_id'
            const p2NewDistinctId = 'new_distinct_id'

            // Play out a sequence of events that should result in two users being
            // identified, with the first to events associated with one user, and
            // the third with another.
            await identify(hub, initialDistinctId)
            await capture(hub, 'event 2')

            state.currentDistinctId = p2DistinctId
            await capture(hub, 'event 3')
            await identify(hub, p2NewDistinctId)
            await capture(hub, 'event 4')

            // Let's also make sure that we do not alias when switching back to
            // initialDistictId
            await identify(hub, initialDistinctId)

            // Get pairins of person distinctIds and the events associated with them
            const eventsByPerson = await getEventsByPerson(hub)

            expect(eventsByPerson).toEqual([
                [
                    [initialDistinctId, anonymousId],
                    ['$identify', 'event 2', '$identify'],
                ],
                [
                    [p2DistinctId, p2NewDistinctId],
                    ['event 3', '$identify', 'event 4'],
                ],
            ])

            // Make sure the persons are identified
            const persons = await hub.db.fetchPersons()
            expect(persons.map((person) => person.is_identified)).toEqual([true, true])
        })

        test('we do not leave things in inconsistent state if $identify is run concurrently', async () => {
            // There are a few places where we have the pattern of:
            //
            //  1. fetch from postgres
            //  2. check rows match condition
            //  3. perform update
            //
            // This test is designed to check the specific case where, in
            // handling we are creating an unidentified user, then updating this
            // user to have is_identified = true. Since we are using the
            // is_identified to decide on if we will merge persons, we want to
            // make sure we guard against this race condition. The scenario is:
            //
            //  1. initiate identify for 'distinct-id'
            //  2. once person for distinct-id has been created, initiate
            //     identify for 'new-distinct-id'
            //  3. check that the persons remain distinct

            // Check the db is empty to start with
            expect(await hub.db.fetchPersons()).toEqual([])

            const anonymousId = 'anonymous_id'
            const initialDistinctId = 'initial-distinct-id'
            const newDistinctId = 'new-distinct-id'

            state.currentDistinctId = newDistinctId
            await capture(hub, 'some event')
            state.currentDistinctId = anonymousId

            // Hook into createPerson, which is as of writing called from
            // alias. Here we simply call identify again and wait on it
            // completing before continuing with the first identify.
            const originalCreatePerson = hub.db.createPerson.bind(hub.db)
            const createPersonMock = jest.fn(async (...args) => {
                // We need to slice off the txn arg, or else we conflict with the `identify` below.
                // @ts-expect-error because TS is crazy, this is valid
                const result = await originalCreatePerson(...args.slice(0, -1))

                if (createPersonMock.mock.calls.length === 1) {
                    // On second invocation, make another identify call
                    await identify(hub, newDistinctId)
                }

                return result
            })
            hub.db.createPerson = createPersonMock

            // set the first identify going
            await identify(hub, initialDistinctId)

            // Let's first just make sure `updatePerson` was called, as a way of
            // checking that our mocking was actually invoked
            expect(hub.db.createPerson).toHaveBeenCalled()

            // Now make sure that we have one person in the db that has been
            // identified
            const persons = await hub.db.fetchPersons()
            expect(persons.length).toEqual(2)
            expect(persons.map((person) => person.is_identified)).toEqual([true, true])
        })
    })

    describe('when handling $create_alias', () => {
        test('we can alias an identified person to an identified person', async () => {
            const anonymousId = 'anonymous_id'
            const identifiedId1 = 'identified_id1'
            const identifiedId2 = 'identified_id2'

            // anonymous_id -> identified_id1
            await identify(hub, identifiedId1)

            state.currentDistinctId = identifiedId1
            await capture(hub, 'some event')

            await identify(hub, identifiedId2)

            await alias(hub, identifiedId1, identifiedId2)

            // Get pairings of person distinctIds and the events associated with them
            const eventsByPerson = await getEventsByPerson(hub)

            // There should just be one person, to which all events are associated
            expect(eventsByPerson).toEqual([
                [
                    expect.arrayContaining([anonymousId, identifiedId1, identifiedId2]),
                    ['$identify', 'some event', '$identify', '$create_alias'],
                ],
            ])

            // Make sure there is one identified person
            const persons = await hub.db.fetchPersons()
            expect(persons.map((person) => person.is_identified)).toEqual([true])
        })

        test('we can alias an anonymous person to an identified person', async () => {
            const anonymousId = 'anonymous_id'
            const initialDistinctId = 'initial_distinct_id'

            // Identify one person, then become anonymous
            await identify(hub, initialDistinctId)
            state.currentDistinctId = anonymousId
            await capture(hub, 'anonymous event')

            // Then try to alias them
            await alias(hub, anonymousId, initialDistinctId)

            // Get pairings of person distinctIds and the events associated with them
            const eventsByPerson = await getEventsByPerson(hub)

            // There should just be one person, to which all events are associated
            expect(eventsByPerson).toEqual([
                [
                    [initialDistinctId, anonymousId],
                    ['$identify', 'anonymous event', '$create_alias'],
                ],
            ])

            // Make sure there is one identified person
            const persons = await hub.db.fetchPersons()
            expect(persons.map((person) => person.is_identified)).toEqual([true])
        })

        test('we can alias an identified person to an anonymous person', async () => {
            const anonymousId = 'anonymous_id'
            const initialDistinctId = 'initial_distinct_id'

            // Identify one person, then become anonymous
            await identify(hub, initialDistinctId)
            state.currentDistinctId = anonymousId
            await capture(hub, 'anonymous event')

            // Then try to alias them
            await alias(hub, initialDistinctId, anonymousId)

            // Get pairings of person distinctIds and the events associated with them
            const eventsByPerson = await getEventsByPerson(hub)

            // There should just be one person, to which all events are associated
            expect(eventsByPerson).toEqual([
                [
                    [initialDistinctId, anonymousId],
                    ['$identify', 'anonymous event', '$create_alias'],
                ],
            ])

            // Make sure there is one identified person
            const persons = await hub.db.fetchPersons()
            expect(persons.map((person) => person.is_identified)).toEqual([true])
        })

        test('we can alias an anonymous person to an anonymous person', async () => {
            const anonymous1 = 'anonymous-1'
            const anonymous2 = 'anonymous-2'

            // Identify one person, then become anonymous
            state.currentDistinctId = anonymous1
            await capture(hub, 'anonymous event 1')
            state.currentDistinctId = anonymous2
            await capture(hub, 'anonymous event 2')

            // Then try to alias them
            await alias(hub, anonymous1, anonymous2)

            // Get pairings of person distinctIds and the events associated with them
            const eventsByPerson = await getEventsByPerson(hub)

            // There should just be one person, to which all events are associated
            expect(eventsByPerson).toEqual([
                [
                    [anonymous1, anonymous2],
                    ['anonymous event 1', 'anonymous event 2', '$create_alias'],
                ],
            ])

            // Make sure there is one identified person
            const persons = await hub.db.fetchPersons()
            expect(persons.map((person) => person.is_identified)).toEqual([true])
        })

        test('we can alias two non-existent persons', async () => {
            const anonymous1 = 'anonymous-1'
            const anonymous2 = 'anonymous-2'

            // Then try to alias them
            state.currentDistinctId = anonymous1
            await alias(hub, anonymous2, anonymous1)

            // Get pairings of person distinctIds and the events associated with them
            const eventsByPerson = await getEventsByPerson(hub)

            // There should just be one person, to which all events are associated
            expect(eventsByPerson).toEqual([[[anonymous1, anonymous2], ['$create_alias']]])

            const persons = await hub.db.fetchPersons()
            expect(persons.map((person) => person.is_identified)).toEqual([true])
        })
    })

    test('event name object json', async () => {
        await processEvent(
            'xxx',
            '',
            '',
            { event: { 'event name': 'as object' }, properties: {} } as any as PluginEvent,
            team.id,
            now,
            new UUIDT().toString()
        )
        const [event] = await hub.db.fetchEvents()
        expect(event.event).toEqual('{"event name":"as object"}')
    })

    test('event name array json', async () => {
        await processEvent(
            'xxx',
            '',
            '',
            { event: ['event name', 'a list'], properties: {} } as any as PluginEvent,
            team.id,
            now,
            new UUIDT().toString()
        )
        const [event] = await hub.db.fetchEvents()
        expect(event.event).toEqual('["event name","a list"]')
    })

    test('long event name substr', async () => {
        await processEvent(
            'xxx',
            '',
            '',
            { event: 'E'.repeat(300), properties: { price: 299.99, name: 'AirPods Pro' } } as any as PluginEvent,
            team.id,
            DateTime.utc(),
            new UUIDT().toString()
        )

        const [event] = await hub.db.fetchEvents()
        expect(event.event?.length).toBe(200)
    })

    test('any event can do $set on props (user exists)', async () => {
        await createPerson(hub, team, ['distinct_id1'])

        await processEvent(
            'distinct_id1',
            '',
            '',
            {
                event: 'some_event',
                properties: {
                    token: team.api_token,
                    distinct_id: 'distinct_id1',
                    $set: { a_prop: 'test-1', c_prop: 'test-1' },
                },
            } as any as PluginEvent,
            team.id,
            now,
            new UUIDT().toString()
        )

        expect((await hub.db.fetchEvents()).length).toBe(1)

        const [event] = await hub.db.fetchEvents()
        expect(event.properties['$set']).toEqual({ a_prop: 'test-1', c_prop: 'test-1' })

        const [person] = await hub.db.fetchPersons()
        expect(await hub.db.fetchDistinctIdValues(person)).toEqual(['distinct_id1'])
        expect(person.properties).toEqual({ a_prop: 'test-1', c_prop: 'test-1' })
    })

    test('any event can do $set on props (new user)', async () => {
        const uuid = new UUIDT().toString()

        await processEvent(
            'distinct_id1',
            '',
            '',
            {
                event: 'some_event',
                properties: {
                    token: team.api_token,
                    distinct_id: 'distinct_id1',
                    $set: { a_prop: 'test-1', c_prop: 'test-1' },
                },
            } as any as PluginEvent,
            team.id,
            now,
            uuid
        )

        expect((await hub.db.fetchEvents()).length).toBe(1)

        const [event] = await hub.db.fetchEvents()
        expect(event.properties['$set']).toEqual({ a_prop: 'test-1', c_prop: 'test-1' })

        const [person] = await hub.db.fetchPersons()
        expect(await hub.db.fetchDistinctIdValues(person)).toEqual(['distinct_id1'])
        expect(person.properties).toEqual({ $creator_event_uuid: uuid, a_prop: 'test-1', c_prop: 'test-1' })
    })

    test('any event can do $set_once on props', async () => {
        await createPerson(hub, team, ['distinct_id1'])

        await processEvent(
            'distinct_id1',
            '',
            '',
            {
                event: 'some_event',
                properties: {
                    token: team.api_token,
                    distinct_id: 'distinct_id1',
                    $set_once: { a_prop: 'test-1', c_prop: 'test-1' },
                },
            } as any as PluginEvent,
            team.id,
            now,
            new UUIDT().toString()
        )

        expect((await hub.db.fetchEvents()).length).toBe(1)

        const [event] = await hub.db.fetchEvents()
        expect(event.properties['$set_once']).toEqual({ a_prop: 'test-1', c_prop: 'test-1' })

        const [person] = await hub.db.fetchPersons()
        expect(await hub.db.fetchDistinctIdValues(person)).toEqual(['distinct_id1'])
        expect(person.properties).toEqual({ a_prop: 'test-1', c_prop: 'test-1' })

        await processEvent(
            'distinct_id1',
            '',
            '',
            {
                event: 'some_other_event',
                properties: {
                    token: team.api_token,
                    distinct_id: 'distinct_id1',
                    $set_once: { a_prop: 'test-2', b_prop: 'test-2b' },
                },
            } as any as PluginEvent,
            team.id,
            now,
            new UUIDT().toString()
        )
        expect((await hub.db.fetchEvents()).length).toBe(2)
        const [person2] = await hub.db.fetchPersons()
        expect(person2.properties).toEqual({ a_prop: 'test-1', b_prop: 'test-2b', c_prop: 'test-1' })
    })

    test('$set and $set_once', async () => {
        const uuid = new UUIDT().toString()
        await processEvent(
            'distinct_id1',
            '',
            '',
            {
                event: 'some_event',
                properties: {
                    token: team.api_token,
                    distinct_id: 'distinct_id1',
                    $set: { key1: 'value1', key2: 'value2', key3: 'value4' },
                    $set_once: { key1_once: 'value1', key2_once: 'value2', key3_once: 'value4' },
                },
            } as any as PluginEvent,
            team.id,
            now,
            uuid
        )

        expect((await hub.db.fetchEvents()).length).toBe(1)

        const [person] = await hub.db.fetchPersons()
        expect(await hub.db.fetchDistinctIdValues(person)).toEqual(['distinct_id1'])
        expect(person.properties).toEqual({
            $creator_event_uuid: uuid,
            key1: 'value1',
            key2: 'value2',
            key3: 'value4',
            key1_once: 'value1',
            key2_once: 'value2',
            key3_once: 'value4',
        })
    })

    test('groupidentify', async () => {
        await createPerson(hub, team, ['distinct_id1'])

        await processEvent(
            'distinct_id1',
            '',
            '',
            {
                event: '$groupidentify',
                properties: {
                    token: team.api_token,
                    distinct_id: 'distinct_id1',
                    $group_type: 'organization',
                    $group_key: 'org::5',
                    $group_set: {
                        foo: 'bar',
                    },
                },
            } as any as PluginEvent,
            team.id,
            now,
            new UUIDT().toString()
        )

        expect((await hub.db.fetchEvents()).length).toBe(1)
        await delayUntilEventIngested(() => hub.db.fetchClickhouseGroups(), 1)

        const [clickhouseGroup] = await hub.db.fetchClickhouseGroups()
        expect(clickhouseGroup).toEqual({
            group_key: 'org::5',
            group_properties: JSON.stringify({ foo: 'bar' }),
            group_type_index: 0,
            team_id: team.id,
            created_at: expect.any(String),
        })

        const group = await hub.db.fetchGroup(team.id, 0, 'org::5')
        expect(group).toEqual({
            id: expect.any(Number),
            team_id: team.id,
            group_type_index: 0,
            group_key: 'org::5',
            group_properties: { foo: 'bar' },
            created_at: now,
            properties_last_updated_at: {},
            properties_last_operation: {},
            version: 1,
        })
    })

    test('groupidentify without group_type ingests event', async () => {
        await createPerson(hub, team, ['distinct_id1'])

        await processEvent(
            'distinct_id1',
            '',
            '',
            {
                event: '$groupidentify',
                properties: {
                    token: team.api_token,
                    distinct_id: 'distinct_id1',
                    $group_key: 'org::5',
                    $group_set: {
                        foo: 'bar',
                    },
                },
            } as any as PluginEvent,
            team.id,
            now,
            new UUIDT().toString()
        )

        expect((await hub.db.fetchEvents()).length).toBe(1)
    })

    test('$groupidentify updating properties', async () => {
        const next: DateTime = now.plus({ minutes: 1 })

        await createPerson(hub, team, ['distinct_id1'])
        await hub.db.insertGroup(team.id, 0, 'org::5', { a: 1, b: 2 }, now, {}, {})

        await processEvent(
            'distinct_id1',
            '',
            '',
            {
                event: '$groupidentify',
                properties: {
                    token: team.api_token,
                    distinct_id: 'distinct_id1',
                    $group_type: 'organization',
                    $group_key: 'org::5',
                    $group_set: {
                        foo: 'bar',
                        a: 3,
                    },
                },
            } as any as PluginEvent,
            team.id,
            next,
            new UUIDT().toString()
        )

        expect((await hub.db.fetchEvents()).length).toBe(1)
        await delayUntilEventIngested(() => hub.db.fetchClickhouseGroups(), 1)

        const [clickhouseGroup] = await hub.db.fetchClickhouseGroups()
        expect(clickhouseGroup).toEqual({
            group_key: 'org::5',
            group_properties: JSON.stringify({ a: 3, b: 2, foo: 'bar' }),
            group_type_index: 0,
            team_id: team.id,
            created_at: expect.any(String),
        })

        const group = await hub.db.fetchGroup(team.id, 0, 'org::5')
        expect(group).toEqual({
            id: expect.any(Number),
            team_id: team.id,
            group_type_index: 0,
            group_key: 'org::5',
            group_properties: { a: 3, b: 2, foo: 'bar' },
            created_at: now,
            properties_last_updated_at: {},
            properties_last_operation: {},
            version: 2,
        })
    })

    test('person and group properties on events', async () => {
        await createPerson(hub, team, ['distinct_id1'], { pineapple: 'on', pizza: 1 })

        await processEvent(
            'distinct_id1',
            '',
            '',
            {
                event: '$groupidentify',
                properties: {
                    token: team.api_token,
                    distinct_id: 'distinct_id1',
                    $group_type: 'organization',
                    $group_key: 'org:5',
                    $group_set: {
                        foo: 'bar',
                    },
                },
            } as any as PluginEvent,
            team.id,
            now,
            new UUIDT().toString()
        )
        await processEvent(
            'distinct_id1',
            '',
            '',
            {
                event: '$groupidentify',
                properties: {
                    token: team.api_token,
                    distinct_id: 'distinct_id1',
                    $group_type: 'second',
                    $group_key: 'second_key',
                    $group_set: {
                        pineapple: 'yummy',
                    },
                },
            } as any as PluginEvent,
            team.id,
            now,
            new UUIDT().toString()
        )
        await processEvent(
            'distinct_id1',
            '',
            '',
            {
                event: 'test event',
                properties: {
                    token: team.api_token,
                    distinct_id: 'distinct_id1',
                    $set: { new: 5 },
                    $group_0: 'org:5',
                    $group_1: 'second_key',
                },
            } as any as PluginEvent,
            team.id,
            now,
            new UUIDT().toString()
        )

        const events = await hub.db.fetchEvents()
        const event = [...events].find((e: any) => e['event'] === 'test event')
        expect(event?.person_properties).toEqual({ pineapple: 'on', pizza: 1, new: 5 })
        expect(event?.properties.$group_0).toEqual('org:5')
        expect(event?.properties.$group_1).toEqual('second_key')
        expect(event?.group0_properties).toEqual({}) // We stopped writing these to the event as queries don't use them
        expect(event?.group1_properties).toEqual({}) // We stopped writing these to the event as queries don't use them
    })

    test('set and set_once on the same key', async () => {
        await createPerson(hub, team, ['distinct_id1'])

        await processEvent(
            'distinct_id1',
            '',
            '',
            {
                event: 'some_event',
                properties: {
                    token: team.api_token,
                    distinct_id: 'distinct_id1',
                    $set: { a_prop: 'test-set' },
                    $set_once: { a_prop: 'test-set_once' },
                },
            } as any as PluginEvent,
            team.id,
            now,
            new UUIDT().toString()
        )
        expect((await hub.db.fetchEvents()).length).toBe(1)

        const [event] = await hub.db.fetchEvents()
        expect(event.properties['$set']).toEqual({ a_prop: 'test-set' })
        expect(event.properties['$set_once']).toEqual({ a_prop: 'test-set_once' })

        const [person] = await hub.db.fetchPersons()
        expect(await hub.db.fetchDistinctIdValues(person)).toEqual(['distinct_id1'])
        expect(person.properties).toEqual({ a_prop: 'test-set' })
    })

    test('$unset person property', async () => {
        await createPerson(hub, team, ['distinct_id1'], { a: 1, b: 2, c: 3 })

        await processEvent(
            'distinct_id1',
            '',
            '',
            {
                event: 'some_event',
                properties: {
                    token: team.api_token,
                    distinct_id: 'distinct_id1',
                    $unset: ['a', 'c'],
                },
            } as any as PluginEvent,
            team.id,
            now,
            new UUIDT().toString()
        )
        expect((await hub.db.fetchEvents()).length).toBe(1)

        const [event] = await hub.db.fetchEvents()
        expect(event.properties['$unset']).toEqual(['a', 'c'])

        const [person] = await hub.db.fetchPersons()
        expect(await hub.db.fetchDistinctIdValues(person)).toEqual(['distinct_id1'])
        expect(person.properties).toEqual({ b: 2 })
    })

    test('$unset person empty set ignored', async () => {
        await createPerson(hub, team, ['distinct_id1'], { a: 1, b: 2, c: 3 })

        await processEvent(
            'distinct_id1',
            '',
            '',
            {
                event: 'some_event',
                properties: {
                    token: team.api_token,
                    distinct_id: 'distinct_id1',
                    $unset: {},
                },
            } as any as PluginEvent,
            team.id,
            now,
            new UUIDT().toString()
        )
        expect((await hub.db.fetchEvents()).length).toBe(1)

        const [event] = await hub.db.fetchEvents()
        expect(event.properties['$unset']).toEqual({})

        const [person] = await hub.db.fetchPersons()
        expect(await hub.db.fetchDistinctIdValues(person)).toEqual(['distinct_id1'])
        expect(person.properties).toEqual({ a: 1, b: 2, c: 3 })
    })

=======
                    $unset: {},
                },
            } as any as PluginEvent,
            team.id,
            now,
            new UUIDT().toString()
        )
        expect((await clickhouse.fetchEvents()).length).toBe(1)

        const [event] = await clickhouse.fetchEvents()
        expect(event.properties['$unset']).toEqual({})

        const [person] = await hub.db.fetchPersons()
        expect(await hub.db.fetchDistinctIdValues(person)).toEqual(['distinct_id1'])
        expect(person.properties).toEqual({ a: 1, b: 2, c: 3 })
    })

>>>>>>> 488f8799
    describe('ingestion in any order', () => {
        const ts0: DateTime = now
        const ts1: DateTime = now.plus({ minutes: 1 })
        const ts2: DateTime = now.plus({ minutes: 2 })
        const ts3: DateTime = now.plus({ minutes: 3 })
        // key encodes when the value is updated, e.g. s0 means only set call for the 0th event
        // s03o23 means via a set in events number 0 and 3 plus via set_once on 2nd and 3rd event
        // the value corresponds to which call updated it + random letter (same letter for the same key)
        // the letter is for verifying we update the right key only
        const set0: Properties = { s0123o0123: 's0a', s02o13: 's0b', s013: 's0e' }
        const setOnce0: Properties = { s0123o0123: 'o0a', s13o02: 'o0g', o023: 'o0f' }
        const set1: Properties = { s0123o0123: 's1a', s13o02: 's1g', s1: 's1c', s013: 's1e' }
        const setOnce1: Properties = { s0123o0123: 'o1a', s02o13: 'o1b', o1: 'o1d' }
        const set2: Properties = { s0123o0123: 's2a', s02o13: 's2b' }
        const setOnce2: Properties = { s0123o0123: 'o2a', s13o02: 'o2g', o023: 'o2f' }
        const set3: Properties = { s0123o0123: 's3a', s13o02: 's3g', s013: 's3e' }
        const setOnce3: Properties = { s0123o0123: 'o3a', s02o13: 'o3b', o023: 'o3f' }

        beforeEach(async () => {
            await createPerson(hub, team, ['distinct_id1'])
        })

        async function verifyPersonPropertiesSetCorrectly() {
<<<<<<< HEAD
            expect((await hub.db.fetchEvents()).length).toBe(4)
=======
            expect((await clickhouse.fetchEvents()).length).toBe(4)
>>>>>>> 488f8799

            const [person] = await hub.db.fetchPersons()
            expect(await hub.db.fetchDistinctIdValues(person)).toEqual(['distinct_id1'])
            expect(person.properties).toEqual({
                s0123o0123: 's3a',
                s02o13: 's2b',
                s1: 's1c',
                o1: 'o1d',
                s013: 's3e',
                o023: 'o0f',
                s13o02: 's3g',
            })
            expect(person.version).toEqual(4)
        }

        async function runProcessEvent(set: Properties, setOnce: Properties, ts: DateTime) {
            await processEvent(
                'distinct_id1',
                '',
                '',
                {
                    event: 'some_event',
                    properties: {
                        $set: set,
                        $set_once: setOnce,
                    },
                } as any as PluginEvent,
                team.id,
                ts,
                new UUIDT().toString()
            )
        }

        async function ingest0() {
            await runProcessEvent(set0, setOnce0, ts0)
        }

        async function ingest1() {
            await runProcessEvent(set1, setOnce1, ts1)
        }

        async function ingest2() {
            await runProcessEvent(set2, setOnce2, ts2)
        }

        async function ingest3() {
            await runProcessEvent(set3, setOnce3, ts3)
        }

        test('ingestion in order', async () => {
            await ingest0()
            await ingest1()
            await ingest2()
            await ingest3()
            await verifyPersonPropertiesSetCorrectly()
        })
    })
})<|MERGE_RESOLUTION|>--- conflicted
+++ resolved
@@ -74,154 +74,6 @@
 // the reference implementation.
 let state = { currentDistinctId: 'anonymous_id' }
 
-<<<<<<< HEAD
-describe('process-event', () => {
-    beforeAll(async () => {
-        await resetKafka(TEST_CONFIG).catch((error) => {
-            console.log('Resetting kafka failed. Continuing...', { error })
-        })
-    })
-
-    beforeEach(async () => {
-        try {
-            const testCode = `
-            function processEvent (event, meta) {
-                event.properties["somewhere"] = "over the rainbow";
-                return event
-            }
-        `
-            console.log('beforeEach', 'resetTestDatabase')
-            await resetTestDatabase(testCode, TEST_CONFIG)
-            console.log('beforeEach', 'resetTestDatabaseClickhouse')
-            await resetTestDatabaseClickhouse(TEST_CONFIG)
-
-            console.log('beforeEach', 'createHub', 'TEST_CONFIG', TEST_CONFIG)
-            hub = await createHub({ ...TEST_CONFIG }).catch((error) => {
-                logger.error('🛑', 'Failed to create Hub', { error })
-                throw error
-            })
-            console.log('beforeEach', 'created hub')
-            team = await getFirstTeam(hub)
-
-            // clear the webhook redis cache
-            const redis = await createRedis(hub, 'ingestion')
-            const hooksCacheKey = `@posthog/plugin-server/hooks/${team.id}`
-            await redis.del(hooksCacheKey)
-            await redis.quit()
-
-            eventsProcessor = new EventsProcessor(hub)
-            processEventCounter = 0
-            mockClientEventCounter = 0
-            now = DateTime.utc()
-
-            // Always start with an anonymous state
-            state = { currentDistinctId: 'anonymous_id' }
-        } catch (error) {
-            console.log('🛑', 'Failed in beforeEach ', { error, stack: error.stack })
-            throw error
-        }
-    })
-
-    afterEach(async () => {
-        console.log('afterEach', 'closeHub', !!hub)
-
-        if (hub) {
-            await closeHub(hub)
-        }
-    })
-
-    const capture = async (hub: Hub, eventName: string, properties: any = {}) => {
-        const event = {
-            event: eventName,
-            distinct_id: properties.distinct_id ?? state.currentDistinctId,
-            properties: properties,
-            now: new Date().toISOString(),
-            sent_at: new Date().toISOString(),
-            ip: '127.0.0.1',
-            site_url: 'https://posthog.com',
-            team_id: team.id,
-            uuid: new UUIDT().toString(),
-        }
-        const personsStoreForBatch = new MeasuringPersonsStoreForBatch(hub.db)
-        const groupStoreForBatch = new BatchWritingGroupStoreForBatch(hub.db)
-        const runner = new EventPipelineRunner(hub, event, null, [], personsStoreForBatch, groupStoreForBatch)
-        await runner.runEventPipeline(event, team)
-        await delayUntilEventIngested(() => hub.db.fetchEvents(), ++mockClientEventCounter)
-    }
-
-    const identify = async (hub: Hub, distinctId: string) => {
-        // Update currentDistinctId state immediately, as the event will be
-        // dispatch asynchronously
-        const currentDistinctId = state.currentDistinctId
-        state.currentDistinctId = distinctId
-        await capture(hub, '$identify', {
-            // posthog-js will send the previous distinct id as
-            // $anon_distinct_id
-            $anon_distinct_id: currentDistinctId,
-            distinct_id: distinctId,
-        })
-    }
-
-    const alias = async (hub: Hub, alias: string, distinctId: string) => {
-        await capture(hub, '$create_alias', { alias, disinct_id: distinctId })
-    }
-
-    test('merge people', async () => {
-        const p0 = (await createPerson(hub, team, ['person_0'], { $os: 'Microsoft' })) as InternalPerson
-        await delayUntilEventIngested(() => hub.db.fetchPersons(Database.ClickHouse), 1)
-
-        const [_person0, kafkaMessages0, _versionDisparity0] = await hub.db.updatePerson(p0, {
-            created_at: DateTime.fromISO('2020-01-01T00:00:00Z'),
-        })
-
-        const p1 = (await createPerson(hub, team, ['person_1'], {
-            $os: 'Chrome',
-            $browser: 'Chrome',
-        })) as InternalPerson
-        await delayUntilEventIngested(() => hub.db.fetchPersons(Database.ClickHouse), 2)
-        const [_person1, kafkaMessages1, _versionDisparity1] = await hub.db.updatePerson(p1, {
-            created_at: DateTime.fromISO('2019-07-01T00:00:00Z'),
-        })
-
-        await hub.db.kafkaProducer.queueMessages([...kafkaMessages0, ...kafkaMessages1])
-
-        await processEvent(
-            'person_1',
-            '',
-            '',
-            {
-                event: 'user signed up',
-                properties: {},
-            } as any as PluginEvent,
-            team.id,
-            now,
-            new UUIDT().toString()
-        )
-
-        expect((await hub.db.fetchPersons()).length).toEqual(2)
-
-        await delayUntilEventIngested(() => hub.db.fetchPersons(Database.ClickHouse), 2)
-        const chPeople = await hub.db.fetchPersons(Database.ClickHouse)
-        expect(chPeople.length).toEqual(2)
-
-        await processEvent(
-            'person_0',
-            '',
-            '',
-            {
-                event: '$identify',
-                properties: { $anon_distinct_id: 'person_1' },
-            } as any as PluginEvent,
-            team.id,
-            now,
-            new UUIDT().toString()
-        )
-
-        await delayUntilEventIngested(async () =>
-            (await hub.db.fetchPersons(Database.ClickHouse)).length === 1 ? [1] : []
-        )
-        expect((await hub.db.fetchPersons(Database.ClickHouse)).length).toEqual(1)
-=======
 describe('processEvent', () => {
     let clickhouse: Clickhouse
 
@@ -408,7 +260,6 @@
             (await clickhouse.fetchPersons()).length === 1 ? [1] : []
         )
         expect((await clickhouse.fetchPersons()).length).toEqual(1)
->>>>>>> 488f8799
 
         const [person] = await hub.db.fetchPersons()
 
@@ -416,15 +267,13 @@
         expect(await hub.db.fetchDistinctIdValues(person)).toEqual(['person_0', 'person_1'])
         expect(person.created_at.toISO()).toEqual(DateTime.fromISO('2019-07-01T00:00:00Z').setZone('UTC').toISO())
     })
-<<<<<<< HEAD
 
     test('capture new person', async () => {
-        console.log('capture new person', 'start')
         await hub.db.postgres.query(
             PostgresUse.COMMON_WRITE,
             `UPDATE posthog_team
-         SET ingested_event = $1
-         WHERE id = $2`,
+            SET ingested_event = $1
+            WHERE id = $2`,
             [true, team.id],
             'testTag'
         )
@@ -449,41 +298,6 @@
         })
 
         const uuid = new UUIDT().toString()
-        console.log('capture new person', 'processEvent 1')
-
-=======
-
-    test('capture new person', async () => {
-        await hub.db.postgres.query(
-            PostgresUse.COMMON_WRITE,
-            `UPDATE posthog_team
-            SET ingested_event = $1
-            WHERE id = $2`,
-            [true, team.id],
-            'testTag'
-        )
-        team = await getFirstTeam(hub)
-
-        const properties = personInitialAndUTMProperties({
-            distinct_id: 2,
-            token: team.api_token,
-            $browser: 'Chrome',
-            $current_url: 'https://test.com',
-            $os: 'Mac OS X',
-            $browser_version: '95',
-            $referring_domain: 'https://google.com',
-            $referrer: 'https://google.com/?q=posthog',
-            utm_medium: 'twitter',
-            gclid: 'GOOGLE ADS ID',
-            msclkid: 'BING ADS ID',
-            $elements: [
-                { tag_name: 'a', nth_child: 1, nth_of_type: 2, attr__class: 'btn btn-sm' },
-                { tag_name: 'div', nth_child: 1, nth_of_type: 2, $el_text: '💻' },
-            ],
-        })
-
-        const uuid = new UUIDT().toString()
->>>>>>> 488f8799
         await processEvent(
             '2',
             '127.0.0.1',
@@ -497,10 +311,6 @@
             uuid
         )
 
-<<<<<<< HEAD
-        console.log('capture new person', 'fetchPersons 1')
-=======
->>>>>>> 488f8799
         let persons = await hub.db.fetchPersons()
         expect(persons[0].version).toEqual(0)
         expect(persons[0].created_at).toEqual(now)
@@ -527,28 +337,14 @@
         }
         expect(persons[0].properties).toEqual(expectedProps)
 
-<<<<<<< HEAD
-        console.log('capture new person', 'delayUntilEventIngested 1')
-        await delayUntilEventIngested(() => hub.db.fetchEvents(), 1)
-        console.log('capture new person', 'delayUntilEventIngested 2')
-        await delayUntilEventIngested(() => hub.db.fetchPersons(Database.ClickHouse), 1)
-        console.log('capture new person', 'fetchPersons 2')
-        const chPeople = await hub.db.fetchPersons(Database.ClickHouse)
-=======
         await clickhouse.delayUntilEventIngested(() => clickhouse.fetchEvents(), 1)
         await clickhouse.delayUntilEventIngested(() => clickhouse.fetchPersons(), 1)
         const chPeople = await clickhouse.fetchPersons()
->>>>>>> 488f8799
         expect(chPeople.length).toEqual(1)
         expect(parseJSON(chPeople[0].properties)).toEqual(expectedProps)
         expect(chPeople[0].created_at).toEqual(now.toFormat('yyyy-MM-dd HH:mm:ss.000'))
 
-<<<<<<< HEAD
-        console.log('capture new person', 'fetchEvents 1')
-        let events = await hub.db.fetchEvents()
-=======
         let events = await clickhouse.fetchEvents()
->>>>>>> 488f8799
         expect(events[0].properties).toEqual({
             $ip: '127.0.0.1',
             $os: 'Mac OS X',
@@ -586,10 +382,6 @@
             $referring_domain: 'https://google.com',
         })
 
-<<<<<<< HEAD
-        console.log('capture new person', 'processEvent 2')
-=======
->>>>>>> 488f8799
         // capture a second time to verify e.g. event_names is not ['$autocapture', '$autocapture']
         // Also pass new utm params in to override
         await processEvent(
@@ -620,13 +412,7 @@
             new UUIDT().toString()
         )
 
-<<<<<<< HEAD
-        console.log('capture new person', 'fetchEvents 2')
-        events = await hub.db.fetchEvents()
-        console.log('capture new person', 'fetchPersons 3')
-=======
         events = await clickhouse.fetchEvents()
->>>>>>> 488f8799
         persons = await hub.db.fetchPersons()
         expect(events.length).toEqual(2)
         expect(persons.length).toEqual(1)
@@ -654,13 +440,9 @@
             $referring_domain: 'https://google.com',
         }
         expect(persons[0].properties).toEqual(expectedProps)
-<<<<<<< HEAD
-
-        console.log('capture new person', 'delayUntilEventIngested 3')
-        const chPeople2 = await delayUntilEventIngested(async () =>
-            (
-                await hub.db.fetchPersons(Database.ClickHouse)
-            ).filter((p) => p && parseJSON(p.properties).utm_medium == 'instagram')
+
+        const chPeople2 = await clickhouse.delayUntilEventIngested(async () =>
+            (await clickhouse.fetchPersons()).filter((p) => p && parseJSON(p.properties).utm_medium == 'instagram')
         )
         expect(chPeople2.length).toEqual(1)
         expect(parseJSON(chPeople2[0].properties)).toEqual(expectedProps)
@@ -680,7 +462,6 @@
         })
 
         const [person] = persons
-        console.log('capture new person', 'fetchDistinctIdValues')
         const distinctIds = await hub.db.fetchDistinctIdValues(person)
 
         const [event] = events as ClickHouseEvent[]
@@ -694,44 +475,6 @@
         expect(elements[1].order).toEqual(1)
         expect(elements[1].text).toEqual('💻')
 
-        console.log('capture new person', 'processEvent 3')
-=======
-
-        const chPeople2 = await clickhouse.delayUntilEventIngested(async () =>
-            (await clickhouse.fetchPersons()).filter((p) => p && parseJSON(p.properties).utm_medium == 'instagram')
-        )
-        expect(chPeople2.length).toEqual(1)
-        expect(parseJSON(chPeople2[0].properties)).toEqual(expectedProps)
-
-        expect(events[1].properties.$set).toEqual({
-            x: 123,
-            utm_medium: 'instagram',
-            $browser: 'Firefox',
-            $browser_version: 80,
-            $current_url: 'https://test.com/pricing',
-        })
-        expect(events[1].properties.$set_once).toEqual({
-            $initial_browser: 'Firefox',
-            $initial_browser_version: 80,
-            $initial_utm_medium: 'instagram',
-            $initial_current_url: 'https://test.com/pricing',
-        })
-
-        const [person] = persons
-        const distinctIds = await hub.db.fetchDistinctIdValues(person)
-
-        const [event] = events as ClickHouseEvent[]
-        expect(event.distinct_id).toEqual('2')
-        expect(distinctIds).toEqual(['2'])
-        expect(event.event).toEqual('$autocapture')
-
-        const elements = event.elements_chain!
-        expect(elements[0].tag_name).toEqual('a')
-        expect(elements[0].attr_class).toEqual(['btn', 'btn-sm'])
-        expect(elements[1].order).toEqual(1)
-        expect(elements[1].text).toEqual('💻')
-
->>>>>>> 488f8799
         // Don't update any props, set and set_once should be what was sent
         await processEvent(
             '2',
@@ -760,13 +503,7 @@
             new UUIDT().toString()
         )
 
-<<<<<<< HEAD
-        console.log('capture new person', 'fetchEvents 3')
-        events = await hub.db.fetchEvents()
-        console.log('capture new person', 'fetchPersons 4')
-=======
         events = await clickhouse.fetchEvents()
->>>>>>> 488f8799
         persons = await hub.db.fetchPersons()
         expect(events.length).toEqual(3)
         expect(persons.length).toEqual(1)
@@ -789,19 +526,10 @@
         // check that person properties didn't change
         expect(persons[0].properties).toEqual(expectedProps)
 
-<<<<<<< HEAD
-        console.log('capture new person', 'fetchPersons 5')
-        const chPeople3 = await hub.db.fetchPersons(Database.ClickHouse)
-        expect(chPeople3.length).toEqual(1)
-        expect(parseJSON(chPeople3[0].properties)).toEqual(expectedProps)
-
-        console.log('capture new person', 'done')
-=======
         const chPeople3 = await clickhouse.fetchPersons()
         expect(chPeople3.length).toEqual(1)
         expect(parseJSON(chPeople3[0].properties)).toEqual(expectedProps)
 
->>>>>>> 488f8799
         team = await getFirstTeam(hub)
     })
 
@@ -840,11 +568,7 @@
         )
 
         expect(await hub.db.fetchDistinctIdValues((await hub.db.fetchPersons())[0])).toEqual(['asdfasdfasdf'])
-<<<<<<< HEAD
-        const [event] = await hub.db.fetchEvents()
-=======
         const [event] = await clickhouse.fetchEvents()
->>>>>>> 488f8799
         expect(event.event).toBe('$pageview')
     })
 
@@ -863,8 +587,7 @@
             now,
             new UUIDT().toString()
         )
-<<<<<<< HEAD
-        const [event] = await hub.db.fetchEvents()
+        const [event] = await clickhouse.fetchEvents()
         expect(Object.keys(event.properties)).not.toContain('$ip')
     })
 
@@ -883,18 +606,11 @@
             now,
             new UUIDT().toString()
         )
-        const [event] = await hub.db.fetchEvents()
+        const [event] = await clickhouse.fetchEvents()
         expect(event.properties['$ip']).toBe('11.12.13.14')
     })
 
     test('ip override', async () => {
-=======
-        const [event] = await clickhouse.fetchEvents()
-        expect(Object.keys(event.properties)).not.toContain('$ip')
-    })
-
-    test('ip capture', async () => {
->>>>>>> 488f8799
         await createPerson(hub, team, ['asdfasdfasdf'])
 
         await processEvent(
@@ -903,42 +619,14 @@
             '',
             {
                 event: '$pageview',
-<<<<<<< HEAD
                 properties: { $ip: '1.0.0.1', distinct_id: 'asdfasdfasdf', token: team.api_token },
-=======
-                properties: { distinct_id: 'asdfasdfasdf', token: team.api_token },
->>>>>>> 488f8799
-            } as any as PluginEvent,
-            team.id,
-            now,
-            new UUIDT().toString()
-        )
-<<<<<<< HEAD
-
-        const [event] = await hub.db.fetchEvents()
-=======
+            } as any as PluginEvent,
+            team.id,
+            now,
+            new UUIDT().toString()
+        )
+
         const [event] = await clickhouse.fetchEvents()
-        expect(event.properties['$ip']).toBe('11.12.13.14')
-    })
-
-    test('ip override', async () => {
-        await createPerson(hub, team, ['asdfasdfasdf'])
-
-        await processEvent(
-            'asdfasdfasdf',
-            '11.12.13.14',
-            '',
-            {
-                event: '$pageview',
-                properties: { $ip: '1.0.0.1', distinct_id: 'asdfasdfasdf', token: team.api_token },
-            } as any as PluginEvent,
-            team.id,
-            now,
-            new UUIDT().toString()
-        )
-
-        const [event] = await clickhouse.fetchEvents()
->>>>>>> 488f8799
         expect(event.properties['$ip']).toBe('1.0.0.1')
     })
 
@@ -964,19 +652,12 @@
             new UUIDT().toString()
         )
 
-<<<<<<< HEAD
-        const [event] = await hub.db.fetchEvents()
-=======
         const [event] = await clickhouse.fetchEvents()
->>>>>>> 488f8799
         expect(event.properties['$ip']).not.toBeTruthy()
     })
 
     test('merge_dangerously', async () => {
         await createPerson(hub, team, ['old_distinct_id'])
-<<<<<<< HEAD
-
-=======
 
         await processEvent(
             'new_distinct_id',
@@ -1001,27 +682,18 @@
     test('alias', async () => {
         await createPerson(hub, team, ['old_distinct_id'])
 
->>>>>>> 488f8799
         await processEvent(
             'new_distinct_id',
             '',
             '',
             {
-<<<<<<< HEAD
-                event: '$merge_dangerously',
-=======
                 event: '$create_alias',
->>>>>>> 488f8799
                 properties: { distinct_id: 'new_distinct_id', token: team.api_token, alias: 'old_distinct_id' },
             } as any as PluginEvent,
             team.id,
             now,
             new UUIDT().toString()
         )
-<<<<<<< HEAD
-
-        expect((await hub.db.fetchEvents()).length).toBe(1)
-=======
 
         expect((await clickhouse.fetchEvents()).length).toBe(1)
         expect(await hub.db.fetchDistinctIdValues((await hub.db.fetchPersons())[0])).toEqual([
@@ -1047,43 +719,10 @@
         )
 
         expect((await clickhouse.fetchEvents()).length).toBe(1)
->>>>>>> 488f8799
         expect(await hub.db.fetchDistinctIdValues((await hub.db.fetchPersons())[0])).toEqual([
             'old_distinct_id',
             'new_distinct_id',
         ])
-<<<<<<< HEAD
-    })
-
-    test('alias', async () => {
-        await createPerson(hub, team, ['old_distinct_id'])
-
-        await processEvent(
-            'new_distinct_id',
-            '',
-            '',
-            {
-                event: '$create_alias',
-                properties: { distinct_id: 'new_distinct_id', token: team.api_token, alias: 'old_distinct_id' },
-            } as any as PluginEvent,
-            team.id,
-            now,
-            new UUIDT().toString()
-        )
-
-        expect((await hub.db.fetchEvents()).length).toBe(1)
-        expect(await hub.db.fetchDistinctIdValues((await hub.db.fetchPersons())[0])).toEqual([
-            'old_distinct_id',
-            'new_distinct_id',
-        ])
-    })
-
-    test('alias reverse', async () => {
-        await createPerson(hub, team, ['old_distinct_id'])
-
-        await processEvent(
-            'old_distinct_id',
-=======
     })
 
     test('alias twice', async () => {
@@ -1452,14 +1091,10 @@
 
         await processEvent(
             illegal_id,
->>>>>>> 488f8799
             '',
             '',
             {
                 event: '$create_alias',
-<<<<<<< HEAD
-                properties: { distinct_id: 'old_distinct_id', token: team.api_token, alias: 'new_distinct_id' },
-=======
                 properties: {
                     token: team.api_token,
                     distinct_id: legal_id,
@@ -2092,77 +1727,11 @@
                     distinct_id: 'distinct_id1',
                     $set_once: { a_prop: 'test-1', c_prop: 'test-1' },
                 },
->>>>>>> 488f8799
-            } as any as PluginEvent,
-            team.id,
-            now,
-            new UUIDT().toString()
-        )
-<<<<<<< HEAD
-
-        expect((await hub.db.fetchEvents()).length).toBe(1)
-        expect(await hub.db.fetchDistinctIdValues((await hub.db.fetchPersons())[0])).toEqual([
-            'old_distinct_id',
-            'new_distinct_id',
-        ])
-    })
-
-    test('alias twice', async () => {
-        await createPerson(hub, team, ['old_distinct_id'])
-
-        await processEvent(
-            'new_distinct_id',
-            '',
-            '',
-            {
-                event: '$create_alias',
-                properties: { distinct_id: 'new_distinct_id', token: team.api_token, alias: 'old_distinct_id' },
-            } as any as PluginEvent,
-            team.id,
-            now,
-            new UUIDT().toString()
-        )
-
-        expect((await hub.db.fetchPersons()).length).toBe(1)
-        expect((await hub.db.fetchEvents()).length).toBe(1)
-        expect(await hub.db.fetchDistinctIdValues((await hub.db.fetchPersons())[0])).toEqual([
-            'old_distinct_id',
-            'new_distinct_id',
-        ])
-
-        await createPerson(hub, team, ['old_distinct_id_2'])
-        expect((await hub.db.fetchPersons()).length).toBe(2)
-
-        await processEvent(
-            'new_distinct_id',
-            '',
-            '',
-            {
-                event: '$create_alias',
-                properties: { distinct_id: 'new_distinct_id', token: team.api_token, alias: 'old_distinct_id_2' },
-            } as any as PluginEvent,
-            team.id,
-            now,
-            new UUIDT().toString()
-        )
-        expect((await hub.db.fetchEvents()).length).toBe(2)
-        expect((await hub.db.fetchPersons()).length).toBe(1)
-        expect(await hub.db.fetchDistinctIdValues((await hub.db.fetchPersons())[0])).toEqual([
-            'old_distinct_id',
-            'new_distinct_id',
-            'old_distinct_id_2',
-        ])
-    })
-
-    test('alias before person', async () => {
-        await processEvent(
-            'new_distinct_id',
-            '',
-            '',
-            {
-                event: '$create_alias',
-                properties: { distinct_id: 'new_distinct_id', token: team.api_token, alias: 'old_distinct_id' },
-=======
+            } as any as PluginEvent,
+            team.id,
+            now,
+            new UUIDT().toString()
+        )
 
         expect((await clickhouse.fetchEvents()).length).toBe(1)
 
@@ -2247,101 +1816,11 @@
                         foo: 'bar',
                     },
                 },
->>>>>>> 488f8799
-            } as any as PluginEvent,
-            team.id,
-            now,
-            new UUIDT().toString()
-        )
-<<<<<<< HEAD
-
-        expect((await hub.db.fetchEvents()).length).toBe(1)
-        expect((await hub.db.fetchPersons()).length).toBe(1)
-        expect(await hub.db.fetchDistinctIdValues((await hub.db.fetchPersons())[0])).toEqual([
-            'new_distinct_id',
-            'old_distinct_id',
-        ])
-    })
-
-    test('alias both existing', async () => {
-        await createPerson(hub, team, ['old_distinct_id'])
-        await createPerson(hub, team, ['new_distinct_id'])
-
-        await processEvent(
-            'new_distinct_id',
-            '',
-            '',
-            {
-                event: '$create_alias',
-                properties: { distinct_id: 'new_distinct_id', token: team.api_token, alias: 'old_distinct_id' },
-            } as any as PluginEvent,
-            team.id,
-            now,
-            new UUIDT().toString()
-        )
-
-        expect((await hub.db.fetchEvents()).length).toBe(1)
-        expect(await hub.db.fetchDistinctIdValues((await hub.db.fetchPersons())[0])).toEqual([
-            'old_distinct_id',
-            'new_distinct_id',
-        ])
-    })
-
-    test('alias merge properties', async () => {
-        await createPerson(hub, team, ['new_distinct_id'], {
-            key_on_both: 'new value both',
-            key_on_new: 'new value',
-        })
-        await createPerson(hub, team, ['old_distinct_id'], {
-            key_on_both: 'old value both',
-            key_on_old: 'old value',
-        })
-
-        await processEvent(
-            'new_distinct_id',
-            '',
-            '',
-            {
-                event: '$create_alias',
-                properties: { distinct_id: 'new_distinct_id', token: team.api_token, alias: 'old_distinct_id' },
-            } as any as PluginEvent,
-            team.id,
-            now,
-            new UUIDT().toString()
-        )
-
-        expect((await hub.db.fetchEvents()).length).toBe(1)
-        expect((await hub.db.fetchPersons()).length).toBe(1)
-        const [person] = await hub.db.fetchPersons()
-        expect((await hub.db.fetchDistinctIdValues(person)).sort()).toEqual(['new_distinct_id', 'old_distinct_id'])
-        expect(person.properties).toEqual({
-            key_on_both: 'new value both',
-            key_on_new: 'new value',
-            key_on_old: 'old value',
-        })
-    })
-
-    test('long htext', async () => {
-        await processEvent(
-            'new_distinct_id',
-            '',
-            '',
-            {
-                event: '$autocapture',
-                properties: {
-                    distinct_id: 'new_distinct_id',
-                    token: team.api_token,
-                    $elements: [
-                        {
-                            tag_name: 'a',
-                            $el_text: 'a'.repeat(2050),
-                            attr__href: 'a'.repeat(2050),
-                            nth_child: 1,
-                            nth_of_type: 2,
-                            attr__class: 'btn btn-sm',
-                        },
-                    ],
-=======
+            } as any as PluginEvent,
+            team.id,
+            now,
+            new UUIDT().toString()
+        )
 
         expect((await clickhouse.fetchEvents()).length).toBe(1)
         await clickhouse.delayUntilEventIngested(() => clickhouse.fetchClickhouseGroups(), 1)
@@ -2466,42 +1945,12 @@
                     $group_set: {
                         foo: 'bar',
                     },
->>>>>>> 488f8799
-                },
-            } as any as PluginEvent,
-            team.id,
-            now,
-            new UUIDT().toString()
-        )
-<<<<<<< HEAD
-
-        const [event] = await hub.db.fetchEvents()
-        const [element] = event.elements_chain!
-        expect(element.href?.length).toEqual(2048)
-        expect(element.text?.length).toEqual(400)
-    })
-
-    test('capture first team event', async () => {
-        await hub.db.postgres.query(
-            PostgresUse.COMMON_WRITE,
-            `UPDATE posthog_team
-         SET ingested_event = $1
-         WHERE id = $2`,
-            [false, team.id],
-            'testTag'
-        )
-
-        await processEvent(
-            '2',
-            '',
-            '',
-            {
-                event: '$autocapture',
-                properties: {
-                    distinct_id: 1,
-                    token: team.api_token,
-                    $elements: [{ tag_name: 'a', nth_child: 1, nth_of_type: 2, attr__class: 'btn btn-sm' }],
-=======
+                },
+            } as any as PluginEvent,
+            team.id,
+            now,
+            new UUIDT().toString()
+        )
         await processEvent(
             'distinct_id1',
             '',
@@ -2564,36 +2013,12 @@
                     distinct_id: 'distinct_id1',
                     $set: { a_prop: 'test-set' },
                     $set_once: { a_prop: 'test-set_once' },
->>>>>>> 488f8799
-                },
-            } as any as PluginEvent,
-            team.id,
-            now,
-            new UUIDT().toString()
-        )
-<<<<<<< HEAD
-
-        expect(captureTeamEvent).toHaveBeenCalledWith(
-            expect.objectContaining({ uuid: team.uuid, organization_id: team.organization_id }),
-            'first team event ingested',
-            { host: undefined, realm: undefined, sdk: undefined },
-            'plugin_test_user_distinct_id_1001'
-        )
-
-        team = await getFirstTeam(hub)
-        expect(team.ingested_event).toEqual(true)
-
-        const [event] = await hub.db.fetchEvents()
-
-        const elements = event.elements_chain!
-        expect(elements.length).toEqual(1)
-    })
-
-    test('identify set', async () => {
-        await createPerson(hub, team, ['distinct_id1'])
-        const ts_before = now
-        const ts_after = now.plus({ hours: 1 })
-=======
+                },
+            } as any as PluginEvent,
+            team.id,
+            now,
+            new UUIDT().toString()
+        )
         expect((await clickhouse.fetchEvents()).length).toBe(1)
 
         const [event] = await clickhouse.fetchEvents()
@@ -2636,1137 +2061,6 @@
 
     test('$unset person empty set ignored', async () => {
         await createPerson(hub, team, ['distinct_id1'], { a: 1, b: 2, c: 3 })
->>>>>>> 488f8799
-
-        await processEvent(
-            'distinct_id1',
-            '',
-            '',
-            {
-                event: '$identify',
-                properties: {
-                    token: team.api_token,
-                    distinct_id: 'distinct_id1',
-<<<<<<< HEAD
-                    $set: { a_prop: 'test-1', c_prop: 'test-1' },
-                },
-            } as any as PluginEvent,
-            team.id,
-            ts_before,
-            new UUIDT().toString()
-        )
-
-        expect((await hub.db.fetchEvents()).length).toBe(1)
-
-        const [event] = await hub.db.fetchEvents()
-        expect(event.properties['$set']).toEqual({ a_prop: 'test-1', c_prop: 'test-1' })
-
-        const [person] = await hub.db.fetchPersons()
-        expect(await hub.db.fetchDistinctIdValues(person)).toEqual(['distinct_id1'])
-        expect(person.properties).toEqual({ a_prop: 'test-1', c_prop: 'test-1' })
-        expect(person.is_identified).toEqual(false)
-
-        await processEvent(
-            'distinct_id1',
-            '',
-            '',
-            {
-                event: '$identify',
-                properties: {
-                    token: team.api_token,
-                    distinct_id: 'distinct_id1',
-                    $set: { a_prop: 'test-2', b_prop: 'test-2b' },
-                },
-            } as any as PluginEvent,
-            team.id,
-            ts_after,
-            new UUIDT().toString()
-        )
-        expect((await hub.db.fetchEvents()).length).toBe(2)
-        const [person2] = await hub.db.fetchPersons()
-        expect(person2.properties).toEqual({ a_prop: 'test-2', b_prop: 'test-2b', c_prop: 'test-1' })
-    })
-
-    test('identify set_once', async () => {
-        await createPerson(hub, team, ['distinct_id1'])
-
-        await processEvent(
-            'distinct_id1',
-            '',
-            '',
-            {
-                event: '$identify',
-                properties: {
-                    token: team.api_token,
-                    distinct_id: 'distinct_id1',
-                    $set_once: { a_prop: 'test-1', c_prop: 'test-1' },
-                },
-            } as any as PluginEvent,
-            team.id,
-            now,
-            new UUIDT().toString()
-        )
-
-        expect((await hub.db.fetchEvents()).length).toBe(1)
-
-        const [event] = await hub.db.fetchEvents()
-        expect(event.properties['$set_once']).toEqual({ a_prop: 'test-1', c_prop: 'test-1' })
-
-        const [person] = await hub.db.fetchPersons()
-        expect(await hub.db.fetchDistinctIdValues(person)).toEqual(['distinct_id1'])
-        expect(person.properties).toEqual({ a_prop: 'test-1', c_prop: 'test-1' })
-        expect(person.is_identified).toEqual(false)
-
-        await processEvent(
-            'distinct_id1',
-            '',
-            '',
-            {
-                event: '$identify',
-                properties: {
-                    token: team.api_token,
-                    distinct_id: 'distinct_id1',
-                    $set_once: { a_prop: 'test-2', b_prop: 'test-2b' },
-                },
-            } as any as PluginEvent,
-            team.id,
-            now,
-            new UUIDT().toString()
-        )
-        expect((await hub.db.fetchEvents()).length).toBe(2)
-        const [person2] = await hub.db.fetchPersons()
-        expect(person2.properties).toEqual({ a_prop: 'test-1', b_prop: 'test-2b', c_prop: 'test-1' })
-        expect(person2.is_identified).toEqual(false)
-    })
-
-    test('identify with illegal (generic) id', async () => {
-        await createPerson(hub, team, ['im an anonymous id'])
-        expect((await hub.db.fetchPersons()).length).toBe(1)
-
-        const createPersonAndSendIdentify = async (distinctId: string): Promise<void> => {
-            await createPerson(hub, team, [distinctId])
-
-            await processEvent(
-                distinctId,
-                '',
-                '',
-                {
-                    event: '$identify',
-                    properties: {
-                        token: team.api_token,
-                        distinct_id: distinctId,
-                        $anon_distinct_id: 'im an anonymous id',
-                    },
-                } as any as PluginEvent,
-                team.id,
-                now,
-                new UUIDT().toString()
-            )
-        }
-
-        // try to merge, the merge should fail
-        await createPersonAndSendIdentify('distinctId')
-        expect((await hub.db.fetchPersons()).length).toBe(2)
-
-        await createPersonAndSendIdentify('  ')
-        expect((await hub.db.fetchPersons()).length).toBe(3)
-
-        await createPersonAndSendIdentify('NaN')
-        expect((await hub.db.fetchPersons()).length).toBe(4)
-
-        await createPersonAndSendIdentify('undefined')
-        expect((await hub.db.fetchPersons()).length).toBe(5)
-
-        await createPersonAndSendIdentify('None')
-        expect((await hub.db.fetchPersons()).length).toBe(6)
-
-        await createPersonAndSendIdentify('0')
-        expect((await hub.db.fetchPersons()).length).toBe(7)
-
-        // 'Nan' is an allowed id, so the merge should work
-        // as such, no extra person is created
-        await createPersonAndSendIdentify('Nan')
-        expect((await hub.db.fetchPersons()).length).toBe(7)
-    })
-
-    test('Alias with illegal (generic) id', async () => {
-        const legal_id = 'user123'
-        const illegal_id = 'null'
-        await createPerson(hub, team, [legal_id])
-        expect((await hub.db.fetchPersons()).length).toBe(1)
-
-        await processEvent(
-            illegal_id,
-            '',
-            '',
-            {
-                event: '$create_alias',
-                properties: {
-                    token: team.api_token,
-                    distinct_id: legal_id,
-                    alias: illegal_id,
-                },
-            } as any as PluginEvent,
-            team.id,
-            now,
-            new UUIDT().toString()
-        )
-        // person with illegal id got created but not merged
-        expect((await hub.db.fetchPersons()).length).toBe(2)
-    })
-
-    test('distinct with anonymous_id', async () => {
-        await createPerson(hub, team, ['anonymous_id'])
-
-        await processEvent(
-            'new_distinct_id',
-            '',
-            '',
-            {
-                event: '$identify',
-                properties: {
-                    $anon_distinct_id: 'anonymous_id',
-                    token: team.api_token,
-                    distinct_id: 'new_distinct_id',
-                    $set: { a_prop: 'test' },
-                },
-            } as any as PluginEvent,
-            team.id,
-            now,
-            new UUIDT().toString()
-        )
-
-        expect((await hub.db.fetchEvents()).length).toBe(1)
-        const [event] = await hub.db.fetchEvents()
-        expect(event.properties['$set']).toEqual({ a_prop: 'test' })
-        const [person] = await hub.db.fetchPersons()
-        expect(await hub.db.fetchDistinctIdValues(person)).toEqual(['anonymous_id', 'new_distinct_id'])
-        expect(person.properties).toEqual({ a_prop: 'test' })
-        expect(person.is_identified).toEqual(true)
-
-        // check no errors as this call can happen multiple times
-        await processEvent(
-            'new_distinct_id',
-            '',
-            '',
-            {
-                event: '$identify',
-                properties: {
-                    $anon_distinct_id: 'anonymous_id',
-                    token: team.api_token,
-                    distinct_id: 'new_distinct_id',
-                    $set: { a_prop: 'test' },
-                },
-            } as any as PluginEvent,
-            team.id,
-            now,
-            new UUIDT().toString()
-        )
-    })
-
-    // This case is likely to happen after signup, for example:
-    // 1. User browses website with anonymous_id
-    // 2. User signs up, triggers event with their new_distinct_id (creating a new Person)
-    // 3. In the frontend, try to alias anonymous_id with new_distinct_id
-    // Result should be that we end up with one Person with both ID's
-    test('distinct with anonymous_id which was already created', async () => {
-        await createPerson(hub, team, ['anonymous_id'])
-        await createPerson(hub, team, ['new_distinct_id'], { email: 'someone@gmail.com' })
-
-        await processEvent(
-            'new_distinct_id',
-            '',
-            '',
-            {
-                event: '$identify',
-                properties: {
-                    $anon_distinct_id: 'anonymous_id',
-                    token: team.api_token,
-                    distinct_id: 'new_distinct_id',
-                },
-            } as any as PluginEvent,
-            team.id,
-            now,
-            new UUIDT().toString()
-        )
-
-        const [person] = await hub.db.fetchPersons()
-        expect(await hub.db.fetchDistinctIdValues(person)).toEqual(['anonymous_id', 'new_distinct_id'])
-        expect(person.properties['email']).toEqual('someone@gmail.com')
-        expect(person.is_identified).toEqual(true)
-    })
-
-    test('identify with the same distinct_id as anon_distinct_id', async () => {
-        await createPerson(hub, team, ['anonymous_id'])
-
-        await processEvent(
-            'anonymous_id',
-            '',
-            '',
-            {
-                event: '$identify',
-                properties: {
-                    $anon_distinct_id: 'anonymous_id',
-                    token: team.api_token,
-                    distinct_id: 'anonymous_id',
-                },
-            } as any as PluginEvent,
-            team.id,
-            now,
-            new UUIDT().toString()
-        )
-
-        const [person] = await hub.db.fetchPersons()
-        expect(await hub.db.fetchDistinctIdValues(person)).toEqual(['anonymous_id'])
-        expect(person.is_identified).toEqual(false)
-    })
-
-    test('distinct with multiple anonymous_ids which were already created', async () => {
-        await createPerson(hub, team, ['anonymous_id'])
-        await createPerson(hub, team, ['new_distinct_id'], { email: 'someone@gmail.com' })
-
-        await processEvent(
-            'new_distinct_id',
-            '',
-            '',
-            {
-                event: '$identify',
-                properties: {
-                    $anon_distinct_id: 'anonymous_id',
-                    token: team.api_token,
-                    distinct_id: 'new_distinct_id',
-                },
-            } as any as PluginEvent,
-            team.id,
-            now,
-            new UUIDT().toString()
-        )
-
-        const persons1 = await hub.db.fetchPersons()
-        expect(persons1.length).toBe(1)
-        expect(await hub.db.fetchDistinctIdValues(persons1[0])).toEqual(['anonymous_id', 'new_distinct_id'])
-        expect(persons1[0].properties['email']).toEqual('someone@gmail.com')
-        expect(persons1[0].is_identified).toEqual(true)
-
-        await createPerson(hub, team, ['anonymous_id_2'])
-
-        await processEvent(
-            'new_distinct_id',
-            '',
-            '',
-            {
-                event: '$identify',
-                properties: {
-                    $anon_distinct_id: 'anonymous_id_2',
-                    token: team.api_token,
-                    distinct_id: 'new_distinct_id',
-                },
-            } as any as PluginEvent,
-            team.id,
-            now,
-            new UUIDT().toString()
-        )
-
-        const persons2 = await hub.db.fetchPersons()
-        expect(persons2.length).toBe(1)
-        expect(await hub.db.fetchDistinctIdValues(persons2[0])).toEqual([
-            'anonymous_id',
-            'new_distinct_id',
-            'anonymous_id_2',
-        ])
-        expect(persons2[0].properties['email']).toEqual('someone@gmail.com')
-        expect(persons2[0].is_identified).toEqual(true)
-    })
-
-    test('distinct team leakage', async () => {
-        await createUserTeamAndOrganization(
-            hub.postgres,
-            3,
-            1002,
-            'a73fc995-a63f-4e4e-bf65-2a5e9f93b2b1',
-            '01774e2f-0d01-0000-ee94-9a238640c6ee',
-            '0174f81e-36f5-0000-7ef8-cc26c1fbab1c'
-        )
-        const team2 = (await getTeams(hub))[1]
-        await createPerson(hub, team2, ['2'], { email: 'team2@gmail.com' })
-        await createPerson(hub, team, ['1', '2'])
-
-        await processEvent(
-            '2',
-            '',
-            '',
-            {
-                event: '$identify',
-                properties: {
-                    $anon_distinct_id: '1',
-                    token: team.api_token,
-                    distinct_id: '2',
-                },
-            } as any as PluginEvent,
-            team.id,
-            now,
-            new UUIDT().toString()
-        )
-
-        const people = (await hub.db.fetchPersons()).sort((p1, p2) => p2.team_id - p1.team_id)
-        expect(people.length).toEqual(2)
-        expect(people[1].team_id).toEqual(team.id)
-        expect(people[1].properties).toEqual({})
-        expect(await hub.db.fetchDistinctIdValues(people[1])).toEqual(['1', '2'])
-        expect(people[0].team_id).toEqual(team2.id)
-        expect(await hub.db.fetchDistinctIdValues(people[0])).toEqual(['2'])
-    })
-
-    describe('when handling $identify', () => {
-        test('we do not alias users if distinct id changes but we are already identified', async () => {
-            // This test is in reference to
-            // https://github.com/PostHog/posthog/issues/5527 , where we were
-            // correctly identifying that an anonymous user before login should be
-            // aliased to the user they subsequently login as, but incorrectly
-            // aliasing on subsequent $identify events. The anonymous case is
-            // special as we want to alias to a known user, but otherwise we
-            // shouldn't be doing so.
-
-            const anonymousId = 'anonymous_id'
-            const initialDistinctId = 'initial_distinct_id'
-
-            const p2DistinctId = 'p2_distinct_id'
-            const p2NewDistinctId = 'new_distinct_id'
-
-            // Play out a sequence of events that should result in two users being
-            // identified, with the first to events associated with one user, and
-            // the third with another.
-            await capture(hub, 'event 1')
-            await identify(hub, initialDistinctId)
-            await capture(hub, 'event 2')
-
-            state.currentDistinctId = p2DistinctId
-            await capture(hub, 'event 3')
-            await identify(hub, p2NewDistinctId)
-            await capture(hub, 'event 4')
-
-            // Let's also make sure that we do not alias when switching back to
-            // initialDistictId
-            await identify(hub, initialDistinctId)
-
-            // Get pairins of person distinctIds and the events associated with them
-            const eventsByPerson = await getEventsByPerson(hub)
-
-            expect(eventsByPerson).toEqual([
-                [
-                    [anonymousId, initialDistinctId],
-                    ['event 1', '$identify', 'event 2', '$identify'],
-                ],
-                [
-                    [p2DistinctId, p2NewDistinctId],
-                    ['event 3', '$identify', 'event 4'],
-                ],
-            ])
-
-            // Make sure the persons are identified
-            const persons = await hub.db.fetchPersons()
-            expect(persons.map((person) => person.is_identified)).toEqual([true, true])
-        })
-
-        test('we do not alias users if distinct id changes but we are already identified, with no anonymous event', async () => {
-            // This test is in reference to
-            // https://github.com/PostHog/posthog/issues/5527 , where we were
-            // correctly identifying that an anonymous user before login should be
-            // aliased to the user they subsequently login as, but incorrectly
-            // aliasing on subsequent $identify events. The anonymous case is
-            // special as we want to alias to a known user, but otherwise we
-            // shouldn't be doing so. This test is similar to the previous one,
-            // except it does not include an initial anonymous event.
-
-            const anonymousId = 'anonymous_id'
-            const initialDistinctId = 'initial_distinct_id'
-
-            const p2DistinctId = 'p2_distinct_id'
-            const p2NewDistinctId = 'new_distinct_id'
-
-            // Play out a sequence of events that should result in two users being
-            // identified, with the first to events associated with one user, and
-            // the third with another.
-            await identify(hub, initialDistinctId)
-            await capture(hub, 'event 2')
-
-            state.currentDistinctId = p2DistinctId
-            await capture(hub, 'event 3')
-            await identify(hub, p2NewDistinctId)
-            await capture(hub, 'event 4')
-
-            // Let's also make sure that we do not alias when switching back to
-            // initialDistictId
-            await identify(hub, initialDistinctId)
-
-            // Get pairins of person distinctIds and the events associated with them
-            const eventsByPerson = await getEventsByPerson(hub)
-
-            expect(eventsByPerson).toEqual([
-                [
-                    [initialDistinctId, anonymousId],
-                    ['$identify', 'event 2', '$identify'],
-                ],
-                [
-                    [p2DistinctId, p2NewDistinctId],
-                    ['event 3', '$identify', 'event 4'],
-                ],
-            ])
-
-            // Make sure the persons are identified
-            const persons = await hub.db.fetchPersons()
-            expect(persons.map((person) => person.is_identified)).toEqual([true, true])
-        })
-
-        test('we do not leave things in inconsistent state if $identify is run concurrently', async () => {
-            // There are a few places where we have the pattern of:
-            //
-            //  1. fetch from postgres
-            //  2. check rows match condition
-            //  3. perform update
-            //
-            // This test is designed to check the specific case where, in
-            // handling we are creating an unidentified user, then updating this
-            // user to have is_identified = true. Since we are using the
-            // is_identified to decide on if we will merge persons, we want to
-            // make sure we guard against this race condition. The scenario is:
-            //
-            //  1. initiate identify for 'distinct-id'
-            //  2. once person for distinct-id has been created, initiate
-            //     identify for 'new-distinct-id'
-            //  3. check that the persons remain distinct
-
-            // Check the db is empty to start with
-            expect(await hub.db.fetchPersons()).toEqual([])
-
-            const anonymousId = 'anonymous_id'
-            const initialDistinctId = 'initial-distinct-id'
-            const newDistinctId = 'new-distinct-id'
-
-            state.currentDistinctId = newDistinctId
-            await capture(hub, 'some event')
-            state.currentDistinctId = anonymousId
-
-            // Hook into createPerson, which is as of writing called from
-            // alias. Here we simply call identify again and wait on it
-            // completing before continuing with the first identify.
-            const originalCreatePerson = hub.db.createPerson.bind(hub.db)
-            const createPersonMock = jest.fn(async (...args) => {
-                // We need to slice off the txn arg, or else we conflict with the `identify` below.
-                // @ts-expect-error because TS is crazy, this is valid
-                const result = await originalCreatePerson(...args.slice(0, -1))
-
-                if (createPersonMock.mock.calls.length === 1) {
-                    // On second invocation, make another identify call
-                    await identify(hub, newDistinctId)
-                }
-
-                return result
-            })
-            hub.db.createPerson = createPersonMock
-
-            // set the first identify going
-            await identify(hub, initialDistinctId)
-
-            // Let's first just make sure `updatePerson` was called, as a way of
-            // checking that our mocking was actually invoked
-            expect(hub.db.createPerson).toHaveBeenCalled()
-
-            // Now make sure that we have one person in the db that has been
-            // identified
-            const persons = await hub.db.fetchPersons()
-            expect(persons.length).toEqual(2)
-            expect(persons.map((person) => person.is_identified)).toEqual([true, true])
-        })
-    })
-
-    describe('when handling $create_alias', () => {
-        test('we can alias an identified person to an identified person', async () => {
-            const anonymousId = 'anonymous_id'
-            const identifiedId1 = 'identified_id1'
-            const identifiedId2 = 'identified_id2'
-
-            // anonymous_id -> identified_id1
-            await identify(hub, identifiedId1)
-
-            state.currentDistinctId = identifiedId1
-            await capture(hub, 'some event')
-
-            await identify(hub, identifiedId2)
-
-            await alias(hub, identifiedId1, identifiedId2)
-
-            // Get pairings of person distinctIds and the events associated with them
-            const eventsByPerson = await getEventsByPerson(hub)
-
-            // There should just be one person, to which all events are associated
-            expect(eventsByPerson).toEqual([
-                [
-                    expect.arrayContaining([anonymousId, identifiedId1, identifiedId2]),
-                    ['$identify', 'some event', '$identify', '$create_alias'],
-                ],
-            ])
-
-            // Make sure there is one identified person
-            const persons = await hub.db.fetchPersons()
-            expect(persons.map((person) => person.is_identified)).toEqual([true])
-        })
-
-        test('we can alias an anonymous person to an identified person', async () => {
-            const anonymousId = 'anonymous_id'
-            const initialDistinctId = 'initial_distinct_id'
-
-            // Identify one person, then become anonymous
-            await identify(hub, initialDistinctId)
-            state.currentDistinctId = anonymousId
-            await capture(hub, 'anonymous event')
-
-            // Then try to alias them
-            await alias(hub, anonymousId, initialDistinctId)
-
-            // Get pairings of person distinctIds and the events associated with them
-            const eventsByPerson = await getEventsByPerson(hub)
-
-            // There should just be one person, to which all events are associated
-            expect(eventsByPerson).toEqual([
-                [
-                    [initialDistinctId, anonymousId],
-                    ['$identify', 'anonymous event', '$create_alias'],
-                ],
-            ])
-
-            // Make sure there is one identified person
-            const persons = await hub.db.fetchPersons()
-            expect(persons.map((person) => person.is_identified)).toEqual([true])
-        })
-
-        test('we can alias an identified person to an anonymous person', async () => {
-            const anonymousId = 'anonymous_id'
-            const initialDistinctId = 'initial_distinct_id'
-
-            // Identify one person, then become anonymous
-            await identify(hub, initialDistinctId)
-            state.currentDistinctId = anonymousId
-            await capture(hub, 'anonymous event')
-
-            // Then try to alias them
-            await alias(hub, initialDistinctId, anonymousId)
-
-            // Get pairings of person distinctIds and the events associated with them
-            const eventsByPerson = await getEventsByPerson(hub)
-
-            // There should just be one person, to which all events are associated
-            expect(eventsByPerson).toEqual([
-                [
-                    [initialDistinctId, anonymousId],
-                    ['$identify', 'anonymous event', '$create_alias'],
-                ],
-            ])
-
-            // Make sure there is one identified person
-            const persons = await hub.db.fetchPersons()
-            expect(persons.map((person) => person.is_identified)).toEqual([true])
-        })
-
-        test('we can alias an anonymous person to an anonymous person', async () => {
-            const anonymous1 = 'anonymous-1'
-            const anonymous2 = 'anonymous-2'
-
-            // Identify one person, then become anonymous
-            state.currentDistinctId = anonymous1
-            await capture(hub, 'anonymous event 1')
-            state.currentDistinctId = anonymous2
-            await capture(hub, 'anonymous event 2')
-
-            // Then try to alias them
-            await alias(hub, anonymous1, anonymous2)
-
-            // Get pairings of person distinctIds and the events associated with them
-            const eventsByPerson = await getEventsByPerson(hub)
-
-            // There should just be one person, to which all events are associated
-            expect(eventsByPerson).toEqual([
-                [
-                    [anonymous1, anonymous2],
-                    ['anonymous event 1', 'anonymous event 2', '$create_alias'],
-                ],
-            ])
-
-            // Make sure there is one identified person
-            const persons = await hub.db.fetchPersons()
-            expect(persons.map((person) => person.is_identified)).toEqual([true])
-        })
-
-        test('we can alias two non-existent persons', async () => {
-            const anonymous1 = 'anonymous-1'
-            const anonymous2 = 'anonymous-2'
-
-            // Then try to alias them
-            state.currentDistinctId = anonymous1
-            await alias(hub, anonymous2, anonymous1)
-
-            // Get pairings of person distinctIds and the events associated with them
-            const eventsByPerson = await getEventsByPerson(hub)
-
-            // There should just be one person, to which all events are associated
-            expect(eventsByPerson).toEqual([[[anonymous1, anonymous2], ['$create_alias']]])
-
-            const persons = await hub.db.fetchPersons()
-            expect(persons.map((person) => person.is_identified)).toEqual([true])
-        })
-    })
-
-    test('event name object json', async () => {
-        await processEvent(
-            'xxx',
-            '',
-            '',
-            { event: { 'event name': 'as object' }, properties: {} } as any as PluginEvent,
-            team.id,
-            now,
-            new UUIDT().toString()
-        )
-        const [event] = await hub.db.fetchEvents()
-        expect(event.event).toEqual('{"event name":"as object"}')
-    })
-
-    test('event name array json', async () => {
-        await processEvent(
-            'xxx',
-            '',
-            '',
-            { event: ['event name', 'a list'], properties: {} } as any as PluginEvent,
-            team.id,
-            now,
-            new UUIDT().toString()
-        )
-        const [event] = await hub.db.fetchEvents()
-        expect(event.event).toEqual('["event name","a list"]')
-    })
-
-    test('long event name substr', async () => {
-        await processEvent(
-            'xxx',
-            '',
-            '',
-            { event: 'E'.repeat(300), properties: { price: 299.99, name: 'AirPods Pro' } } as any as PluginEvent,
-            team.id,
-            DateTime.utc(),
-            new UUIDT().toString()
-        )
-
-        const [event] = await hub.db.fetchEvents()
-        expect(event.event?.length).toBe(200)
-    })
-
-    test('any event can do $set on props (user exists)', async () => {
-        await createPerson(hub, team, ['distinct_id1'])
-
-        await processEvent(
-            'distinct_id1',
-            '',
-            '',
-            {
-                event: 'some_event',
-                properties: {
-                    token: team.api_token,
-                    distinct_id: 'distinct_id1',
-                    $set: { a_prop: 'test-1', c_prop: 'test-1' },
-                },
-            } as any as PluginEvent,
-            team.id,
-            now,
-            new UUIDT().toString()
-        )
-
-        expect((await hub.db.fetchEvents()).length).toBe(1)
-
-        const [event] = await hub.db.fetchEvents()
-        expect(event.properties['$set']).toEqual({ a_prop: 'test-1', c_prop: 'test-1' })
-
-        const [person] = await hub.db.fetchPersons()
-        expect(await hub.db.fetchDistinctIdValues(person)).toEqual(['distinct_id1'])
-        expect(person.properties).toEqual({ a_prop: 'test-1', c_prop: 'test-1' })
-    })
-
-    test('any event can do $set on props (new user)', async () => {
-        const uuid = new UUIDT().toString()
-
-        await processEvent(
-            'distinct_id1',
-            '',
-            '',
-            {
-                event: 'some_event',
-                properties: {
-                    token: team.api_token,
-                    distinct_id: 'distinct_id1',
-                    $set: { a_prop: 'test-1', c_prop: 'test-1' },
-                },
-            } as any as PluginEvent,
-            team.id,
-            now,
-            uuid
-        )
-
-        expect((await hub.db.fetchEvents()).length).toBe(1)
-
-        const [event] = await hub.db.fetchEvents()
-        expect(event.properties['$set']).toEqual({ a_prop: 'test-1', c_prop: 'test-1' })
-
-        const [person] = await hub.db.fetchPersons()
-        expect(await hub.db.fetchDistinctIdValues(person)).toEqual(['distinct_id1'])
-        expect(person.properties).toEqual({ $creator_event_uuid: uuid, a_prop: 'test-1', c_prop: 'test-1' })
-    })
-
-    test('any event can do $set_once on props', async () => {
-        await createPerson(hub, team, ['distinct_id1'])
-
-        await processEvent(
-            'distinct_id1',
-            '',
-            '',
-            {
-                event: 'some_event',
-                properties: {
-                    token: team.api_token,
-                    distinct_id: 'distinct_id1',
-                    $set_once: { a_prop: 'test-1', c_prop: 'test-1' },
-                },
-            } as any as PluginEvent,
-            team.id,
-            now,
-            new UUIDT().toString()
-        )
-
-        expect((await hub.db.fetchEvents()).length).toBe(1)
-
-        const [event] = await hub.db.fetchEvents()
-        expect(event.properties['$set_once']).toEqual({ a_prop: 'test-1', c_prop: 'test-1' })
-
-        const [person] = await hub.db.fetchPersons()
-        expect(await hub.db.fetchDistinctIdValues(person)).toEqual(['distinct_id1'])
-        expect(person.properties).toEqual({ a_prop: 'test-1', c_prop: 'test-1' })
-
-        await processEvent(
-            'distinct_id1',
-            '',
-            '',
-            {
-                event: 'some_other_event',
-                properties: {
-                    token: team.api_token,
-                    distinct_id: 'distinct_id1',
-                    $set_once: { a_prop: 'test-2', b_prop: 'test-2b' },
-                },
-            } as any as PluginEvent,
-            team.id,
-            now,
-            new UUIDT().toString()
-        )
-        expect((await hub.db.fetchEvents()).length).toBe(2)
-        const [person2] = await hub.db.fetchPersons()
-        expect(person2.properties).toEqual({ a_prop: 'test-1', b_prop: 'test-2b', c_prop: 'test-1' })
-    })
-
-    test('$set and $set_once', async () => {
-        const uuid = new UUIDT().toString()
-        await processEvent(
-            'distinct_id1',
-            '',
-            '',
-            {
-                event: 'some_event',
-                properties: {
-                    token: team.api_token,
-                    distinct_id: 'distinct_id1',
-                    $set: { key1: 'value1', key2: 'value2', key3: 'value4' },
-                    $set_once: { key1_once: 'value1', key2_once: 'value2', key3_once: 'value4' },
-                },
-            } as any as PluginEvent,
-            team.id,
-            now,
-            uuid
-        )
-
-        expect((await hub.db.fetchEvents()).length).toBe(1)
-
-        const [person] = await hub.db.fetchPersons()
-        expect(await hub.db.fetchDistinctIdValues(person)).toEqual(['distinct_id1'])
-        expect(person.properties).toEqual({
-            $creator_event_uuid: uuid,
-            key1: 'value1',
-            key2: 'value2',
-            key3: 'value4',
-            key1_once: 'value1',
-            key2_once: 'value2',
-            key3_once: 'value4',
-        })
-    })
-
-    test('groupidentify', async () => {
-        await createPerson(hub, team, ['distinct_id1'])
-
-        await processEvent(
-            'distinct_id1',
-            '',
-            '',
-            {
-                event: '$groupidentify',
-                properties: {
-                    token: team.api_token,
-                    distinct_id: 'distinct_id1',
-                    $group_type: 'organization',
-                    $group_key: 'org::5',
-                    $group_set: {
-                        foo: 'bar',
-                    },
-                },
-            } as any as PluginEvent,
-            team.id,
-            now,
-            new UUIDT().toString()
-        )
-
-        expect((await hub.db.fetchEvents()).length).toBe(1)
-        await delayUntilEventIngested(() => hub.db.fetchClickhouseGroups(), 1)
-
-        const [clickhouseGroup] = await hub.db.fetchClickhouseGroups()
-        expect(clickhouseGroup).toEqual({
-            group_key: 'org::5',
-            group_properties: JSON.stringify({ foo: 'bar' }),
-            group_type_index: 0,
-            team_id: team.id,
-            created_at: expect.any(String),
-        })
-
-        const group = await hub.db.fetchGroup(team.id, 0, 'org::5')
-        expect(group).toEqual({
-            id: expect.any(Number),
-            team_id: team.id,
-            group_type_index: 0,
-            group_key: 'org::5',
-            group_properties: { foo: 'bar' },
-            created_at: now,
-            properties_last_updated_at: {},
-            properties_last_operation: {},
-            version: 1,
-        })
-    })
-
-    test('groupidentify without group_type ingests event', async () => {
-        await createPerson(hub, team, ['distinct_id1'])
-
-        await processEvent(
-            'distinct_id1',
-            '',
-            '',
-            {
-                event: '$groupidentify',
-                properties: {
-                    token: team.api_token,
-                    distinct_id: 'distinct_id1',
-                    $group_key: 'org::5',
-                    $group_set: {
-                        foo: 'bar',
-                    },
-                },
-            } as any as PluginEvent,
-            team.id,
-            now,
-            new UUIDT().toString()
-        )
-
-        expect((await hub.db.fetchEvents()).length).toBe(1)
-    })
-
-    test('$groupidentify updating properties', async () => {
-        const next: DateTime = now.plus({ minutes: 1 })
-
-        await createPerson(hub, team, ['distinct_id1'])
-        await hub.db.insertGroup(team.id, 0, 'org::5', { a: 1, b: 2 }, now, {}, {})
-
-        await processEvent(
-            'distinct_id1',
-            '',
-            '',
-            {
-                event: '$groupidentify',
-                properties: {
-                    token: team.api_token,
-                    distinct_id: 'distinct_id1',
-                    $group_type: 'organization',
-                    $group_key: 'org::5',
-                    $group_set: {
-                        foo: 'bar',
-                        a: 3,
-                    },
-                },
-            } as any as PluginEvent,
-            team.id,
-            next,
-            new UUIDT().toString()
-        )
-
-        expect((await hub.db.fetchEvents()).length).toBe(1)
-        await delayUntilEventIngested(() => hub.db.fetchClickhouseGroups(), 1)
-
-        const [clickhouseGroup] = await hub.db.fetchClickhouseGroups()
-        expect(clickhouseGroup).toEqual({
-            group_key: 'org::5',
-            group_properties: JSON.stringify({ a: 3, b: 2, foo: 'bar' }),
-            group_type_index: 0,
-            team_id: team.id,
-            created_at: expect.any(String),
-        })
-
-        const group = await hub.db.fetchGroup(team.id, 0, 'org::5')
-        expect(group).toEqual({
-            id: expect.any(Number),
-            team_id: team.id,
-            group_type_index: 0,
-            group_key: 'org::5',
-            group_properties: { a: 3, b: 2, foo: 'bar' },
-            created_at: now,
-            properties_last_updated_at: {},
-            properties_last_operation: {},
-            version: 2,
-        })
-    })
-
-    test('person and group properties on events', async () => {
-        await createPerson(hub, team, ['distinct_id1'], { pineapple: 'on', pizza: 1 })
-
-        await processEvent(
-            'distinct_id1',
-            '',
-            '',
-            {
-                event: '$groupidentify',
-                properties: {
-                    token: team.api_token,
-                    distinct_id: 'distinct_id1',
-                    $group_type: 'organization',
-                    $group_key: 'org:5',
-                    $group_set: {
-                        foo: 'bar',
-                    },
-                },
-            } as any as PluginEvent,
-            team.id,
-            now,
-            new UUIDT().toString()
-        )
-        await processEvent(
-            'distinct_id1',
-            '',
-            '',
-            {
-                event: '$groupidentify',
-                properties: {
-                    token: team.api_token,
-                    distinct_id: 'distinct_id1',
-                    $group_type: 'second',
-                    $group_key: 'second_key',
-                    $group_set: {
-                        pineapple: 'yummy',
-                    },
-                },
-            } as any as PluginEvent,
-            team.id,
-            now,
-            new UUIDT().toString()
-        )
-        await processEvent(
-            'distinct_id1',
-            '',
-            '',
-            {
-                event: 'test event',
-                properties: {
-                    token: team.api_token,
-                    distinct_id: 'distinct_id1',
-                    $set: { new: 5 },
-                    $group_0: 'org:5',
-                    $group_1: 'second_key',
-                },
-            } as any as PluginEvent,
-            team.id,
-            now,
-            new UUIDT().toString()
-        )
-
-        const events = await hub.db.fetchEvents()
-        const event = [...events].find((e: any) => e['event'] === 'test event')
-        expect(event?.person_properties).toEqual({ pineapple: 'on', pizza: 1, new: 5 })
-        expect(event?.properties.$group_0).toEqual('org:5')
-        expect(event?.properties.$group_1).toEqual('second_key')
-        expect(event?.group0_properties).toEqual({}) // We stopped writing these to the event as queries don't use them
-        expect(event?.group1_properties).toEqual({}) // We stopped writing these to the event as queries don't use them
-    })
-
-    test('set and set_once on the same key', async () => {
-        await createPerson(hub, team, ['distinct_id1'])
-
-        await processEvent(
-            'distinct_id1',
-            '',
-            '',
-            {
-                event: 'some_event',
-                properties: {
-                    token: team.api_token,
-                    distinct_id: 'distinct_id1',
-                    $set: { a_prop: 'test-set' },
-                    $set_once: { a_prop: 'test-set_once' },
-                },
-            } as any as PluginEvent,
-            team.id,
-            now,
-            new UUIDT().toString()
-        )
-        expect((await hub.db.fetchEvents()).length).toBe(1)
-
-        const [event] = await hub.db.fetchEvents()
-        expect(event.properties['$set']).toEqual({ a_prop: 'test-set' })
-        expect(event.properties['$set_once']).toEqual({ a_prop: 'test-set_once' })
-
-        const [person] = await hub.db.fetchPersons()
-        expect(await hub.db.fetchDistinctIdValues(person)).toEqual(['distinct_id1'])
-        expect(person.properties).toEqual({ a_prop: 'test-set' })
-    })
-
-    test('$unset person property', async () => {
-        await createPerson(hub, team, ['distinct_id1'], { a: 1, b: 2, c: 3 })
-
-        await processEvent(
-            'distinct_id1',
-            '',
-            '',
-            {
-                event: 'some_event',
-                properties: {
-                    token: team.api_token,
-                    distinct_id: 'distinct_id1',
-                    $unset: ['a', 'c'],
-                },
-            } as any as PluginEvent,
-            team.id,
-            now,
-            new UUIDT().toString()
-        )
-        expect((await hub.db.fetchEvents()).length).toBe(1)
-
-        const [event] = await hub.db.fetchEvents()
-        expect(event.properties['$unset']).toEqual(['a', 'c'])
-
-        const [person] = await hub.db.fetchPersons()
-        expect(await hub.db.fetchDistinctIdValues(person)).toEqual(['distinct_id1'])
-        expect(person.properties).toEqual({ b: 2 })
-    })
-
-    test('$unset person empty set ignored', async () => {
-        await createPerson(hub, team, ['distinct_id1'], { a: 1, b: 2, c: 3 })
 
         await processEvent(
             'distinct_id1',
@@ -3784,9 +2078,9 @@
             now,
             new UUIDT().toString()
         )
-        expect((await hub.db.fetchEvents()).length).toBe(1)
-
-        const [event] = await hub.db.fetchEvents()
+        expect((await clickhouse.fetchEvents()).length).toBe(1)
+
+        const [event] = await clickhouse.fetchEvents()
         expect(event.properties['$unset']).toEqual({})
 
         const [person] = await hub.db.fetchPersons()
@@ -3794,25 +2088,6 @@
         expect(person.properties).toEqual({ a: 1, b: 2, c: 3 })
     })
 
-=======
-                    $unset: {},
-                },
-            } as any as PluginEvent,
-            team.id,
-            now,
-            new UUIDT().toString()
-        )
-        expect((await clickhouse.fetchEvents()).length).toBe(1)
-
-        const [event] = await clickhouse.fetchEvents()
-        expect(event.properties['$unset']).toEqual({})
-
-        const [person] = await hub.db.fetchPersons()
-        expect(await hub.db.fetchDistinctIdValues(person)).toEqual(['distinct_id1'])
-        expect(person.properties).toEqual({ a: 1, b: 2, c: 3 })
-    })
-
->>>>>>> 488f8799
     describe('ingestion in any order', () => {
         const ts0: DateTime = now
         const ts1: DateTime = now.plus({ minutes: 1 })
@@ -3836,11 +2111,7 @@
         })
 
         async function verifyPersonPropertiesSetCorrectly() {
-<<<<<<< HEAD
-            expect((await hub.db.fetchEvents()).length).toBe(4)
-=======
             expect((await clickhouse.fetchEvents()).length).toBe(4)
->>>>>>> 488f8799
 
             const [person] = await hub.db.fetchPersons()
             expect(await hub.db.fetchDistinctIdValues(person)).toEqual(['distinct_id1'])
