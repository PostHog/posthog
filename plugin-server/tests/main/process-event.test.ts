/*
This file contains a bunch of legacy E2E tests mixed with unit tests.

Rather than add tests here, consider improving event-pipeline-integration test suite or adding
unit tests to appropriate classes/functions.
*/

import { Properties } from '@posthog/plugin-scaffold'
import { PluginEvent } from '@posthog/plugin-scaffold/src/types'
import { DateTime } from 'luxon'

import { createRedis } from '~/utils/db/redis'
import { captureTeamEvent } from '~/utils/posthog'
import { BatchWritingGroupStoreForBatch } from '~/worker/ingestion/groups/batch-writing-group-store'
import { MeasuringPersonsStoreForBatch } from '~/worker/ingestion/persons/measuring-person-store'

import { ClickHouseEvent, Hub, InternalPerson, LogLevel, Person, PluginsServerConfig, Team } from '../../src/types'
import { closeHub, createHub } from '../../src/utils/db/hub'
import { PostgresUse } from '../../src/utils/db/postgres'
import { personInitialAndUTMProperties } from '../../src/utils/db/utils'
import { parseJSON } from '../../src/utils/json-parse'
import { UUIDT } from '../../src/utils/utils'
import { EventPipelineRunner } from '../../src/worker/ingestion/event-pipeline/runner'
import { PostgresPersonRepository } from '../../src/worker/ingestion/persons/repositories/postgres-person-repository'
import { EventsProcessor } from '../../src/worker/ingestion/process-event'
import { Clickhouse } from '../helpers/clickhouse'
import { resetKafka } from '../helpers/kafka'
import { createUserTeamAndOrganization, getFirstTeam, getTeams, resetTestDatabase } from '../helpers/sql'

jest.mock('../../src/utils/logger')
jest.setTimeout(600000) // 600 sec timeout.
jest.mock('../../src/utils/posthog', () => ({
    ...jest.requireActual('../../src/utils/posthog'),
    captureTeamEvent: jest.fn(),
}))

export async function createPerson(
    server: Hub,
    team: Team,
    distinctIds: string[],
    properties: Record<string, any> = {}
): Promise<Person> {
    const personRepository = new PostgresPersonRepository(server.db.postgres)
    const [person, kafkaMessages] = await personRepository.createPerson(
        DateTime.utc(),
        properties,
        {},
        {},
        team.id,
        null,
        false,
        new UUIDT().toString(),
        distinctIds.map((distinctId) => ({ distinctId }))
    )
    await server.db.kafkaProducer.queueMessages(kafkaMessages)
    return person
}

type EventsByPerson = [string[], string[]]

const TEST_CONFIG: Partial<PluginsServerConfig> = {
    LOG_LEVEL: LogLevel.Info,
}

let processEventCounter = 0
let mockClientEventCounter = 0
let team: Team
let hub: Hub
<<<<<<< HEAD
let eventsProcessor: EventsProcessor
let now = DateTime.utc()

=======
let personRepository: PostgresPersonRepository
let redis: IORedis.Redis
let eventsProcessor: EventsProcessor
let now = DateTime.utc()

async function processEvent(
    distinctId: string,
    ip: string | null,
    _siteUrl: string,
    data: Partial<PluginEvent>,
    teamId: number,
    timestamp: DateTime,
    eventUuid: string
): Promise<void> {
    const pluginEvent: PluginEvent = {
        distinct_id: distinctId,
        site_url: _siteUrl,
        team_id: teamId,
        timestamp: timestamp.toUTC().toISO(),
        now: timestamp.toUTC().toISO(),
        ip: ip,
        uuid: eventUuid,
        ...data,
    } as any as PluginEvent

    const personsStoreForBatch = new MeasuringPersonsStoreForBatch(new PostgresPersonRepository(hub.db.postgres))
    const groupStoreForBatch = new BatchWritingGroupStoreForBatch(hub.db)
    const runner = new EventPipelineRunner(hub, pluginEvent, null, [], personsStoreForBatch, groupStoreForBatch)
    await runner.runEventPipeline(pluginEvent, team)

    await groupStoreForBatch.flush()

    await delayUntilEventIngested(async () => {
        return await hub.db.fetchEvents()
    }, ++processEventCounter)
}

>>>>>>> d73ecd5e
// Simple client used to simulate sending events
// Use state object to simulate stateful clients that keep track of old
// distinct id, starting with an anonymous one. I've taken posthog-js as
// the reference implementation.
let state = { currentDistinctId: 'anonymous_id' }

<<<<<<< HEAD
describe('processEvent', () => {
    let clickhouse: Clickhouse

    beforeAll(async () => {
        await resetKafka(TEST_CONFIG)
    })

    beforeEach(async () => {
        try {
            clickhouse = Clickhouse.create()
            const testCode = `
                function processEvent (event, meta) {
                    event.properties["somewhere"] = "over the rainbow";
                    return event
                }
            `
            console.log('beforeEach', 'resetTestDatabase')
            await resetTestDatabase(testCode, TEST_CONFIG)
            console.log('beforeEach', 'clickhouse.resetTestDatabase')
            await clickhouse.resetTestDatabase()
            console.log('beforeEach', 'createHub')
            hub = await createHub({ ...TEST_CONFIG })

            console.log('beforeEach', 'new EventsProcessor')
            eventsProcessor = new EventsProcessor(hub)
            processEventCounter = 0
            mockClientEventCounter = 0
            team = await getFirstTeam(hub)
            now = DateTime.utc()

            // clear the webhook redis cache
            console.log('beforeEach', 'createRedis')
            const redis = await createRedis(hub, 'ingestion')
            const hooksCacheKey = `@posthog/plugin-server/hooks/${team.id}`
            await redis.del(hooksCacheKey)
            await redis.quit()
            // Always start with an anonymous state
            state = { currentDistinctId: 'anonymous_id' }
            console.log('beforeEach', 'done')
        } catch (e) {
            console.error('beforeEach', 'error', e, e.stack)
            throw e
        }
    })

    afterEach(async () => {
        clickhouse.close()
        await closeHub(hub)
=======
beforeAll(async () => {
    await resetKafka(TEST_CONFIG)
})

beforeEach(async () => {
    const testCode = `
            function processEvent (event, meta) {
                event.properties["somewhere"] = "over the rainbow";
                return event
            }
        `
    await resetTestDatabase(testCode, TEST_CONFIG)
    await resetTestDatabaseClickhouse(TEST_CONFIG)

    hub = await createHub({ ...TEST_CONFIG })
    redis = await hub.redisPool.acquire()
    personRepository = new PostgresPersonRepository(hub.db.postgres)

    eventsProcessor = new EventsProcessor(hub)
    processEventCounter = 0
    mockClientEventCounter = 0
    team = await getFirstTeam(hub)
    now = DateTime.utc()

    // clear the webhook redis cache
    const hooksCacheKey = `@posthog/plugin-server/hooks/${team.id}`
    await redis.del(hooksCacheKey)

    // Always start with an anonymous state
    state = { currentDistinctId: 'anonymous_id' }
})

afterEach(async () => {
    await hub.redisPool.release(redis)
    await closeHub(hub)
})

const capture = async (
    hub: Hub,
    eventName: string,
    properties: any = {},
    personRepository?: PostgresPersonRepository
) => {
    const event = {
        event: eventName,
        distinct_id: properties.distinct_id ?? state.currentDistinctId,
        properties: properties,
        now: new Date().toISOString(),
        sent_at: new Date().toISOString(),
        ip: '127.0.0.1',
        site_url: 'https://posthog.com',
        team_id: team.id,
        uuid: new UUIDT().toString(),
    }
    const personsStoreForBatch = new MeasuringPersonsStoreForBatch(
        personRepository || new PostgresPersonRepository(hub.db.postgres)
    )
    const groupStoreForBatch = new BatchWritingGroupStoreForBatch(hub.db)
    const runner = new EventPipelineRunner(hub, event, null, [], personsStoreForBatch, groupStoreForBatch)
    await runner.runEventPipeline(event, team)
    await delayUntilEventIngested(() => hub.db.fetchEvents(), ++mockClientEventCounter)
}

const identify = async (hub: Hub, distinctId: string, personRepository?: PostgresPersonRepository) => {
    // Update currentDistinctId state immediately, as the event will be
    // dispatch asynchronously
    const currentDistinctId = state.currentDistinctId
    state.currentDistinctId = distinctId
    await capture(
        hub,
        '$identify',
        {
            // posthog-js will send the previous distinct id as
            // $anon_distinct_id
            $anon_distinct_id: currentDistinctId,
            distinct_id: distinctId,
        },
        personRepository
    )
}

const alias = async (hub: Hub, alias: string, distinctId: string) => {
    await capture(hub, '$create_alias', { alias, disinct_id: distinctId })
}

test('merge people', async () => {
    const p0 = (await createPerson(hub, team, ['person_0'], { $os: 'Microsoft' })) as InternalPerson
    await delayUntilEventIngested(() => hub.db.fetchPersons(Database.ClickHouse), 1)

    const [_person0, kafkaMessages0, _versionDisparity0] = await personRepository.updatePerson(p0, {
        created_at: DateTime.fromISO('2020-01-01T00:00:00Z'),
    })

    const p1 = (await createPerson(hub, team, ['person_1'], { $os: 'Chrome', $browser: 'Chrome' })) as InternalPerson
    await delayUntilEventIngested(() => hub.db.fetchPersons(Database.ClickHouse), 2)
    const [_person1, kafkaMessages1, _versionDisparity1] = await personRepository.updatePerson(p1, {
        created_at: DateTime.fromISO('2019-07-01T00:00:00Z'),
>>>>>>> d73ecd5e
    })

    const getEventsByPerson = async (hub: Hub): Promise<EventsByPerson[]> => {
        // Helper function to retrieve events paired with their associated distinct
        // ids
        const persons = await hub.db.fetchPersons()
        const events = await clickhouse.fetchEvents()

        return await Promise.all(
            persons
                .sort((p1, p2) => p1.created_at.diff(p2.created_at).toMillis())
                .map(async (person) => {
                    const distinctIds = await hub.db.fetchDistinctIdValues(person)

                    return [
                        distinctIds,
                        (events as ClickHouseEvent[])
                            .filter((event) => distinctIds.includes(event.distinct_id))
                            .sort((e1, e2) => e1.timestamp.diff(e2.timestamp).toMillis())
                            .map((event) => event.event),
                    ] as EventsByPerson
                })
        )
    }

    async function processEvent(
        distinctId: string,
        ip: string | null,
        _siteUrl: string,
        data: Partial<PluginEvent>,
        teamId: number,
        timestamp: DateTime,
        eventUuid: string
    ): Promise<void> {
        const pluginEvent: PluginEvent = {
            distinct_id: distinctId,
            site_url: _siteUrl,
            team_id: teamId,
            timestamp: timestamp.toUTC().toISO(),
            now: timestamp.toUTC().toISO(),
            ip: ip,
            uuid: eventUuid,
            ...data,
        } as any as PluginEvent

        const personsStoreForBatch = new MeasuringPersonsStoreForBatch(hub.db)
        const groupStoreForBatch = new BatchWritingGroupStoreForBatch(hub.db)
        const runner = new EventPipelineRunner(hub, pluginEvent, null, [], personsStoreForBatch, groupStoreForBatch)
        await runner.runEventPipeline(pluginEvent, team)

        await groupStoreForBatch.flush()

        await clickhouse.delayUntilEventIngested(async () => {
            return await clickhouse.fetchEvents()
        }, ++processEventCounter)
    }

    const capture = async (hub: Hub, eventName: string, properties: any = {}) => {
        const event = {
            event: eventName,
            distinct_id: properties.distinct_id ?? state.currentDistinctId,
            properties: properties,
            now: new Date().toISOString(),
            sent_at: new Date().toISOString(),
            ip: '127.0.0.1',
            site_url: 'https://posthog.com',
            team_id: team.id,
            uuid: new UUIDT().toString(),
        }
        const personsStoreForBatch = new MeasuringPersonsStoreForBatch(hub.db)
        const groupStoreForBatch = new BatchWritingGroupStoreForBatch(hub.db)
        const runner = new EventPipelineRunner(hub, event, null, [], personsStoreForBatch, groupStoreForBatch)
        await runner.runEventPipeline(event, team)
        await clickhouse.delayUntilEventIngested(() => clickhouse.fetchEvents(), ++mockClientEventCounter)
    }

    const identify = async (hub: Hub, distinctId: string) => {
        // Update currentDistinctId state immediately, as the event will be
        // dispatch asynchronously
        const currentDistinctId = state.currentDistinctId
        state.currentDistinctId = distinctId
        await capture(hub, '$identify', {
            // posthog-js will send the previous distinct id as
            // $anon_distinct_id
            $anon_distinct_id: currentDistinctId,
            distinct_id: distinctId,
        })
    }

    const alias = async (hub: Hub, alias: string, distinctId: string) => {
        await capture(hub, '$create_alias', { alias, disinct_id: distinctId })
    }

    test('merge people', async () => {
        const p0 = (await createPerson(hub, team, ['person_0'], { $os: 'Microsoft' })) as InternalPerson
        await clickhouse.delayUntilEventIngested(() => clickhouse.fetchPersons(), 1)

        const [_person0, kafkaMessages0, _versionDisparity0] = await hub.db.updatePerson(p0, {
            created_at: DateTime.fromISO('2020-01-01T00:00:00Z'),
        })

        const p1 = (await createPerson(hub, team, ['person_1'], {
            $os: 'Chrome',
            $browser: 'Chrome',
        })) as InternalPerson
        await clickhouse.delayUntilEventIngested(() => clickhouse.fetchPersons(), 2)
        const [_person1, kafkaMessages1, _versionDisparity1] = await hub.db.updatePerson(p1, {
            created_at: DateTime.fromISO('2019-07-01T00:00:00Z'),
        })

        await hub.db.kafkaProducer.queueMessages([...kafkaMessages0, ...kafkaMessages1])

        await processEvent(
            'person_1',
            '',
            '',
            {
                event: 'user signed up',
                properties: {},
            } as any as PluginEvent,
            team.id,
            now,
            new UUIDT().toString()
        )

        expect((await hub.db.fetchPersons()).length).toEqual(2)

        await clickhouse.delayUntilEventIngested(() => clickhouse.fetchPersons(), 2)
        const chPeople = await clickhouse.fetchPersons()
        expect(chPeople.length).toEqual(2)

        await processEvent(
            'person_0',
            '',
            '',
            {
                event: '$identify',
                properties: { $anon_distinct_id: 'person_1' },
            } as any as PluginEvent,
            team.id,
            now,
            new UUIDT().toString()
        )

        await clickhouse.delayUntilEventIngested(async () =>
            (await clickhouse.fetchPersons()).length === 1 ? [1] : []
        )
        expect((await clickhouse.fetchPersons()).length).toEqual(1)

        const [person] = await hub.db.fetchPersons()

        expect(person.properties).toEqual({ $os: 'Microsoft', $browser: 'Chrome' })
        expect(await hub.db.fetchDistinctIdValues(person)).toEqual(['person_0', 'person_1'])
        expect(person.created_at.toISO()).toEqual(DateTime.fromISO('2019-07-01T00:00:00Z').setZone('UTC').toISO())
    })

    test('capture new person', async () => {
        await hub.db.postgres.query(
            PostgresUse.COMMON_WRITE,
            `UPDATE posthog_team
            SET ingested_event = $1
            WHERE id = $2`,
            [true, team.id],
            'testTag'
        )
        team = await getFirstTeam(hub)

        const properties = personInitialAndUTMProperties({
            distinct_id: 2,
            token: team.api_token,
            $browser: 'Chrome',
            $current_url: 'https://test.com',
            $os: 'Mac OS X',
            $browser_version: '95',
            $referring_domain: 'https://google.com',
            $referrer: 'https://google.com/?q=posthog',
            utm_medium: 'twitter',
            gclid: 'GOOGLE ADS ID',
            msclkid: 'BING ADS ID',
            $elements: [
                { tag_name: 'a', nth_child: 1, nth_of_type: 2, attr__class: 'btn btn-sm' },
                { tag_name: 'div', nth_child: 1, nth_of_type: 2, $el_text: '💻' },
            ],
        })

        const uuid = new UUIDT().toString()
        await processEvent(
            '2',
            '127.0.0.1',
            '',
            {
                event: '$autocapture',
                properties,
            } as any as PluginEvent,
            team.id,
            now,
            uuid
        )

        let persons = await hub.db.fetchPersons()
        expect(persons[0].version).toEqual(0)
        expect(persons[0].created_at).toEqual(now)
        let expectedProps: Record<string, any> = {
            $creator_event_uuid: uuid,
            $initial_browser: 'Chrome',
            $initial_browser_version: '95',
            $initial_utm_medium: 'twitter',
            $initial_current_url: 'https://test.com',
            $initial_os: 'Mac OS X',
            utm_medium: 'twitter',
            $initial_gclid: 'GOOGLE ADS ID',
            $initial_msclkid: 'BING ADS ID',
            gclid: 'GOOGLE ADS ID',
            msclkid: 'BING ADS ID',
            $initial_referrer: 'https://google.com/?q=posthog',
            $initial_referring_domain: 'https://google.com',
            $browser: 'Chrome',
            $browser_version: '95',
            $current_url: 'https://test.com',
            $os: 'Mac OS X',
            $referrer: 'https://google.com/?q=posthog',
            $referring_domain: 'https://google.com',
        }
        expect(persons[0].properties).toEqual(expectedProps)

        await clickhouse.delayUntilEventIngested(() => clickhouse.fetchEvents(), 1)
        await clickhouse.delayUntilEventIngested(() => clickhouse.fetchPersons(), 1)
        const chPeople = await clickhouse.fetchPersons()
        expect(chPeople.length).toEqual(1)
        expect(parseJSON(chPeople[0].properties)).toEqual(expectedProps)
        expect(chPeople[0].created_at).toEqual(now.toFormat('yyyy-MM-dd HH:mm:ss.000'))

        let events = await clickhouse.fetchEvents()
        expect(events[0].properties).toEqual({
            $ip: '127.0.0.1',
            $os: 'Mac OS X',
            $set: {
                utm_medium: 'twitter',
                gclid: 'GOOGLE ADS ID',
                msclkid: 'BING ADS ID',
                $browser: 'Chrome',
                $browser_version: '95',
                $current_url: 'https://test.com',
                $os: 'Mac OS X',
                $referrer: 'https://google.com/?q=posthog',
                $referring_domain: 'https://google.com',
            },
            token: 'THIS IS NOT A TOKEN FOR TEAM 2',
            $browser: 'Chrome',
            $set_once: {
                $initial_os: 'Mac OS X',
                $initial_browser: 'Chrome',
                $initial_utm_medium: 'twitter',
                $initial_current_url: 'https://test.com',
                $initial_browser_version: '95',
                $initial_gclid: 'GOOGLE ADS ID',
                $initial_msclkid: 'BING ADS ID',
                $initial_referrer: 'https://google.com/?q=posthog',
                $initial_referring_domain: 'https://google.com',
            },
            utm_medium: 'twitter',
            distinct_id: 2,
            $current_url: 'https://test.com',
            $browser_version: '95',
            gclid: 'GOOGLE ADS ID',
            msclkid: 'BING ADS ID',
            $referrer: 'https://google.com/?q=posthog',
            $referring_domain: 'https://google.com',
        })

        // capture a second time to verify e.g. event_names is not ['$autocapture', '$autocapture']
        // Also pass new utm params in to override
        await processEvent(
            '2',
            '127.0.0.1',
            '',
            {
                event: '$autocapture',
                properties: personInitialAndUTMProperties({
                    distinct_id: 2,
                    token: team.api_token,
                    x: 123,
                    utm_medium: 'instagram',
                    $current_url: 'https://test.com/pricing',
                    $browser_version: 80,
                    $browser: 'Firefox',
                    $elements: [
                        { tag_name: 'a', nth_child: 1, nth_of_type: 2, attr__class: 'btn btn-sm' },
                        { tag_name: 'div', nth_child: 1, nth_of_type: 2, $el_text: '💻' },
                    ],
                    $set: {
                        x: 123, // to make sure update happens
                    },
                }),
            } as any as PluginEvent,
            team.id,
            DateTime.now(),
            new UUIDT().toString()
        )

        events = await clickhouse.fetchEvents()
        persons = await hub.db.fetchPersons()
        expect(events.length).toEqual(2)
        expect(persons.length).toEqual(1)
        expect(persons[0].version).toEqual(1)
        expectedProps = {
            x: 123,
            $creator_event_uuid: uuid,
            $initial_browser: 'Chrome',
            $initial_browser_version: '95',
            $initial_utm_medium: 'twitter',
            $initial_current_url: 'https://test.com',
            $initial_os: 'Mac OS X',
            utm_medium: 'instagram',
            $initial_gclid: 'GOOGLE ADS ID',
            $initial_msclkid: 'BING ADS ID',
            gclid: 'GOOGLE ADS ID',
            msclkid: 'BING ADS ID',
            $initial_referrer: 'https://google.com/?q=posthog',
            $initial_referring_domain: 'https://google.com',
            $browser: 'Firefox',
            $browser_version: 80,
            $current_url: 'https://test.com/pricing',
            $os: 'Mac OS X',
            $referrer: 'https://google.com/?q=posthog',
            $referring_domain: 'https://google.com',
        }
        expect(persons[0].properties).toEqual(expectedProps)

        const chPeople2 = await clickhouse.delayUntilEventIngested(async () =>
            (await clickhouse.fetchPersons()).filter((p) => p && parseJSON(p.properties).utm_medium == 'instagram')
        )
        expect(chPeople2.length).toEqual(1)
        expect(parseJSON(chPeople2[0].properties)).toEqual(expectedProps)

        expect(events[1].properties.$set).toEqual({
            x: 123,
            utm_medium: 'instagram',
            $browser: 'Firefox',
            $browser_version: 80,
            $current_url: 'https://test.com/pricing',
        })
        expect(events[1].properties.$set_once).toEqual({
            $initial_browser: 'Firefox',
            $initial_browser_version: 80,
            $initial_utm_medium: 'instagram',
            $initial_current_url: 'https://test.com/pricing',
        })

        const [person] = persons
        const distinctIds = await hub.db.fetchDistinctIdValues(person)

        const [event] = events as ClickHouseEvent[]
        expect(event.distinct_id).toEqual('2')
        expect(distinctIds).toEqual(['2'])
        expect(event.event).toEqual('$autocapture')

        const elements = event.elements_chain!
        expect(elements[0].tag_name).toEqual('a')
        expect(elements[0].attr_class).toEqual(['btn', 'btn-sm'])
        expect(elements[1].order).toEqual(1)
        expect(elements[1].text).toEqual('💻')

        // Don't update any props, set and set_once should be what was sent
        await processEvent(
            '2',
            '127.0.0.1',
            '',
            {
                event: '$autocapture',
                properties: personInitialAndUTMProperties({
                    distinct_id: 2,
                    token: team.api_token,
                    utm_medium: 'instagram',
                    $current_url: 'https://test.com/pricing',
                    $browser: 'Firefox',

                    $elements: [
                        { tag_name: 'a', nth_child: 1, nth_of_type: 2, attr__class: 'btn btn-sm' },
                        { tag_name: 'div', nth_child: 1, nth_of_type: 2, $el_text: '💻' },
                    ],
                    $set: {
                        x: 123, // to make sure update happens
                    },
                }),
            } as any as PluginEvent,
            team.id,
            DateTime.now(),
            new UUIDT().toString()
        )

        events = await clickhouse.fetchEvents()
        persons = await hub.db.fetchPersons()
        expect(events.length).toEqual(3)
        expect(persons.length).toEqual(1)

        // no new props, person wasn't updated with old fn, was because of timestamps update with new fn
        expect(persons[0].version).toEqual(1)

        expect(events[2].properties.$set).toEqual({
            x: 123,
            $browser: 'Firefox',
            $current_url: 'https://test.com/pricing',

            utm_medium: 'instagram',
        })
        expect(events[2].properties.$set_once).toEqual({
            $initial_browser: 'Firefox',
            $initial_utm_medium: 'instagram',
            $initial_current_url: 'https://test.com/pricing',
        })
        // check that person properties didn't change
        expect(persons[0].properties).toEqual(expectedProps)

        const chPeople3 = await clickhouse.fetchPersons()
        expect(chPeople3.length).toEqual(1)
        expect(parseJSON(chPeople3[0].properties)).toEqual(expectedProps)

        team = await getFirstTeam(hub)
    })

    test('capture bad team', async () => {
        const groupStoreForBatch = new BatchWritingGroupStoreForBatch(hub.db)
        await expect(
            eventsProcessor.processEvent(
                'asdfasdfasdf',
                {
                    event: '$pageview',
                    properties: { distinct_id: 'asdfasdfasdf', token: team.api_token },
                } as any as PluginEvent,
                1337,
                now,
                new UUIDT().toString(),
                false,
                groupStoreForBatch
            )
        ).rejects.toThrowError("No team found with ID 1337. Can't ingest event.")
    })

    test('capture no element', async () => {
        await createPerson(hub, team, ['asdfasdfasdf'])

        await processEvent(
            'asdfasdfasdf',
            '',
            '',
            {
                event: '$pageview',
                properties: { distinct_id: 'asdfasdfasdf', token: team.api_token },
            } as any as PluginEvent,
            team.id,
            now,
            new UUIDT().toString()
        )

        expect(await hub.db.fetchDistinctIdValues((await hub.db.fetchPersons())[0])).toEqual(['asdfasdfasdf'])
        const [event] = await clickhouse.fetchEvents()
        expect(event.event).toBe('$pageview')
    })

    test('ip none', async () => {
        await createPerson(hub, team, ['asdfasdfasdf'])

        await processEvent(
            'asdfasdfasdf',
            null,
            '',
            {
                event: '$pageview',
                properties: { distinct_id: 'asdfasdfasdf', token: team.api_token },
            } as any as PluginEvent,
            team.id,
            now,
            new UUIDT().toString()
        )
        const [event] = await clickhouse.fetchEvents()
        expect(Object.keys(event.properties)).not.toContain('$ip')
    })

    test('ip capture', async () => {
        await createPerson(hub, team, ['asdfasdfasdf'])

        await processEvent(
            'asdfasdfasdf',
            '11.12.13.14',
            '',
            {
                event: '$pageview',
                properties: { distinct_id: 'asdfasdfasdf', token: team.api_token },
            } as any as PluginEvent,
            team.id,
            now,
            new UUIDT().toString()
        )
        const [event] = await clickhouse.fetchEvents()
        expect(event.properties['$ip']).toBe('11.12.13.14')
    })

    test('ip override', async () => {
        await createPerson(hub, team, ['asdfasdfasdf'])

        await processEvent(
            'asdfasdfasdf',
            '11.12.13.14',
            '',
            {
                event: '$pageview',
                properties: { $ip: '1.0.0.1', distinct_id: 'asdfasdfasdf', token: team.api_token },
            } as any as PluginEvent,
            team.id,
            now,
            new UUIDT().toString()
        )

        const [event] = await clickhouse.fetchEvents()
        expect(event.properties['$ip']).toBe('1.0.0.1')
    })

    test('anonymized ip capture', async () => {
        await hub.db.postgres.query(
            PostgresUse.COMMON_WRITE,
            'update posthog_team set anonymize_ips = $1',
            [true],
            'testTag'
        )
        await createPerson(hub, team, ['asdfasdfasdf'])

        await processEvent(
            'asdfasdfasdf',
            '11.12.13.14',
            '',
            {
                event: '$pageview',
                properties: { distinct_id: 'asdfasdfasdf', token: team.api_token },
            } as any as PluginEvent,
            team.id,
            now,
            new UUIDT().toString()
        )

        const [event] = await clickhouse.fetchEvents()
        expect(event.properties['$ip']).not.toBeTruthy()
    })

    test('merge_dangerously', async () => {
        await createPerson(hub, team, ['old_distinct_id'])

        await processEvent(
            'new_distinct_id',
            '',
            '',
            {
                event: '$merge_dangerously',
                properties: { distinct_id: 'new_distinct_id', token: team.api_token, alias: 'old_distinct_id' },
            } as any as PluginEvent,
            team.id,
            now,
            new UUIDT().toString()
        )

        expect((await clickhouse.fetchEvents()).length).toBe(1)
        expect(await hub.db.fetchDistinctIdValues((await hub.db.fetchPersons())[0])).toEqual([
            'old_distinct_id',
            'new_distinct_id',
        ])
    })

    test('alias', async () => {
        await createPerson(hub, team, ['old_distinct_id'])

        await processEvent(
            'new_distinct_id',
            '',
            '',
            {
                event: '$create_alias',
                properties: { distinct_id: 'new_distinct_id', token: team.api_token, alias: 'old_distinct_id' },
            } as any as PluginEvent,
            team.id,
            now,
            new UUIDT().toString()
        )

        expect((await clickhouse.fetchEvents()).length).toBe(1)
        expect(await hub.db.fetchDistinctIdValues((await hub.db.fetchPersons())[0])).toEqual([
            'old_distinct_id',
            'new_distinct_id',
        ])
    })

    test('alias reverse', async () => {
        await createPerson(hub, team, ['old_distinct_id'])

        await processEvent(
            'old_distinct_id',
            '',
            '',
            {
                event: '$create_alias',
                properties: { distinct_id: 'old_distinct_id', token: team.api_token, alias: 'new_distinct_id' },
            } as any as PluginEvent,
            team.id,
            now,
            new UUIDT().toString()
        )

        expect((await clickhouse.fetchEvents()).length).toBe(1)
        expect(await hub.db.fetchDistinctIdValues((await hub.db.fetchPersons())[0])).toEqual([
            'old_distinct_id',
            'new_distinct_id',
        ])
    })

    test('alias twice', async () => {
        await createPerson(hub, team, ['old_distinct_id'])

        await processEvent(
            'new_distinct_id',
            '',
            '',
            {
                event: '$create_alias',
                properties: { distinct_id: 'new_distinct_id', token: team.api_token, alias: 'old_distinct_id' },
            } as any as PluginEvent,
            team.id,
            now,
            new UUIDT().toString()
        )

        expect((await hub.db.fetchPersons()).length).toBe(1)
        expect((await clickhouse.fetchEvents()).length).toBe(1)
        expect(await hub.db.fetchDistinctIdValues((await hub.db.fetchPersons())[0])).toEqual([
            'old_distinct_id',
            'new_distinct_id',
        ])

        await createPerson(hub, team, ['old_distinct_id_2'])
        expect((await hub.db.fetchPersons()).length).toBe(2)

        await processEvent(
            'new_distinct_id',
            '',
            '',
            {
                event: '$create_alias',
                properties: { distinct_id: 'new_distinct_id', token: team.api_token, alias: 'old_distinct_id_2' },
            } as any as PluginEvent,
            team.id,
            now,
            new UUIDT().toString()
        )
        expect((await clickhouse.fetchEvents()).length).toBe(2)
        expect((await hub.db.fetchPersons()).length).toBe(1)
        expect(await hub.db.fetchDistinctIdValues((await hub.db.fetchPersons())[0])).toEqual([
            'old_distinct_id',
            'new_distinct_id',
            'old_distinct_id_2',
        ])
    })

    test('alias before person', async () => {
        await processEvent(
            'new_distinct_id',
            '',
            '',
            {
                event: '$create_alias',
                properties: { distinct_id: 'new_distinct_id', token: team.api_token, alias: 'old_distinct_id' },
            } as any as PluginEvent,
            team.id,
            now,
            new UUIDT().toString()
        )

        expect((await clickhouse.fetchEvents()).length).toBe(1)
        expect((await hub.db.fetchPersons()).length).toBe(1)
        expect(await hub.db.fetchDistinctIdValues((await hub.db.fetchPersons())[0])).toEqual([
            'new_distinct_id',
            'old_distinct_id',
        ])
    })

    test('alias both existing', async () => {
        await createPerson(hub, team, ['old_distinct_id'])
        await createPerson(hub, team, ['new_distinct_id'])

        await processEvent(
            'new_distinct_id',
            '',
            '',
            {
                event: '$create_alias',
                properties: { distinct_id: 'new_distinct_id', token: team.api_token, alias: 'old_distinct_id' },
            } as any as PluginEvent,
            team.id,
            now,
            new UUIDT().toString()
        )

        expect((await clickhouse.fetchEvents()).length).toBe(1)
        expect(await hub.db.fetchDistinctIdValues((await hub.db.fetchPersons())[0])).toEqual([
            'old_distinct_id',
            'new_distinct_id',
        ])
    })

<<<<<<< HEAD
    test('alias merge properties', async () => {
        await createPerson(hub, team, ['new_distinct_id'], {
            key_on_both: 'new value both',
            key_on_new: 'new value',
        })
        await createPerson(hub, team, ['old_distinct_id'], {
            key_on_both: 'old value both',
            key_on_old: 'old value',
        })

        await processEvent(
            'new_distinct_id',
            '',
            '',
            {
                event: '$create_alias',
                properties: { distinct_id: 'new_distinct_id', token: team.api_token, alias: 'old_distinct_id' },
            } as any as PluginEvent,
            team.id,
            now,
            new UUIDT().toString()
        )

        expect((await clickhouse.fetchEvents()).length).toBe(1)
        expect((await hub.db.fetchPersons()).length).toBe(1)
        const [person] = await hub.db.fetchPersons()
        expect((await hub.db.fetchDistinctIdValues(person)).sort()).toEqual(['new_distinct_id', 'old_distinct_id'])
        expect(person.properties).toEqual({
            key_on_both: 'new value both',
            key_on_new: 'new value',
            key_on_old: 'old value',
        })
    })
=======
    test('we do not leave things in inconsistent state if $identify is run concurrently', async () => {
        // There are a few places where we have the pattern of:
        //
        //  1. fetch from postgres
        //  2. check rows match condition
        //  3. perform update
        //
        // This test is designed to check the specific case where, in
        // handling we are creating an unidentified user, then updating this
        // user to have is_identified = true. Since we are using the
        // is_identified to decide on if we will merge persons, we want to
        // make sure we guard against this race condition. The scenario is:
        //
        //  1. initiate identify for 'distinct-id'
        //  2. once person for distinct-id has been created, initiate
        //     identify for 'new-distinct-id'
        //  3. check that the persons remain distinct

        // Check the db is empty to start with
        expect(await hub.db.fetchPersons()).toEqual([])

        const anonymousId = 'anonymous_id'
        const initialDistinctId = 'initial-distinct-id'
        const newDistinctId = 'new-distinct-id'

        state.currentDistinctId = newDistinctId
        await capture(hub, 'some event')
        state.currentDistinctId = anonymousId

        // Hook into createPerson, which is as of writing called from
        // alias. Here we simply call identify again and wait on it
        // completing before continuing with the first identify.
        const originalCreatePerson = personRepository.createPerson.bind(personRepository)
        const createPersonMock = jest.fn(async (...args) => {
            // We need to slice off the txn arg, or else we conflict with the `identify` below.
            // @ts-expect-error because TS is crazy, this is valid
            const result = await originalCreatePerson(...args.slice(0, -1))

            if (createPersonMock.mock.calls.length === 1) {
                // On second invocation, make another identify call
                await identify(hub, newDistinctId, personRepository)
            }

            return result
        })
        personRepository.createPerson = createPersonMock

        // set the first identify going
        await identify(hub, initialDistinctId, personRepository)

        // Let's first just make sure `updatePerson` was called, as a way of
        // checking that our mocking was actually invoked
        expect(personRepository.createPerson).toHaveBeenCalled()
>>>>>>> d73ecd5e

    test('long htext', async () => {
        await processEvent(
            'new_distinct_id',
            '',
            '',
            {
                event: '$autocapture',
                properties: {
                    distinct_id: 'new_distinct_id',
                    token: team.api_token,
                    $elements: [
                        {
                            tag_name: 'a',
                            $el_text: 'a'.repeat(2050),
                            attr__href: 'a'.repeat(2050),
                            nth_child: 1,
                            nth_of_type: 2,
                            attr__class: 'btn btn-sm',
                        },
                    ],
                },
            } as any as PluginEvent,
            team.id,
            now,
            new UUIDT().toString()
        )

        const [event] = await clickhouse.fetchEvents()
        const [element] = event.elements_chain!
        expect(element.href?.length).toEqual(2048)
        expect(element.text?.length).toEqual(400)
    })

    test('capture first team event', async () => {
        await hub.db.postgres.query(
            PostgresUse.COMMON_WRITE,
            `UPDATE posthog_team
            SET ingested_event = $1
            WHERE id = $2`,
            [false, team.id],
            'testTag'
        )

        await processEvent(
            '2',
            '',
            '',
            {
                event: '$autocapture',
                properties: {
                    distinct_id: 1,
                    token: team.api_token,
                    $elements: [{ tag_name: 'a', nth_child: 1, nth_of_type: 2, attr__class: 'btn btn-sm' }],
                },
            } as any as PluginEvent,
            team.id,
            now,
            new UUIDT().toString()
        )

        expect(captureTeamEvent).toHaveBeenCalledWith(
            expect.objectContaining({ uuid: team.uuid, organization_id: team.organization_id }),
            'first team event ingested',
            { host: undefined, realm: undefined, sdk: undefined },
            'plugin_test_user_distinct_id_1001'
        )

        team = await getFirstTeam(hub)
        expect(team.ingested_event).toEqual(true)

        const [event] = await clickhouse.fetchEvents()

        const elements = event.elements_chain!
        expect(elements.length).toEqual(1)
    })

    test('identify set', async () => {
        await createPerson(hub, team, ['distinct_id1'])
        const ts_before = now
        const ts_after = now.plus({ hours: 1 })

        await processEvent(
            'distinct_id1',
            '',
            '',
            {
                event: '$identify',
                properties: {
                    token: team.api_token,
                    distinct_id: 'distinct_id1',
                    $set: { a_prop: 'test-1', c_prop: 'test-1' },
                },
            } as any as PluginEvent,
            team.id,
            ts_before,
            new UUIDT().toString()
        )

        expect((await clickhouse.fetchEvents()).length).toBe(1)

        const [event] = await clickhouse.fetchEvents()
        expect(event.properties['$set']).toEqual({ a_prop: 'test-1', c_prop: 'test-1' })

        const [person] = await hub.db.fetchPersons()
        expect(await hub.db.fetchDistinctIdValues(person)).toEqual(['distinct_id1'])
        expect(person.properties).toEqual({ a_prop: 'test-1', c_prop: 'test-1' })
        expect(person.is_identified).toEqual(false)

        await processEvent(
            'distinct_id1',
            '',
            '',
            {
                event: '$identify',
                properties: {
                    token: team.api_token,
                    distinct_id: 'distinct_id1',
                    $set: { a_prop: 'test-2', b_prop: 'test-2b' },
                },
            } as any as PluginEvent,
            team.id,
            ts_after,
            new UUIDT().toString()
        )
        expect((await clickhouse.fetchEvents()).length).toBe(2)
        const [person2] = await hub.db.fetchPersons()
        expect(person2.properties).toEqual({ a_prop: 'test-2', b_prop: 'test-2b', c_prop: 'test-1' })
    })

    test('identify set_once', async () => {
        await createPerson(hub, team, ['distinct_id1'])

        await processEvent(
            'distinct_id1',
            '',
            '',
            {
                event: '$identify',
                properties: {
                    token: team.api_token,
                    distinct_id: 'distinct_id1',
                    $set_once: { a_prop: 'test-1', c_prop: 'test-1' },
                },
            } as any as PluginEvent,
            team.id,
            now,
            new UUIDT().toString()
        )

        expect((await clickhouse.fetchEvents()).length).toBe(1)

        const [event] = await clickhouse.fetchEvents()
        expect(event.properties['$set_once']).toEqual({ a_prop: 'test-1', c_prop: 'test-1' })

        const [person] = await hub.db.fetchPersons()
        expect(await hub.db.fetchDistinctIdValues(person)).toEqual(['distinct_id1'])
        expect(person.properties).toEqual({ a_prop: 'test-1', c_prop: 'test-1' })
        expect(person.is_identified).toEqual(false)

        await processEvent(
            'distinct_id1',
            '',
            '',
            {
                event: '$identify',
                properties: {
                    token: team.api_token,
                    distinct_id: 'distinct_id1',
                    $set_once: { a_prop: 'test-2', b_prop: 'test-2b' },
                },
            } as any as PluginEvent,
            team.id,
            now,
            new UUIDT().toString()
        )
        expect((await clickhouse.fetchEvents()).length).toBe(2)
        const [person2] = await hub.db.fetchPersons()
        expect(person2.properties).toEqual({ a_prop: 'test-1', b_prop: 'test-2b', c_prop: 'test-1' })
        expect(person2.is_identified).toEqual(false)
    })

    test('identify with illegal (generic) id', async () => {
        await createPerson(hub, team, ['im an anonymous id'])
        expect((await hub.db.fetchPersons()).length).toBe(1)

        const createPersonAndSendIdentify = async (distinctId: string): Promise<void> => {
            await createPerson(hub, team, [distinctId])

            await processEvent(
                distinctId,
                '',
                '',
                {
                    event: '$identify',
                    properties: {
                        token: team.api_token,
                        distinct_id: distinctId,
                        $anon_distinct_id: 'im an anonymous id',
                    },
                } as any as PluginEvent,
                team.id,
                now,
                new UUIDT().toString()
            )
        }

        // try to merge, the merge should fail
        await createPersonAndSendIdentify('distinctId')
        expect((await hub.db.fetchPersons()).length).toBe(2)

        await createPersonAndSendIdentify('  ')
        expect((await hub.db.fetchPersons()).length).toBe(3)

        await createPersonAndSendIdentify('NaN')
        expect((await hub.db.fetchPersons()).length).toBe(4)

        await createPersonAndSendIdentify('undefined')
        expect((await hub.db.fetchPersons()).length).toBe(5)

        await createPersonAndSendIdentify('None')
        expect((await hub.db.fetchPersons()).length).toBe(6)

        await createPersonAndSendIdentify('0')
        expect((await hub.db.fetchPersons()).length).toBe(7)

        // 'Nan' is an allowed id, so the merge should work
        // as such, no extra person is created
        await createPersonAndSendIdentify('Nan')
        expect((await hub.db.fetchPersons()).length).toBe(7)
    })

    test('Alias with illegal (generic) id', async () => {
        const legal_id = 'user123'
        const illegal_id = 'null'
        await createPerson(hub, team, [legal_id])
        expect((await hub.db.fetchPersons()).length).toBe(1)

        await processEvent(
            illegal_id,
            '',
            '',
            {
                event: '$create_alias',
                properties: {
                    token: team.api_token,
                    distinct_id: legal_id,
                    alias: illegal_id,
                },
            } as any as PluginEvent,
            team.id,
            now,
            new UUIDT().toString()
        )
        // person with illegal id got created but not merged
        expect((await hub.db.fetchPersons()).length).toBe(2)
    })

    test('distinct with anonymous_id', async () => {
        await createPerson(hub, team, ['anonymous_id'])

        await processEvent(
            'new_distinct_id',
            '',
            '',
            {
                event: '$identify',
                properties: {
                    $anon_distinct_id: 'anonymous_id',
                    token: team.api_token,
                    distinct_id: 'new_distinct_id',
                    $set: { a_prop: 'test' },
                },
            } as any as PluginEvent,
            team.id,
            now,
            new UUIDT().toString()
        )

        expect((await clickhouse.fetchEvents()).length).toBe(1)
        const [event] = await clickhouse.fetchEvents()
        expect(event.properties['$set']).toEqual({ a_prop: 'test' })
        const [person] = await hub.db.fetchPersons()
        expect(await hub.db.fetchDistinctIdValues(person)).toEqual(['anonymous_id', 'new_distinct_id'])
        expect(person.properties).toEqual({ a_prop: 'test' })
        expect(person.is_identified).toEqual(true)

        // check no errors as this call can happen multiple times
        await processEvent(
            'new_distinct_id',
            '',
            '',
            {
                event: '$identify',
                properties: {
                    $anon_distinct_id: 'anonymous_id',
                    token: team.api_token,
                    distinct_id: 'new_distinct_id',
                    $set: { a_prop: 'test' },
                },
            } as any as PluginEvent,
            team.id,
            now,
            new UUIDT().toString()
        )
    })

    // This case is likely to happen after signup, for example:
    // 1. User browses website with anonymous_id
    // 2. User signs up, triggers event with their new_distinct_id (creating a new Person)
    // 3. In the frontend, try to alias anonymous_id with new_distinct_id
    // Result should be that we end up with one Person with both ID's
    test('distinct with anonymous_id which was already created', async () => {
        await createPerson(hub, team, ['anonymous_id'])
        await createPerson(hub, team, ['new_distinct_id'], { email: 'someone@gmail.com' })

        await processEvent(
            'new_distinct_id',
            '',
            '',
            {
                event: '$identify',
                properties: {
                    $anon_distinct_id: 'anonymous_id',
                    token: team.api_token,
                    distinct_id: 'new_distinct_id',
                },
            } as any as PluginEvent,
            team.id,
            now,
            new UUIDT().toString()
        )

        const [person] = await hub.db.fetchPersons()
        expect(await hub.db.fetchDistinctIdValues(person)).toEqual(['anonymous_id', 'new_distinct_id'])
        expect(person.properties['email']).toEqual('someone@gmail.com')
        expect(person.is_identified).toEqual(true)
    })

    test('identify with the same distinct_id as anon_distinct_id', async () => {
        await createPerson(hub, team, ['anonymous_id'])

        await processEvent(
            'anonymous_id',
            '',
            '',
            {
                event: '$identify',
                properties: {
                    $anon_distinct_id: 'anonymous_id',
                    token: team.api_token,
                    distinct_id: 'anonymous_id',
                },
            } as any as PluginEvent,
            team.id,
            now,
            new UUIDT().toString()
        )

        const [person] = await hub.db.fetchPersons()
        expect(await hub.db.fetchDistinctIdValues(person)).toEqual(['anonymous_id'])
        expect(person.is_identified).toEqual(false)
    })

    test('distinct with multiple anonymous_ids which were already created', async () => {
        await createPerson(hub, team, ['anonymous_id'])
        await createPerson(hub, team, ['new_distinct_id'], { email: 'someone@gmail.com' })

        await processEvent(
            'new_distinct_id',
            '',
            '',
            {
                event: '$identify',
                properties: {
                    $anon_distinct_id: 'anonymous_id',
                    token: team.api_token,
                    distinct_id: 'new_distinct_id',
                },
            } as any as PluginEvent,
            team.id,
            now,
            new UUIDT().toString()
        )

        const persons1 = await hub.db.fetchPersons()
        expect(persons1.length).toBe(1)
        expect(await hub.db.fetchDistinctIdValues(persons1[0])).toEqual(['anonymous_id', 'new_distinct_id'])
        expect(persons1[0].properties['email']).toEqual('someone@gmail.com')
        expect(persons1[0].is_identified).toEqual(true)

        await createPerson(hub, team, ['anonymous_id_2'])

        await processEvent(
            'new_distinct_id',
            '',
            '',
            {
                event: '$identify',
                properties: {
                    $anon_distinct_id: 'anonymous_id_2',
                    token: team.api_token,
                    distinct_id: 'new_distinct_id',
                },
            } as any as PluginEvent,
            team.id,
            now,
            new UUIDT().toString()
        )

        const persons2 = await hub.db.fetchPersons()
        expect(persons2.length).toBe(1)
        expect(await hub.db.fetchDistinctIdValues(persons2[0])).toEqual([
            'anonymous_id',
            'new_distinct_id',
            'anonymous_id_2',
        ])
        expect(persons2[0].properties['email']).toEqual('someone@gmail.com')
        expect(persons2[0].is_identified).toEqual(true)
    })

    test('distinct team leakage', async () => {
        await createUserTeamAndOrganization(
            hub.postgres,
            3,
            1002,
            'a73fc995-a63f-4e4e-bf65-2a5e9f93b2b1',
            '01774e2f-0d01-0000-ee94-9a238640c6ee',
            '0174f81e-36f5-0000-7ef8-cc26c1fbab1c'
        )
        const team2 = (await getTeams(hub))[1]
        await createPerson(hub, team2, ['2'], { email: 'team2@gmail.com' })
        await createPerson(hub, team, ['1', '2'])

        await processEvent(
            '2',
            '',
            '',
            {
                event: '$identify',
                properties: {
                    $anon_distinct_id: '1',
                    token: team.api_token,
                    distinct_id: '2',
                },
            } as any as PluginEvent,
            team.id,
            now,
            new UUIDT().toString()
        )

        const people = (await hub.db.fetchPersons()).sort((p1, p2) => p2.team_id - p1.team_id)
        expect(people.length).toEqual(2)
        expect(people[1].team_id).toEqual(team.id)
        expect(people[1].properties).toEqual({})
        expect(await hub.db.fetchDistinctIdValues(people[1])).toEqual(['1', '2'])
        expect(people[0].team_id).toEqual(team2.id)
        expect(await hub.db.fetchDistinctIdValues(people[0])).toEqual(['2'])
    })

    describe('when handling $identify', () => {
        test('we do not alias users if distinct id changes but we are already identified', async () => {
            // This test is in reference to
            // https://github.com/PostHog/posthog/issues/5527 , where we were
            // correctly identifying that an anonymous user before login should be
            // aliased to the user they subsequently login as, but incorrectly
            // aliasing on subsequent $identify events. The anonymous case is
            // special as we want to alias to a known user, but otherwise we
            // shouldn't be doing so.

            const anonymousId = 'anonymous_id'
            const initialDistinctId = 'initial_distinct_id'

            const p2DistinctId = 'p2_distinct_id'
            const p2NewDistinctId = 'new_distinct_id'

            // Play out a sequence of events that should result in two users being
            // identified, with the first to events associated with one user, and
            // the third with another.
            await capture(hub, 'event 1')
            await identify(hub, initialDistinctId)
            await capture(hub, 'event 2')

            state.currentDistinctId = p2DistinctId
            await capture(hub, 'event 3')
            await identify(hub, p2NewDistinctId)
            await capture(hub, 'event 4')

            // Let's also make sure that we do not alias when switching back to
            // initialDistictId
            await identify(hub, initialDistinctId)

            // Get pairins of person distinctIds and the events associated with them
            const eventsByPerson = await getEventsByPerson(hub)

            expect(eventsByPerson).toEqual([
                [
                    [anonymousId, initialDistinctId],
                    ['event 1', '$identify', 'event 2', '$identify'],
                ],
                [
                    [p2DistinctId, p2NewDistinctId],
                    ['event 3', '$identify', 'event 4'],
                ],
            ])

            // Make sure the persons are identified
            const persons = await hub.db.fetchPersons()
            expect(persons.map((person) => person.is_identified)).toEqual([true, true])
        })

        test('we do not alias users if distinct id changes but we are already identified, with no anonymous event', async () => {
            // This test is in reference to
            // https://github.com/PostHog/posthog/issues/5527 , where we were
            // correctly identifying that an anonymous user before login should be
            // aliased to the user they subsequently login as, but incorrectly
            // aliasing on subsequent $identify events. The anonymous case is
            // special as we want to alias to a known user, but otherwise we
            // shouldn't be doing so. This test is similar to the previous one,
            // except it does not include an initial anonymous event.

            const anonymousId = 'anonymous_id'
            const initialDistinctId = 'initial_distinct_id'

            const p2DistinctId = 'p2_distinct_id'
            const p2NewDistinctId = 'new_distinct_id'

            // Play out a sequence of events that should result in two users being
            // identified, with the first to events associated with one user, and
            // the third with another.
            await identify(hub, initialDistinctId)
            await capture(hub, 'event 2')

            state.currentDistinctId = p2DistinctId
            await capture(hub, 'event 3')
            await identify(hub, p2NewDistinctId)
            await capture(hub, 'event 4')

            // Let's also make sure that we do not alias when switching back to
            // initialDistictId
            await identify(hub, initialDistinctId)

            // Get pairins of person distinctIds and the events associated with them
            const eventsByPerson = await getEventsByPerson(hub)

            expect(eventsByPerson).toEqual([
                [
                    [initialDistinctId, anonymousId],
                    ['$identify', 'event 2', '$identify'],
                ],
                [
                    [p2DistinctId, p2NewDistinctId],
                    ['event 3', '$identify', 'event 4'],
                ],
            ])

            // Make sure the persons are identified
            const persons = await hub.db.fetchPersons()
            expect(persons.map((person) => person.is_identified)).toEqual([true, true])
        })

        test('we do not leave things in inconsistent state if $identify is run concurrently', async () => {
            // There are a few places where we have the pattern of:
            //
            //  1. fetch from postgres
            //  2. check rows match condition
            //  3. perform update
            //
            // This test is designed to check the specific case where, in
            // handling we are creating an unidentified user, then updating this
            // user to have is_identified = true. Since we are using the
            // is_identified to decide on if we will merge persons, we want to
            // make sure we guard against this race condition. The scenario is:
            //
            //  1. initiate identify for 'distinct-id'
            //  2. once person for distinct-id has been created, initiate
            //     identify for 'new-distinct-id'
            //  3. check that the persons remain distinct

            // Check the db is empty to start with
            expect(await hub.db.fetchPersons()).toEqual([])

            const anonymousId = 'anonymous_id'
            const initialDistinctId = 'initial-distinct-id'
            const newDistinctId = 'new-distinct-id'

            state.currentDistinctId = newDistinctId
            await capture(hub, 'some event')
            state.currentDistinctId = anonymousId

            // Hook into createPerson, which is as of writing called from
            // alias. Here we simply call identify again and wait on it
            // completing before continuing with the first identify.
            const originalCreatePerson = hub.db.createPerson.bind(hub.db)
            const createPersonMock = jest.fn(async (...args) => {
                // We need to slice off the txn arg, or else we conflict with the `identify` below.
                // @ts-expect-error because TS is crazy, this is valid
                const result = await originalCreatePerson(...args.slice(0, -1))

                if (createPersonMock.mock.calls.length === 1) {
                    // On second invocation, make another identify call
                    await identify(hub, newDistinctId)
                }

                return result
            })
            hub.db.createPerson = createPersonMock

            // set the first identify going
            await identify(hub, initialDistinctId)

            // Let's first just make sure `updatePerson` was called, as a way of
            // checking that our mocking was actually invoked
            expect(hub.db.createPerson).toHaveBeenCalled()

            // Now make sure that we have one person in the db that has been
            // identified
            const persons = await hub.db.fetchPersons()
            expect(persons.length).toEqual(2)
            expect(persons.map((person) => person.is_identified)).toEqual([true, true])
        })
    })

    describe('when handling $create_alias', () => {
        test('we can alias an identified person to an identified person', async () => {
            const anonymousId = 'anonymous_id'
            const identifiedId1 = 'identified_id1'
            const identifiedId2 = 'identified_id2'

            // anonymous_id -> identified_id1
            await identify(hub, identifiedId1)

            state.currentDistinctId = identifiedId1
            await capture(hub, 'some event')

            await identify(hub, identifiedId2)

            await alias(hub, identifiedId1, identifiedId2)

            // Get pairings of person distinctIds and the events associated with them
            const eventsByPerson = await getEventsByPerson(hub)

            // There should just be one person, to which all events are associated
            expect(eventsByPerson).toEqual([
                [
                    expect.arrayContaining([anonymousId, identifiedId1, identifiedId2]),
                    ['$identify', 'some event', '$identify', '$create_alias'],
                ],
            ])

            // Make sure there is one identified person
            const persons = await hub.db.fetchPersons()
            expect(persons.map((person) => person.is_identified)).toEqual([true])
        })

        test('we can alias an anonymous person to an identified person', async () => {
            const anonymousId = 'anonymous_id'
            const initialDistinctId = 'initial_distinct_id'

            // Identify one person, then become anonymous
            await identify(hub, initialDistinctId)
            state.currentDistinctId = anonymousId
            await capture(hub, 'anonymous event')

            // Then try to alias them
            await alias(hub, anonymousId, initialDistinctId)

            // Get pairings of person distinctIds and the events associated with them
            const eventsByPerson = await getEventsByPerson(hub)

            // There should just be one person, to which all events are associated
            expect(eventsByPerson).toEqual([
                [
                    [initialDistinctId, anonymousId],
                    ['$identify', 'anonymous event', '$create_alias'],
                ],
            ])

            // Make sure there is one identified person
            const persons = await hub.db.fetchPersons()
            expect(persons.map((person) => person.is_identified)).toEqual([true])
        })

        test('we can alias an identified person to an anonymous person', async () => {
            const anonymousId = 'anonymous_id'
            const initialDistinctId = 'initial_distinct_id'

            // Identify one person, then become anonymous
            await identify(hub, initialDistinctId)
            state.currentDistinctId = anonymousId
            await capture(hub, 'anonymous event')

            // Then try to alias them
            await alias(hub, initialDistinctId, anonymousId)

            // Get pairings of person distinctIds and the events associated with them
            const eventsByPerson = await getEventsByPerson(hub)

            // There should just be one person, to which all events are associated
            expect(eventsByPerson).toEqual([
                [
                    [initialDistinctId, anonymousId],
                    ['$identify', 'anonymous event', '$create_alias'],
                ],
            ])

            // Make sure there is one identified person
            const persons = await hub.db.fetchPersons()
            expect(persons.map((person) => person.is_identified)).toEqual([true])
        })

        test('we can alias an anonymous person to an anonymous person', async () => {
            const anonymous1 = 'anonymous-1'
            const anonymous2 = 'anonymous-2'

            // Identify one person, then become anonymous
            state.currentDistinctId = anonymous1
            await capture(hub, 'anonymous event 1')
            state.currentDistinctId = anonymous2
            await capture(hub, 'anonymous event 2')

            // Then try to alias them
            await alias(hub, anonymous1, anonymous2)

            // Get pairings of person distinctIds and the events associated with them
            const eventsByPerson = await getEventsByPerson(hub)

            // There should just be one person, to which all events are associated
            expect(eventsByPerson).toEqual([
                [
                    [anonymous1, anonymous2],
                    ['anonymous event 1', 'anonymous event 2', '$create_alias'],
                ],
            ])

            // Make sure there is one identified person
            const persons = await hub.db.fetchPersons()
            expect(persons.map((person) => person.is_identified)).toEqual([true])
        })

        test('we can alias two non-existent persons', async () => {
            const anonymous1 = 'anonymous-1'
            const anonymous2 = 'anonymous-2'

            // Then try to alias them
            state.currentDistinctId = anonymous1
            await alias(hub, anonymous2, anonymous1)

            // Get pairings of person distinctIds and the events associated with them
            const eventsByPerson = await getEventsByPerson(hub)

            // There should just be one person, to which all events are associated
            expect(eventsByPerson).toEqual([[[anonymous1, anonymous2], ['$create_alias']]])

            const persons = await hub.db.fetchPersons()
            expect(persons.map((person) => person.is_identified)).toEqual([true])
        })
    })

    test('event name object json', async () => {
        await processEvent(
            'xxx',
            '',
            '',
            { event: { 'event name': 'as object' }, properties: {} } as any as PluginEvent,
            team.id,
            now,
            new UUIDT().toString()
        )
        const [event] = await clickhouse.fetchEvents()
        expect(event.event).toEqual('{"event name":"as object"}')
    })

    test('event name array json', async () => {
        await processEvent(
            'xxx',
            '',
            '',
            { event: ['event name', 'a list'], properties: {} } as any as PluginEvent,
            team.id,
            now,
            new UUIDT().toString()
        )
        const [event] = await clickhouse.fetchEvents()
        expect(event.event).toEqual('["event name","a list"]')
    })

    test('long event name substr', async () => {
        await processEvent(
            'xxx',
            '',
            '',
            { event: 'E'.repeat(300), properties: { price: 299.99, name: 'AirPods Pro' } } as any as PluginEvent,
            team.id,
            DateTime.utc(),
            new UUIDT().toString()
        )

        const [event] = await clickhouse.fetchEvents()
        expect(event.event?.length).toBe(200)
    })

    test('any event can do $set on props (user exists)', async () => {
        await createPerson(hub, team, ['distinct_id1'])

        await processEvent(
            'distinct_id1',
            '',
            '',
            {
                event: 'some_event',
                properties: {
                    token: team.api_token,
                    distinct_id: 'distinct_id1',
                    $set: { a_prop: 'test-1', c_prop: 'test-1' },
                },
            } as any as PluginEvent,
            team.id,
            now,
            new UUIDT().toString()
        )

        expect((await clickhouse.fetchEvents()).length).toBe(1)

        const [event] = await clickhouse.fetchEvents()
        expect(event.properties['$set']).toEqual({ a_prop: 'test-1', c_prop: 'test-1' })

        const [person] = await hub.db.fetchPersons()
        expect(await hub.db.fetchDistinctIdValues(person)).toEqual(['distinct_id1'])
        expect(person.properties).toEqual({ a_prop: 'test-1', c_prop: 'test-1' })
    })

    test('any event can do $set on props (new user)', async () => {
        const uuid = new UUIDT().toString()

        await processEvent(
            'distinct_id1',
            '',
            '',
            {
                event: 'some_event',
                properties: {
                    token: team.api_token,
                    distinct_id: 'distinct_id1',
                    $set: { a_prop: 'test-1', c_prop: 'test-1' },
                },
            } as any as PluginEvent,
            team.id,
            now,
            uuid
        )

        expect((await clickhouse.fetchEvents()).length).toBe(1)

        const [event] = await clickhouse.fetchEvents()
        expect(event.properties['$set']).toEqual({ a_prop: 'test-1', c_prop: 'test-1' })

        const [person] = await hub.db.fetchPersons()
        expect(await hub.db.fetchDistinctIdValues(person)).toEqual(['distinct_id1'])
        expect(person.properties).toEqual({ $creator_event_uuid: uuid, a_prop: 'test-1', c_prop: 'test-1' })
    })

    test('any event can do $set_once on props', async () => {
        await createPerson(hub, team, ['distinct_id1'])

        await processEvent(
            'distinct_id1',
            '',
            '',
            {
                event: 'some_event',
                properties: {
                    token: team.api_token,
                    distinct_id: 'distinct_id1',
                    $set_once: { a_prop: 'test-1', c_prop: 'test-1' },
                },
            } as any as PluginEvent,
            team.id,
            now,
            new UUIDT().toString()
        )

        expect((await clickhouse.fetchEvents()).length).toBe(1)

        const [event] = await clickhouse.fetchEvents()
        expect(event.properties['$set_once']).toEqual({ a_prop: 'test-1', c_prop: 'test-1' })

        const [person] = await hub.db.fetchPersons()
        expect(await hub.db.fetchDistinctIdValues(person)).toEqual(['distinct_id1'])
        expect(person.properties).toEqual({ a_prop: 'test-1', c_prop: 'test-1' })

        await processEvent(
            'distinct_id1',
            '',
            '',
            {
                event: 'some_other_event',
                properties: {
                    token: team.api_token,
                    distinct_id: 'distinct_id1',
                    $set_once: { a_prop: 'test-2', b_prop: 'test-2b' },
                },
            } as any as PluginEvent,
            team.id,
            now,
            new UUIDT().toString()
        )
        expect((await clickhouse.fetchEvents()).length).toBe(2)
        const [person2] = await hub.db.fetchPersons()
        expect(person2.properties).toEqual({ a_prop: 'test-1', b_prop: 'test-2b', c_prop: 'test-1' })
    })

    test('$set and $set_once', async () => {
        const uuid = new UUIDT().toString()
        await processEvent(
            'distinct_id1',
            '',
            '',
            {
                event: 'some_event',
                properties: {
                    token: team.api_token,
                    distinct_id: 'distinct_id1',
                    $set: { key1: 'value1', key2: 'value2', key3: 'value4' },
                    $set_once: { key1_once: 'value1', key2_once: 'value2', key3_once: 'value4' },
                },
            } as any as PluginEvent,
            team.id,
            now,
            uuid
        )

        expect((await clickhouse.fetchEvents()).length).toBe(1)

        const [person] = await hub.db.fetchPersons()
        expect(await hub.db.fetchDistinctIdValues(person)).toEqual(['distinct_id1'])
        expect(person.properties).toEqual({
            $creator_event_uuid: uuid,
            key1: 'value1',
            key2: 'value2',
            key3: 'value4',
            key1_once: 'value1',
            key2_once: 'value2',
            key3_once: 'value4',
        })
    })

    test('groupidentify', async () => {
        await createPerson(hub, team, ['distinct_id1'])

        await processEvent(
            'distinct_id1',
            '',
            '',
            {
                event: '$groupidentify',
                properties: {
                    token: team.api_token,
                    distinct_id: 'distinct_id1',
                    $group_type: 'organization',
                    $group_key: 'org::5',
                    $group_set: {
                        foo: 'bar',
                    },
                },
            } as any as PluginEvent,
            team.id,
            now,
            new UUIDT().toString()
        )

        expect((await clickhouse.fetchEvents()).length).toBe(1)
        await clickhouse.delayUntilEventIngested(() => clickhouse.fetchClickhouseGroups(), 1)

        const [clickhouseGroup] = await clickhouse.fetchClickhouseGroups()
        expect(clickhouseGroup).toEqual({
            group_key: 'org::5',
            group_properties: JSON.stringify({ foo: 'bar' }),
            group_type_index: 0,
            team_id: team.id.toString(),
            created_at: expect.any(String),
        })

        const group = await hub.db.fetchGroup(team.id, 0, 'org::5')
        expect(group).toEqual({
            id: expect.any(Number),
            team_id: team.id,
            group_type_index: 0,
            group_key: 'org::5',
            group_properties: { foo: 'bar' },
            created_at: now,
            properties_last_updated_at: {},
            properties_last_operation: {},
            version: 1,
        })
    })

    test('groupidentify without group_type ingests event', async () => {
        await createPerson(hub, team, ['distinct_id1'])

        await processEvent(
            'distinct_id1',
            '',
            '',
            {
                event: '$groupidentify',
                properties: {
                    token: team.api_token,
                    distinct_id: 'distinct_id1',
                    $group_key: 'org::5',
                    $group_set: {
                        foo: 'bar',
                    },
                },
            } as any as PluginEvent,
            team.id,
            now,
            new UUIDT().toString()
        )

        expect((await clickhouse.fetchEvents()).length).toBe(1)
    })

    test('$groupidentify updating properties', async () => {
        const next: DateTime = now.plus({ minutes: 1 })

        await createPerson(hub, team, ['distinct_id1'])
        await hub.db.insertGroup(team.id, 0, 'org::5', { a: 1, b: 2 }, now, {}, {})

        await processEvent(
            'distinct_id1',
            '',
            '',
            {
                event: '$groupidentify',
                properties: {
                    token: team.api_token,
                    distinct_id: 'distinct_id1',
                    $group_type: 'organization',
                    $group_key: 'org::5',
                    $group_set: {
                        foo: 'bar',
                        a: 3,
                    },
                },
            } as any as PluginEvent,
            team.id,
            next,
            new UUIDT().toString()
        )

        expect((await clickhouse.fetchEvents()).length).toBe(1)
        await clickhouse.delayUntilEventIngested(() => clickhouse.fetchClickhouseGroups(), 1)

        const [clickhouseGroup] = await clickhouse.fetchClickhouseGroups()
        expect(clickhouseGroup).toEqual({
            group_key: 'org::5',
            group_properties: JSON.stringify({ a: 3, b: 2, foo: 'bar' }),
            group_type_index: 0,
            team_id: team.id.toString(),
            created_at: expect.any(String),
        })

        const group = await hub.db.fetchGroup(team.id, 0, 'org::5')
        expect(group).toEqual({
            id: expect.any(Number),
            team_id: team.id,
            group_type_index: 0,
            group_key: 'org::5',
            group_properties: { a: 3, b: 2, foo: 'bar' },
            created_at: now,
            properties_last_updated_at: {},
            properties_last_operation: {},
            version: 2,
        })
    })

    test('person and group properties on events', async () => {
        await createPerson(hub, team, ['distinct_id1'], { pineapple: 'on', pizza: 1 })

        await processEvent(
            'distinct_id1',
            '',
            '',
            {
                event: '$groupidentify',
                properties: {
                    token: team.api_token,
                    distinct_id: 'distinct_id1',
                    $group_type: 'organization',
                    $group_key: 'org:5',
                    $group_set: {
                        foo: 'bar',
                    },
                },
            } as any as PluginEvent,
            team.id,
            now,
            new UUIDT().toString()
        )
        await processEvent(
            'distinct_id1',
            '',
            '',
            {
                event: '$groupidentify',
                properties: {
                    token: team.api_token,
                    distinct_id: 'distinct_id1',
                    $group_type: 'second',
                    $group_key: 'second_key',
                    $group_set: {
                        pineapple: 'yummy',
                    },
                },
            } as any as PluginEvent,
            team.id,
            now,
            new UUIDT().toString()
        )
        await processEvent(
            'distinct_id1',
            '',
            '',
            {
                event: 'test event',
                properties: {
                    token: team.api_token,
                    distinct_id: 'distinct_id1',
                    $set: { new: 5 },
                    $group_0: 'org:5',
                    $group_1: 'second_key',
                },
            } as any as PluginEvent,
            team.id,
            now,
            new UUIDT().toString()
        )

        const events = await clickhouse.fetchEvents()
        const event = [...events].find((e: any) => e['event'] === 'test event')
        expect(event?.person_properties).toEqual({ pineapple: 'on', pizza: 1, new: 5 })
        expect(event?.properties.$group_0).toEqual('org:5')
        expect(event?.properties.$group_1).toEqual('second_key')
        expect(event?.group0_properties).toEqual({}) // We stopped writing these to the event as queries don't use them
        expect(event?.group1_properties).toEqual({}) // We stopped writing these to the event as queries don't use them
    })

    test('set and set_once on the same key', async () => {
        await createPerson(hub, team, ['distinct_id1'])

        await processEvent(
            'distinct_id1',
            '',
            '',
            {
                event: 'some_event',
                properties: {
                    token: team.api_token,
                    distinct_id: 'distinct_id1',
                    $set: { a_prop: 'test-set' },
                    $set_once: { a_prop: 'test-set_once' },
                },
            } as any as PluginEvent,
            team.id,
            now,
            new UUIDT().toString()
        )
        expect((await clickhouse.fetchEvents()).length).toBe(1)

        const [event] = await clickhouse.fetchEvents()
        expect(event.properties['$set']).toEqual({ a_prop: 'test-set' })
        expect(event.properties['$set_once']).toEqual({ a_prop: 'test-set_once' })

        const [person] = await hub.db.fetchPersons()
        expect(await hub.db.fetchDistinctIdValues(person)).toEqual(['distinct_id1'])
        expect(person.properties).toEqual({ a_prop: 'test-set' })
    })

    test('$unset person property', async () => {
        await createPerson(hub, team, ['distinct_id1'], { a: 1, b: 2, c: 3 })

        await processEvent(
            'distinct_id1',
            '',
            '',
            {
                event: 'some_event',
                properties: {
                    token: team.api_token,
                    distinct_id: 'distinct_id1',
                    $unset: ['a', 'c'],
                },
            } as any as PluginEvent,
            team.id,
            now,
            new UUIDT().toString()
        )
        expect((await clickhouse.fetchEvents()).length).toBe(1)

        const [event] = await clickhouse.fetchEvents()
        expect(event.properties['$unset']).toEqual(['a', 'c'])

        const [person] = await hub.db.fetchPersons()
        expect(await hub.db.fetchDistinctIdValues(person)).toEqual(['distinct_id1'])
        expect(person.properties).toEqual({ b: 2 })
    })

    test('$unset person empty set ignored', async () => {
        await createPerson(hub, team, ['distinct_id1'], { a: 1, b: 2, c: 3 })

        await processEvent(
            'distinct_id1',
            '',
            '',
            {
                event: 'some_event',
                properties: {
                    token: team.api_token,
                    distinct_id: 'distinct_id1',
                    $unset: {},
                },
            } as any as PluginEvent,
            team.id,
            now,
            new UUIDT().toString()
        )
        expect((await clickhouse.fetchEvents()).length).toBe(1)

        const [event] = await clickhouse.fetchEvents()
        expect(event.properties['$unset']).toEqual({})

        const [person] = await hub.db.fetchPersons()
        expect(await hub.db.fetchDistinctIdValues(person)).toEqual(['distinct_id1'])
        expect(person.properties).toEqual({ a: 1, b: 2, c: 3 })
    })

    describe('ingestion in any order', () => {
        const ts0: DateTime = now
        const ts1: DateTime = now.plus({ minutes: 1 })
        const ts2: DateTime = now.plus({ minutes: 2 })
        const ts3: DateTime = now.plus({ minutes: 3 })
        // key encodes when the value is updated, e.g. s0 means only set call for the 0th event
        // s03o23 means via a set in events number 0 and 3 plus via set_once on 2nd and 3rd event
        // the value corresponds to which call updated it + random letter (same letter for the same key)
        // the letter is for verifying we update the right key only
        const set0: Properties = { s0123o0123: 's0a', s02o13: 's0b', s013: 's0e' }
        const setOnce0: Properties = { s0123o0123: 'o0a', s13o02: 'o0g', o023: 'o0f' }
        const set1: Properties = { s0123o0123: 's1a', s13o02: 's1g', s1: 's1c', s013: 's1e' }
        const setOnce1: Properties = { s0123o0123: 'o1a', s02o13: 'o1b', o1: 'o1d' }
        const set2: Properties = { s0123o0123: 's2a', s02o13: 's2b' }
        const setOnce2: Properties = { s0123o0123: 'o2a', s13o02: 'o2g', o023: 'o2f' }
        const set3: Properties = { s0123o0123: 's3a', s13o02: 's3g', s013: 's3e' }
        const setOnce3: Properties = { s0123o0123: 'o3a', s02o13: 'o3b', o023: 'o3f' }

        beforeEach(async () => {
            await createPerson(hub, team, ['distinct_id1'])
        })

        async function verifyPersonPropertiesSetCorrectly() {
            expect((await clickhouse.fetchEvents()).length).toBe(4)

            const [person] = await hub.db.fetchPersons()
            expect(await hub.db.fetchDistinctIdValues(person)).toEqual(['distinct_id1'])
            expect(person.properties).toEqual({
                s0123o0123: 's3a',
                s02o13: 's2b',
                s1: 's1c',
                o1: 'o1d',
                s013: 's3e',
                o023: 'o0f',
                s13o02: 's3g',
            })
            expect(person.version).toEqual(4)
        }

        async function runProcessEvent(set: Properties, setOnce: Properties, ts: DateTime) {
            await processEvent(
                'distinct_id1',
                '',
                '',
                {
                    event: 'some_event',
                    properties: {
                        $set: set,
                        $set_once: setOnce,
                    },
                } as any as PluginEvent,
                team.id,
                ts,
                new UUIDT().toString()
            )
        }

        async function ingest0() {
            await runProcessEvent(set0, setOnce0, ts0)
        }

        async function ingest1() {
            await runProcessEvent(set1, setOnce1, ts1)
        }

        async function ingest2() {
            await runProcessEvent(set2, setOnce2, ts2)
        }

        async function ingest3() {
            await runProcessEvent(set3, setOnce3, ts3)
        }

        test('ingestion in order', async () => {
            await ingest0()
            await ingest1()
            await ingest2()
            await ingest3()
            await verifyPersonPropertiesSetCorrectly()
        })
    })
})<|MERGE_RESOLUTION|>--- conflicted
+++ resolved
@@ -66,56 +66,17 @@
 let mockClientEventCounter = 0
 let team: Team
 let hub: Hub
-<<<<<<< HEAD
 let eventsProcessor: EventsProcessor
+
+let personRepository: PostgresPersonRepository
 let now = DateTime.utc()
 
-=======
-let personRepository: PostgresPersonRepository
-let redis: IORedis.Redis
-let eventsProcessor: EventsProcessor
-let now = DateTime.utc()
-
-async function processEvent(
-    distinctId: string,
-    ip: string | null,
-    _siteUrl: string,
-    data: Partial<PluginEvent>,
-    teamId: number,
-    timestamp: DateTime,
-    eventUuid: string
-): Promise<void> {
-    const pluginEvent: PluginEvent = {
-        distinct_id: distinctId,
-        site_url: _siteUrl,
-        team_id: teamId,
-        timestamp: timestamp.toUTC().toISO(),
-        now: timestamp.toUTC().toISO(),
-        ip: ip,
-        uuid: eventUuid,
-        ...data,
-    } as any as PluginEvent
-
-    const personsStoreForBatch = new MeasuringPersonsStoreForBatch(new PostgresPersonRepository(hub.db.postgres))
-    const groupStoreForBatch = new BatchWritingGroupStoreForBatch(hub.db)
-    const runner = new EventPipelineRunner(hub, pluginEvent, null, [], personsStoreForBatch, groupStoreForBatch)
-    await runner.runEventPipeline(pluginEvent, team)
-
-    await groupStoreForBatch.flush()
-
-    await delayUntilEventIngested(async () => {
-        return await hub.db.fetchEvents()
-    }, ++processEventCounter)
-}
-
->>>>>>> d73ecd5e
 // Simple client used to simulate sending events
 // Use state object to simulate stateful clients that keep track of old
 // distinct id, starting with an anonymous one. I've taken posthog-js as
 // the reference implementation.
 let state = { currentDistinctId: 'anonymous_id' }
 
-<<<<<<< HEAD
 describe('processEvent', () => {
     let clickhouse: Clickhouse
 
@@ -140,6 +101,7 @@
             hub = await createHub({ ...TEST_CONFIG })
 
             console.log('beforeEach', 'new EventsProcessor')
+            personRepository = new PostgresPersonRepository(hub.db.postgres)
             eventsProcessor = new EventsProcessor(hub)
             processEventCounter = 0
             mockClientEventCounter = 0
@@ -164,105 +126,6 @@
     afterEach(async () => {
         clickhouse.close()
         await closeHub(hub)
-=======
-beforeAll(async () => {
-    await resetKafka(TEST_CONFIG)
-})
-
-beforeEach(async () => {
-    const testCode = `
-            function processEvent (event, meta) {
-                event.properties["somewhere"] = "over the rainbow";
-                return event
-            }
-        `
-    await resetTestDatabase(testCode, TEST_CONFIG)
-    await resetTestDatabaseClickhouse(TEST_CONFIG)
-
-    hub = await createHub({ ...TEST_CONFIG })
-    redis = await hub.redisPool.acquire()
-    personRepository = new PostgresPersonRepository(hub.db.postgres)
-
-    eventsProcessor = new EventsProcessor(hub)
-    processEventCounter = 0
-    mockClientEventCounter = 0
-    team = await getFirstTeam(hub)
-    now = DateTime.utc()
-
-    // clear the webhook redis cache
-    const hooksCacheKey = `@posthog/plugin-server/hooks/${team.id}`
-    await redis.del(hooksCacheKey)
-
-    // Always start with an anonymous state
-    state = { currentDistinctId: 'anonymous_id' }
-})
-
-afterEach(async () => {
-    await hub.redisPool.release(redis)
-    await closeHub(hub)
-})
-
-const capture = async (
-    hub: Hub,
-    eventName: string,
-    properties: any = {},
-    personRepository?: PostgresPersonRepository
-) => {
-    const event = {
-        event: eventName,
-        distinct_id: properties.distinct_id ?? state.currentDistinctId,
-        properties: properties,
-        now: new Date().toISOString(),
-        sent_at: new Date().toISOString(),
-        ip: '127.0.0.1',
-        site_url: 'https://posthog.com',
-        team_id: team.id,
-        uuid: new UUIDT().toString(),
-    }
-    const personsStoreForBatch = new MeasuringPersonsStoreForBatch(
-        personRepository || new PostgresPersonRepository(hub.db.postgres)
-    )
-    const groupStoreForBatch = new BatchWritingGroupStoreForBatch(hub.db)
-    const runner = new EventPipelineRunner(hub, event, null, [], personsStoreForBatch, groupStoreForBatch)
-    await runner.runEventPipeline(event, team)
-    await delayUntilEventIngested(() => hub.db.fetchEvents(), ++mockClientEventCounter)
-}
-
-const identify = async (hub: Hub, distinctId: string, personRepository?: PostgresPersonRepository) => {
-    // Update currentDistinctId state immediately, as the event will be
-    // dispatch asynchronously
-    const currentDistinctId = state.currentDistinctId
-    state.currentDistinctId = distinctId
-    await capture(
-        hub,
-        '$identify',
-        {
-            // posthog-js will send the previous distinct id as
-            // $anon_distinct_id
-            $anon_distinct_id: currentDistinctId,
-            distinct_id: distinctId,
-        },
-        personRepository
-    )
-}
-
-const alias = async (hub: Hub, alias: string, distinctId: string) => {
-    await capture(hub, '$create_alias', { alias, disinct_id: distinctId })
-}
-
-test('merge people', async () => {
-    const p0 = (await createPerson(hub, team, ['person_0'], { $os: 'Microsoft' })) as InternalPerson
-    await delayUntilEventIngested(() => hub.db.fetchPersons(Database.ClickHouse), 1)
-
-    const [_person0, kafkaMessages0, _versionDisparity0] = await personRepository.updatePerson(p0, {
-        created_at: DateTime.fromISO('2020-01-01T00:00:00Z'),
-    })
-
-    const p1 = (await createPerson(hub, team, ['person_1'], { $os: 'Chrome', $browser: 'Chrome' })) as InternalPerson
-    await delayUntilEventIngested(() => hub.db.fetchPersons(Database.ClickHouse), 2)
-    const [_person1, kafkaMessages1, _versionDisparity1] = await personRepository.updatePerson(p1, {
-        created_at: DateTime.fromISO('2019-07-01T00:00:00Z'),
->>>>>>> d73ecd5e
     })
 
     const getEventsByPerson = async (hub: Hub): Promise<EventsByPerson[]> => {
@@ -308,19 +171,22 @@
             ...data,
         } as any as PluginEvent
 
-        const personsStoreForBatch = new MeasuringPersonsStoreForBatch(hub.db)
+        const personsStoreForBatch = new MeasuringPersonsStoreForBatch(new PostgresPersonRepository(hub.db.postgres))
         const groupStoreForBatch = new BatchWritingGroupStoreForBatch(hub.db)
         const runner = new EventPipelineRunner(hub, pluginEvent, null, [], personsStoreForBatch, groupStoreForBatch)
         await runner.runEventPipeline(pluginEvent, team)
 
         await groupStoreForBatch.flush()
 
-        await clickhouse.delayUntilEventIngested(async () => {
-            return await clickhouse.fetchEvents()
-        }, ++processEventCounter)
+        await clickhouse.delayUntilEventIngested(async () => await clickhouse.fetchEvents(), ++processEventCounter)
     }
 
-    const capture = async (hub: Hub, eventName: string, properties: any = {}) => {
+    const capture = async (
+        hub: Hub,
+        eventName: string,
+        properties: any = {},
+        personRepository?: PostgresPersonRepository
+    ) => {
         const event = {
             event: eventName,
             distinct_id: properties.distinct_id ?? state.currentDistinctId,
@@ -332,24 +198,31 @@
             team_id: team.id,
             uuid: new UUIDT().toString(),
         }
-        const personsStoreForBatch = new MeasuringPersonsStoreForBatch(hub.db)
+        const personsStoreForBatch = new MeasuringPersonsStoreForBatch(
+            personRepository || new PostgresPersonRepository(hub.db.postgres)
+        )
         const groupStoreForBatch = new BatchWritingGroupStoreForBatch(hub.db)
         const runner = new EventPipelineRunner(hub, event, null, [], personsStoreForBatch, groupStoreForBatch)
         await runner.runEventPipeline(event, team)
         await clickhouse.delayUntilEventIngested(() => clickhouse.fetchEvents(), ++mockClientEventCounter)
     }
 
-    const identify = async (hub: Hub, distinctId: string) => {
+    const identify = async (hub: Hub, distinctId: string, personRepository?: PostgresPersonRepository) => {
         // Update currentDistinctId state immediately, as the event will be
         // dispatch asynchronously
         const currentDistinctId = state.currentDistinctId
         state.currentDistinctId = distinctId
-        await capture(hub, '$identify', {
-            // posthog-js will send the previous distinct id as
-            // $anon_distinct_id
-            $anon_distinct_id: currentDistinctId,
-            distinct_id: distinctId,
-        })
+        await capture(
+            hub,
+            '$identify',
+            {
+                // posthog-js will send the previous distinct id as
+                // $anon_distinct_id
+                $anon_distinct_id: currentDistinctId,
+                distinct_id: distinctId,
+            },
+            personRepository
+        )
     }
 
     const alias = async (hub: Hub, alias: string, distinctId: string) => {
@@ -360,7 +233,7 @@
         const p0 = (await createPerson(hub, team, ['person_0'], { $os: 'Microsoft' })) as InternalPerson
         await clickhouse.delayUntilEventIngested(() => clickhouse.fetchPersons(), 1)
 
-        const [_person0, kafkaMessages0, _versionDisparity0] = await hub.db.updatePerson(p0, {
+        const [_person0, kafkaMessages0, _versionDisparity0] = await personRepository.updatePerson(p0, {
             created_at: DateTime.fromISO('2020-01-01T00:00:00Z'),
         })
 
@@ -369,7 +242,7 @@
             $browser: 'Chrome',
         })) as InternalPerson
         await clickhouse.delayUntilEventIngested(() => clickhouse.fetchPersons(), 2)
-        const [_person1, kafkaMessages1, _versionDisparity1] = await hub.db.updatePerson(p1, {
+        const [_person1, kafkaMessages1, _versionDisparity1] = await personRepository.updatePerson(p1, {
             created_at: DateTime.fromISO('2019-07-01T00:00:00Z'),
         })
 
@@ -969,7 +842,6 @@
         ])
     })
 
-<<<<<<< HEAD
     test('alias merge properties', async () => {
         await createPerson(hub, team, ['new_distinct_id'], {
             key_on_both: 'new value both',
@@ -1003,61 +875,6 @@
             key_on_old: 'old value',
         })
     })
-=======
-    test('we do not leave things in inconsistent state if $identify is run concurrently', async () => {
-        // There are a few places where we have the pattern of:
-        //
-        //  1. fetch from postgres
-        //  2. check rows match condition
-        //  3. perform update
-        //
-        // This test is designed to check the specific case where, in
-        // handling we are creating an unidentified user, then updating this
-        // user to have is_identified = true. Since we are using the
-        // is_identified to decide on if we will merge persons, we want to
-        // make sure we guard against this race condition. The scenario is:
-        //
-        //  1. initiate identify for 'distinct-id'
-        //  2. once person for distinct-id has been created, initiate
-        //     identify for 'new-distinct-id'
-        //  3. check that the persons remain distinct
-
-        // Check the db is empty to start with
-        expect(await hub.db.fetchPersons()).toEqual([])
-
-        const anonymousId = 'anonymous_id'
-        const initialDistinctId = 'initial-distinct-id'
-        const newDistinctId = 'new-distinct-id'
-
-        state.currentDistinctId = newDistinctId
-        await capture(hub, 'some event')
-        state.currentDistinctId = anonymousId
-
-        // Hook into createPerson, which is as of writing called from
-        // alias. Here we simply call identify again and wait on it
-        // completing before continuing with the first identify.
-        const originalCreatePerson = personRepository.createPerson.bind(personRepository)
-        const createPersonMock = jest.fn(async (...args) => {
-            // We need to slice off the txn arg, or else we conflict with the `identify` below.
-            // @ts-expect-error because TS is crazy, this is valid
-            const result = await originalCreatePerson(...args.slice(0, -1))
-
-            if (createPersonMock.mock.calls.length === 1) {
-                // On second invocation, make another identify call
-                await identify(hub, newDistinctId, personRepository)
-            }
-
-            return result
-        })
-        personRepository.createPerson = createPersonMock
-
-        // set the first identify going
-        await identify(hub, initialDistinctId, personRepository)
-
-        // Let's first just make sure `updatePerson` was called, as a way of
-        // checking that our mocking was actually invoked
-        expect(personRepository.createPerson).toHaveBeenCalled()
->>>>>>> d73ecd5e
 
     test('long htext', async () => {
         await processEvent(
@@ -1651,7 +1468,7 @@
             // Hook into createPerson, which is as of writing called from
             // alias. Here we simply call identify again and wait on it
             // completing before continuing with the first identify.
-            const originalCreatePerson = hub.db.createPerson.bind(hub.db)
+            const originalCreatePerson = personRepository.createPerson.bind(personRepository)
             const createPersonMock = jest.fn(async (...args) => {
                 // We need to slice off the txn arg, or else we conflict with the `identify` below.
                 // @ts-expect-error because TS is crazy, this is valid
@@ -1659,20 +1476,19 @@
 
                 if (createPersonMock.mock.calls.length === 1) {
                     // On second invocation, make another identify call
-                    await identify(hub, newDistinctId)
+                    await identify(hub, newDistinctId, personRepository)
                 }
 
                 return result
             })
-            hub.db.createPerson = createPersonMock
+            personRepository.createPerson = createPersonMock
 
             // set the first identify going
-            await identify(hub, initialDistinctId)
+            await identify(hub, initialDistinctId, personRepository)
 
             // Let's first just make sure `updatePerson` was called, as a way of
             // checking that our mocking was actually invoked
-            expect(hub.db.createPerson).toHaveBeenCalled()
-
+            expect(personRepository.createPerson).toHaveBeenCalled()
             // Now make sure that we have one person in the db that has been
             // identified
             const persons = await hub.db.fetchPersons()
