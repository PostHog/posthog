--- conflicted
+++ resolved
@@ -102,15 +102,10 @@
             file: expect.any(String),
             fileStream: expect.any(Object),
             id: expect.any(String),
-<<<<<<< HEAD
-            size: 4139, // The size of the event payload - this may change when test data changes
             offsets: {
                 highest: 1,
                 lowest: 1,
             },
-=======
-            offsets: [1],
->>>>>>> 811a86ea
             createdAt: now(),
             eventsRange: {
                 firstTimestamp: 1679568314158,
