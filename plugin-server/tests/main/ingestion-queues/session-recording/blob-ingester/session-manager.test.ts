import { Upload } from '@aws-sdk/lib-storage'
import { createReadStream, createWriteStream } from 'fs'
import { DateTime, Settings } from 'luxon'

import { defaultConfig } from '../../../../../src/config/config'
import { SessionManager } from '../../../../../src/main/ingestion-queues/session-recording/blob-ingester/session-manager'
import { now } from '../../../../../src/main/ingestion-queues/session-recording/blob-ingester/utils'
import { createIncomingRecordingMessage } from '../fixtures'

jest.mock('fs', () => {
    return {
        ...jest.requireActual('fs'),
        writeFileSync: jest.fn(),
        createReadStream: jest.fn().mockImplementation(() => {
            return {
                pipe: () => ({ close: jest.fn() }),
            }
        }),
        createWriteStream: jest.fn().mockImplementation(() => {
            return {
                write: jest.fn(),
                pipe: () => ({ close: jest.fn() }),
<<<<<<< HEAD
                end: jest.fn(),
                destroy: jest.fn(),
=======
                close: jest.fn((cb) => cb?.()),
                end: jest.fn((cb) => cb?.()),
>>>>>>> 941831c8
            }
        }),
    }
})

jest.mock('@aws-sdk/lib-storage', () => {
    const mockUpload = jest.fn().mockImplementation(() => {
        return {
            abort: jest.fn().mockResolvedValue(undefined),
            done: jest.fn().mockResolvedValue(undefined),
        }
    })

    return {
        __esModule: true,
        Upload: mockUpload,
    }
})

jest.mock('fs/promises', () => {
    return {
        ...jest.requireActual('fs/promises'),
        unlink: jest.fn().mockResolvedValue(undefined),
    }
})

describe('session-manager', () => {
    jest.setTimeout(1000)
    let sessionManager: SessionManager
    const mockFinish = jest.fn()
    const mockS3Client: any = {
        send: jest.fn(),
    }

    const mockRealtimeManager: any = {
        clearAllMessages: jest.fn(),
        onSubscriptionEvent: jest.fn(() => jest.fn()),
        clearMessages: jest.fn(),
        addMessage: jest.fn(),
        addMessagesFromBuffer: jest.fn(),
    }

    beforeEach(() => {
        // it's always May 25
        Settings.now = () => new Date(2018, 4, 25).valueOf()

        sessionManager = new SessionManager(
            defaultConfig,
            mockS3Client,
            mockRealtimeManager,
            1,
            'session_id_1',
            1,
            'topic',
            mockFinish
        )
        mockFinish.mockClear()
    })

    afterEach(async () => {
        await sessionManager.destroy()
        // it's no longer always May 25
        Settings.now = () => new Date().valueOf()
    })

    it('adds a message', () => {
        const timestamp = now() - 10000
        const event = createIncomingRecordingMessage({
            metadata: {
                timestamp: timestamp,
            } as any,
        })

        sessionManager.add(event)

        expect(sessionManager.buffer).toEqual({
            count: 1,
            oldestKafkaTimestamp: timestamp,
            newestKafkaTimestamp: timestamp,
            file: expect.any(String),
            fileStream: expect.any(Object),
            id: expect.any(String),
            offsets: {
                highest: 1,
                lowest: 1,
            },
            createdAt: now(),
            eventsRange: {
                firstTimestamp: 1679568314158,
                lastTimestamp: 1679568314158,
            },
        })

        // the buffer file was created
        expect(createWriteStream).toHaveBeenCalledWith(sessionManager.buffer.file, 'utf-8')
    })

    it('does not flush if it has received a message recently', async () => {
        const flushThreshold = 2500 // any value here...
        const now = DateTime.now()

        const event = createIncomingRecordingMessage({
            metadata: {
                timestamp: now
                    .minus({
                        milliseconds: flushThreshold - 10, // less than the threshold
                    })
                    .toMillis(),
            } as any,
        })

        sessionManager.add(event)
        await sessionManager.flushIfSessionBufferIsOld(now.toMillis(), flushThreshold)

        // as a proxy for flush having been called or not
        expect(createReadStream).not.toHaveBeenCalled()
    })

    it('does flush if it has not received a message recently', async () => {
        const flushThreshold = 2500 // any value here...
        const firstTimestamp = 1679568043305
        const lastTimestamp = 1679568043305 + 4000

        const eventOne = createIncomingRecordingMessage({
            events: [
                {
                    timestamp: firstTimestamp,
                    type: 4,
                    data: { href: 'http://localhost:3001/', width: 2560, height: 1304 },
                },
            ],
            metadata: {
                // the highest offset doesn't have to be received first!
                offset: 12345,
                timestamp: DateTime.now().minus({ milliseconds: flushThreshold }).toMillis(),
            } as any,
        })
        const eventTwo = createIncomingRecordingMessage({
            events: [
                {
                    timestamp: lastTimestamp,
                    type: 4,
                    data: { href: 'http://localhost:3001/', width: 2560, height: 1304 },
                },
            ],
            metadata: {
                offset: 12344,
                timestamp: DateTime.now().minus({ milliseconds: flushThreshold }).toMillis(),
            } as any,
        })

        sessionManager.add(eventOne)
        sessionManager.add(eventTwo)

        await sessionManager.flushIfSessionBufferIsOld(now(), flushThreshold)

        // as a proxy for flush having been called or not
        expect(createReadStream).toHaveBeenCalled()
        const mockUploadCalls = (Upload as unknown as jest.Mock).mock.calls
        expect(mockUploadCalls.length).toBe(1)
        expect(mockUploadCalls[0].length).toBe(1)
        expect(mockUploadCalls[0][0]).toEqual(
            expect.objectContaining({
                params: expect.objectContaining({
                    Key: `session_recordings/team_id/1/session_id/session_id_1/data/${firstTimestamp}-${lastTimestamp}`,
                }),
            })
        )
    })

    it('does not flush a short session even when lagging if within threshold', async () => {
        // a timestamp that means the message is older than threshold and all-things-being-equal should flush
        // uses timestamps offset from now to show this logic still works even if the consumer is running behind
        const aDayInMilliseconds = 24 * 60 * 60 * 1000
        const now = DateTime.now()

        const event = createIncomingRecordingMessage({
            metadata: {
                timestamp: now.minus({ milliseconds: aDayInMilliseconds - 3500 }).toMillis(),
            } as any,
        })

        sessionManager.add(event)

        await sessionManager.flushIfSessionBufferIsOld(now.minus({ milliseconds: aDayInMilliseconds }).toMillis(), 2500)

        // as a proxy for flush having been called or not
        expect(createReadStream).not.toHaveBeenCalled()
    })

    it('does flush if lagging but nonetheless too old', async () => {
        const aDayInMilliseconds = 24 * 60 * 60 * 1000
        const now = DateTime.now()

        const event = createIncomingRecordingMessage({
            metadata: {
                timestamp: now.minus({ milliseconds: aDayInMilliseconds - 3500 }).toMillis(),
            } as any,
        })

        sessionManager.add(event)
        await sessionManager.flushIfSessionBufferIsOld(now.minus({ milliseconds: aDayInMilliseconds }).toMillis(), 2500)
        expect(createReadStream).not.toHaveBeenCalled()

        // Manually modify the date to simulate this being idle for too long
        sessionManager.buffer.createdAt = now.minus({ milliseconds: 6000 }).toMillis()
        await sessionManager.flushIfSessionBufferIsOld(now.minus({ milliseconds: aDayInMilliseconds }).toMillis(), 2500)
        expect(createReadStream).toHaveBeenCalled()
    })

    it('flushes messages', async () => {
        const event = createIncomingRecordingMessage()
        sessionManager.add(event)
        expect(sessionManager.buffer.count).toEqual(1)
        const fileStream = sessionManager.buffer.fileStream
        const afterResumeFlushPromise = sessionManager.flush('buffer_size')

        expect(sessionManager.buffer.count).toEqual(0)
        expect(sessionManager.flushBuffer?.count).toEqual(1)

        await afterResumeFlushPromise

        expect(sessionManager.flushBuffer).toEqual(undefined)
        expect(mockFinish).toBeCalledTimes(1)
<<<<<<< HEAD
        expect(fileStream.destroy).toBeCalledTimes(1)
=======
        expect(fileStream.close).toBeCalledTimes(1)
>>>>>>> 941831c8
    })

    it('flushes messages and whilst collecting new ones', async () => {
        const event = createIncomingRecordingMessage()
        const event2 = createIncomingRecordingMessage({
            events: [{ timestamp: 1234, type: 4, data: { href: 'http://localhost:3001/' } }],
        })
        sessionManager.add(event)
        expect(sessionManager.buffer.count).toEqual(1)

        const firstBufferFile = sessionManager.buffer.file
        const flushPromise = sessionManager.flush('buffer_size')
        sessionManager.add(event2)

        // that the second event is in a new buffer file
        // that the original buffer file is deleted
        expect(sessionManager.buffer.file).toBeDefined()
        expect(sessionManager.buffer.file).not.toEqual(firstBufferFile)

        const flushWriteSteamMock = sessionManager.flushBuffer?.fileStream?.write as jest.Mock

        await flushPromise

        expect(sessionManager.flushBuffer).toEqual(undefined)
        expect(sessionManager.buffer.count).toEqual(1)
        const bufferWriteSteamMock = sessionManager.buffer.fileStream.write as jest.Mock

        expect(flushWriteSteamMock.mock.calls.length).toBe(1)
        expect(bufferWriteSteamMock.mock.calls.length).toBe(1)
        const lastCall = bufferWriteSteamMock.mock.calls[0]
        expect(lastCall).toEqual([
            '{"window_id":"window_id_1","data":[{"timestamp":1234,"type":4,"data":{"href":"http://localhost:3001/"}}]}\n',
        ])
    })

    it('tracks the offsets', () => {
        const addEvent = (offset: number) =>
            sessionManager.add(
                createIncomingRecordingMessage({
                    metadata: {
                        offset,
                    } as any,
                })
            )

        addEvent(4)

        expect(sessionManager.buffer.offsets).toEqual({
            highest: 4,
            lowest: 4,
        })

        addEvent(10)

        expect(sessionManager.buffer.offsets).toEqual({
            highest: 10,
            lowest: 4,
        })

        addEvent(2)

        expect(sessionManager.buffer.offsets).toEqual({
            highest: 10,
            lowest: 2,
        })
    })
})<|MERGE_RESOLUTION|>--- conflicted
+++ resolved
@@ -20,13 +20,8 @@
             return {
                 write: jest.fn(),
                 pipe: () => ({ close: jest.fn() }),
-<<<<<<< HEAD
-                end: jest.fn(),
-                destroy: jest.fn(),
-=======
                 close: jest.fn((cb) => cb?.()),
                 end: jest.fn((cb) => cb?.()),
->>>>>>> 941831c8
             }
         }),
     }
@@ -251,11 +246,7 @@
 
         expect(sessionManager.flushBuffer).toEqual(undefined)
         expect(mockFinish).toBeCalledTimes(1)
-<<<<<<< HEAD
-        expect(fileStream.destroy).toBeCalledTimes(1)
-=======
         expect(fileStream.close).toBeCalledTimes(1)
->>>>>>> 941831c8
     })
 
     it('flushes messages and whilst collecting new ones', async () => {
