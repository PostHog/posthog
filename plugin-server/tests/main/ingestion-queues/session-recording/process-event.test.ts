--- conflicted
+++ resolved
@@ -460,9 +460,7 @@
                 event_count: 4,
                 message_count: 1,
                 snapshot_source: 'web',
-<<<<<<< HEAD
-=======
-                urls: [],
+                urls: ['http://127.0.0.1:8000/my-spa', 'http://127.0.0.1:8000/my-spa/1'],
             },
         },
         {
@@ -530,7 +528,6 @@
                 event_count: 4,
                 message_count: 1,
                 snapshot_source: 'web',
->>>>>>> c0a35e74
                 urls: ['http://127.0.0.1:8000/my-spa', 'http://127.0.0.1:8000/my-spa/1'],
             },
         },
