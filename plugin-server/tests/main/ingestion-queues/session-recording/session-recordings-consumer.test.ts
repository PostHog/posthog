--- conflicted
+++ resolved
@@ -155,43 +155,6 @@
         )
     }
 
-<<<<<<< HEAD
-    describe('without stop called on teardown', () => {
-        afterEach(async () => {
-            jest.setTimeout(10000)
-            await deleteKeysWithPrefix(hub)
-            await closeHub()
-        })
-
-        describe('stop()', () => {
-            const setup = async (): Promise<void> => {
-                const partitionMsgs1 = [createMessage('session_id_1', 1), createMessage('session_id_2', 1)]
-                await ingester.handleEachBatch(partitionMsgs1, noop)
-            }
-
-            // NOTE: This test is a sanity check for the follow up test. It demonstrates what happens if we shutdown in the wrong order
-            // It doesn't reliably work though as the onRevoke is called via the kafka lib ending up with dangling promises so rather it is here as a reminder
-            // demonstation for when we need it
-            it.skip('shuts down with error if redis forcefully shutdown', async () => {
-                await setup()
-
-                await ingester.redisPool.drain()
-                await ingester.redisPool.clear()
-
-                // revoke, realtime unsub, replay stop
-                await expect(ingester.stop()).resolves.toMatchObject([
-                    { status: 'rejected' },
-                    { status: 'fulfilled' },
-                    { status: 'fulfilled' },
-                ])
-            })
-            it('shuts down without error', async () => {
-                await setup()
-
-                // revoke, realtime unsub
-                await expect(ingester.stop()).resolves.toMatchObject([{ status: 'fulfilled' }, { status: 'fulfilled' }])
-            })
-=======
     // disconnecting a producer is not safe to call multiple times
     // in order to let us test stopping the ingester elsewhere
     // in most tests we automatically stop the ingester during teardown
@@ -216,35 +179,6 @@
 
             const ingester = new SessionRecordingIngester(config, hub.postgres, hub.objectStorage, undefined)
             expect(ingester['debugPartition']).toBeUndefined()
->>>>>>> ead1438f
-        })
-
-<<<<<<< HEAD
-    describe('with stop called on teardown', () => {
-        afterEach(async () => {
-            jest.setTimeout(10000)
-            await deleteKeysWithPrefix(hub)
-            await ingester.stop()
-            await closeHub()
-        })
-
-        it('can parse debug partition config', () => {
-            const config = {
-                SESSION_RECORDING_DEBUG_PARTITION: '103',
-                KAFKA_HOSTS: 'localhost:9092',
-            } satisfies Partial<PluginsServerConfig> as PluginsServerConfig
-
-            const ingester = new SessionRecordingIngester(config, hub.postgres, hub.objectStorage, undefined)
-            expect(ingester['debugPartition']).toEqual(103)
-        })
-
-        it('can parse absence of debug partition config', () => {
-            const config = {
-                KAFKA_HOSTS: 'localhost:9092',
-            } satisfies Partial<PluginsServerConfig> as PluginsServerConfig
-
-            const ingester = new SessionRecordingIngester(config, hub.postgres, hub.objectStorage, undefined)
-            expect(ingester['debugPartition']).toBeUndefined()
         })
 
         it('creates a new session manager if needed', async () => {
@@ -286,46 +220,6 @@
             const sessionId = `destroys-a-session-manager-if-finished-${randomUUID()}`
             const event = createIncomingRecordingMessage({
                 session_id: sessionId,
-=======
-        it('creates a new session manager if needed', async () => {
-            const event = createIncomingRecordingMessage()
-            await ingester.consume(event)
-            await waitForExpect(() => {
-                expect(Object.keys(ingester.sessions).length).toBe(1)
-                expect(ingester.sessions['1-session_id_1']).toBeDefined()
-            })
-        })
-
-        it('removes sessions on destroy', async () => {
-            await ingester.consume(createIncomingRecordingMessage({ team_id: 2, session_id: 'session_id_1' }))
-            await ingester.consume(createIncomingRecordingMessage({ team_id: 2, session_id: 'session_id_2' }))
-
-            expect(Object.keys(ingester.sessions).length).toBe(2)
-            expect(ingester.sessions['2-session_id_1']).toBeDefined()
-            expect(ingester.sessions['2-session_id_2']).toBeDefined()
-
-            await ingester.destroySessions([['2-session_id_1', ingester.sessions['2-session_id_1']]])
-
-            expect(Object.keys(ingester.sessions).length).toBe(1)
-            expect(ingester.sessions['2-session_id_2']).toBeDefined()
-        })
-
-        it('handles multiple incoming sessions', async () => {
-            const event = createIncomingRecordingMessage()
-            const event2 = createIncomingRecordingMessage({
-                session_id: 'session_id_2',
-            })
-            await Promise.all([ingester.consume(event), ingester.consume(event2)])
-            expect(Object.keys(ingester.sessions).length).toBe(2)
-            expect(ingester.sessions['1-session_id_1']).toBeDefined()
-            expect(ingester.sessions['1-session_id_2']).toBeDefined()
-        })
-
-        // This test is flaky and no-one has time to look into it https://posthog.slack.com/archives/C0460HY55M0/p1696437876690329
-        it.skip('destroys a session manager if finished', async () => {
-            const sessionId = `destroys-a-session-manager-if-finished-${randomUUID()}`
-            const event = createIncomingRecordingMessage({
-                session_id: sessionId,
             })
             await ingester.consume(event)
             expect(ingester.sessions[`1-${sessionId}`]).toBeDefined()
@@ -334,74 +228,6 @@
                 lastMessageTimestamp: Date.now() + defaultConfig.SESSION_RECORDING_MAX_BUFFER_AGE_SECONDS,
             }
 
-            await ingester.flushAllReadySessions(noop)
-
-            await waitForExpect(() => {
-                expect(ingester.sessions[`1-${sessionId}`]).not.toBeDefined()
-            }, 10000)
-        })
-
-        describe('offset committing', () => {
-            it('should commit offsets in simple cases', async () => {
-                await ingester.handleEachBatch([createMessage('sid1'), createMessage('sid1')], noop)
-                expect(ingester.partitionMetrics[1]).toMatchObject({
-                    lastMessageOffset: 2,
-                })
-
-                await commitAllOffsets()
-                // Doesn't flush if we have a blocking session
-                expect(mockConsumer.commit).toHaveBeenCalledTimes(0)
-                await ingester.sessions[`${team.id}-sid1`].flush('buffer_age')
-                await commitAllOffsets()
-
-                expect(mockConsumer.commit).toHaveBeenCalledTimes(1)
-                expect(mockConsumer.commit).toHaveBeenLastCalledWith(
-                    expect.objectContaining({
-                        offset: 2 + 1,
-                        partition: 1,
-                    })
-                )
-            })
-
-            it.skip('should commit higher values but not lower', async () => {
-                await ingester.handleEachBatch([createMessage('sid1')], noop)
-                await ingester.sessions[`${team.id}-sid1`].flush('buffer_age')
-                expect(ingester.partitionMetrics[1].lastMessageOffset).toBe(1)
-                await commitAllOffsets()
-
-                expect(mockConsumer.commit).toHaveBeenCalledTimes(1)
-                expect(mockConsumer.commit).toHaveBeenLastCalledWith(
-                    expect.objectContaining({
-                        partition: 1,
-                        offset: 2,
-                    })
-                )
-
-                // Repeat commit doesn't do anything
-                await commitAllOffsets()
-                expect(mockConsumer.commit).toHaveBeenCalledTimes(1)
-
-                await ingester.handleEachBatch([createMessage('sid1')], noop)
-                await ingester.sessions[`${team.id}-sid1`].flush('buffer_age')
-                await commitAllOffsets()
-
-                expect(mockConsumer.commit).toHaveBeenCalledTimes(2)
-                expect(mockConsumer.commit).toHaveBeenLastCalledWith(
-                    expect.objectContaining({
-                        partition: 1,
-                        offset: 2 + 1,
-                    })
-                )
->>>>>>> ead1438f
-            })
-            await ingester.consume(event)
-            expect(ingester.sessions[`1-${sessionId}`]).toBeDefined()
-            // Force the flush
-            ingester.partitionMetrics[event.metadata.partition] = {
-                lastMessageTimestamp: Date.now() + defaultConfig.SESSION_RECORDING_MAX_BUFFER_AGE_SECONDS,
-            }
-
-<<<<<<< HEAD
             await ingester.flushAllReadySessions(noop)
 
             await waitForExpect(() => {
@@ -721,266 +547,6 @@
                     partition: 1,
                     topic: 'session_recording_snapshot_item_events_test',
                 })
-=======
-            it('should commit the lowest known offset if there is a blocking session', async () => {
-                await ingester.handleEachBatch(
-                    [createMessage('sid1'), createMessage('sid2'), createMessage('sid2'), createMessage('sid2')],
-                    noop
-                )
-                await ingester.sessions[`${team.id}-sid2`].flush('buffer_age')
-                await commitAllOffsets()
-
-                expect(ingester.partitionMetrics[1]).toMatchObject({
-                    lastMessageOffset: 4,
-                })
-
-                // No offsets are below the blocking one
-                expect(mockConsumer.commit).not.toHaveBeenCalled()
-                await ingester.sessions[`${team.id}-sid1`].flush('buffer_age')
-
-                // Subsequent commit will commit the last known offset
-                await commitAllOffsets()
-                expect(mockConsumer.commit).toHaveBeenLastCalledWith(
-                    expect.objectContaining({
-                        partition: 1,
-                        offset: 4 + 1,
-                    })
-                )
-            })
-
-            it('should commit one lower than the blocking session if that is the highest', async () => {
-                await ingester.handleEachBatch(
-                    [createMessage('sid1'), createMessage('sid2'), createMessage('sid2'), createMessage('sid2')],
-                    noop
-                )
-                // Flush the second session so the first one is still blocking
-                await ingester.sessions[`${team.id}-sid2`].flush('buffer_age')
-                await commitAllOffsets()
-
-                // No offsets are below the blocking one
-                expect(mockConsumer.commit).not.toHaveBeenCalled()
-
-                // Add a new message and session and flush the old one
-                await ingester.handleEachBatch([createMessage('sid2')], noop)
-                await ingester.sessions[`${team.id}-sid1`].flush('buffer_age')
-                await commitAllOffsets()
-
-                // We should commit the offset of the blocking session
-                expect(mockConsumer.commit).toHaveBeenLastCalledWith(
-                    expect.objectContaining({
-                        partition: 1,
-                        offset: ingester.sessions[`${team.id}-sid2`].getLowestOffset(),
-                    })
-                )
-            })
-
-            it.skip('should not be affected by other partitions ', async () => {
-                await ingester.handleEachBatch(
-                    [createMessage('sid1', 1), createMessage('sid2', 2), createMessage('sid2', 2)],
-                    noop
-                )
-
-                await ingester.sessions[`${team.id}-sid1`].flush('buffer_age')
-                await ingester.handleEachBatch([createMessage('sid1', 1)], noop)
-
-                // We should now have a blocking session on partition 1 and 2 with partition 1 being committable
-                await commitAllOffsets()
-                expect(mockConsumer.commit).toHaveBeenCalledTimes(1)
-                expect(mockConsumer.commit).toHaveBeenLastCalledWith(
-                    expect.objectContaining({
-                        partition: 1,
-                        offset: 2,
-                    })
-                )
-
-                mockConsumer.commit.mockReset()
-                await ingester.sessions[`${team.id}-sid1`].flush('buffer_age')
-                await ingester.sessions[`${team.id}-sid2`].flush('buffer_age')
-                await commitAllOffsets()
-                expect(mockConsumer.commit).toHaveBeenCalledTimes(2)
-                expect(mockConsumer.commit).toHaveBeenCalledWith(
-                    expect.objectContaining({
-                        partition: 1,
-                        offset: 3,
-                    })
-                )
-                expect(mockConsumer.commit).toHaveBeenCalledWith(
-                    expect.objectContaining({
-                        partition: 2,
-                        offset: 3,
-                    })
-                )
-            })
-        })
-
-        describe('watermarkers', () => {
-            const getSessionWaterMarks = (partition = 1) =>
-                ingester.sessionHighWaterMarker.getWaterMarks(createTP(partition))
-            const getPersistentWaterMarks = (partition = 1) =>
-                ingester.persistentHighWaterMarker.getWaterMarks(createTP(partition))
-
-            it('should update session watermarkers with flushing', async () => {
-                await ingester.handleEachBatch(
-                    [createMessage('sid1'), createMessage('sid2'), createMessage('sid3')],
-                    noop
-                )
-                await expect(getSessionWaterMarks()).resolves.toEqual({})
-
-                await ingester.sessions[`${team.id}-sid1`].flush('buffer_age')
-                await expect(getSessionWaterMarks()).resolves.toEqual({ sid1: 1 })
-                await ingester.sessions[`${team.id}-sid3`].flush('buffer_age')
-                await ingester.sessions[`${team.id}-sid2`].flush('buffer_age')
-                await expect(getSessionWaterMarks()).resolves.toEqual({ sid1: 1, sid2: 2, sid3: 3 })
-            })
-
-            it('should update partition watermarkers when committing', async () => {
-                await ingester.handleEachBatch(
-                    [createMessage('sid1'), createMessage('sid2'), createMessage('sid1')],
-                    noop
-                )
-                await ingester.sessions[`${team.id}-sid1`].flush('buffer_age')
-                await commitAllOffsets()
-                expect(mockConsumer.commit).toHaveBeenCalledTimes(1)
-
-                // all replay events should be watermarked up until the 3rd message as they HAVE been processed
-                // whereas the commited kafka offset should be the 1st message as the 2nd message HAS not been processed
-                await expect(getPersistentWaterMarks()).resolves.toEqual({
-                    'session-recordings-blob': 1,
-                    session_replay_console_logs_events_ingester: 3,
-                    session_replay_events_ingester: 3,
-                })
-                // sid1 should be watermarked up until the 3rd message as it HAS been processed
-                await expect(getSessionWaterMarks()).resolves.toEqual({ sid1: 3 })
-            })
-
-            it('should drop events that are higher than the watermarks', async () => {
-                const events = [createMessage('sid1'), createMessage('sid2'), createMessage('sid2')]
-
-                await expect(getPersistentWaterMarks()).resolves.toEqual({})
-                await ingester.handleEachBatch([events[0], events[1]], noop)
-                await ingester.sessions[`${team.id}-sid2`].flush('buffer_age')
-                await commitAllOffsets()
-                expect(mockConsumer.commit).not.toHaveBeenCalled()
-                await expect(getPersistentWaterMarks()).resolves.toEqual({
-                    session_replay_console_logs_events_ingester: 2,
-                    session_replay_events_ingester: 2,
-                })
-                await expect(getSessionWaterMarks()).resolves.toEqual({
-                    sid2: 2, // only processed the second message so far
-                })
-
-                // Simulate a re-processing
-                await ingester.destroySessions(Object.entries(ingester.sessions))
-                await ingester.handleEachBatch(events, noop)
-                expect(ingester.sessions[`${team.id}-sid2`].buffer.count).toBe(1)
-                expect(ingester.sessions[`${team.id}-sid1`].buffer.count).toBe(1)
-            })
-        })
-
-        describe('simulated rebalancing', () => {
-            let otherIngester: SessionRecordingIngester
-            jest.setTimeout(5000) // Increased to cover lock delay
-
-            beforeEach(async () => {
-                otherIngester = new SessionRecordingIngester(config, hub.postgres, hub.objectStorage, undefined)
-                await otherIngester.start()
-            })
-
-            afterEach(async () => {
-                await otherIngester.stop()
-            })
-
-            /**
-             * It is really hard to actually do rebalance tests against kafka, so we instead simulate the various methods and ensure the correct logic occurs
-             */
-            it('rebalances new consumers', async () => {
-                const partitionMsgs1 = [createMessage('session_id_1', 1), createMessage('session_id_2', 1)]
-                const partitionMsgs2 = [createMessage('session_id_3', 2), createMessage('session_id_4', 2)]
-
-                mockConsumer.assignments.mockImplementation(() => [createTP(1), createTP(2), createTP(3)])
-                await ingester.handleEachBatch([...partitionMsgs1, ...partitionMsgs2], noop)
-
-                expect(
-                    Object.values(ingester.sessions).map((x) => `${x.partition}:${x.sessionId}:${x.buffer.count}`)
-                ).toEqual(['1:session_id_1:1', '1:session_id_2:1', '2:session_id_3:1', '2:session_id_4:1'])
-
-                const rebalancePromises = [ingester.onRevokePartitions([createTP(2), createTP(3)])]
-
-                // Should immediately be removed from the tracked sessions
-                expect(
-                    Object.values(ingester.sessions).map((x) => `${x.partition}:${x.sessionId}:${x.buffer.count}`)
-                ).toEqual(['1:session_id_1:1', '1:session_id_2:1'])
-
-                // Call the second ingester to receive the messages. The revocation should still be in progress meaning they are "paused" for a bit
-                // Once the revocation is complete the second ingester should receive the messages but drop most of them as they got flushes by the revoke
-                mockConsumer.assignments.mockImplementation(() => [createTP(2), createTP(3)])
-                await otherIngester.handleEachBatch([...partitionMsgs2, createMessage('session_id_4', 2)], noop)
-                await Promise.all(rebalancePromises)
-
-                // Should still have the partition 1 sessions that didnt move
-                expect(
-                    Object.values(ingester.sessions).map((x) => `${x.partition}:${x.sessionId}:${x.buffer.count}`)
-                ).toEqual(['1:session_id_1:1', '1:session_id_2:1'])
-
-                // Should have session_id_4 but not session_id_3 as it was flushed
-                expect(
-                    Object.values(otherIngester.sessions).map((x) => `${x.partition}:${x.sessionId}:${x.buffer.count}`)
-                ).toEqual(['2:session_id_3:1', '2:session_id_4:1'])
-            })
-
-            it("flushes and commits as it's revoked", async () => {
-                await ingester.handleEachBatch(
-                    [createMessage('sid1'), createMessage('sid2'), createMessage('sid3', 2)],
-                    noop
-                )
-
-                expect(readdirSync(config.SESSION_RECORDING_LOCAL_DIRECTORY + '/session-buffer-files')).toEqual([
-                    expect.stringContaining(`${team.id}.sid1.`), // gz
-                    expect.stringContaining(`${team.id}.sid1.`), // json
-                    expect.stringContaining(`${team.id}.sid2.`), // gz
-                    expect.stringContaining(`${team.id}.sid2.`), // json
-                    expect.stringContaining(`${team.id}.sid3.`), // gz
-                    expect.stringContaining(`${team.id}.sid3.`), // json
-                ])
-
-                const revokePromise = ingester.onRevokePartitions([createTP(1)])
-
-                expect(Object.keys(ingester.sessions)).toEqual([`${team.id}-sid3`])
-
-                await revokePromise
-
-                // Only files left on the system should be the sid3 ones
-                expect(readdirSync(config.SESSION_RECORDING_LOCAL_DIRECTORY + '/session-buffer-files')).toEqual([
-                    expect.stringContaining(`${team.id}.sid3.`), // gz
-                    expect.stringContaining(`${team.id}.sid3.`), // json
-                ])
-
-                expect(mockConsumer.commit).toHaveBeenCalledTimes(1)
-                expect(mockConsumer.commit).toHaveBeenLastCalledWith(
-                    expect.objectContaining({
-                        offset: 2 + 1,
-                        partition: 1,
-                    })
-                )
-            })
-        })
-
-        describe('when a team is disabled', () => {
-            it('can commit even if an entire batch is disabled', async () => {
-                // non-zero offset because the code can't commit offset 0
-                await ingester.handleEachBatch(
-                    [
-                        createKafkaMessage('invalid_token', { offset: 12 }),
-                        createKafkaMessage('invalid_token', { offset: 13 }),
-                    ],
-                    noop
-                )
-                expect(mockConsumer.commit).toHaveBeenCalledTimes(1)
-                expect(mockConsumer.commit).toHaveBeenCalledWith({
-                    offset: 14,
-                    partition: 1,
-                    topic: 'session_recording_snapshot_item_events_test',
-                })
             })
         })
 
@@ -1064,92 +630,10 @@
 
                 // NOTE: the number here can change as we change the code. Important is that it is called a number of times
                 expect(heartbeat).toBeCalledTimes(7)
->>>>>>> ead1438f
-            })
-        })
-
-<<<<<<< HEAD
-        describe('overflow detection', () => {
-            const ingestBurst = async (count: number, size_bytes: number, timestamp_delta: number) => {
-                const first_timestamp = Date.now() - 2 * timestamp_delta * count
-
-                // Because messages from the same batch are reduced into a single one, we call handleEachBatch
-                // with individual messages to have better control on the message timestamp
-                for (let n = 0; n < count; n++) {
-                    const message = createMessage('sid1', 1, {
-                        size: size_bytes,
-                        timestamp: first_timestamp + n * timestamp_delta,
-                    })
-                    await ingester.handleEachBatch([message], noop)
-                }
-            }
-
-            it('should not trigger overflow if under threshold', async () => {
-                await ingestBurst(10, 100, 10)
-                expect(await redisConn.exists(CAPTURE_OVERFLOW_REDIS_KEY)).toEqual(0)
-            })
-
-            it('should trigger overflow during bursts', async () => {
-                const expected_expiration = Math.floor(Date.now() / 1000) + 24 * 3600 // 24 hours from now, in seconds
-                await ingestBurst(10, 150_000, 10)
-
-                expect(await redisConn.exists(CAPTURE_OVERFLOW_REDIS_KEY)).toEqual(1)
-                expect(
-                    await redisConn.zrangebyscore(
-                        CAPTURE_OVERFLOW_REDIS_KEY,
-                        expected_expiration - 10,
-                        expected_expiration + 10
-                    )
-                ).toEqual([`${team.id}:sid1`])
-            })
-
-            it('should not trigger overflow during backfills', async () => {
-                await ingestBurst(10, 150_000, 150_000)
-                expect(await redisConn.exists(CAPTURE_OVERFLOW_REDIS_KEY)).toEqual(0)
-            })
-
-            it('should cleanup older entries when triggering', async () => {
-                await redisConn.zadd(CAPTURE_OVERFLOW_REDIS_KEY, 'NX', Date.now() / 1000 - 7000, 'expired:session')
-                await redisConn.zadd(CAPTURE_OVERFLOW_REDIS_KEY, 'NX', Date.now() / 1000 - 1000, 'not_expired:session')
-                expect(await redisConn.zrange(CAPTURE_OVERFLOW_REDIS_KEY, 0, -1)).toEqual([
-                    'expired:session',
-                    'not_expired:session',
-                ])
-
-                await ingestBurst(10, 150_000, 10)
-                expect(await redisConn.exists(CAPTURE_OVERFLOW_REDIS_KEY)).toEqual(1)
-                expect(await redisConn.zrange(CAPTURE_OVERFLOW_REDIS_KEY, 0, -1)).toEqual([
-                    'not_expired:session',
-                    `${team.id}:sid1`,
-                ])
-            })
-        })
-
-        describe('lag reporting', () => {
-            it('should return the latest offsets', async () => {
-                mockConsumer.queryWatermarkOffsets.mockImplementation((_topic, partition, _timeout, cb) => {
-                    cb(null, { highOffset: 1000 + partition, lowOffset: 0 })
-                })
-
-                const results = await ingester.latestOffsetsRefresher.get()
-
-                expect(results).toEqual({
-                    0: 1000,
-                    1: 1001,
-                })
-            })
-        })
-
-        describe('heartbeats', () => {
-            it('it should send them whilst processing', async () => {
-                const heartbeat = jest.fn()
-                // non-zero offset because the code can't commit offset 0
-                const partitionMsgs1 = [createMessage('session_id_1', 1), createMessage('session_id_2', 1)]
-                await ingester.handleEachBatch(partitionMsgs1, heartbeat)
-
-                // NOTE: the number here can change as we change the code. Important is that it is called a number of times
-                expect(heartbeat).toBeCalledTimes(7)
-=======
+            })
+        })
+    })
+
     describe('when ingester.stop is called in teardown', () => {
         describe('stop()', () => {
             const setup = async (): Promise<void> => {
@@ -1174,7 +658,6 @@
 
                 // revoke, realtime unsub, replay stop, console ingestion stop
                 await expect(ingester.stop()).resolves.toMatchObject([{ status: 'fulfilled' }, { status: 'fulfilled' }])
->>>>>>> ead1438f
             })
         })
     })
