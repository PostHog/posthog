--- conflicted
+++ resolved
@@ -19,13 +19,12 @@
         }
     }
 
-<<<<<<< HEAD
     status.info('🔄', 'Job queue consumer starting')
     try {
         await server.jobQueueManager.startConsumer(onJob)
     } catch (error) {
         try {
-            logOrThrowJobQueueError(server, error, `Can not start job queue consumer!`)
+            logOrThrowJobQueueError(server, error, `Cannot start job queue consumer!`)
         } catch {
             killProcess()
         }
@@ -35,29 +34,6 @@
         status.info('🔄', 'Stopping job queue consumer')
         await server.jobQueueManager.stopConsumer()
     }
-=======
-    const unlock = await startRedlock({
-        server,
-        resource: LOCKED_RESOURCE,
-        onLock: async () => {
-            status.info('🔄', 'Job queue consumer lock acquired')
-            try {
-                await server.jobQueueManager.startConsumer(onJob)
-            } catch (error) {
-                try {
-                    logOrThrowJobQueueError(server, error, `Cannot start job queue consumer!`)
-                } catch {
-                    killProcess()
-                }
-            }
-        },
-        onUnlock: async () => {
-            status.info('🔄', 'Stopping job queue consumer')
-            await server.jobQueueManager.stopConsumer()
-        },
-        ttl: server.SCHEDULE_LOCK_TTL,
-    })
->>>>>>> 7e3c47ed
 
     return { stop, resume: () => server.jobQueueManager.resumeConsumer() }
 }