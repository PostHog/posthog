--- conflicted
+++ resolved
@@ -31,7 +31,6 @@
     help: 'Count of events where $set usage was found in non-person events',
 })
 
-<<<<<<< HEAD
 export const workflowE2eLagMsSummary = new Summary({
     name: 'workflow_e2e_lag_ms',
     help: 'Time difference in ms between event capture time and workflow finishing time',
@@ -41,23 +40,6 @@
 export const destinationE2eLagMsSummary = new Summary({
     name: 'destination_e2e_lag_ms',
     help: 'Time difference in ms between event capture time and destination finishing time',
-=======
-export const kafkaConsumerEventCounter = new Counter({
-    name: 'kafka_consumer_event_total',
-    help: 'Count of events emitted by the Kafka consumer by event type',
-    labelNames: ['event'],
-})
-
-export const kafkaConsumerEventRequestMsSummary = new Summary({
-    name: 'kafka_consumer_event_request_ms',
-    help: 'Duration of Kafka consumer event requests',
-    percentiles: [0.5, 0.9, 0.95, 0.99],
-})
-
-export const kafkaConsumerEventRequestPendingMsSummary = new Summary({
-    name: 'kafka_consumer_event_request_pending_ms',
-    help: 'Pending duration of Kafka consumer event requests',
->>>>>>> e37eda4a
     percentiles: [0.5, 0.9, 0.95, 0.99],
 })
 
