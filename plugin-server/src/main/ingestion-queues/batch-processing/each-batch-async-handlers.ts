--- conflicted
+++ resolved
@@ -14,46 +14,6 @@
 import { KafkaJSIngestionConsumer } from '../kafka-queue'
 import { eachBatch, eachBatchWebhooks } from './each-batch'
 
-<<<<<<< HEAD
-// TODO: remove once we've migrated
-export async function eachMessageAsyncHandlers(message: KafkaMessage, queue: KafkaJSIngestionConsumer): Promise<void> {
-    const clickHouseEvent = JSON.parse(message.value!.toString()) as RawClickHouseEvent
-    const event = convertToIngestionEvent(clickHouseEvent)
-
-    await Promise.all([
-        runInstrumentedFunction({
-            event: event,
-            func: () => queue.workerMethods.runAppsOnEventPipeline(event),
-            statsKey: `kafka_queue.process_async_handlers_on_event`,
-            timeoutMessage: 'After 30 seconds still running runAppsOnEventPipeline',
-            teamId: event.teamId,
-        }),
-        runInstrumentedFunction({
-            event: event,
-            func: () =>
-                runWebhooks(
-                    queue.pluginsServer.statsd,
-                    queue.pluginsServer.actionMatcher,
-                    queue.pluginsServer.hookCannon,
-                    event
-                ),
-            statsKey: `kafka_queue.process_async_handlers_webhooks`,
-            timeoutMessage: 'After 30 seconds still running runWebhooksHandlersEventPipeline',
-            teamId: event.teamId,
-        }),
-    ])
-}
-
-// TODO: remove once we've migrated
-export async function eachBatchAsyncHandlers(
-    payload: EachBatchPayload,
-    queue: KafkaJSIngestionConsumer
-): Promise<void> {
-    await eachBatch(payload, queue, eachMessageAsyncHandlers, groupIntoBatches, 'async_handlers')
-}
-
-=======
->>>>>>> 4ab152c7
 export async function eachMessageAppsOnEventHandlers(
     message: KafkaMessage,
     queue: KafkaJSIngestionConsumer
