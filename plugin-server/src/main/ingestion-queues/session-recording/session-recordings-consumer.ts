import { captureException, captureMessage } from '@sentry/node'
import { mkdirSync, rmSync } from 'node:fs'
<<<<<<< HEAD
import { CODES, features, librdkafkaVersion, Message, MessageHeader, TopicPartition } from 'node-rdkafka'
=======
import { CODES, features, KafkaConsumer, librdkafkaVersion, Message, TopicPartition } from 'node-rdkafka'
>>>>>>> 21ba4a29
import { Counter, Gauge, Histogram } from 'prom-client'

import { sessionRecordingConsumerConfig } from '../../../config/config'
import { KAFKA_SESSION_RECORDING_SNAPSHOT_ITEM_EVENTS } from '../../../config/kafka-topics'
import { BatchConsumer, startBatchConsumer } from '../../../kafka/batch-consumer'
import { createRdConnectionConfigFromEnvVars } from '../../../kafka/config'
import { PipelineEvent, PluginsServerConfig, RawEventMessage, RedisPool, RRWebEvent, TeamId } from '../../../types'
import { BackgroundRefresher } from '../../../utils/background-refresher'
import { PostgresRouter } from '../../../utils/db/postgres'
import { status } from '../../../utils/status'
import { createRedisPool } from '../../../utils/utils'
import { fetchTeamTokensWithRecordings } from '../../../worker/ingestion/team-manager'
import { ObjectStorage } from '../../services/object_storage'
import { runInstrumentedFunction } from '../../utils'
import { addSentryBreadcrumbsEventListeners } from '../kafka-metrics'
import { eventDroppedCounter } from '../metrics'
import { ConsoleLogsIngester } from './services/console-logs-ingester'
import { OffsetHighWaterMarker } from './services/offset-high-water-marker'
import { RealtimeManager } from './services/realtime-manager'
import { ReplayEventsIngester } from './services/replay-events-ingester'
import { BUCKETS_KB_WRITTEN, SessionManager } from './services/session-manager'
import { IncomingRecordingMessage } from './types'
import { bufferFileDir, getPartitionsForTopic, now, queryWatermarkOffsets } from './utils'

// Must require as `tsc` strips unused `import` statements and just requiring this seems to init some globals
require('@sentry/tracing')

// WARNING: Do not change this - it will essentially reset the consumer
const KAFKA_CONSUMER_GROUP_ID = 'session-recordings-blob'
const KAFKA_CONSUMER_SESSION_TIMEOUT_MS = 30000

const gaugeSessionsHandled = new Gauge({
    name: 'recording_blob_ingestion_session_manager_count',
    help: 'A gauge of the number of sessions being handled by this blob ingestion consumer',
})

const gaugeSessionsRevoked = new Gauge({
    name: 'recording_blob_ingestion_sessions_revoked',
    help: 'A gauge of the number of sessions being revoked when partitions are revoked when a re-balance occurs',
})

const gaugeRealtimeSessions = new Gauge({
    name: 'recording_realtime_sessions',
    help: 'Number of real time sessions being handled by this blob ingestion consumer',
})

const gaugeLagMilliseconds = new Gauge({
    name: 'recording_blob_ingestion_lag_in_milliseconds',
    help: "A gauge of the lag in milliseconds, more useful than lag in messages since it affects how much work we'll be pushing to redis",
    labelNames: ['partition'],
})

// NOTE: This gauge is important! It is used as our primary metric for scaling up / down
const gaugeLag = new Gauge({
    name: 'recording_blob_ingestion_lag',
    help: 'A gauge of the lag in messages, taking into account in progress messages',
    labelNames: ['partition'],
})

const gaugeOffsetCommitted = new Gauge({
    name: 'offset_manager_offset_committed',
    help: 'When a session manager flushes to S3 it reports which offset on the partition it flushed.',
    labelNames: ['partition'],
})

const gaugeOffsetCommitFailed = new Gauge({
    name: 'offset_manager_offset_commit_failed',
    help: 'An attempt to commit failed, other than accidentally committing just after a rebalance this is not great news.',
    labelNames: ['partition'],
})

const histogramKafkaBatchSize = new Histogram({
    name: 'recording_blob_ingestion_kafka_batch_size',
    help: 'The size of the batches we are receiving from Kafka',
    buckets: [0, 50, 100, 150, 200, 250, 300, 350, 400, 450, 500, 600, Infinity],
})

const histogramKafkaBatchSizeKb = new Histogram({
    name: 'recording_blob_ingestion_kafka_batch_size_kb',
    help: 'The size in kb of the batches we are receiving from Kafka',
    buckets: BUCKETS_KB_WRITTEN,
})

const counterKafkaMessageReceived = new Counter({
    name: 'recording_blob_ingestion_kafka_message_received',
    help: 'The number of messages we have received from Kafka',
    labelNames: ['partition'],
})

type PartitionMetrics = {
    lastMessageTimestamp?: number
    lastMessageOffset?: number
    offsetLag?: number
}

export interface TeamIDWithConfig {
    teamId: TeamId | null
    consoleLogIngestionEnabled: boolean
}

const statusWarn = (reason: string, extra?: Record<string, any>) => {
    status.warn('⚠️', 'invalid_message', {
        reason,
        ...(extra || {}),
    })
}

async function readTokenFromHeaders(
    headers: MessageHeader[] | undefined,
    teamsRefresher: BackgroundRefresher<Record<string, TeamIDWithConfig>>
) {
    const tokenHeader = headers?.find((header: MessageHeader) => {
        // each header in the array is an object of key to value
        // because it's possible to have multiple headers with the same key
        // but, we don't support that. the first truthy match we find is the one we use
        return header.token
    })?.token

    const token = typeof tokenHeader === 'string' ? tokenHeader : tokenHeader?.toString()

    let teamIdWithConfig: TeamIDWithConfig | null = null

    if (token) {
        const teams = await teamsRefresher.get()
        teamIdWithConfig = {
            teamId: teams[token]?.teamId || null,
            consoleLogIngestionEnabled: teams[token]?.consoleLogIngestionEnabled ?? true,
        }
    }
    return { token, teamIdWithConfig }
}

export class SessionRecordingIngester {
    redisPool: RedisPool
    sessions: Record<string, SessionManager> = {}
    sessionHighWaterMarker: OffsetHighWaterMarker
    persistentHighWaterMarker: OffsetHighWaterMarker
    realtimeManager: RealtimeManager
    replayEventsIngester: ReplayEventsIngester
    consoleLogsIngester: ConsoleLogsIngester
    batchConsumer?: BatchConsumer
    partitionMetrics: Record<number, PartitionMetrics> = {}
    teamsRefresher: BackgroundRefresher<Record<string, TeamIDWithConfig>>
    latestOffsetsRefresher: BackgroundRefresher<Record<number, number | undefined>>
    config: PluginsServerConfig
    topic = KAFKA_SESSION_RECORDING_SNAPSHOT_ITEM_EVENTS
    totalNumPartitions = 0

    private promises: Set<Promise<any>> = new Set()

    constructor(
        globalServerConfig: PluginsServerConfig,
        private postgres: PostgresRouter,
        private objectStorage: ObjectStorage
    ) {
        // NOTE: globalServerConfig contains the default pluginServer values, typically not pointing at dedicated resources like kafka or redis
        // We still connect to some of the non-dedicated resources such as postgres or the Replay events kafka.
        this.config = sessionRecordingConsumerConfig(globalServerConfig)
        this.redisPool = createRedisPool(this.config)

        this.realtimeManager = new RealtimeManager(this.redisPool, this.config)

        this.sessionHighWaterMarker = new OffsetHighWaterMarker(
            this.redisPool,
            this.config.SESSION_RECORDING_REDIS_PREFIX
        )

        this.persistentHighWaterMarker = new OffsetHighWaterMarker(
            this.redisPool,
            this.config.SESSION_RECORDING_REDIS_PREFIX + 'persistent/'
        )

        // NOTE: This is the only place where we need to use the shared server config
        this.replayEventsIngester = new ReplayEventsIngester(globalServerConfig, this.persistentHighWaterMarker)
        this.consoleLogsIngester = new ConsoleLogsIngester(globalServerConfig, this.persistentHighWaterMarker)

        this.teamsRefresher = new BackgroundRefresher(async () => {
            try {
                status.info('🔁', 'blob_ingester_consumer - refreshing teams in the background')
                return await fetchTeamTokensWithRecordings(this.postgres)
            } catch (e) {
                status.error('🔥', 'blob_ingester_consumer - failed to refresh teams in the background', e)
                captureException(e)
                throw e
            }
        })

        this.latestOffsetsRefresher = new BackgroundRefresher(async () => {
            const results = await Promise.all(
                this.assignedTopicPartitions.map(({ partition }) =>
                    queryWatermarkOffsets(this.connectedBatchConsumer, partition).catch((err) => {
                        // NOTE: This can error due to a timeout or the consumer being disconnected, not stop the process
                        // as it is currently only used for reporting lag.
                        captureException(err)
                        return [undefined, undefined]
                    })
                )
            )

            return results.reduce((acc, [partition, highOffset]) => {
                if (typeof partition === 'number' && typeof highOffset === 'number') {
                    acc[partition] = highOffset
                }
                return acc
            }, {} as Record<number, number>)
        }, 10000)
    }

    private get connectedBatchConsumer(): KafkaConsumer | undefined {
        // Helper to only use the batch consumer if we are actually connected to it - otherwise it will throw errors
        const consumer = this.batchConsumer?.consumer
        return consumer && consumer.isConnected() ? consumer : undefined
    }

    private get assignedTopicPartitions(): TopicPartition[] {
        return this.connectedBatchConsumer?.assignments() ?? []
    }

    private scheduleWork<T>(promise: Promise<T>): Promise<T> {
        /**
         * Helper to handle graceful shutdowns. Every time we do some work we add a promise to this array and remove it when finished.
         * That way when shutting down we can wait for all promises to finish before exiting.
         */
        this.promises.add(promise)
        promise.finally(() => this.promises.delete(promise))

        return promise
    }

    public async consume(event: IncomingRecordingMessage): Promise<void> {
        // we have to reset this counter once we're consuming messages since then we know we're not re-balancing
        // otherwise the consumer continues to report however many sessions were revoked at the last re-balance forever
        gaugeSessionsRevoked.reset()

        const { team_id, session_id } = event
        const key = `${team_id}-${session_id}`

        const { offset } = event.metadata

        // Check that we are not below the high-water mark for this partition (another consumer may have flushed further than us when revoking)
        if (
            await this.persistentHighWaterMarker.isBelowHighWaterMark(event.metadata, KAFKA_CONSUMER_GROUP_ID, offset)
        ) {
            eventDroppedCounter
                .labels({
                    event_type: 'session_recordings_blob_ingestion',
                    drop_cause: 'high_water_mark_partition',
                })
                .inc()

            return
        }

        if (await this.sessionHighWaterMarker.isBelowHighWaterMark(event.metadata, session_id, offset)) {
            eventDroppedCounter
                .labels({
                    event_type: 'session_recordings_blob_ingestion',
                    drop_cause: 'high_water_mark',
                })
                .inc()

            return
        }

        if (!this.sessions[key]) {
            const { partition, topic } = event.metadata

            this.sessions[key] = new SessionManager(
                this.config,
                this.objectStorage.s3,
                this.realtimeManager,
                this.sessionHighWaterMarker,
                team_id,
                session_id,
                partition,
                topic
            )
        }

        await this.sessions[key]?.add(event)
    }

    public async parseKafkaMessage(
        message: Message,
        teamIdWithConfig: TeamIDWithConfig | null,
        getTeamFn: (s: string) => Promise<TeamIDWithConfig | null>
    ): Promise<IncomingRecordingMessage | void> {
        if (!message.value || !message.timestamp) {
            // Typing says this can happen but in practice it shouldn't
            return statusWarn('message value, timestamp, or team is empty', {
                partition: message.partition,
                offset: message.offset,
            })
        }

        let messagePayload: RawEventMessage
        let event: PipelineEvent

        try {
            messagePayload = JSON.parse(message.value.toString())
            event = JSON.parse(messagePayload.data)
        } catch (error) {
            return statusWarn('invalid_json', { error, partition: message.partition, offset: message.offset })
        }

        const { $snapshot_items, $session_id, $window_id } = event.properties || {}

        // NOTE: This is simple validation - ideally we should do proper schema based validation
        if (event.event !== '$snapshot_items' || !$snapshot_items || !$session_id) {
            status.warn('🙈', 'Received non-snapshot message, ignoring')
            return
        }

        // TODO this mechanism is deprecated for blobby ingestion, we should remove it
        // once we're happy that the new mechanism is working
        if (teamIdWithConfig == null && messagePayload.team_id == null && !messagePayload.token) {
            return statusWarn('no_token', { partition: message.partition, offset: message.offset })
        }

        if (teamIdWithConfig == null) {
            const token = messagePayload.token

            if (token) {
                teamIdWithConfig = await getTeamFn(token)
            }
        }

        // NB `==` so we're comparing undefined and null
        if (teamIdWithConfig == null || teamIdWithConfig.teamId == null) {
            eventDroppedCounter
                .labels({
                    event_type: 'session_recordings_blob_ingestion',
                    drop_cause: 'token_fallback_team_missing_or_disabled',
                })
                .inc()

            return statusWarn('token_fallback_team_missing_or_disabled', {
                token: messagePayload.token,
                teamId: messagePayload.team_id,
                payloadTeamSource: messagePayload.team_id ? 'team' : messagePayload.token ? 'token' : 'unknown',
                partition: message.partition,
                offset: message.offset,
            })
        }
        // end of deprecated mechanism

        const invalidEvents: any[] = []
        const events: RRWebEvent[] = $snapshot_items.filter((event: any) => {
            if (!event || !event.timestamp) {
                invalidEvents.push(event)
                return false
            }
            return true
        })

        if (invalidEvents.length) {
            captureMessage('[session-manager]: invalid rrweb events filtered out from message', {
                extra: {
                    invalidEvents,
                    eventsCount: events.length,
                    invalidEventsCount: invalidEvents.length,
                    event,
                },
                tags: {
                    team_id: teamIdWithConfig.teamId,
                    session_id: $session_id,
                },
            })
        }

        if (!events.length) {
            status.warn('🙈', 'Event contained no valid rrweb events, ignoring')

            return statusWarn('invalid_rrweb_events', {
                token: messagePayload.token,
                teamId: messagePayload.team_id,
                partition: message.partition,
                offset: message.offset,
            })
        }

        return {
            metadata: {
                partition: message.partition,
                topic: message.topic,
                offset: message.offset,
                timestamp: message.timestamp,
                consoleLogIngestionEnabled: teamIdWithConfig.consoleLogIngestionEnabled,
            },

            team_id: teamIdWithConfig.teamId,
            distinct_id: messagePayload.distinct_id,
            session_id: $session_id,
            window_id: $window_id,
            events: events,
        }
    }

    public async handleEachBatch(messages: Message[]): Promise<void> {
        status.info('🔁', `blob_ingester_consumer - handling batch`, {
            size: messages.length,
            partitionsInBatch: [...new Set(messages.map((x) => x.partition))],
            assignedPartitions: this.assignedTopicPartitions.map((x) => x.partition),
        })
        await runInstrumentedFunction({
            statsKey: `recordingingester.handleEachBatch`,
            logExecutionTime: true,
            func: async () => {
                histogramKafkaBatchSize.observe(messages.length)
                histogramKafkaBatchSizeKb.observe(messages.reduce((acc, m) => (m.value?.length ?? 0) + acc, 0) / 1024)

                const recordingMessages: IncomingRecordingMessage[] = []

                await runInstrumentedFunction({
                    statsKey: `recordingingester.handleEachBatch.parseKafkaMessages`,
                    func: async () => {
                        for (const message of messages) {
                            const { partition, offset, timestamp, headers } = message

                            this.partitionMetrics[partition] = this.partitionMetrics[partition] || {}
                            const metrics = this.partitionMetrics[partition]

                            // If we don't have a last known commit then set it to the offset before as that must be the last commit
                            metrics.lastMessageOffset = offset
                            // For some reason timestamp can be null. If it isn't, update our ingestion metrics
                            metrics.lastMessageTimestamp = timestamp || metrics.lastMessageTimestamp

                            counterKafkaMessageReceived.inc({ partition })

<<<<<<< HEAD
                            if (timestamp) {
                                // For some reason timestamp can be null. If it isn't, update our ingestion metrics
                                metrics.lastMessageTimestamp = timestamp

                                gaugeLagMilliseconds
                                    .labels({
                                        partition: partition.toString(),
                                    })
                                    .set(now() - timestamp)
                            }

                            const offsetsByPartition = await this.latestOffsetsRefresher.get()
                            const highOffset = offsetsByPartition[partition]

                            if (highOffset) {
                                metrics.offsetLag = highOffset - metrics.lastMessageOffset
                                // NOTE: This is an important metric used by the autoscaler
                                gaugeLag.set({ partition }, Math.max(0, metrics.offsetLag))
                            }

                            const { token, teamIdWithConfig } = await readTokenFromHeaders(headers, this.teamsRefresher)

                            // NB `==` so we're comparing undefined and null
                            if (teamIdWithConfig == null || teamIdWithConfig.teamId == null) {
                                eventDroppedCounter
                                    .labels({
                                        event_type: 'session_recordings_blob_ingestion',
                                        drop_cause: 'team_missing_or_disabled',
                                    })
                                    .inc()

                                return statusWarn('team_missing_or_disabled', {
                                    token: token,
                                })
                            }

                            const recordingMessage = await this.parseKafkaMessage(message, teamIdWithConfig, (token) =>
=======
                            const recordingMessage = await this.parseKafkaMessage(message, (token) =>
>>>>>>> 21ba4a29
                                this.teamsRefresher.get().then((teams) => ({
                                    teamId: teams[token]?.teamId || null,
                                    consoleLogIngestionEnabled: teams[token]?.consoleLogIngestionEnabled ?? true,
                                }))
                            )

                            if (recordingMessage) {
                                recordingMessages.push(recordingMessage)
                            }
                        }
                    },
                })

                await this.reportPartitionMetrics()

                await runInstrumentedFunction({
                    statsKey: `recordingingester.handleEachBatch.consumeBatch`,
                    func: async () => {
                        if (this.config.SESSION_RECORDING_PARALLEL_CONSUMPTION) {
                            await Promise.all(recordingMessages.map((x) => this.consume(x)))
                        } else {
                            for (const message of recordingMessages) {
                                await this.consume(message)
                            }
                        }
                    },
                })

                await runInstrumentedFunction({
                    statsKey: `recordingingester.handleEachBatch.flushAllReadySessions`,
                    func: async () => {
                        await this.flushAllReadySessions()
                    },
                })

                await runInstrumentedFunction({
                    statsKey: `recordingingester.handleEachBatch.commitAllOffsets`,
                    func: async () => {
                        await this.commitAllOffsets(this.partitionMetrics, Object.values(this.sessions))
                    },
                })

                await runInstrumentedFunction({
                    statsKey: `recordingingester.handleEachBatch.consumeReplayEvents`,
                    func: async () => {
                        await this.replayEventsIngester.consumeBatch(recordingMessages)
                    },
                })

                await runInstrumentedFunction({
                    statsKey: `recordingingester.handleEachBatch.consumeConsoleLogEvents`,
                    func: async () => {
                        await this.consoleLogsIngester.consumeBatch(recordingMessages)
                    },
                })
            },
        })
    }

    public async start(): Promise<void> {
        status.info('🔁', 'blob_ingester_consumer - starting session recordings blob consumer', {
            librdKafkaVersion: librdkafkaVersion,
            kafkaCapabilities: features,
        })

        // Currently we can't reuse any files stored on disk, so we opt to delete them all
        try {
            rmSync(bufferFileDir(this.config.SESSION_RECORDING_LOCAL_DIRECTORY), {
                recursive: true,
                force: true,
            })
            mkdirSync(bufferFileDir(this.config.SESSION_RECORDING_LOCAL_DIRECTORY), {
                recursive: true,
            })
        } catch (e) {
            status.error('🔥', 'Failed to recreate local buffer directory', e)
            captureException(e)
            throw e
        }
        await this.realtimeManager.subscribe()
        // Load teams into memory
        await this.teamsRefresher.refresh()
        await this.replayEventsIngester.start()
        await this.consoleLogsIngester.start()

        const connectionConfig = createRdConnectionConfigFromEnvVars(this.config)

        // Create a node-rdkafka consumer that fetches batches of messages, runs
        // eachBatchWithContext, then commits offsets for the batch.

        this.batchConsumer = await startBatchConsumer({
            connectionConfig,
            groupId: KAFKA_CONSUMER_GROUP_ID,
            topic: KAFKA_SESSION_RECORDING_SNAPSHOT_ITEM_EVENTS,
            autoCommit: false,
            sessionTimeout: KAFKA_CONSUMER_SESSION_TIMEOUT_MS,
            // the largest size of a message that can be fetched by the consumer.
            // the largest size our MSK cluster allows is 20MB
            // we only use 9 or 10MB but there's no reason to limit this 🤷️
            consumerMaxBytes: this.config.KAFKA_CONSUMPTION_MAX_BYTES,
            consumerMaxBytesPerPartition: this.config.KAFKA_CONSUMPTION_MAX_BYTES_PER_PARTITION,
            // our messages are very big, so we don't want to buffer too many
            queuedMinMessages: this.config.SESSION_RECORDING_KAFKA_QUEUE_SIZE,
            consumerMaxWaitMs: this.config.KAFKA_CONSUMPTION_MAX_WAIT_MS,
            consumerErrorBackoffMs: this.config.KAFKA_CONSUMPTION_ERROR_BACKOFF_MS,
            fetchBatchSize: this.config.SESSION_RECORDING_KAFKA_BATCH_SIZE,
            batchingTimeoutMs: this.config.KAFKA_CONSUMPTION_BATCHING_TIMEOUT_MS,
            topicCreationTimeoutMs: this.config.KAFKA_TOPIC_CREATION_TIMEOUT_MS,
            eachBatch: async (messages) => {
                return await this.handleEachBatch(messages)
            },
        })

        this.totalNumPartitions = (await getPartitionsForTopic(this.connectedBatchConsumer)).length

        addSentryBreadcrumbsEventListeners(this.batchConsumer.consumer)

        this.batchConsumer.consumer.on('rebalance', async (err, topicPartitions) => {
            /**
             * see https://github.com/Blizzard/node-rdkafka#rebalancing
             *
             * This event is received when the consumer group starts _or_ finishes rebalancing.
             *
             * NB if the partition assignment strategy changes then this code may need to change too.
             * e.g. round-robin and cooperative strategies will assign partitions differently
             */

            if (err.code === CODES.ERRORS.ERR__ASSIGN_PARTITIONS) {
                return
            }

            if (err.code === CODES.ERRORS.ERR__REVOKE_PARTITIONS) {
                return this.scheduleWork(this.onRevokePartitions(topicPartitions))
            }

            // We had a "real" error
            status.error('🔥', 'blob_ingester_consumer - rebalancing error', { err })
            captureException(err)
            // TODO: immediately die? or just keep going?
        })

        // Make sure to disconnect the producer after we've finished consuming.
        this.batchConsumer.join().finally(() => {
            status.debug('🔁', 'blob_ingester_consumer - batch consumer has finished')
        })

        this.batchConsumer.consumer.on('disconnected', async (err) => {
            // since we can't be guaranteed that the consumer will be stopped before some other code calls disconnect
            // we need to listen to disconnect and make sure we're stopped
            status.info('🔁', 'blob_ingester_consumer batch consumer disconnected, cleaning up', { err })
            await this.stop()
        })
    }

    public async stop(): Promise<PromiseSettledResult<any>[]> {
        status.info('🔁', 'blob_ingester_consumer - stopping')

        // NOTE: We have to get the partitions before we stop the consumer as it throws if disconnected
        const assignedPartitions = this.assignedTopicPartitions
        // Mark as stopping so that we don't actually process any more incoming messages, but still keep the process alive
        await this.batchConsumer?.stop()

        // Simulate a revoke command to try and flush all sessions
        // There is a race between the revoke callback and this function - Either way one of them gets there and covers the revocations
        void this.scheduleWork(this.onRevokePartitions(assignedPartitions))
        void this.scheduleWork(this.realtimeManager.unsubscribe())
        void this.scheduleWork(this.replayEventsIngester.stop())
        void this.scheduleWork(this.consoleLogsIngester.stop())

        const promiseResults = await Promise.allSettled(this.promises)

        // Finally we clear up redis once we are sure everything else has been handled
        await this.redisPool.drain()
        await this.redisPool.clear()

        status.info('👍', 'blob_ingester_consumer - stopped!')

        return promiseResults
    }

    public isHealthy() {
        // TODO: Maybe extend this to check if we are shutting down so we don't get killed early.
        return this.batchConsumer?.isHealthy()
    }

    private async reportPartitionMetrics() {
        /**
         * For all partitions we are assigned, report metrics.
         * For any other number we clear the metrics from our gauges
         */
        const assignedPartitions = this.assignedTopicPartitions.map((x) => x.partition)
        const offsetsByPartition = await this.latestOffsetsRefresher.get()

        for (let partition = 0; partition < this.totalNumPartitions; partition++) {
            if (assignedPartitions.includes(partition)) {
                const metrics = this.partitionMetrics[partition] || {}
                if (metrics.lastMessageTimestamp) {
                    gaugeLagMilliseconds
                        .labels({
                            partition: partition.toString(),
                        })
                        .set(now() - metrics.lastMessageTimestamp)
                }

                const highOffset = offsetsByPartition[partition]

                if (highOffset && metrics.lastMessageOffset) {
                    metrics.offsetLag = highOffset - metrics.lastMessageOffset
                    // NOTE: This is an important metric used by the autoscaler
                    gaugeLag.set({ partition }, Math.max(0, metrics.offsetLag))
                }
            } else {
                delete this.partitionMetrics[partition]
                // Clear all metrics
                gaugeLag.remove({ partition })
                gaugeLagMilliseconds.remove({ partition })
                gaugeOffsetCommitted.remove({ partition })
                gaugeOffsetCommitFailed.remove({ partition })
            }
        }
    }

    async onRevokePartitions(topicPartitions: TopicPartition[]): Promise<void> {
        /**
         * The revoke_partitions indicates that the consumer group has had partitions revoked.
         * As a result, we need to drop all sessions currently managed for the revoked partitions
         */

        const revokedPartitions = topicPartitions.map((x) => x.partition)
        if (!revokedPartitions.length) {
            return
        }

        const sessionsToDrop: SessionManager[] = []
        const partitionsToDrop: Record<number, PartitionMetrics> = {}

        // First we pull out all sessions that are being dropped. This way if we get reassigned and start consuming, we don't accidentally destroy them
        Object.entries(this.sessions).forEach(([key, sessionManager]) => {
            if (revokedPartitions.includes(sessionManager.partition)) {
                sessionsToDrop.push(sessionManager)
                delete this.sessions[key]
            }
        })

        // Reset all metrics for the revoked partitions
        topicPartitions.forEach((topicPartition: TopicPartition) => {
            const partition = topicPartition.partition
            partitionsToDrop[partition] = this.partitionMetrics[partition] ?? {}
            delete this.partitionMetrics[partition]

            // Revoke the high water mark for this partition so we are essentially "reset"
            this.sessionHighWaterMarker.revoke(topicPartition)
            this.persistentHighWaterMarker.revoke(topicPartition)
        })

        gaugeSessionsRevoked.set(sessionsToDrop.length)
        gaugeSessionsHandled.remove()

        await runInstrumentedFunction({
            statsKey: `recordingingester.onRevokePartitions.revokeSessions`,
            logExecutionTime: true,
            timeout: 30000, // same as the partition lock
            func: async () => {
                if (this.config.SESSION_RECORDING_PARTITION_REVOKE_OPTIMIZATION) {
                    // Extend our claim on these partitions to give us time to flush
                    status.info(
                        '🔁',
                        `blob_ingester_consumer - flushing ${sessionsToDrop.length} sessions on revoke...`
                    )

                    // Flush all the sessions we are supposed to drop
                    await runInstrumentedFunction({
                        statsKey: `recordingingester.onRevokePartitions.flushSessions`,
                        logExecutionTime: true,
                        func: async () =>
                            await Promise.allSettled(
                                sessionsToDrop
                                    .sort((x) => x.buffer.oldestKafkaTimestamp ?? Infinity)
                                    .map((x) => x.flush('partition_shutdown'))
                            ),
                    })

                    await this.commitAllOffsets(partitionsToDrop, sessionsToDrop)
                }

                await Promise.allSettled(sessionsToDrop.map((x) => x.destroy()))
            },
        })
    }

    async flushAllReadySessions(): Promise<void> {
        const promises: Promise<void>[] = []
        for (const [key, sessionManager] of Object.entries(this.sessions)) {
            // in practice, we will always have a values for latestKafkaMessageTimestamp,
            const { lastMessageTimestamp, offsetLag } = this.partitionMetrics[sessionManager.partition] || {}
            if (!lastMessageTimestamp) {
                status.warn('🤔', 'blob_ingester_consumer - no referenceTime for partition', {
                    partition: sessionManager.partition,
                })
                continue
            }

            const flushPromise = sessionManager
                .flushIfSessionBufferIsOld(lastMessageTimestamp, offsetLag)
                .catch((err) => {
                    status.error(
                        '🚽',
                        'blob_ingester_consumer - failed trying to flush on idle session: ' + sessionManager.sessionId,
                        {
                            err,
                            session_id: sessionManager.sessionId,
                        }
                    )
                    captureException(err, { tags: { session_id: sessionManager.sessionId } })
                })
                .finally(() => {
                    // If the SessionManager is done (flushed and with no more queued events) then we remove it to free up memory
                    if (sessionManager.isEmpty) {
                        void this.destroySessions([[key, sessionManager]])
                    }
                })

            promises.push(flushPromise)
        }

        await Promise.allSettled(promises)

        gaugeSessionsHandled.set(Object.keys(this.sessions).length)
        gaugeRealtimeSessions.set(
            Object.values(this.sessions).reduce((acc, sessionManager) => acc + (sessionManager.realtimeTail ? 1 : 0), 0)
        )
    }

    public async commitAllOffsets(
        partitions: Record<number, PartitionMetrics>,
        blockingSessions: SessionManager[]
    ): Promise<void> {
        await Promise.all(
            Object.entries(partitions).map(async ([p, metrics]) => {
                /**
                 * For each partition we want to commit either:
                 * The lowest blocking session (one we haven't flushed yet on that partition)
                 * OR the latest offset we have consumed for that partition
                 */
                const partition = parseInt(p)

                const tp = {
                    topic: this.topic,
                    partition,
                }

                let potentiallyBlockingSession: SessionManager | undefined

                for (const sessionManager of blockingSessions) {
                    if (sessionManager.partition === partition) {
                        const lowestOffset = sessionManager.getLowestOffset()
                        if (
                            lowestOffset !== null &&
                            lowestOffset < (potentiallyBlockingSession?.getLowestOffset() || Infinity)
                        ) {
                            potentiallyBlockingSession = sessionManager
                        }
                    }
                }

                const potentiallyBlockingOffset = potentiallyBlockingSession?.getLowestOffset() ?? null

                // We will either try to commit the lowest blocking offset OR whatever we know to be the latest offset we have consumed
                const highestOffsetToCommit = potentiallyBlockingOffset
                    ? potentiallyBlockingOffset - 1 // TRICKY: We want to commit the offset before the lowest blocking offset
                    : metrics.lastMessageOffset // Or the last message we have seen as it is no longer blocked

                if (!highestOffsetToCommit) {
                    status.debug('🤔', 'blob_ingester_consumer - no highestOffsetToCommit for partition', {
                        blockingSession: potentiallyBlockingSession?.sessionId,
                        blockingSessionTeamId: potentiallyBlockingSession?.teamId,
                        partition: partition,
                        // committedHighOffset,
                        lastMessageOffset: metrics.lastMessageOffset,
                        highestOffsetToCommit,
                    })
                    return
                }

                this.connectedBatchConsumer?.commit({
                    ...tp,
                    // see https://kafka.apache.org/10/javadoc/org/apache/kafka/clients/consumer/KafkaConsumer.html for example
                    // for some reason you commit the next offset you expect to read and not the one you actually have
                    offset: highestOffsetToCommit + 1,
                })

                // Store the committed offset to the persistent store to avoid rebalance issues
                await this.persistentHighWaterMarker.add(tp, KAFKA_CONSUMER_GROUP_ID, highestOffsetToCommit)
                // Clear all session offsets below the committed offset (as we know they have been flushed)
                await this.sessionHighWaterMarker.clear(tp, highestOffsetToCommit)
                gaugeOffsetCommitted.set({ partition }, highestOffsetToCommit)
            })
        )
    }

    public async destroySessions(sessionsToDestroy: [string, SessionManager][]): Promise<void> {
        const destroyPromises: Promise<void>[] = []

        sessionsToDestroy.forEach(([key, sessionManager]) => {
            delete this.sessions[key]
            destroyPromises.push(sessionManager.destroy())
        })

        await Promise.allSettled(destroyPromises)
    }
}<|MERGE_RESOLUTION|>--- conflicted
+++ resolved
@@ -1,10 +1,6 @@
 import { captureException, captureMessage } from '@sentry/node'
 import { mkdirSync, rmSync } from 'node:fs'
-<<<<<<< HEAD
-import { CODES, features, librdkafkaVersion, Message, MessageHeader, TopicPartition } from 'node-rdkafka'
-=======
-import { CODES, features, KafkaConsumer, librdkafkaVersion, Message, TopicPartition } from 'node-rdkafka'
->>>>>>> 21ba4a29
+import { CODES, features, KafkaConsumer, librdkafkaVersion, Message, MessageHeader, TopicPartition } from 'node-rdkafka'
 import { Counter, Gauge, Histogram } from 'prom-client'
 
 import { sessionRecordingConsumerConfig } from '../../../config/config'
@@ -434,27 +430,6 @@
 
                             counterKafkaMessageReceived.inc({ partition })
 
-<<<<<<< HEAD
-                            if (timestamp) {
-                                // For some reason timestamp can be null. If it isn't, update our ingestion metrics
-                                metrics.lastMessageTimestamp = timestamp
-
-                                gaugeLagMilliseconds
-                                    .labels({
-                                        partition: partition.toString(),
-                                    })
-                                    .set(now() - timestamp)
-                            }
-
-                            const offsetsByPartition = await this.latestOffsetsRefresher.get()
-                            const highOffset = offsetsByPartition[partition]
-
-                            if (highOffset) {
-                                metrics.offsetLag = highOffset - metrics.lastMessageOffset
-                                // NOTE: This is an important metric used by the autoscaler
-                                gaugeLag.set({ partition }, Math.max(0, metrics.offsetLag))
-                            }
-
                             const { token, teamIdWithConfig } = await readTokenFromHeaders(headers, this.teamsRefresher)
 
                             // NB `==` so we're comparing undefined and null
@@ -472,9 +447,6 @@
                             }
 
                             const recordingMessage = await this.parseKafkaMessage(message, teamIdWithConfig, (token) =>
-=======
-                            const recordingMessage = await this.parseKafkaMessage(message, (token) =>
->>>>>>> 21ba4a29
                                 this.teamsRefresher.get().then((teams) => ({
                                     teamId: teams[token]?.teamId || null,
                                     consoleLogIngestionEnabled: teams[token]?.consoleLogIngestionEnabled ?? true,
