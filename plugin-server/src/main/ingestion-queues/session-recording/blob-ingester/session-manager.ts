--- conflicted
+++ resolved
@@ -108,19 +108,7 @@
             return
         }
 
-<<<<<<< HEAD
-        if (message.chunk_count === 1) {
-            await this.addToBuffer(message)
-        } else {
-            await this.addToChunks(message)
-        }
-
-=======
-        // TODO: Check that the offset is higher than the lastProcessed
-        // If not - ignore it
-        // If it is - update lastProcessed and process it
         await this.addToBuffer(message)
->>>>>>> 2a6f2a98
         await this.flushIfBufferExceedsCapacity()
     }
 
