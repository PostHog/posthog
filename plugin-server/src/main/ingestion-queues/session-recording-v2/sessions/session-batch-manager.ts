import { logger } from '../../../../utils/logger'
import { KafkaOffsetManager } from '../kafka/offset-manager'
import { SessionBatchFileStorage } from './session-batch-file-storage'
import { SessionBatchRecorder } from './session-batch-recorder'
import { SessionConsoleLogStore } from './session-console-log-store'
import { SessionMetadataStore } from './session-metadata-store'
import { SessionTracker } from './session-tracker'

export interface SessionBatchManagerConfig {
    /** Maximum raw size (before compression) of a batch in bytes before it should be flushed */
    maxBatchSizeBytes: number
    /** Maximum age of a batch in milliseconds before it should be flushed */
    maxBatchAgeMs: number
    /** Maximum number of events per session per batch before rate limiting */
    maxEventsPerSessionPerBatch: number
    /** Manages Kafka offset tracking and commits */
    offsetManager: KafkaOffsetManager
    /** Handles writing session batch files to storage */
    fileStorage: SessionBatchFileStorage
    /** Manages storing session metadata */
    metadataStore: SessionMetadataStore
    /** Manages storing console logs */
    consoleLogStore: SessionConsoleLogStore
<<<<<<< HEAD
    /** Optional switchover date for v2 metadata logic */
    metadataSwitchoverDate: SessionRecordingV2MetadataSwitchoverDate
    /** Session tracker for new session detection */
    sessionTracker: SessionTracker
=======
>>>>>>> a81a1617
}

/**
 * Coordinates the creation and flushing of session batches
 *
 * The manager ensures there is always one active batch for recording events.
 * It handles:
 * - Providing the current batch to the consumer
 * - Replacing flushed batches with new ones
 * - Providing hints for when to flush the current batch
 *
 * Each flush creates a new session batch file:
 * ```
 * Session Batch File 1 (flushed)
 * ├── Compressed Session Recording Block 1
 * │   └── JSONL Session Recording Block
 * │       ├── [windowId, event1]
 * │       ├── [windowId, event2]
 * │       └── ...
 * └── ...
 *
 * Session Batch File 2 (flushed)
 * ├── Compressed Session Recording Block 1
 * │   └── JSONL Session Recording Block
 * │       ├── [windowId, event1]
 * │       └── ...
 * └── ...
 *
 * Session Batch File 3 (current, returned to consumer)
 * ├── Compressed Session Recording Block 1
 * │   └── JSONL Session Recording Block
 * │       ├── [windowId, event1]
 * │       └── ... (still recording)
 * └── ... (still recording)
 * ```
 */
export class SessionBatchManager {
    private currentBatch: SessionBatchRecorder
    private readonly maxBatchSizeBytes: number
    private readonly maxBatchAgeMs: number
    private readonly maxEventsPerSessionPerBatch: number
    private readonly offsetManager: KafkaOffsetManager
    private readonly fileStorage: SessionBatchFileStorage
    private readonly metadataStore: SessionMetadataStore
    private readonly consoleLogStore: SessionConsoleLogStore
    private lastFlushTime: number
<<<<<<< HEAD
    private readonly metadataSwitchoverDate: SessionRecordingV2MetadataSwitchoverDate
    private readonly sessionTracker: SessionTracker
=======
>>>>>>> a81a1617

    constructor(config: SessionBatchManagerConfig) {
        this.maxBatchSizeBytes = config.maxBatchSizeBytes
        this.maxBatchAgeMs = config.maxBatchAgeMs
        this.maxEventsPerSessionPerBatch = config.maxEventsPerSessionPerBatch
        this.offsetManager = config.offsetManager
        this.fileStorage = config.fileStorage
        this.metadataStore = config.metadataStore
        this.consoleLogStore = config.consoleLogStore
<<<<<<< HEAD
        this.metadataSwitchoverDate = config.metadataSwitchoverDate
        this.sessionTracker = config.sessionTracker
=======
>>>>>>> a81a1617

        this.currentBatch = new SessionBatchRecorder(
            this.offsetManager,
            this.fileStorage,
            this.metadataStore,
            this.consoleLogStore,
<<<<<<< HEAD
            this.metadataSwitchoverDate,
            this.sessionTracker,
=======
>>>>>>> a81a1617
            this.maxEventsPerSessionPerBatch
        )
        this.lastFlushTime = Date.now()
    }

    /**
     * Returns the current batch
     */
    public getCurrentBatch(): SessionBatchRecorder {
        return this.currentBatch
    }

    /**
     * Flushes the current batch and replaces it with a new one
     */
    public async flush(): Promise<void> {
        logger.info('🔁', 'session_batch_manager_flushing', { batchSize: this.currentBatch.size })
        await this.currentBatch.flush()
        this.currentBatch = new SessionBatchRecorder(
            this.offsetManager,
            this.fileStorage,
            this.metadataStore,
            this.consoleLogStore,
<<<<<<< HEAD
            this.metadataSwitchoverDate,
            this.sessionTracker,
=======
>>>>>>> a81a1617
            this.maxEventsPerSessionPerBatch
        )
        this.lastFlushTime = Date.now()
    }

    /**
     * Checks if the current batch should be flushed based on:
     * - Size of the batch exceeding maxBatchSizeBytes
     * - Age of the batch exceeding maxBatchAgeMs
     */
    public shouldFlush(): boolean {
        const batchSize = this.currentBatch.size
        const batchAge = Date.now() - this.lastFlushTime
        return batchSize >= this.maxBatchSizeBytes || batchAge >= this.maxBatchAgeMs
    }

    public discardPartitions(partitions: number[]): void {
        logger.info('🔁', 'session_batch_manager_discarding_partitions', { partitions })
        for (const partition of partitions) {
            this.currentBatch.discardPartition(partition)
        }
    }
}<|MERGE_RESOLUTION|>--- conflicted
+++ resolved
@@ -21,13 +21,8 @@
     metadataStore: SessionMetadataStore
     /** Manages storing console logs */
     consoleLogStore: SessionConsoleLogStore
-<<<<<<< HEAD
-    /** Optional switchover date for v2 metadata logic */
-    metadataSwitchoverDate: SessionRecordingV2MetadataSwitchoverDate
     /** Session tracker for new session detection */
     sessionTracker: SessionTracker
-=======
->>>>>>> a81a1617
 }
 
 /**
@@ -74,11 +69,7 @@
     private readonly metadataStore: SessionMetadataStore
     private readonly consoleLogStore: SessionConsoleLogStore
     private lastFlushTime: number
-<<<<<<< HEAD
-    private readonly metadataSwitchoverDate: SessionRecordingV2MetadataSwitchoverDate
     private readonly sessionTracker: SessionTracker
-=======
->>>>>>> a81a1617
 
     constructor(config: SessionBatchManagerConfig) {
         this.maxBatchSizeBytes = config.maxBatchSizeBytes
@@ -88,22 +79,14 @@
         this.fileStorage = config.fileStorage
         this.metadataStore = config.metadataStore
         this.consoleLogStore = config.consoleLogStore
-<<<<<<< HEAD
-        this.metadataSwitchoverDate = config.metadataSwitchoverDate
         this.sessionTracker = config.sessionTracker
-=======
->>>>>>> a81a1617
 
         this.currentBatch = new SessionBatchRecorder(
             this.offsetManager,
             this.fileStorage,
             this.metadataStore,
             this.consoleLogStore,
-<<<<<<< HEAD
-            this.metadataSwitchoverDate,
             this.sessionTracker,
-=======
->>>>>>> a81a1617
             this.maxEventsPerSessionPerBatch
         )
         this.lastFlushTime = Date.now()
@@ -127,11 +110,7 @@
             this.fileStorage,
             this.metadataStore,
             this.consoleLogStore,
-<<<<<<< HEAD
-            this.metadataSwitchoverDate,
             this.sessionTracker,
-=======
->>>>>>> a81a1617
             this.maxEventsPerSessionPerBatch
         )
         this.lastFlushTime = Date.now()
