--- conflicted
+++ resolved
@@ -204,11 +204,7 @@
             mockStorage,
             mockMetadataStore,
             mockConsoleLogStore,
-<<<<<<< HEAD
-            new Date('2025-01-02 00:00:00Z'),
             mockSessionTracker,
-=======
->>>>>>> a81a1617
             Number.MAX_SAFE_INTEGER
         )
     })
@@ -1428,11 +1424,7 @@
                 mockStorage,
                 mockMetadataStore,
                 mockConsoleLogStore,
-<<<<<<< HEAD
-                new Date('2025-01-01T10:00:00.000Z'),
                 mockSessionTracker,
-=======
->>>>>>> a81a1617
                 Number.MAX_SAFE_INTEGER
             )
             await recorder.record(message)
@@ -1631,11 +1623,7 @@
                 mockStorage,
                 mockMetadataStore,
                 mockConsoleLogStore,
-<<<<<<< HEAD
-                new Date('2025-01-02 00:00:00Z'),
                 mockSessionTracker,
-=======
->>>>>>> a81a1617
                 3
             )
 
@@ -1661,11 +1649,7 @@
                 mockStorage,
                 mockMetadataStore,
                 mockConsoleLogStore,
-<<<<<<< HEAD
-                new Date('2025-01-02 00:00:00Z'),
                 mockSessionTracker,
-=======
->>>>>>> a81a1617
                 2
             )
 
@@ -1694,11 +1678,7 @@
                 mockStorage,
                 mockMetadataStore,
                 mockConsoleLogStore,
-<<<<<<< HEAD
-                new Date('2025-01-02 00:00:00Z'),
                 mockSessionTracker,
-=======
->>>>>>> a81a1617
                 1
             )
 
@@ -1720,11 +1700,7 @@
                 mockStorage,
                 mockMetadataStore,
                 mockConsoleLogStore,
-<<<<<<< HEAD
-                new Date('2025-01-02 00:00:00Z'),
                 mockSessionTracker,
-=======
->>>>>>> a81a1617
                 1
             )
 
@@ -1749,11 +1725,7 @@
                 mockStorage,
                 mockMetadataStore,
                 mockConsoleLogStore,
-<<<<<<< HEAD
-                new Date('2025-01-02 00:00:00Z'),
                 mockSessionTracker,
-=======
->>>>>>> a81a1617
                 2
             )
 
@@ -1788,11 +1760,7 @@
                 mockStorage,
                 mockMetadataStore,
                 mockConsoleLogStore,
-<<<<<<< HEAD
-                new Date('2025-01-02 00:00:00Z'),
                 mockSessionTracker,
-=======
->>>>>>> a81a1617
                 2
             )
 
@@ -1827,11 +1795,7 @@
                 mockStorage,
                 mockMetadataStore,
                 mockConsoleLogStore,
-<<<<<<< HEAD
-                new Date('2025-01-02 00:00:00Z'),
                 mockSessionTracker,
-=======
->>>>>>> a81a1617
                 1
             )
 
@@ -1860,11 +1824,7 @@
                 mockStorage,
                 mockMetadataStore,
                 mockConsoleLogStore,
-<<<<<<< HEAD
-                new Date('2025-01-02 00:00:00Z'),
                 mockSessionTracker,
-=======
->>>>>>> a81a1617
                 1
             )
 
@@ -1895,11 +1855,7 @@
                 mockStorage,
                 mockMetadataStore,
                 mockConsoleLogStore,
-<<<<<<< HEAD
-                new Date('2025-01-02 00:00:00Z'),
                 mockSessionTracker,
-=======
->>>>>>> a81a1617
                 2
             )
 
@@ -1927,11 +1883,7 @@
                 mockStorage,
                 mockMetadataStore,
                 mockConsoleLogStore,
-<<<<<<< HEAD
-                new Date('2025-01-02 00:00:00Z'),
                 mockSessionTracker,
-=======
->>>>>>> a81a1617
                 1
             )
 
@@ -1958,11 +1910,7 @@
                 mockStorage,
                 mockMetadataStore,
                 mockConsoleLogStore,
-<<<<<<< HEAD
-                new Date('2025-01-02 00:00:00Z'),
                 mockSessionTracker,
-=======
->>>>>>> a81a1617
                 1
             )
 
@@ -1990,11 +1938,7 @@
                 mockStorage,
                 mockMetadataStore,
                 mockConsoleLogStore,
-<<<<<<< HEAD
-                new Date('2025-01-02 00:00:00Z'),
                 mockSessionTracker,
-=======
->>>>>>> a81a1617
                 1
             )
 
