--- conflicted
+++ resolved
@@ -840,13 +840,11 @@
     SetOnce = 'set_once',
 }
 
-<<<<<<< HEAD
 export type StatelessVmMap = Record<PluginId, LazyPluginVM>
-=======
+
 export enum OrganizationPluginsAccessLevel {
     NONE = 0,
     CONFIG = 3,
     INSTALL = 6,
     ROOT = 9,
-}
->>>>>>> cbb9b22d
+}