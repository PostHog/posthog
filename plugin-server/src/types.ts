import { ReaderModel } from '@maxmind/geoip2-node'
import ClickHouse from '@posthog/clickhouse'
import {
    Element,
    Meta,
    PluginAttachment,
    PluginConfigSchema,
    PluginEvent,
    PluginSettings,
    ProcessedPluginEvent,
    Properties,
} from '@posthog/plugin-scaffold'
import { Pool as GenericPool } from 'generic-pool'
import { StatsD } from 'hot-shots'
import { Redis } from 'ioredis'
import { Kafka } from 'kafkajs'
import { DateTime } from 'luxon'
import { Job } from 'node-schedule'
import { Pool } from 'pg'
import { VM } from 'vm2'

import { ObjectStorage } from './main/services/object_storage'
import { DB } from './utils/db/db'
import { KafkaProducerWrapper } from './utils/db/kafka-producer-wrapper'
import { UUID } from './utils/utils'
import { ActionManager } from './worker/ingestion/action-manager'
import { ActionMatcher } from './worker/ingestion/action-matcher'
import { AppMetrics } from './worker/ingestion/app-metrics'
import { EventPipelineResult } from './worker/ingestion/event-pipeline/runner'
import { HookCommander } from './worker/ingestion/hooks'
import { OrganizationManager } from './worker/ingestion/organization-manager'
import { EventsProcessor } from './worker/ingestion/process-event'
import { SiteUrlManager } from './worker/ingestion/site-url-manager'
import { TeamManager } from './worker/ingestion/team-manager'
import { PluginsApiKeyManager } from './worker/vm/extensions/helpers/api-key-manager'
import { RootAccessManager } from './worker/vm/extensions/helpers/root-acess-manager'
import { LazyPluginVM } from './worker/vm/lazy'
import { PromiseManager } from './worker/vm/promise-manager'

/** Re-export Element from scaffolding, for backwards compat. */
export { Element } from '@posthog/plugin-scaffold'

type Brand<K, T> = K & { __brand: T }

export enum LogLevel {
    None = 'none',
    Debug = 'debug',
    Info = 'info',
    Log = 'log',
    Warn = 'warn',
    Error = 'error',
}

export const logLevelToNumber: Record<LogLevel, number> = {
    [LogLevel.None]: 0,
    [LogLevel.Debug]: 10,
    [LogLevel.Info]: 20,
    [LogLevel.Log]: 30,
    [LogLevel.Warn]: 40,
    [LogLevel.Error]: 50,
}

export enum KafkaSecurityProtocol {
    Plaintext = 'PLAINTEXT',
    SaslPlaintext = 'SASL_PLAINTEXT',
    Ssl = 'SSL',
    SaslSsl = 'SASL_SSL',
}

export enum KafkaSaslMechanism {
    Plain = 'plain',
    ScramSha256 = 'scram-sha-256',
    ScramSha512 = 'scram-sha-512',
}

export interface PluginsServerConfig {
    WORKER_CONCURRENCY: number // number of concurrent worker threads
    TASKS_PER_WORKER: number // number of parallel tasks per worker thread
    INGESTION_CONCURRENCY: number // number of parallel event ingestion queues per batch
    INGESTION_BATCH_SIZE: number // kafka consumer batch size
    TASK_TIMEOUT: number // how many seconds until tasks are timed out
    DATABASE_URL: string // Postgres database URL
    POSTHOG_DB_NAME: string | null
    POSTHOG_DB_USER: string
    POSTHOG_DB_PASSWORD: string
    POSTHOG_POSTGRES_HOST: string
    POSTHOG_POSTGRES_PORT: number
    CLICKHOUSE_HOST: string
    CLICKHOUSE_OFFLINE_CLUSTER_HOST: string | null
    CLICKHOUSE_DATABASE: string
    CLICKHOUSE_USER: string
    CLICKHOUSE_PASSWORD: string | null
    CLICKHOUSE_CA: string | null // ClickHouse CA certs
    CLICKHOUSE_SECURE: boolean // whether to secure ClickHouse connection
    CLICKHOUSE_DISABLE_EXTERNAL_SCHEMAS: boolean // whether to disallow external schemas like protobuf for clickhouse kafka engine
    CLICKHOUSE_DISABLE_EXTERNAL_SCHEMAS_TEAMS: string // (advanced) a comma separated list of teams to disable clickhouse external schemas for
    CLICKHOUSE_JSON_EVENTS_KAFKA_TOPIC: string // (advanced) topic to send events to for clickhouse ingestion
    KAFKA_HOSTS: string // comma-delimited Kafka hosts
<<<<<<< HEAD
    KAFKA_CLIENT_CERT_B64: string | null
    KAFKA_CLIENT_CERT_KEY_B64: string | null
    KAFKA_TRUSTED_CERT_B64: string | null
    KAFKA_SECURITY_PROTOCOL: KafkaSecurityProtocol | null
    KAFKA_SASL_MECHANISM: KafkaSaslMechanism | null
    KAFKA_SASL_USER: string | null
    KAFKA_SASL_PASSWORD: string | null
    KAFKA_CONSUMPTION_USE_RDKAFKA: boolean
=======
    KAFKA_CLIENT_CERT_B64: string | undefined
    KAFKA_CLIENT_CERT_KEY_B64: string | undefined
    KAFKA_TRUSTED_CERT_B64: string | undefined
    KAFKA_SECURITY_PROTOCOL: KafkaSecurityProtocol | undefined
    KAFKA_SASL_MECHANISM: KafkaSaslMechanism | undefined
    KAFKA_SASL_USER: string | undefined
    KAFKA_SASL_PASSWORD: string | undefined
    KAFKA_CLIENT_RACK: string | undefined
>>>>>>> e475c34b
    KAFKA_CONSUMPTION_MAX_BYTES: number
    KAFKA_CONSUMPTION_MAX_BYTES_PER_PARTITION: number
    KAFKA_CONSUMPTION_MAX_WAIT_MS: number // fetch.wait.max.ms rdkafka parameter
    KAFKA_CONSUMPTION_ERROR_BACKOFF_MS: number // fetch.error.backoff.ms rdkafka parameter
    KAFKA_CONSUMPTION_BATCHING_TIMEOUT_MS: number
    KAFKA_CONSUMPTION_TOPIC: string | null
    KAFKA_CONSUMPTION_OVERFLOW_TOPIC: string | null
    KAFKA_CONSUMPTION_REBALANCE_TIMEOUT_MS: number | null
    KAFKA_PRODUCER_MAX_QUEUE_SIZE: number
    KAFKA_PRODUCER_WAIT_FOR_ACK: boolean
    KAFKA_MAX_MESSAGE_BATCH_SIZE: number
    KAFKA_FLUSH_FREQUENCY_MS: number
    APP_METRICS_FLUSH_FREQUENCY_MS: number
    REDIS_URL: string
    POSTHOG_REDIS_PASSWORD: string
    POSTHOG_REDIS_HOST: string
    POSTHOG_REDIS_PORT: number
    BASE_DIR: string // base path for resolving local plugins
    PLUGINS_RELOAD_PUBSUB_CHANNEL: string // Redis channel for reload events'
    LOG_LEVEL: LogLevel
    SENTRY_DSN: string | null
    SENTRY_PLUGIN_SERVER_TRACING_SAMPLE_RATE: number // Rate of tracing in plugin server (between 0 and 1)
    SENTRY_PLUGIN_SERVER_PROFILING_SAMPLE_RATE: number // Rate of profiling in plugin server (between 0 and 1)
    STATSD_HOST: string | null
    STATSD_PORT: number
    STATSD_PREFIX: string
    SCHEDULE_LOCK_TTL: number // how many seconds to hold the lock for the schedule
    REDIS_POOL_MIN_SIZE: number // minimum number of Redis connections to use per thread
    REDIS_POOL_MAX_SIZE: number // maximum number of Redis connections to use per thread
    DISABLE_MMDB: boolean // whether to disable fetching MaxMind database for IP location
    DISTINCT_ID_LRU_SIZE: number
    EVENT_PROPERTY_LRU_SIZE: number // size of the event property tracker's LRU cache (keyed by [team.id, event])
    JOB_QUEUES: string // retry queue engine and fallback queues
    JOB_QUEUE_GRAPHILE_URL: string // use a different postgres connection in the graphile worker
    JOB_QUEUE_GRAPHILE_SCHEMA: string // the postgres schema that the graphile worker
    JOB_QUEUE_GRAPHILE_PREPARED_STATEMENTS: boolean // enable this to increase job queue throughput if not using pgbouncer
    JOB_QUEUE_GRAPHILE_CONCURRENCY: number // concurrent jobs per pod
    JOB_QUEUE_S3_AWS_ACCESS_KEY: string
    JOB_QUEUE_S3_AWS_SECRET_ACCESS_KEY: string
    JOB_QUEUE_S3_AWS_REGION: string
    JOB_QUEUE_S3_BUCKET_NAME: string
    JOB_QUEUE_S3_PREFIX: string // S3 filename prefix for the S3 job queue
    CRASH_IF_NO_PERSISTENT_JOB_QUEUE: boolean // refuse to start unless there is a properly configured persistent job queue (e.g. graphile)
    HEALTHCHECK_MAX_STALE_SECONDS: number // maximum number of seconds the plugin server can go without ingesting events before the healthcheck fails
    PISCINA_USE_ATOMICS: boolean // corresponds to the piscina useAtomics config option (https://github.com/piscinajs/piscina#constructor-new-piscinaoptions)
    PISCINA_ATOMICS_TIMEOUT: number // (advanced) corresponds to the length of time a piscina worker should block for when looking for tasks
    SITE_URL: string | null
    MAX_PENDING_PROMISES_PER_WORKER: number // (advanced) maximum number of promises that a worker can have running at once in the background. currently only targets the exportEvents buffer.
    KAFKA_PARTITIONS_CONSUMED_CONCURRENTLY: number // (advanced) how many kafka partitions the plugin server should consume from concurrently
    RECORDING_PARTITIONS_CONSUMED_CONCURRENTLY: number
    CONVERSION_BUFFER_ENABLED: boolean
    CONVERSION_BUFFER_ENABLED_TEAMS: string
    CONVERSION_BUFFER_TOPIC_ENABLED_TEAMS: string
    BUFFER_CONVERSION_SECONDS: number
    PERSON_INFO_CACHE_TTL: number
    KAFKA_HEALTHCHECK_SECONDS: number
    OBJECT_STORAGE_ENABLED: boolean // Disables or enables the use of object storage. It will become mandatory to use object storage
    OBJECT_STORAGE_REGION: string // s3 region
    OBJECT_STORAGE_ENDPOINT: string // s3 endpoint
    OBJECT_STORAGE_ACCESS_KEY_ID: string
    OBJECT_STORAGE_SECRET_ACCESS_KEY: string
    OBJECT_STORAGE_BUCKET: string // the object storage bucket name
    PLUGIN_SERVER_MODE:
        | 'ingestion'
        | 'ingestion-overflow'
        | 'async'
        | 'exports'
        | 'jobs'
        | 'scheduler'
        | 'analytics-ingestion'
        | 'recordings-ingestion'
        | 'recordings-blob-ingestion'
        | null
    KAFKAJS_LOG_LEVEL: 'NOTHING' | 'DEBUG' | 'INFO' | 'WARN' | 'ERROR'
    HISTORICAL_EXPORTS_ENABLED: boolean // enables historical exports for export apps
    HISTORICAL_EXPORTS_MAX_RETRY_COUNT: number
    HISTORICAL_EXPORTS_INITIAL_FETCH_TIME_WINDOW: number
    HISTORICAL_EXPORTS_FETCH_WINDOW_MULTIPLIER: number
    APP_METRICS_GATHERED_FOR_ALL: boolean // whether to gather app metrics for all teams
    MAX_TEAM_ID_TO_BUFFER_ANONYMOUS_EVENTS_FOR: number
    USE_KAFKA_FOR_SCHEDULED_TASKS: boolean // distribute scheduled tasks across the scheduler workers
    EVENT_OVERFLOW_BUCKET_CAPACITY: number
    EVENT_OVERFLOW_BUCKET_REPLENISH_RATE: number
    CLOUD_DEPLOYMENT: string

    SESSION_RECORDING_KAFKA_HOSTS: string
    SESSION_RECORDING_KAFKA_SECURITY_PROTOCOL: KafkaSecurityProtocol | undefined
    SESSION_RECORDING_BLOB_PROCESSING_TEAMS: string
    // local directory might be a volume mount or a directory on disk (e.g. in local dev)
    SESSION_RECORDING_LOCAL_DIRECTORY: string
    SESSION_RECORDING_MAX_BUFFER_AGE_SECONDS: number
    SESSION_RECORDING_MAX_BUFFER_SIZE_KB: number
    SESSION_RECORDING_REMOTE_FOLDER: string
}

export interface Hub extends PluginsServerConfig {
    instanceId: UUID
    // what tasks this server will tackle - e.g. ingestion, scheduled plugins or others.
    capabilities: PluginServerCapabilities
    // active connections to Postgres, Redis, ClickHouse, Kafka, StatsD
    db: DB
    postgres: Pool
    redisPool: GenericPool<Redis>
    clickhouse: ClickHouse
    kafka: Kafka
    kafkaProducer: KafkaProducerWrapper
    objectStorage: ObjectStorage
    // metrics
    statsd?: StatsD
    pluginMetricsJob: Job | undefined
    // currently enabled plugin status
    plugins: Map<PluginId, Plugin>
    pluginConfigs: Map<PluginConfigId, PluginConfig>
    pluginConfigsPerTeam: Map<TeamId, PluginConfig[]>
    pluginSchedule: Record<string, PluginConfigId[]> | null
    // unique hash for each plugin config; used to verify IDs caught on stack traces for unhandled promise rejections
    pluginConfigSecrets: Map<PluginConfigId, string>
    pluginConfigSecretLookup: Map<string, PluginConfigId>
    // tools
    teamManager: TeamManager
    organizationManager: OrganizationManager
    pluginsApiKeyManager: PluginsApiKeyManager
    rootAccessManager: RootAccessManager
    promiseManager: PromiseManager
    actionManager: ActionManager
    actionMatcher: ActionMatcher
    hookCannon: HookCommander
    eventsProcessor: EventsProcessor
    siteUrlManager: SiteUrlManager
    appMetrics: AppMetrics
    // geoip database, setup in workers
    mmdb?: ReaderModel
    // diagnostics
    lastActivity: number
    lastActivityType: string
    statelessVms: StatelessVmMap
    conversionBufferEnabledTeams: Set<number>
    // functions
    enqueuePluginJob: (job: EnqueuedPluginJob) => Promise<void>
}

export interface PluginServerCapabilities {
    ingestion?: boolean
    ingestionOverflow?: boolean
    pluginScheduledTasks?: boolean
    processPluginJobs?: boolean
    processAsyncHandlers?: boolean
    sessionRecordingIngestion?: boolean
    sessionRecordingBlobIngestion?: boolean
    http?: boolean
    mmdb?: boolean
}

export type EnqueuedJob = EnqueuedPluginJob | GraphileWorkerCronScheduleJob
export interface EnqueuedPluginJob {
    type: string
    payload: Record<string, any>
    timestamp: number
    pluginConfigId: number
    pluginConfigTeam: number
    jobKey?: string
}

export interface GraphileWorkerCronScheduleJob {
    timestamp?: number
    jobKey?: string
}

export enum JobName {
    PLUGIN_JOB = 'pluginJob',
    BUFFER_JOB = 'bufferJob',
}

export type PluginId = Plugin['id']
export type PluginConfigId = PluginConfig['id']
export type TeamId = Team['id']

export enum MetricMathOperations {
    Increment = 'increment',
    Max = 'max',
    Min = 'min',
}

export type StoredMetricMathOperations = 'max' | 'min' | 'sum'
export type StoredPluginMetrics = Record<string, StoredMetricMathOperations> | null
export type PluginMetricsVmResponse = Record<string, string> | null

export interface JobPayloadFieldOptions {
    type: 'string' | 'boolean' | 'json' | 'number' | 'date' | 'daterange'
    title?: string
    required?: boolean
    default?: any
    staff_only?: boolean
}

export interface JobSpec {
    payload?: Record<string, JobPayloadFieldOptions>
}

export interface Plugin {
    id: number
    organization_id: string
    name: string
    plugin_type: 'local' | 'respository' | 'custom' | 'source'
    description?: string
    is_global: boolean
    is_preinstalled?: boolean
    url?: string
    config_schema?: Record<string, PluginConfigSchema> | PluginConfigSchema[]
    tag?: string
    /** Cached source for plugin.json from a joined PluginSourceFile query */
    source__plugin_json?: string
    /** Cached source for index.ts from a joined PluginSourceFile query */
    source__index_ts?: string
    /** Cached source for frontend.tsx from a joined PluginSourceFile query */
    source__frontend_tsx?: string
    /** Cached source for site.ts from a joined PluginSourceFile query */
    source__site_ts?: string
    error?: PluginError
    from_json?: boolean
    from_web?: boolean
    created_at?: string
    updated_at?: string
    capabilities?: PluginCapabilities
    metrics?: StoredPluginMetrics
    is_stateless?: boolean
    public_jobs?: Record<string, JobSpec>
    log_level?: PluginLogLevel
}

export interface PluginCapabilities {
    jobs?: string[]
    scheduled_tasks?: string[]
    methods?: string[]
}

export interface PluginConfig {
    id: number
    team_id: TeamId
    plugin?: Plugin
    plugin_id: PluginId
    enabled: boolean
    order: number
    config: Record<string, unknown>
    has_error: boolean
    attachments?: Record<string, PluginAttachment>
    vm?: LazyPluginVM | null
    created_at: string
    updated_at?: string
}

export interface PluginJsonConfig {
    name?: string
    description?: string
    url?: string
    main?: string
    lib?: string
    config?: Record<string, PluginConfigSchema> | PluginConfigSchema[]
}

export interface PluginError {
    message: string
    time: string
    name?: string
    stack?: string
    event?: PluginEvent | ProcessedPluginEvent | null
}

export interface PluginAttachmentDB {
    id: number
    team_id: TeamId | null
    plugin_config_id: PluginConfigId | null
    key: string
    content_type: string
    file_size: number | null
    file_name: string
    contents: Buffer | null
}

export enum PluginLogEntrySource {
    System = 'SYSTEM',
    Plugin = 'PLUGIN',
    Console = 'CONSOLE',
}

export enum PluginLogEntryType {
    Debug = 'DEBUG',
    Log = 'LOG',
    Info = 'INFO',
    Warn = 'WARN',
    Error = 'ERROR',
}

export enum PluginLogLevel {
    Full = 0, // all logs
    Debug = 1, // all except log
    Warn = 2, // all except log and info
    Critical = 3, // only error type and system source
}

export interface PluginLogEntry {
    id: string
    team_id: number
    plugin_id: number
    plugin_config_id: number
    timestamp: string
    source: PluginLogEntrySource
    type: PluginLogEntryType
    message: string
    instance_id: string
}

export enum PluginSourceFileStatus {
    Transpiled = 'TRANSPILED',
    Locked = 'LOCKED',
    Error = 'ERROR',
}

export enum PluginTaskType {
    Job = 'job',
    Schedule = 'schedule',
}

export interface PluginTask {
    name: string
    type: PluginTaskType
    exec: (payload?: Record<string, any>) => Promise<any>

    __ignoreForAppMetrics?: boolean
}

export type WorkerMethods = {
    runAsyncHandlersEventPipeline: (event: PostIngestionEvent) => Promise<void>
    runEventPipeline: (event: PipelineEvent) => Promise<EventPipelineResult>
}

export type VMMethods = {
    setupPlugin?: () => Promise<void>
    teardownPlugin?: () => Promise<void>
    getSettings?: () => PluginSettings
    onEvent?: (event: ProcessedPluginEvent) => Promise<void>
    onSnapshot?: (event: ProcessedPluginEvent) => Promise<void>
    exportEvents?: (events: PluginEvent[]) => Promise<void>
    processEvent?: (event: PluginEvent) => Promise<PluginEvent>
}

export enum AlertLevel {
    P0 = 0,
    P1 = 1,
    P2 = 2,
    P3 = 3,
    P4 = 4,
}

export enum Service {
    PluginServer = 'plugin_server',
    DjangoServer = 'django_server',
    Redis = 'redis',
    Postgres = 'postgres',
    ClickHouse = 'clickhouse',
    Kafka = 'kafka',
}
export interface Alert {
    id: string
    level: AlertLevel
    key: string
    description?: string
    trigger_location: Service
}
export interface PluginConfigVMResponse {
    vm: VM
    methods: VMMethods
    tasks: Record<PluginTaskType, Record<string, PluginTask>>
    vmResponseVariable: string
}

export interface PluginConfigVMInternalResponse<M extends Meta = Meta> {
    methods: VMMethods
    tasks: Record<PluginTaskType, Record<string, PluginTask>>
    meta: M
}

export interface EventUsage {
    event: string
    usage_count: number | null
    volume: number | null
}

export interface PropertyUsage {
    key: string
    usage_count: number | null
    volume: number | null
}

/** Raw Organization row from database. */
export interface RawOrganization {
    id: string
    name: string
    created_at: string
    updated_at: string
    available_features: string[]
}

/** Usable Team model. */
export interface Team {
    id: number
    uuid: string
    organization_id: string
    name: string
    anonymize_ips: boolean
    api_token: string
    slack_incoming_webhook: string | null
    session_recording_opt_in: boolean
    ingested_event: boolean
    person_display_name_properties: string[] | null
}

/** Properties shared by RawEventMessage and EventMessage. */
export interface BaseEventMessage {
    distinct_id: string
    ip: string
    site_url: string
    team_id: number
    uuid: string
}

/** Raw event message as received via Kafka. */
export interface RawEventMessage extends BaseEventMessage {
    /** JSON-encoded object. */
    data: string
    /** ISO-formatted datetime. */
    now: string
    /** ISO-formatted datetime. May be empty! */
    sent_at: string
    /** JSON-encoded number. */
    kafka_offset: string
    /** Messages may have a token instead of a team_id, to be used e.g. to
     * resolve to a team_id */
    token?: string
}

/** Usable event message. */
export interface EventMessage extends BaseEventMessage {
    data: PluginEvent
    now: DateTime
    sent_at: DateTime | null
}

/** Properties shared by RawClickHouseEvent and ClickHouseEvent. */
interface BaseEvent {
    uuid: string
    event: string
    team_id: number
    distinct_id: string
    /** Person UUID. */
    person_id?: string
}

export type ISOTimestamp = Brand<string, 'ISOTimestamp'>
export type ClickHouseTimestamp = Brand<string, 'ClickHouseTimestamp'>
export type ClickHouseTimestampSecondPrecision = Brand<string, 'ClickHouseTimestamp'>

/** Raw event row from ClickHouse. */
export interface RawClickHouseEvent extends BaseEvent {
    timestamp: ClickHouseTimestamp
    created_at: ClickHouseTimestamp
    properties?: string
    elements_chain: string
    person_created_at?: ClickHouseTimestamp
    person_properties?: string
    group0_properties?: string
    group1_properties?: string
    group2_properties?: string
    group3_properties?: string
    group4_properties?: string
    group0_created_at?: ClickHouseTimestamp
    group1_created_at?: ClickHouseTimestamp
    group2_created_at?: ClickHouseTimestamp
    group3_created_at?: ClickHouseTimestamp
    group4_created_at?: ClickHouseTimestamp
}

/** Parsed event row from ClickHouse. */
export interface ClickHouseEvent extends BaseEvent {
    timestamp: DateTime
    created_at: DateTime
    properties: Record<string, any>
    elements_chain: Element[] | null
    person_created_at: DateTime | null
    person_properties: Record<string, any>
    group0_properties: Record<string, any>
    group1_properties: Record<string, any>
    group2_properties: Record<string, any>
    group3_properties: Record<string, any>
    group4_properties: Record<string, any>
    group0_created_at?: DateTime | null
    group1_created_at?: DateTime | null
    group2_created_at?: DateTime | null
    group3_created_at?: DateTime | null
    group4_created_at?: DateTime | null
}

/** Event in a database-agnostic shape, AKA an ingestion event.
 * This is what should be passed around most of the time in the plugin server.
 */
interface BaseIngestionEvent {
    eventUuid: string
    event: string
    ip: string | null
    teamId: TeamId
    distinctId: string
    properties: Properties
    timestamp: ISOTimestamp
    elementsList: Element[]
}

/** Ingestion event before saving, currently just an alias of BaseIngestionEvent. */
export type PreIngestionEvent = BaseIngestionEvent

/** Ingestion event after saving, currently just an alias of BaseIngestionEvent */
export interface PostIngestionEvent extends BaseIngestionEvent {
    person_id?: string // This is not optional, but BaseEvent needs to be fixed first
    person_created_at: ISOTimestamp | null
    person_properties: Properties
}

export interface DeadLetterQueueEvent {
    id: string
    event_uuid: string
    event: string
    properties: string
    distinct_id: string
    team_id: number
    elements_chain: string
    created_at: string
    ip: string
    site_url: string
    now: string
    raw_payload: string
    error_timestamp: string
    error_location: string
    error: string
    tags: string[]
    _timestamp: string
    _offset: number
}

export type PropertiesLastUpdatedAt = Record<string, string>
export type PropertiesLastOperation = Record<string, PropertyUpdateOperation>

/** Properties shared by RawPerson and Person. */
export interface BasePerson {
    id: number
    team_id: number
    properties: Properties
    is_user_id: number
    is_identified: boolean
    uuid: string
    properties_last_updated_at: PropertiesLastUpdatedAt
    properties_last_operation: PropertiesLastOperation | null
}

/** Raw Person row from database. */
export interface RawPerson extends BasePerson {
    created_at: string
    version: string | null
}

/** Usable Person model. */
export interface Person extends BasePerson {
    created_at: DateTime
    version: number
}

/** Clickhouse Person model. */
export interface ClickHousePerson {
    id: string
    created_at: string
    team_id: number
    properties: string
    is_identified: number
    is_deleted: number
    timestamp: string
}

export type GroupTypeIndex = 0 | 1 | 2 | 3 | 4

interface BaseGroup {
    id: number
    team_id: number
    group_type_index: GroupTypeIndex
    group_key: string
    group_properties: Properties
    properties_last_updated_at: PropertiesLastUpdatedAt
    properties_last_operation: PropertiesLastOperation
}

/** Raw Group row from database. */
export interface RawGroup extends BaseGroup {
    created_at: string
    version: string
}

/** Usable Group model. */
export interface Group extends BaseGroup {
    created_at: DateTime
    version: number
}

export type GroupKey = string
/** Clickhouse Group model */
export interface ClickhouseGroup {
    group_type_index: GroupTypeIndex
    group_key: GroupKey
    created_at: string
    team_id: number
    group_properties: string
}

/** Usable PersonDistinctId model. */
export interface PersonDistinctId {
    id: number
    team_id: number
    person_id: number
    distinct_id: string
    version: string | null
}

/** ClickHouse PersonDistinctId model. (person_distinct_id2 table) */
export interface ClickHousePersonDistinctId2 {
    team_id: number
    person_id: string
    distinct_id: string
    is_deleted: 0 | 1
    version: number
}

/** Usable Cohort model. */
export interface Cohort {
    id: number
    name: string
    description: string
    deleted: boolean
    groups: any[]
    team_id: Team['id']
    created_at: string
    created_by_id: number
    is_calculating: boolean
    last_calculation: string
    errors_calculating: number
    is_static: boolean
    version: number | null
    pending_version: number
}

/** Usable CohortPeople model. */
export interface CohortPeople {
    id: number
    cohort_id: number
    person_id: number
}

/** Usable Hook model. */
export interface Hook {
    id: string
    team_id: number
    user_id: number
    resource_id: number | null
    event: string
    target: string
    created: string
    updated: string
}

/** Sync with posthog/frontend/src/types.ts */
export enum PropertyOperator {
    Exact = 'exact',
    IsNot = 'is_not',
    IContains = 'icontains',
    NotIContains = 'not_icontains',
    Regex = 'regex',
    NotRegex = 'not_regex',
    GreaterThan = 'gt',
    LessThan = 'lt',
    IsSet = 'is_set',
    IsNotSet = 'is_not_set',
    IsDateBefore = 'is_date_before',
    IsDateAfter = 'is_date_after',
}

/** Sync with posthog/frontend/src/types.ts */
interface PropertyFilterBase {
    key: string
    value?: string | number | Array<string | number> | null
    label?: string
}

/** Sync with posthog/frontend/src/types.ts */
export interface PropertyFilterWithOperator extends PropertyFilterBase {
    operator?: PropertyOperator
}

/** Sync with posthog/frontend/src/types.ts */
export interface EventPropertyFilter extends PropertyFilterWithOperator {
    type: 'event'
}

/** Sync with posthog/frontend/src/types.ts */
export interface PersonPropertyFilter extends PropertyFilterWithOperator {
    type: 'person'
}

/** Sync with posthog/frontend/src/types.ts */
export interface ElementPropertyFilter extends PropertyFilterWithOperator {
    type: 'element'
    key: 'tag_name' | 'text' | 'href' | 'selector'
    value: string | string[]
}

/** Sync with posthog/frontend/src/types.ts */
export interface CohortPropertyFilter extends PropertyFilterBase {
    type: 'cohort'
    key: 'id'
    value: number | string
}

/** Sync with posthog/frontend/src/types.ts */
export type PropertyFilter = EventPropertyFilter | PersonPropertyFilter | ElementPropertyFilter | CohortPropertyFilter

/** Sync with posthog/frontend/src/types.ts */
export enum StringMatching {
    Contains = 'contains',
    Regex = 'regex',
    Exact = 'exact',
}

export interface ActionStep {
    id: number
    action_id: number
    tag_name: string | null
    text: string | null
    /** @default StringMatching.Exact */
    text_matching: StringMatching | null
    href: string | null
    /** @default StringMatching.Exact */
    href_matching: StringMatching | null
    selector: string | null
    url: string | null
    /** @default StringMatching.Contains */
    url_matching: StringMatching | null
    name: string | null
    event: string | null
    properties: PropertyFilter[] | null
}

/** Raw Action row from database. */
export interface RawAction {
    id: number
    team_id: TeamId
    name: string | null
    description: string
    created_at: string
    created_by_id: number | null
    deleted: boolean
    post_to_slack: boolean
    slack_message_format: string
    is_calculating: boolean
    updated_at: string
    last_calculated_at: string
}

/** Usable Action model. */
export interface Action extends RawAction {
    steps: ActionStep[]
    hooks: Hook[]
}

/** Raw session recording event row from ClickHouse. */
export interface RawSessionRecordingEvent {
    uuid: string
    timestamp: string
    team_id: number
    distinct_id: string
    session_id: string
    window_id: string
    snapshot_data: string
    created_at: string
}

export interface RawPerformanceEvent {
    uuid: string
    team_id: number
    distinct_id: string
    session_id: string
    window_id: string
    pageview_id: string
    current_url: string

    // BASE_EVENT_COLUMNS
    time_origin: number
    timestamp: string
    entry_type: string
    name: string

    // RESOURCE_EVENT_COLUMNS
    start_time: number
    redirect_start: number
    redirect_end: number
    worker_start: number
    fetch_start: number
    domain_lookup_start: number
    domain_lookup_end: number
    connect_start: number
    secure_connection_start: number
    connect_end: number
    request_start: number
    response_start: number
    response_end: number
    decoded_body_size: number
    encoded_body_size: number
    duration: number

    initiator_type: string
    next_hop_protocol: string
    render_blocking_status: string
    response_status: number
    transfer_size: number

    // LARGEST_CONTENTFUL_PAINT_EVENT_COLUMNS
    largest_contentful_paint_element: string
    largest_contentful_paint_render_time: number
    largest_contentful_paint_load_time: number
    largest_contentful_paint_size: number
    largest_contentful_paint_id: string
    largest_contentful_paint_url: string

    // NAVIGATION_EVENT_COLUMNS
    dom_complete: number
    dom_content_loaded_event: number
    dom_interactive: number
    load_event_end: number
    load_event_start: number
    redirect_count: number
    navigation_type: string
    unload_event_end: number
    unload_event_start: number
}

export const PerformanceEventReverseMapping: { [key: number]: keyof RawPerformanceEvent } = {
    // BASE_PERFORMANCE_EVENT_COLUMNS
    0: 'entry_type',
    1: 'time_origin',
    2: 'name',

    // RESOURCE_EVENT_COLUMNS
    3: 'start_time',
    4: 'redirect_start',
    5: 'redirect_end',
    6: 'worker_start',
    7: 'fetch_start',
    8: 'domain_lookup_start',
    9: 'domain_lookup_end',
    10: 'connect_start',
    11: 'secure_connection_start',
    12: 'connect_end',
    13: 'request_start',
    14: 'response_start',
    15: 'response_end',
    16: 'decoded_body_size',
    17: 'encoded_body_size',
    18: 'initiator_type',
    19: 'next_hop_protocol',
    20: 'render_blocking_status',
    21: 'response_status',
    22: 'transfer_size',

    // LARGEST_CONTENTFUL_PAINT_EVENT_COLUMNS
    23: 'largest_contentful_paint_element',
    24: 'largest_contentful_paint_render_time',
    25: 'largest_contentful_paint_load_time',
    26: 'largest_contentful_paint_size',
    27: 'largest_contentful_paint_id',
    28: 'largest_contentful_paint_url',

    // NAVIGATION_EVENT_COLUMNS
    29: 'dom_complete',
    30: 'dom_content_loaded_event',
    31: 'dom_interactive',
    32: 'load_event_end',
    33: 'load_event_start',
    34: 'redirect_count',
    35: 'navigation_type',
    36: 'unload_event_end',
    37: 'unload_event_start',

    // Added after v1
    39: 'duration',
    40: 'timestamp',
}

export enum TimestampFormat {
    ClickHouseSecondPrecision = 'clickhouse-second-precision',
    ClickHouse = 'clickhouse',
    ISO = 'iso',
}

export enum Database {
    ClickHouse = 'clickhouse',
    Postgres = 'postgres',
}

export interface PluginScheduleControl {
    stopSchedule: () => Promise<void>
    reloadSchedule: () => Promise<void>
}

export interface JobsConsumerControl {
    stop: () => Promise<void>
    resume: () => Promise<void>
}

export type IngestEventResponse =
    | { success: true; actionMatches: Action[]; preIngestionEvent: PreIngestionEvent | null }
    | { success: false; error: string }

export interface EventDefinitionType {
    id: string
    name: string
    volume_30_day: number | null
    query_usage_30_day: number | null
    team_id: number
    last_seen_at: string // DateTime
    created_at: string // DateTime
}

export enum UnixTimestampPropertyTypeFormat {
    UNIX_TIMESTAMP = 'unix_timestamp',
    UNIX_TIMESTAMP_MILLISECONDS = 'unix_timestamp_milliseconds',
}

export enum DateTimePropertyTypeFormat {
    ISO8601_DATE = 'YYYY-MM-DDThh:mm:ssZ',
    FULL_DATE = 'YYYY-MM-DD hh:mm:ss',
    FULL_DATE_INCREASING = 'DD-MM-YYYY hh:mm:ss',
    DATE = 'YYYY-MM-DD',
    RFC_822 = 'rfc_822',
    WITH_SLASHES = 'YYYY/MM/DD hh:mm:ss',
    WITH_SLASHES_INCREASING = 'DD/MM/YYYY hh:mm:ss',
}

export enum PropertyType {
    DateTime = 'DateTime',
    String = 'String',
    Numeric = 'Numeric',
    Boolean = 'Boolean',
}

export enum PropertyDefinitionTypeEnum {
    Event = 1,
    Person = 2,
    Group = 3,
}

export interface PropertyDefinitionType {
    id: string
    name: string
    is_numerical: boolean
    volume_30_day: number | null
    query_usage_30_day: number | null
    team_id: number
    property_type?: PropertyType
    type: PropertyDefinitionTypeEnum
    group_type_index: number | null
}

export interface EventPropertyType {
    id: string
    event: string
    property: string
    team_id: number
}

export type PluginFunction = 'onEvent' | 'processEvent' | 'onSnapshot' | 'pluginTask'

export type GroupTypeToColumnIndex = Record<string, GroupTypeIndex>

export enum PropertyUpdateOperation {
    Set = 'set',
    SetOnce = 'set_once',
}

export type StatelessVmMap = Record<PluginId, LazyPluginVM>

export enum OrganizationPluginsAccessLevel {
    NONE = 0,
    CONFIG = 3,
    INSTALL = 6,
    ROOT = 9,
}

export enum OrganizationMembershipLevel {
    Member = 1,
    Admin = 8,
    Owner = 15,
}

export interface PipelineEvent extends Omit<PluginEvent, 'team_id'> {
    team_id?: number | null
    token?: string
}<|MERGE_RESOLUTION|>--- conflicted
+++ resolved
@@ -96,16 +96,6 @@
     CLICKHOUSE_DISABLE_EXTERNAL_SCHEMAS_TEAMS: string // (advanced) a comma separated list of teams to disable clickhouse external schemas for
     CLICKHOUSE_JSON_EVENTS_KAFKA_TOPIC: string // (advanced) topic to send events to for clickhouse ingestion
     KAFKA_HOSTS: string // comma-delimited Kafka hosts
-<<<<<<< HEAD
-    KAFKA_CLIENT_CERT_B64: string | null
-    KAFKA_CLIENT_CERT_KEY_B64: string | null
-    KAFKA_TRUSTED_CERT_B64: string | null
-    KAFKA_SECURITY_PROTOCOL: KafkaSecurityProtocol | null
-    KAFKA_SASL_MECHANISM: KafkaSaslMechanism | null
-    KAFKA_SASL_USER: string | null
-    KAFKA_SASL_PASSWORD: string | null
-    KAFKA_CONSUMPTION_USE_RDKAFKA: boolean
-=======
     KAFKA_CLIENT_CERT_B64: string | undefined
     KAFKA_CLIENT_CERT_KEY_B64: string | undefined
     KAFKA_TRUSTED_CERT_B64: string | undefined
@@ -114,7 +104,7 @@
     KAFKA_SASL_USER: string | undefined
     KAFKA_SASL_PASSWORD: string | undefined
     KAFKA_CLIENT_RACK: string | undefined
->>>>>>> e475c34b
+    KAFKA_CONSUMPTION_USE_RDKAFKA: boolean
     KAFKA_CONSUMPTION_MAX_BYTES: number
     KAFKA_CONSUMPTION_MAX_BYTES_PER_PARTITION: number
     KAFKA_CONSUMPTION_MAX_WAIT_MS: number // fetch.wait.max.ms rdkafka parameter
