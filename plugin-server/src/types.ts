import { Pool as GenericPool } from 'generic-pool'
import { Redis } from 'ioredis'
import { Kafka } from 'kafkajs'
import { DateTime } from 'luxon'
import { Message } from 'node-rdkafka'
import { VM } from 'vm2'

import {
    Element,
    PluginAttachment,
    PluginConfigSchema,
    PluginEvent,
    PluginSettings,
    PostHogEvent,
    ProcessedPluginEvent,
    Properties,
    Webhook,
} from '@posthog/plugin-scaffold'

import { QuotaLimiting } from '~/common/services/quota-limiting.service'

import { IntegrationManagerService } from './cdp/services/managers/integration-manager.service'
import { CyclotronJobQueueKind, CyclotronJobQueueSource } from './cdp/types'
import { EncryptedFields } from './cdp/utils/encryption-utils'
import { InternalCaptureService } from './common/services/internal-capture'
import type { CookielessManager } from './ingestion/cookieless/cookieless-manager'
import { KafkaProducerWrapper } from './kafka/producer'
import { ActionManagerCDP } from './utils/action-manager-cdp'
import { Celery } from './utils/db/celery'
import { DB } from './utils/db/db'
import { PostgresRouter } from './utils/db/postgres'
import { GeoIPService } from './utils/geoip'
import { PubSub } from './utils/pubsub'
import { TeamManager } from './utils/team-manager'
import { UUID } from './utils/utils'
import { ActionManager } from './worker/ingestion/action-manager'
import { ActionMatcher } from './worker/ingestion/action-matcher'
import { AppMetrics } from './worker/ingestion/app-metrics'
import { GroupTypeManager } from './worker/ingestion/group-type-manager'
import { ClickhouseGroupRepository } from './worker/ingestion/groups/repositories/clickhouse-group-repository'
import { GroupRepository } from './worker/ingestion/groups/repositories/group-repository.interface'
import { PersonRepository } from './worker/ingestion/persons/repositories/person-repository'
import { RustyHook } from './worker/rusty-hook'
import { PluginsApiKeyManager } from './worker/vm/extensions/helpers/api-key-manager'
import { RootAccessManager } from './worker/vm/extensions/helpers/root-acess-manager'
import { PluginInstance } from './worker/vm/lazy'

export { Element } from '@posthog/plugin-scaffold' // Re-export Element from scaffolding, for backwards compat.

type Brand<K, T> = K & { __brand: T }

export type LogLevel = 'debug' | 'info' | 'warn' | 'error'

export enum KafkaSecurityProtocol {
    Plaintext = 'PLAINTEXT',
    SaslPlaintext = 'SASL_PLAINTEXT',
    Ssl = 'SSL',
    SaslSsl = 'SASL_SSL',
}

export enum KafkaSaslMechanism {
    Plain = 'plain',
    ScramSha256 = 'scram-sha-256',
    ScramSha512 = 'scram-sha-512',
}

export enum PluginServerMode {
    ingestion_v2 = 'ingestion-v2',
    local_cdp = 'local-cdp',
    async_webhooks = 'async-webhooks',
    recordings_blob_ingestion_v2 = 'recordings-blob-ingestion-v2',
    recordings_blob_ingestion_v2_overflow = 'recordings-blob-ingestion-v2-overflow',
    cdp_processed_events = 'cdp-processed-events',
    cdp_person_updates = 'cdp-person-updates',
    cdp_internal_events = 'cdp-internal-events',
    cdp_cyclotron_worker = 'cdp-cyclotron-worker',
    cdp_behavioural_events = 'cdp-behavioural-events',
    cdp_cohort_membership = 'cdp-cohort-membership',
    cdp_cyclotron_worker_hogflow = 'cdp-cyclotron-worker-hogflow',
    cdp_cyclotron_worker_delay = 'cdp-cyclotron-worker-delay',
    cdp_api = 'cdp-api',
    cdp_legacy_on_event = 'cdp-legacy-on-event',
    evaluation_scheduler = 'evaluation-scheduler',
    ingestion_logs = 'ingestion-logs',
}

export const stringToPluginServerMode = Object.fromEntries(
    Object.entries(PluginServerMode).map(([key, value]) => [
        value,
        PluginServerMode[key as keyof typeof PluginServerMode],
    ])
) as Record<string, PluginServerMode>

interface HealthCheckResultResponse {
    service: string
    status: 'ok' | 'error' | 'degraded'
    message?: string
    details?: Record<string, any>
}

export abstract class HealthCheckResult {
    public status: 'ok' | 'error' | 'degraded'

    constructor(status: 'ok' | 'error' | 'degraded') {
        this.status = status
    }

    public abstract toResponse(serviceId: string): HealthCheckResultResponse

    public isError(): boolean {
        return this.status === 'error'
    }
}

export class HealthCheckResultOk extends HealthCheckResult {
    constructor() {
        super('ok')
    }
    public toResponse(serviceId: string): HealthCheckResultResponse {
        return { service: serviceId, status: this.status }
    }
}

export class HealthCheckResultError extends HealthCheckResult {
    constructor(
        public message: string,
        public details: Record<string, any>
    ) {
        super('error')
    }

    public toResponse(serviceId: string): HealthCheckResultResponse {
        return { service: serviceId, status: this.status, message: this.message, details: this.details }
    }
}

export class HealthCheckResultDegraded extends HealthCheckResult {
    constructor(
        public message: string,
        public details: Record<string, any>
    ) {
        super('degraded')
    }
    public toResponse(serviceId: string): HealthCheckResultResponse {
        return { service: serviceId, status: this.status, message: this.message, details: this.details }
    }
}

export type PluginServerService = {
    id: string
    onShutdown: () => Promise<any>
    healthcheck: () => HealthCheckResult | Promise<HealthCheckResult>
}

export type CdpConfig = {
    CDP_WATCHER_COST_ERROR: number // The max cost of an erroring function
    CDP_WATCHER_HOG_COST_TIMING: number // The max cost of a slow function
    CDP_WATCHER_HOG_COST_TIMING_LOWER_MS: number // The lower bound in ms where the timing cost is not incurred
    CDP_WATCHER_HOG_COST_TIMING_UPPER_MS: number // The upper bound in ms where the timing cost is fully incurred
    CDP_WATCHER_ASYNC_COST_TIMING: number // The max cost of a slow async function
    CDP_WATCHER_ASYNC_COST_TIMING_LOWER_MS: number // The lower bound in ms where the async timing cost is not incurred
    CDP_WATCHER_ASYNC_COST_TIMING_UPPER_MS: number // The upper bound in ms where the async timing cost is fully incurred
    CDP_WATCHER_THRESHOLD_DEGRADED: number // Percentage of the bucket where we count it as degraded
    CDP_WATCHER_BUCKET_SIZE: number // The total bucket size
    CDP_WATCHER_TTL: number // The expiry for the rate limit key
    CDP_WATCHER_STATE_LOCK_TTL: number // The expiry for the state lock key preventing transitions too fast
    CDP_WATCHER_REFILL_RATE: number // The number of tokens to be refilled per second
    CDP_WATCHER_DISABLED_TEMPORARY_TTL: number // How long a function should be temporarily disabled for
    CDP_WATCHER_DISABLED_TEMPORARY_MAX_COUNT: number // How many times a function can be disabled before it is disabled permanently
    CDP_WATCHER_AUTOMATICALLY_DISABLE_FUNCTIONS: boolean // If true then degraded functions will be automatically disabled
    CDP_WATCHER_SEND_EVENTS: boolean // If true then the watcher will send events to posthog for messaging
    CDP_WATCHER_OBSERVE_RESULTS_BUFFER_TIME_MS: number // How long to buffer results before observing them
    CDP_WATCHER_OBSERVE_RESULTS_BUFFER_MAX_RESULTS: number // How many results to buffer before observing them
    CDP_RATE_LIMITER_BUCKET_SIZE: number // The total bucket size
    CDP_RATE_LIMITER_REFILL_RATE: number // The number of tokens to be refilled per second
    CDP_RATE_LIMITER_TTL: number // The expiry for the rate limit key
    CDP_HOG_FILTERS_TELEMETRY_TEAMS: string
    CDP_CYCLOTRON_JOB_QUEUE_CONSUMER_KIND: CyclotronJobQueueKind
    CDP_CYCLOTRON_JOB_QUEUE_CONSUMER_MODE: CyclotronJobQueueSource
    CDP_CYCLOTRON_JOB_QUEUE_PRODUCER_MAPPING: string // A comma-separated list of queue to mode like `hog:kafka,fetch:postgres,*:kafka` with * being the default
    CDP_CYCLOTRON_JOB_QUEUE_PRODUCER_TEAM_MAPPING: string // Like the above but with a team check too
    CDP_CYCLOTRON_JOB_QUEUE_PRODUCER_FORCE_SCHEDULED_TO_POSTGRES: boolean // If true then scheduled jobs will be routed to postgres even if they are mapped to kafka

    CDP_LEGACY_EVENT_CONSUMER_GROUP_ID: string
    CDP_LEGACY_EVENT_CONSUMER_TOPIC: string
    CDP_LEGACY_EVENT_REDIRECT_TOPIC: string // If set then this consumer will emit to this topic instead of processing

    CDP_CYCLOTRON_BATCH_DELAY_MS: number
    CDP_CYCLOTRON_INSERT_MAX_BATCH_SIZE: number
    CDP_CYCLOTRON_INSERT_PARALLEL_BATCHES: boolean
    CDP_CYCLOTRON_COMPRESS_VM_STATE: boolean
    CDP_CYCLOTRON_USE_BULK_COPY_JOB: boolean
    CDP_CYCLOTRON_COMPRESS_KAFKA_DATA: boolean
    CDP_REDIS_HOST: string
    CDP_REDIS_PORT: number
    CDP_REDIS_PASSWORD: string

    // Heap dump configuration
    HEAP_DUMP_ENABLED: boolean
    HEAP_DUMP_S3_BUCKET: string
    HEAP_DUMP_S3_PREFIX: string
    HEAP_DUMP_S3_ENDPOINT: string
    HEAP_DUMP_S3_REGION: string
    CDP_EVENT_PROCESSOR_EXECUTE_FIRST_STEP: boolean
    CDP_GOOGLE_ADWORDS_DEVELOPER_TOKEN: string
    CDP_FETCH_RETRIES: number
    CDP_FETCH_BACKOFF_BASE_MS: number
    CDP_FETCH_BACKOFF_MAX_MS: number
    CDP_OVERFLOW_QUEUE_ENABLED: boolean

    // topic that plugin VM capture events are produced to
    CDP_PLUGIN_CAPTURE_EVENTS_TOPIC: string

    HOG_FUNCTION_MONITORING_APP_METRICS_TOPIC: string
    HOG_FUNCTION_MONITORING_LOG_ENTRIES_TOPIC: string

    CDP_EMAIL_TRACKING_URL: string
}

export type IngestionConsumerConfig = {
    // New config variables used by the new IngestionConsumer
    INGESTION_CONSUMER_GROUP_ID: string
    INGESTION_CONSUMER_CONSUME_TOPIC: string
    INGESTION_CONSUMER_DLQ_TOPIC: string
    /** If set then overflow routing is enabled and the topic is used for overflow events */
    INGESTION_CONSUMER_OVERFLOW_TOPIC: string
    /** If set the ingestion consumer doesn't process events the usual way but rather just writes to a dummy topic */
    INGESTION_CONSUMER_TESTING_TOPIC: string
}

export type LogsIngestionConsumerConfig = {
    LOGS_INGESTION_CONSUMER_GROUP_ID: string
    LOGS_INGESTION_CONSUMER_CONSUME_TOPIC: string
    LOGS_INGESTION_CONSUMER_OVERFLOW_TOPIC: string
    LOGS_INGESTION_CONSUMER_DLQ_TOPIC: string
    LOGS_INGESTION_CONSUMER_CLICKHOUSE_TOPIC: string
    LOGS_REDIS_HOST: string
    LOGS_REDIS_PORT: number
    LOGS_REDIS_PASSWORD: string
<<<<<<< HEAD
    LOGS_LIMITER_ENABLED_TEAMS: string
    LOGS_LIMITER_BUCKET_SIZE_KB: number
    LOGS_LIMITER_REFILL_RATE_KB_PER_SECOND: number
    LOGS_LIMITER_TTL_SECONDS: number
=======
    LOGS_REDIS_TLS: boolean
    LOGS_LIMITER_ENABLED_TEAMS: string
    LOGS_LIMITER_DISABLED_FOR_TEAMS: string
    LOGS_LIMITER_BUCKET_SIZE_KB: number
    LOGS_LIMITER_REFILL_RATE_KB_PER_SECOND: number
    LOGS_LIMITER_TTL_SECONDS: number
    LOGS_LIMITER_TEAM_BUCKET_SIZE_KB: string
    LOGS_LIMITER_TEAM_REFILL_RATE_KB_PER_SECOND: string
>>>>>>> d38984ff
}

/**
 * The mode of db batch writes to use for person batch writing
 * NO_ASSERT: No assertions are made, we write the latest value in memory to the DB (no locks)
 * ASSERT_VERSION: Assert that the current db version is the same as the version in memory (no locks)
 */
export type PersonBatchWritingDbWriteMode = 'NO_ASSERT' | 'ASSERT_VERSION'
export type PersonBatchWritingMode = 'BATCH' | 'SHADOW' | 'NONE'

export interface PluginsServerConfig extends CdpConfig, IngestionConsumerConfig, LogsIngestionConsumerConfig {
    INSTRUMENT_THREAD_PERFORMANCE: boolean
    OTEL_EXPORTER_OTLP_ENDPOINT: string
    OTEL_SDK_DISABLED: boolean
    OTEL_TRACES_SAMPLER_ARG: number
    OTEL_MAX_SPANS_PER_GROUP: number
    OTEL_MIN_SPAN_DURATION_MS: number
    TASKS_PER_WORKER: number // number of parallel tasks per worker thread
    INGESTION_CONCURRENCY: number // number of parallel event ingestion queues per batch
    INGESTION_BATCH_SIZE: number // kafka consumer batch size
    INGESTION_OVERFLOW_ENABLED: boolean // whether or not overflow rerouting is enabled (only used by analytics-ingestion)
    INGESTION_FORCE_OVERFLOW_BY_TOKEN_DISTINCT_ID: string // comma-separated list of either tokens or token:distinct_id combinations to force events to route to overflow
    INGESTION_OVERFLOW_PRESERVE_PARTITION_LOCALITY: boolean // whether or not Kafka message keys should be preserved or discarded when messages are rerouted to overflow
    PERSON_BATCH_WRITING_DB_WRITE_MODE: PersonBatchWritingDbWriteMode // the mode of db batch writes to use for person batch writing
    PERSON_BATCH_WRITING_OPTIMISTIC_UPDATES_ENABLED: boolean // whether to use optimistic updates for persons table
    PERSON_BATCH_WRITING_MAX_CONCURRENT_UPDATES: number // maximum number of concurrent updates to persons table per batch
    PERSON_BATCH_WRITING_MAX_OPTIMISTIC_UPDATE_RETRIES: number // maximum number of retries for optimistic update
    PERSON_BATCH_WRITING_OPTIMISTIC_UPDATE_RETRY_INTERVAL_MS: number // starting interval for exponential backoff between retries for optimistic update
    PERSON_UPDATE_CALCULATE_PROPERTIES_SIZE: number
    PERSON_PROPERTIES_DB_CONSTRAINT_LIMIT_BYTES: number // maximum size in bytes for person properties JSON as stored, checked via pg_column_size(properties)
    PERSON_PROPERTIES_TRIM_TARGET_BYTES: number // target size in bytes we trim JSON to before writing (customer-facing 512kb)
    // Limit per merge for moving distinct IDs. 0 disables limiting.
    PERSON_MERGE_MOVE_DISTINCT_ID_LIMIT: number
    // Topic for async person merge processing
    PERSON_MERGE_ASYNC_TOPIC: string
    // Enable async person merge processing
    PERSON_MERGE_ASYNC_ENABLED: boolean
    // Batch size for sync person merge processing (0 = unlimited)
    PERSON_MERGE_SYNC_BATCH_SIZE: number
    GROUP_BATCH_WRITING_MAX_CONCURRENT_UPDATES: number // maximum number of concurrent updates to groups table per batch
    GROUP_BATCH_WRITING_MAX_OPTIMISTIC_UPDATE_RETRIES: number // maximum number of retries for optimistic update
    GROUP_BATCH_WRITING_OPTIMISTIC_UPDATE_RETRY_INTERVAL_MS: number // starting interval for exponential backoff between retries for optimistic update
    PERSONS_DUAL_WRITE_ENABLED: boolean // Enable dual-write mode for persons to both primary and migration databases
    PERSONS_DUAL_WRITE_COMPARISON_ENABLED: boolean // Enable comparison metrics between primary and secondary DBs during dual-write
    GROUPS_DUAL_WRITE_ENABLED: boolean // Enable dual-write mode for groups to both primary and migration databases
    GROUPS_DUAL_WRITE_COMPARISON_ENABLED: boolean // Enable comparison metrics between primary and secondary DBs during dual-write
    TASK_TIMEOUT: number // how many seconds until tasks are timed out
    DATABASE_URL: string // Postgres database URL
    DATABASE_READONLY_URL: string // Optional read-only replica to the main Postgres database
    PERSONS_DATABASE_URL: string // Optional read-write Postgres database for persons
    BEHAVIORAL_COHORTS_DATABASE_URL: string // Optional read-write Postgres database for behavioral cohorts
    PERSONS_READONLY_DATABASE_URL: string // Optional read-only replica to the persons Postgres database
    PERSONS_MIGRATION_DATABASE_URL: string // Read-write Postgres database for persons during dual write/migration
    PERSONS_MIGRATION_READONLY_DATABASE_URL: string // Optional read-only replica to the persons Postgres database during dual write/migration
    PLUGIN_STORAGE_DATABASE_URL: string // Optional read-write Postgres database for plugin storage
    POSTGRES_CONNECTION_POOL_SIZE: number
    POSTHOG_DB_NAME: string | null
    POSTHOG_DB_USER: string
    POSTHOG_DB_PASSWORD: string
    POSTHOG_POSTGRES_HOST: string
    POSTHOG_POSTGRES_PORT: number
    POSTGRES_BEHAVIORAL_COHORTS_HOST: string
    POSTGRES_BEHAVIORAL_COHORTS_USER: string
    POSTGRES_BEHAVIORAL_COHORTS_PASSWORD: string
    CLICKHOUSE_JSON_EVENTS_KAFKA_TOPIC: string
    CLICKHOUSE_HEATMAPS_KAFKA_TOPIC: string
    // Redis url pretty much only used locally / self hosted
    REDIS_URL: string
    // Redis params for the ingestion services
    INGESTION_REDIS_HOST: string
    INGESTION_REDIS_PORT: number
    // Redis params for the core posthog (django+celery) services
    POSTHOG_REDIS_PASSWORD: string
    POSTHOG_REDIS_HOST: string
    POSTHOG_REDIS_PORT: number
    // Common redis params
    REDIS_POOL_MIN_SIZE: number // minimum number of Redis connections to use per thread
    REDIS_POOL_MAX_SIZE: number // maximum number of Redis connections to use per thread

    CONSUMER_BATCH_SIZE: number // Primarily for kafka consumers the batch size to use
    CONSUMER_MAX_HEARTBEAT_INTERVAL_MS: number // Primarily for kafka consumers the max heartbeat interval to use after which it will be considered unhealthy
    CONSUMER_LOOP_STALL_THRESHOLD_MS: number // Threshold in ms after which the consumer loop is considered stalled
    CONSUMER_LOG_STATS_LEVEL: LogLevel // Log level for consumer statistics
    CONSUMER_LOOP_BASED_HEALTH_CHECK: boolean // Use consumer loop monitoring for health checks instead of heartbeats
    CONSUMER_MAX_BACKGROUND_TASKS: number
    CONSUMER_WAIT_FOR_BACKGROUND_TASKS_ON_REBALANCE: boolean
    CONSUMER_AUTO_CREATE_TOPICS: boolean

    // Kafka params - identical for client and producer
    KAFKA_HOSTS: string // comma-delimited Kafka hosts
    KAFKA_SECURITY_PROTOCOL: KafkaSecurityProtocol | undefined
    KAFKA_CLIENT_RACK: string | undefined

    // Other methods that are generally only used by self-hosted users
    KAFKA_CLIENT_CERT_B64: string | undefined
    KAFKA_CLIENT_CERT_KEY_B64: string | undefined
    KAFKA_TRUSTED_CERT_B64: string | undefined
    KAFKA_SASL_MECHANISM: KafkaSaslMechanism | undefined
    KAFKA_SASL_USER: string | undefined
    KAFKA_SASL_PASSWORD: string | undefined

    // Consumer specific settings (deprecated but cant be removed until legacy onevent consumer is removed)
    KAFKA_CONSUMPTION_REBALANCE_TIMEOUT_MS: number | null
    KAFKA_CONSUMPTION_SESSION_TIMEOUT_MS: number
    APP_METRICS_FLUSH_FREQUENCY_MS: number
    APP_METRICS_FLUSH_MAX_QUEUE_SIZE: number
    BASE_DIR: string // base path for resolving local plugins
    PLUGINS_DEFAULT_LOG_LEVEL: PluginLogLevel
    LOG_LEVEL: LogLevel
    HTTP_SERVER_PORT: number
    SCHEDULE_LOCK_TTL: number // how many seconds to hold the lock for the schedule
    MMDB_FILE_LOCATION: string // if set we will load the MMDB file from this location instead of downloading it
    DISTINCT_ID_LRU_SIZE: number
    EVENT_PROPERTY_LRU_SIZE: number // size of the event property tracker's LRU cache (keyed by [team.id, event])
    HEALTHCHECK_MAX_STALE_SECONDS: number // maximum number of seconds the plugin server can go without ingesting events before the healthcheck fails
    SITE_URL: string
    TEMPORAL_HOST: string
    TEMPORAL_PORT: string | undefined
    TEMPORAL_NAMESPACE: string
    TEMPORAL_CLIENT_ROOT_CA: string | undefined
    TEMPORAL_CLIENT_CERT: string | undefined
    TEMPORAL_CLIENT_KEY: string | undefined
    KAFKA_PARTITIONS_CONSUMED_CONCURRENTLY: number // (advanced) how many kafka partitions the plugin server should consume from concurrently
    PERSON_INFO_CACHE_TTL: number
    KAFKA_HEALTHCHECK_SECONDS: number
    PLUGIN_SERVER_MODE: PluginServerMode | null
    PLUGIN_SERVER_EVENTS_INGESTION_PIPELINE: string | null // TODO: shouldn't be a string probably
    PLUGIN_LOAD_SEQUENTIALLY: boolean // could help with reducing memory usage spikes on startup
    KAFKAJS_LOG_LEVEL: 'NOTHING' | 'DEBUG' | 'INFO' | 'WARN' | 'ERROR'
    MAX_TEAM_ID_TO_BUFFER_ANONYMOUS_EVENTS_FOR: number
    EVENT_OVERFLOW_BUCKET_CAPACITY: number
    EVENT_OVERFLOW_BUCKET_REPLENISH_RATE: number
    KAFKA_BATCH_START_LOGGING_ENABLED: boolean
    /** Label of the PostHog Cloud environment. Null if not running PostHog Cloud. @example 'US' */
    CLOUD_DEPLOYMENT: string | null
    EXTERNAL_REQUEST_TIMEOUT_MS: number
    EXTERNAL_REQUEST_CONNECT_TIMEOUT_MS: number
    EXTERNAL_REQUEST_KEEP_ALIVE_TIMEOUT_MS: number
    EXTERNAL_REQUEST_CONNECTIONS: number
    DROP_EVENTS_BY_TOKEN_DISTINCT_ID: string
    SKIP_PERSONS_PROCESSING_BY_TOKEN_DISTINCT_ID: string
    RELOAD_PLUGIN_JITTER_MAX_MS: number
    RUSTY_HOOK_FOR_TEAMS: string
    RUSTY_HOOK_ROLLOUT_PERCENTAGE: number
    RUSTY_HOOK_URL: string
    HOG_HOOK_URL: string
    SKIP_UPDATE_EVENT_AND_PROPERTIES_STEP: boolean
    PIPELINE_STEP_STALLED_LOG_TIMEOUT: number
    CAPTURE_CONFIG_REDIS_HOST: string | null // Redis cluster to use to coordinate with capture (overflow, routing)
    LAZY_LOADER_DEFAULT_BUFFER_MS: number
    LAZY_LOADER_MAX_SIZE: number
    CAPTURE_INTERNAL_URL: string

    // local directory might be a volume mount or a directory on disk (e.g. in local dev)
    SESSION_RECORDING_LOCAL_DIRECTORY: string
    SESSION_RECORDING_MAX_BUFFER_AGE_SECONDS: number
    SESSION_RECORDING_MAX_BUFFER_SIZE_KB: number
    SESSION_RECORDING_BUFFER_AGE_IN_MEMORY_MULTIPLIER: number
    SESSION_RECORDING_BUFFER_AGE_JITTER: number
    SESSION_RECORDING_REMOTE_FOLDER: string
    SESSION_RECORDING_REDIS_PREFIX: string
    SESSION_RECORDING_PARTITION_REVOKE_OPTIMIZATION: boolean
    SESSION_RECORDING_PARALLEL_CONSUMPTION: boolean
    SESSION_RECORDING_CONSOLE_LOGS_INGESTION_ENABLED: boolean
    SESSION_RECORDING_REPLAY_EVENTS_INGESTION_ENABLED: boolean
    // a single partition which will output many more log messages to the console
    // useful when that partition is lagging unexpectedly
    // allows comma separated list of partition numbers or '*' for all
    SESSION_RECORDING_DEBUG_PARTITION: string | undefined
    // overflow detection, updating Redis for capture to move the traffic away
    SESSION_RECORDING_OVERFLOW_ENABLED: boolean
    SESSION_RECORDING_OVERFLOW_BUCKET_CAPACITY: number
    SESSION_RECORDING_OVERFLOW_BUCKET_REPLENISH_RATE: number
    SESSION_RECORDING_OVERFLOW_MIN_PER_BATCH: number
    SESSION_RECORDING_MAX_PARALLEL_FLUSHES: number

    POSTHOG_SESSION_RECORDING_REDIS_HOST: string | undefined
    POSTHOG_SESSION_RECORDING_REDIS_PORT: number | undefined

    ENCRYPTION_SALT_KEYS: string

    CYCLOTRON_DATABASE_URL: string
    CYCLOTRON_SHARD_DEPTH_LIMIT: number

    // posthog
    POSTHOG_API_KEY: string
    POSTHOG_HOST_URL: string

    // cookieless, should match the values in rust/feature-flags/src/config.rs
    COOKIELESS_DISABLED: boolean
    COOKIELESS_FORCE_STATELESS_MODE: boolean
    COOKIELESS_DELETE_EXPIRED_LOCAL_SALTS_INTERVAL_MS: number
    COOKIELESS_SESSION_TTL_SECONDS: number
    COOKIELESS_SALT_TTL_SECONDS: number
    COOKIELESS_SESSION_INACTIVITY_MS: number
    COOKIELESS_IDENTIFIES_TTL_SECONDS: number
    COOKIELESS_REDIS_HOST: string
    COOKIELESS_REDIS_PORT: number

    // Timestamp comparison logging (0.0 = disabled, 1.0 = 100% sampling)
    TIMESTAMP_COMPARISON_LOGGING_SAMPLE_RATE: number

    SESSION_RECORDING_MAX_BATCH_SIZE_KB: number
    SESSION_RECORDING_MAX_BATCH_AGE_MS: number
    SESSION_RECORDING_V2_S3_BUCKET: string
    SESSION_RECORDING_V2_S3_PREFIX: string
    SESSION_RECORDING_V2_S3_ENDPOINT: string
    SESSION_RECORDING_V2_S3_REGION: string
    SESSION_RECORDING_V2_S3_ACCESS_KEY_ID: string
    SESSION_RECORDING_V2_S3_SECRET_ACCESS_KEY: string
    SESSION_RECORDING_V2_S3_TIMEOUT_MS: number
    SESSION_RECORDING_V2_REPLAY_EVENTS_KAFKA_TOPIC: string
    SESSION_RECORDING_V2_CONSOLE_LOG_ENTRIES_KAFKA_TOPIC: string
    SESSION_RECORDING_V2_CONSOLE_LOG_STORE_SYNC_BATCH_LIMIT: number
    SESSION_RECORDING_V2_MAX_EVENTS_PER_SESSION_PER_BATCH: number

    // New: switchover flag for v2 session recording metadata
    SESSION_RECORDING_V2_METADATA_SWITCHOVER: string

    // Destination Migration Diffing
    DESTINATION_MIGRATION_DIFFING_ENABLED: boolean

    PROPERTY_DEFS_CONSUMER_GROUP_ID: string
    PROPERTY_DEFS_CONSUMER_CONSUME_TOPIC: string
    PROPERTY_DEFS_CONSUMER_ENABLED_TEAMS: string
    PROPERTY_DEFS_WRITE_DISABLED: boolean

    CDP_HOG_WATCHER_SAMPLE_RATE: number
    // for enablement/sampling of expensive person JSONB sizes; value in [0,1]
    PERSON_JSONB_SIZE_ESTIMATE_ENABLE: number
    USE_DYNAMIC_EVENT_INGESTION_RESTRICTION_CONFIG: boolean

    // SES (Workflows email sending)
    SES_ENDPOINT: string
    SES_ACCESS_KEY_ID: string
    SES_SECRET_ACCESS_KEY: string
    SES_REGION: string

    // Heap dump configuration
    HEAP_DUMP_ENABLED: boolean
    HEAP_DUMP_S3_BUCKET: string
    HEAP_DUMP_S3_PREFIX: string
    HEAP_DUMP_S3_ENDPOINT: string
    HEAP_DUMP_S3_REGION: string

    // Pod termination
    POD_TERMINATION_ENABLED: boolean
    POD_TERMINATION_BASE_TIMEOUT_MINUTES: number
    POD_TERMINATION_JITTER_MINUTES: number
}

export interface Hub extends PluginsServerConfig {
    instanceId: UUID
    // what tasks this server will tackle - e.g. ingestion, scheduled plugins or others.
    capabilities: PluginServerCapabilities
    // active connections to Postgres, Redis, Kafka
    db: DB
    postgres: PostgresRouter
    postgresPersonMigration: PostgresRouter
    redisPool: GenericPool<Redis>
    cookielessRedisPool: GenericPool<Redis>
    kafka: Kafka
    kafkaProducer: KafkaProducerWrapper
    // currently enabled plugin status
    plugins: Map<PluginId, Plugin>
    pluginConfigs: Map<PluginConfigId, PluginConfig>
    pluginConfigsPerTeam: Map<TeamId, PluginConfig[]>
    pluginSchedule: Record<string, PluginConfigId[]> | null
    // unique hash for each plugin config; used to verify IDs caught on stack traces for unhandled promise rejections
    pluginConfigSecrets: Map<PluginConfigId, string>
    pluginConfigSecretLookup: Map<string, PluginConfigId>
    // tools
    teamManager: TeamManager
    pluginsApiKeyManager: PluginsApiKeyManager
    rootAccessManager: RootAccessManager
    actionManager: ActionManager
    actionManagerCDP: ActionManagerCDP
    actionMatcher: ActionMatcher
    appMetrics: AppMetrics
    rustyHook: RustyHook
    groupTypeManager: GroupTypeManager
    groupRepository: GroupRepository
    clickhouseGroupRepository: ClickhouseGroupRepository
    personRepository: PersonRepository
    celery: Celery
    // geoip database, setup in workers
    geoipService: GeoIPService
    // ValueMatchers used for various opt-in/out features
    pluginConfigsToSkipElementsParsing: ValueMatcher<number>
    // lookups
    eventsToDropByToken: Map<string, string[]>
    encryptedFields: EncryptedFields
    cookielessManager: CookielessManager
    pubSub: PubSub
    integrationManager: IntegrationManagerService
    quotaLimiting: QuotaLimiting
    internalCaptureService: InternalCaptureService
}

export interface PluginServerCapabilities {
    // Warning: when adding more entries, make sure to update worker/vm/capabilities.ts
    // and the shouldSetupPluginInServer() test accordingly.
    ingestionV2Combined?: boolean
    ingestionV2?: boolean
    logsIngestion?: boolean
    processAsyncWebhooksHandlers?: boolean
    sessionRecordingBlobIngestionV2?: boolean
    sessionRecordingBlobIngestionV2Overflow?: boolean
    cdpProcessedEvents?: boolean
    cdpPersonUpdates?: boolean
    cdpInternalEvents?: boolean
    cdpLegacyOnEvent?: boolean
    cdpCyclotronWorker?: boolean
    cdpCyclotronWorkerHogFlow?: boolean
    cdpCyclotronWorkerDelay?: boolean
    cdpBehaviouralEvents?: boolean
    cdpCohortMembership?: boolean
    cdpApi?: boolean
    appManagementSingleton?: boolean
    evaluationScheduler?: boolean
}

export interface EnqueuedPluginJob {
    type: string
    payload: Record<string, any>
    timestamp: number
    pluginConfigId: number
    pluginConfigTeam: number
    jobKey?: string
}

export type PluginId = Plugin['id']
export type PluginConfigId = PluginConfig['id']
export type TeamId = Team['id']
/**
 * An integer, just like team ID. In fact project ID = ID of its first team, the one was created along with the project.
 * A branded type here so that we don't accidentally pass a team ID as a project ID, or vice versa.
 */
export type ProjectId = Team['id'] & { __brand: 'ProjectId' }

export enum MetricMathOperations {
    Increment = 'increment',
    Max = 'max',
    Min = 'min',
}

export type StoredMetricMathOperations = 'max' | 'min' | 'sum'
export type StoredPluginMetrics = Record<string, StoredMetricMathOperations> | null
export type PluginMetricsVmResponse = Record<string, string> | null

export interface JobPayloadFieldOptions {
    type: 'string' | 'boolean' | 'json' | 'number' | 'date' | 'daterange'
    title?: string
    required?: boolean
    default?: any
    staff_only?: boolean
}

export interface JobSpec {
    payload?: Record<string, JobPayloadFieldOptions>
}

export interface Plugin {
    id: number
    organization_id?: string
    name: string
    plugin_type: 'local' | 'respository' | 'custom' | 'source' | 'inline'
    description?: string
    is_global: boolean
    is_preinstalled?: boolean
    url?: string
    config_schema?: Record<string, PluginConfigSchema> | PluginConfigSchema[]
    tag?: string
    /** Cached source for plugin.json from a joined PluginSourceFile query */
    source__plugin_json?: string
    /** Cached source for index.ts from a joined PluginSourceFile query */
    source__index_ts?: string
    /** Cached source for frontend.tsx from a joined PluginSourceFile query */
    source__frontend_tsx?: string
    /** Cached source for site.ts from a joined PluginSourceFile query */
    source__site_ts?: string
    error?: PluginError
    from_json?: boolean
    from_web?: boolean
    created_at?: string
    updated_at?: string
    capabilities?: PluginCapabilities
    metrics?: StoredPluginMetrics
    is_stateless?: boolean
    log_level?: PluginLogLevel
}

export interface PluginCapabilities {
    methods?: string[]
}

export enum PluginMethod {
    onEvent = 'onEvent',
    composeWebhook = 'composeWebhook',
}

export interface PluginConfig {
    id: number
    team_id: TeamId
    plugin?: Plugin
    plugin_id: PluginId
    enabled: boolean
    order: number
    config: Record<string, unknown>
    attachments?: Record<string, PluginAttachment>
    instance?: PluginInstance | null
    created_at: string
    updated_at?: string
    // We're migrating to a new functions that take PostHogEvent instead of PluginEvent
    // we'll need to know which method this plugin is using to call it the right way
    // undefined for old plugins with multiple or deprecated methods
    method?: PluginMethod
}

export interface PluginJsonConfig {
    name?: string
    description?: string
    url?: string
    main?: string
    lib?: string
    config?: Record<string, PluginConfigSchema> | PluginConfigSchema[]
}

export interface PluginError {
    message: string
    time: string
    name?: string
    stack?: string
    event?: PluginEvent | ProcessedPluginEvent | PostHogEvent | null
}

export interface PluginAttachmentDB {
    id: number
    team_id: TeamId | null
    plugin_config_id: PluginConfigId | null
    key: string
    content_type: string
    file_size: number | null
    file_name: string
    contents: Buffer | null
}

export enum PluginLogEntrySource {
    System = 'SYSTEM',
    Plugin = 'PLUGIN',
    Console = 'CONSOLE',
}

export enum PluginLogEntryType {
    Debug = 'DEBUG',
    Log = 'LOG',
    Info = 'INFO',
    Warn = 'WARN',
    Error = 'ERROR',
}

export enum PluginLogLevel {
    Full = 0, // all logs
    Log = 1, // all except debug
    Info = 2, // all expect log and debug
    Warn = 3, // all except log, debug and info
    Critical = 4, // only error type and system source
}

export enum CookielessServerHashMode {
    Disabled = 0,
    Stateless = 1,
    Stateful = 2,
}

export interface PluginLogEntry {
    id: string
    team_id: number
    plugin_id: number
    plugin_config_id: number
    timestamp: string
    source: PluginLogEntrySource
    type: PluginLogEntryType
    message: string
    instance_id: string
}

export type PluginMethods = {
    setupPlugin?: () => Promise<void>
    teardownPlugin?: () => Promise<void>
    getSettings?: () => PluginSettings
    onEvent?: (event: ProcessedPluginEvent) => Promise<void>
    composeWebhook?: (event: PostHogEvent) => Webhook | null
    processEvent?: (event: PluginEvent) => Promise<PluginEvent>
}

// Helper when ensuring that a required method is implemented
export type PluginMethodsConcrete = Required<PluginMethods>

export enum AlertLevel {
    P0 = 0,
    P1 = 1,
    P2 = 2,
    P3 = 3,
    P4 = 4,
}

export enum Service {
    PluginServer = 'plugin_server',
    DjangoServer = 'django_server',
    Redis = 'redis',
    Postgres = 'postgres',
    ClickHouse = 'clickhouse',
    Kafka = 'kafka',
}
export interface Alert {
    id: string
    level: AlertLevel
    key: string
    description?: string
    trigger_location: Service
}
export interface PluginConfigVMResponse {
    vm: VM
    methods: PluginMethods
    vmResponseVariable: string
    usedImports: Set<string>
}

export interface EventUsage {
    event: string
    usage_count: number | null
    volume: number | null
}

export interface PropertyUsage {
    key: string
    usage_count: number | null
    volume: number | null
}

export interface ProductFeature {
    key: string
    name: string
}

/** Raw Organization row from database. */
export interface RawOrganization {
    id: string
    name: string
    created_at: string
    updated_at: string
    available_product_features: ProductFeature[]
    default_anonymize_ips: boolean
}

// NOTE: We don't need to list all options here - only the ones we use
export type OrganizationAvailableFeature = 'group_analytics' | 'data_pipelines' | 'zapier'

/** Usable Team model. */
export interface Team {
    id: number
    project_id: ProjectId
    uuid: string
    organization_id: string
    name: string
    anonymize_ips: boolean
    api_token: string
    slack_incoming_webhook: string | null
    session_recording_opt_in: boolean
    person_processing_opt_out: boolean | null
    heatmaps_opt_in: boolean | null
    ingested_event: boolean
    person_display_name_properties: string[] | null
    test_account_filters:
        | (EventPropertyFilter | PersonPropertyFilter | ElementPropertyFilter | CohortPropertyFilter)[]
        | null
    cookieless_server_hash_mode: CookielessServerHashMode | null
    timezone: string
    // This is parsed as a join from the org table
    available_features: OrganizationAvailableFeature[]
    drop_events_older_than_seconds: number | null
}

/** Properties shared by RawEventMessage and EventMessage. */
export interface BaseEventMessage {
    distinct_id: string
    ip: string
    site_url: string
    team_id: number
    uuid: string
}

/** Raw event message as received via Kafka. */
export interface RawEventMessage extends BaseEventMessage {
    /** JSON-encoded object. */
    data: string
    /** ISO-formatted datetime. */
    now: string
    /** ISO-formatted datetime. May be empty! */
    sent_at: string
    /** JSON-encoded number. */
    kafka_offset: string
    /** Messages may have a token instead of a team_id, to be used e.g. to
     * resolve to a team_id */
    token?: string
}

/** Usable event message. */
export interface EventMessage extends BaseEventMessage {
    data: PluginEvent
    now: DateTime
    sent_at: DateTime | null
}

/** Properties shared by RawClickHouseEvent and ClickHouseEvent. */
interface BaseEvent {
    uuid: string
    event: string
    team_id: TeamId
    distinct_id: string
    /** Person UUID. */
    person_id?: string
}

export type ISOTimestamp = Brand<string, 'ISOTimestamp'>
export type ClickHouseTimestamp = Brand<string, 'ClickHouseTimestamp'>
export type ClickHouseTimestampSecondPrecision = Brand<string, 'ClickHouseTimestamp'>
export type PersonMode = 'full' | 'propertyless' | 'force_upgrade'

/** Raw event row from ClickHouse. */
export interface RawClickHouseEvent extends BaseEvent {
    project_id: ProjectId
    timestamp: ClickHouseTimestamp
    created_at: ClickHouseTimestamp
    properties?: string
    elements_chain: string
    person_created_at?: ClickHouseTimestamp
    person_properties?: string
    group0_properties?: string
    group1_properties?: string
    group2_properties?: string
    group3_properties?: string
    group4_properties?: string
    group0_created_at?: ClickHouseTimestamp
    group1_created_at?: ClickHouseTimestamp
    group2_created_at?: ClickHouseTimestamp
    group3_created_at?: ClickHouseTimestamp
    group4_created_at?: ClickHouseTimestamp
    person_mode: PersonMode
}

export interface RawKafkaEvent extends RawClickHouseEvent {
    /**
     * The project ID field is only included in the `clickhouse_events_json` topic, not present in ClickHouse.
     * That's because we need it in `property-defs-rs` and not elsewhere.
     */
    project_id: ProjectId
}

/** Parsed event row from ClickHouse. */
export interface ClickHouseEvent extends BaseEvent {
    project_id: ProjectId
    timestamp: DateTime
    created_at: DateTime
    properties: Record<string, any>
    elements_chain: Element[] | null
    person_created_at: DateTime | null
    person_properties: Record<string, any>
    group0_properties: Record<string, any>
    group1_properties: Record<string, any>
    group2_properties: Record<string, any>
    group3_properties: Record<string, any>
    group4_properties: Record<string, any>
    group0_created_at?: DateTime | null
    group1_created_at?: DateTime | null
    group2_created_at?: DateTime | null
    group3_created_at?: DateTime | null
    group4_created_at?: DateTime | null
    person_mode: PersonMode
}

/** Event structure before initial ingestion.
 * This is what is used for all ingestion steps that run _before_ the clickhouse events topic.
 */
export interface PreIngestionEvent {
    eventUuid: string
    event: string
    teamId: TeamId
    projectId: ProjectId
    distinctId: string
    properties: Properties
    timestamp: ISOTimestamp
}

/** Parsed event structure after initial ingestion.
 * This is what is used for all ingestion steps that run _after_ the clickhouse events topic.
 */

export interface PostIngestionEvent extends PreIngestionEvent {
    elementsList?: Element[]
    person_id?: string // This is not optional, but BaseEvent needs to be fixed first
    person_created_at: ISOTimestamp | null
    person_properties: Properties

    groups?: Record<
        string,
        {
            key: string
            type: string
            index: number
            properties: Properties
        }
    >
}

export interface DeadLetterQueueEvent {
    id: string
    event_uuid: string
    event: string
    properties: string
    distinct_id: string
    team_id: number
    elements_chain: string
    created_at: string
    ip: string
    site_url: string
    now: string
    raw_payload: string
    error_timestamp: string
    error_location: string
    error: string
    tags: string[]
    _timestamp: string
    _offset: number
}

export type PropertiesLastUpdatedAt = Record<string, string>
export type PropertiesLastOperation = Record<string, PropertyUpdateOperation>

/** Properties shared by RawPerson and Person. */
export interface BasePerson {
    // NOTE: id is a bigint in the DB, which pg lib returns as a string
    // We leave it as a string as dealing with the bigint type is tricky and we don't need any of its features
    id: string
    team_id: number
    properties: Properties
    is_user_id: number | null
    is_identified: boolean
    uuid: string
    properties_last_updated_at: PropertiesLastUpdatedAt
    properties_last_operation: PropertiesLastOperation | null
}

/** Raw Person row from database. */
export interface RawPerson extends BasePerson {
    created_at: string
    version: string | null
}

/** Usable Person model. */
export interface InternalPerson extends BasePerson {
    created_at: DateTime
    version: number
}

/** Mutable fields that can be updated on a Person via updatePerson. */
export interface PersonUpdateFields {
    properties: Properties
    properties_last_updated_at: PropertiesLastUpdatedAt
    properties_last_operation: PropertiesLastOperation | null
    is_identified: boolean
    created_at: DateTime
    version?: number // Optional: allows forcing a specific version (used for dual-write sync)
}

/** Person model exposed outside of person-specific DB logic. */
export interface Person {
    team_id: number
    properties: Properties
    uuid: string
    created_at: DateTime

    // Set to `true` when an existing person row was found for this `distinct_id`, but the event was
    // sent with `$process_person_profile=false`. This is an unexpected branch that we want to flag
    // for debugging and billing purposes, and typically means a misconfigured SDK.
    force_upgrade?: boolean
}

/** Clickhouse Person model. */
export interface ClickHousePerson {
    id: string
    created_at: string
    team_id: number
    properties: string
    is_identified: number
    is_deleted: number
    timestamp: string
    version: number
}

export type GroupTypeIndex = 0 | 1 | 2 | 3 | 4

interface BaseGroup {
    id: number
    team_id: number
    group_type_index: GroupTypeIndex
    group_key: string
    group_properties: Properties
    properties_last_updated_at: PropertiesLastUpdatedAt
    properties_last_operation: PropertiesLastOperation
}

/** Raw Group row from database. */
export interface RawGroup extends BaseGroup {
    created_at: string
    version: string
}

/** Usable Group model. */
export interface Group extends BaseGroup {
    created_at: DateTime
    version: number
}

export type GroupKey = string
/** Clickhouse Group model */
export interface ClickhouseGroup {
    group_type_index: GroupTypeIndex
    group_key: GroupKey
    created_at: string
    team_id: number
    group_properties: string
}

/** Usable PersonDistinctId model. */
export interface PersonDistinctId {
    id: number
    team_id: number
    person_id: number
    distinct_id: string
    version: string | null
}

/** ClickHouse PersonDistinctId model. (person_distinct_id2 table) */
export interface ClickHousePersonDistinctId2 {
    team_id: number
    person_id: string
    distinct_id: string
    is_deleted: 0 | 1
    version: number
}

/** Usable Cohort model. */
export interface Cohort {
    id: number
    name: string
    description: string
    deleted: boolean
    groups: any[]
    team_id: Team['id']
    created_at: string
    created_by_id: number
    is_calculating: boolean
    last_calculation: string
    errors_calculating: number
    is_static: boolean
    version: number | null
    pending_version: number
}

/** Usable CohortPeople model. */
export interface CohortPeople {
    id: number
    cohort_id: number
    person_id: number
}

/** Usable Hook model. */
export interface Hook {
    id: string
    team_id: number
    user_id: number
    resource_id: number | null
    event: string
    target: string
    created: string
    updated: string
}

/** Sync with posthog/frontend/src/types.ts */
export enum PropertyOperator {
    Exact = 'exact',
    IsNot = 'is_not',
    IContains = 'icontains',
    NotIContains = 'not_icontains',
    Regex = 'regex',
    NotRegex = 'not_regex',
    GreaterThan = 'gt',
    LessThan = 'lt',
    IsSet = 'is_set',
    IsNotSet = 'is_not_set',
    IsDateBefore = 'is_date_before',
    IsDateAfter = 'is_date_after',
    IsCleanedPathExact = 'is_cleaned_path_exact',
}

/** Sync with posthog/frontend/src/types.ts */
interface PropertyFilterBase {
    key: string
    value?: string | number | Array<string | number> | null
    label?: string
}

/** Sync with posthog/frontend/src/types.ts */
export interface PropertyFilterWithOperator extends PropertyFilterBase {
    operator?: PropertyOperator
}

/** Sync with posthog/frontend/src/types.ts */
export interface EventPropertyFilter extends PropertyFilterWithOperator {
    type: 'event'
}

/** Sync with posthog/frontend/src/types.ts */
export interface HogQLPropertyFilter extends PropertyFilterWithOperator {
    type: 'hogql'
}

/** Sync with posthog/frontend/src/types.ts */
export interface PersonPropertyFilter extends PropertyFilterWithOperator {
    type: 'person'
}

export interface DataWarehousePropertyFilter extends PropertyFilterWithOperator {
    type: 'data_warehouse'
}

export interface DataWarehousePersonPropertyFilter extends PropertyFilterWithOperator {
    type: 'data_warehouse_person_property'
}

/** Sync with posthog/frontend/src/types.ts */
export interface ElementPropertyFilter extends PropertyFilterWithOperator {
    type: 'element'
    key: 'tag_name' | 'text' | 'href' | 'selector'
    value: string | string[]
}

/** Sync with posthog/frontend/src/types.ts */
export interface CohortPropertyFilter extends PropertyFilterBase {
    type: 'cohort'
    key: 'id'
    value: number | string
}

/** Sync with posthog/frontend/src/types.ts */
export type PropertyFilter =
    | EventPropertyFilter
    | PersonPropertyFilter
    | ElementPropertyFilter
    | CohortPropertyFilter
    | DataWarehousePropertyFilter
    | DataWarehousePersonPropertyFilter
    | HogQLPropertyFilter

/** Sync with posthog/frontend/src/types.ts */
export enum StringMatching {
    Contains = 'contains',
    Regex = 'regex',
    Exact = 'exact',
}

export interface ActionStep {
    tag_name: string | null
    text: string | null
    /** @default StringMatching.Exact */
    text_matching: StringMatching | null
    href: string | null
    /** @default StringMatching.Exact */
    href_matching: StringMatching | null
    selector: string | null
    url: string | null
    /** @default StringMatching.Contains */
    url_matching: StringMatching | null
    event: string | null
    properties: PropertyFilter[] | null
}

/** Raw Action row from database. */
export interface RawAction {
    id: number
    team_id: TeamId
    name: string | null
    description: string
    created_at: string
    created_by_id: number | null
    deleted: boolean
    post_to_slack: boolean
    slack_message_format: string
    is_calculating: boolean
    updated_at: string
    last_calculated_at: string
    steps_json: ActionStep[] | null
}

/** Usable Action model. */
export interface Action extends Omit<RawAction, 'steps_json'> {
    steps: ActionStep[]
    hooks: Hook[]
}

/** Raw session recording event row from ClickHouse. */
export interface RawSessionRecordingEvent {
    uuid: string
    timestamp: string
    team_id: number
    distinct_id: string
    session_id: string
    window_id: string
    snapshot_data: string
    created_at: string
}

/** Raw session replay event row from ClickHouse. */
export interface RawSessionReplayEvent {
    min_first_timestamp: string
    team_id: number
    distinct_id: string
    session_id: string
    /* TODO what columns do we need */
}

export enum TimestampFormat {
    ClickHouseSecondPrecision = 'clickhouse-second-precision',
    ClickHouse = 'clickhouse',
    ISO = 'iso',
}

export interface PluginScheduleControl {
    stopSchedule: () => Promise<void>
    reloadSchedule: () => Promise<void>
}

export interface JobsConsumerControl {
    stop: () => Promise<void>
    resume: () => Promise<void>
}

export type IngestEventResponse =
    | { success: true; actionMatches: Action[]; preIngestionEvent: PreIngestionEvent | null }
    | { success: false; error: string }

export enum UnixTimestampPropertyTypeFormat {
    UNIX_TIMESTAMP = 'unix_timestamp',
    UNIX_TIMESTAMP_MILLISECONDS = 'unix_timestamp_milliseconds',
}

export enum DateTimePropertyTypeFormat {
    ISO8601_DATE = 'YYYY-MM-DDThh:mm:ssZ',
    FULL_DATE = 'YYYY-MM-DD hh:mm:ss',
    FULL_DATE_INCREASING = 'DD-MM-YYYY hh:mm:ss',
    DATE = 'YYYY-MM-DD',
    RFC_822 = 'rfc_822',
    WITH_SLASHES = 'YYYY/MM/DD hh:mm:ss',
    WITH_SLASHES_INCREASING = 'DD/MM/YYYY hh:mm:ss',
}

export enum PropertyType {
    DateTime = 'DateTime',
    String = 'String',
    Numeric = 'Numeric',
    Boolean = 'Boolean',
}

export enum PropertyDefinitionTypeEnum {
    Event = 1,
    Person = 2,
    Group = 3,
    Session = 4,
}

export type ResolvedGroups = Record<string, number>

export interface PropertyDefinitionType {
    id: string
    name: string
    is_numerical: boolean
    team_id: number
    project_id: number | null
    property_type: PropertyType | null
    type: PropertyDefinitionTypeEnum
    group_type_name?: string
    group_type_index?: number | null
    volume_30_day?: number | null
    query_usage_30_day?: number | null
}

export interface EventPropertyType {
    id: string
    event: string
    property: string
    team_id: number
    project_id: number | null
}

export type GroupTypeToColumnIndex = Record<string, GroupTypeIndex>

export enum PropertyUpdateOperation {
    Set = 'set',
    SetOnce = 'set_once',
}

export type StatelessInstanceMap = Record<PluginId, PluginInstance>

export enum OrganizationPluginsAccessLevel {
    NONE = 0,
    CONFIG = 3,
    INSTALL = 6,
    ROOT = 9,
}

export enum OrganizationMembershipLevel {
    Member = 1,
    Admin = 8,
    Owner = 15,
}

export interface PipelineEvent extends Omit<PluginEvent, 'team_id'> {
    team_id?: number | null
    token?: string
}

export interface EventHeaders {
    token?: string
    distinct_id?: string
    timestamp?: string
    event?: string
    uuid?: string
    force_disable_person_processing: boolean
}

export interface IncomingEvent {
    event: PipelineEvent
    headers?: EventHeaders
}

export interface IncomingEventWithTeam {
    message: Message
    event: PipelineEvent
    team: Team
    headers: EventHeaders
}

export type RedisPool = GenericPool<Redis>

export type RRWebEvent = Record<string, any> & {
    timestamp: number
    type: number
    data: any
}

export interface ValueMatcher<T> {
    (value: T): boolean
}

export type RawClickhouseHeatmapEvent = {
    /**
     * session id lets us offer example recordings on high traffic parts of the page,
     * and could let us offer more advanced filtering of heatmap data
     * we will break the relationship between particular sessions and clicks in aggregating this data
     * it should always be treated as an exemplar and not as concrete values
     */
    session_id: string
    distinct_id: string
    viewport_width: number
    viewport_height: number
    pointer_target_fixed: boolean
    current_url: string
    // x is the x with resolution applied, the resolution converts high fidelity mouse positions into an NxN grid
    x: number
    // y is the y with resolution applied, the resolution converts high fidelity mouse positions into an NxN grid
    y: number
    scale_factor: 16 // in the future we may support other values
    timestamp: string
    type: string
    team_id: number
}

export interface CdpPersonPerformedEvent {
    teamId: number
    personId: string
    eventName: string
}

export interface HookPayload {
    hook: Pick<Hook, 'id' | 'event' | 'target'>

    data: {
        eventUuid: string
        event: string
        teamId: TeamId
        distinctId: string
        properties: Properties
        timestamp: ISOTimestamp
        elementsList?: Element[]

        person: {
            uuid: string
            properties: Properties
            created_at: ISOTimestamp | null
        }
    }
}

/**
 * Metadata switchover can be absent, enforced (boolean true), or after a provided date
 */
export type SessionRecordingV2MetadataSwitchoverDate = Date | null | true<|MERGE_RESOLUTION|>--- conflicted
+++ resolved
@@ -237,12 +237,6 @@
     LOGS_REDIS_HOST: string
     LOGS_REDIS_PORT: number
     LOGS_REDIS_PASSWORD: string
-<<<<<<< HEAD
-    LOGS_LIMITER_ENABLED_TEAMS: string
-    LOGS_LIMITER_BUCKET_SIZE_KB: number
-    LOGS_LIMITER_REFILL_RATE_KB_PER_SECOND: number
-    LOGS_LIMITER_TTL_SECONDS: number
-=======
     LOGS_REDIS_TLS: boolean
     LOGS_LIMITER_ENABLED_TEAMS: string
     LOGS_LIMITER_DISABLED_FOR_TEAMS: string
@@ -251,7 +245,6 @@
     LOGS_LIMITER_TTL_SECONDS: number
     LOGS_LIMITER_TEAM_BUCKET_SIZE_KB: string
     LOGS_LIMITER_TEAM_REFILL_RATE_KB_PER_SECOND: string
->>>>>>> d38984ff
 }
 
 /**
