--- conflicted
+++ resolved
@@ -148,11 +148,8 @@
     OBJECT_STORAGE_SESSION_RECORDING_FOLDER: string
     OBJECT_STORAGE_BUCKET: string
     PLUGIN_SERVER_MODE: 'ingestion' | 'async' | null
-<<<<<<< HEAD
     INGESTION_BATCH_BREAKUP_BY_DISTINCT_ID_TEAMS: string
-=======
     KAFKAJS_LOG_LEVEL: 'NOTHING' | 'DEBUG' | 'INFO' | 'WARN' | 'ERROR'
->>>>>>> 893a98c5
 }
 
 export interface Hub extends PluginsServerConfig {
