--- conflicted
+++ resolved
@@ -425,27 +425,7 @@
             const event: PluginEvent = createPluginEvent({ event: 'drop-me', team_id: teamId })
             const result = await hogTransformer.transformEvent(event)
             expect(executeSpy).toHaveBeenCalledTimes(1)
-<<<<<<< HEAD
-            expect(result).toMatchInlineSnapshot(`
-                {
-                  "event": null,
-                  "messagePromises": [
-                    Promise {
-                      Symbol(async_id_symbol): 13875,
-                      Symbol(trigger_async_id_symbol): 13865,
-                      Symbol(kResourceStore): undefined,
-                    },
-                    Promise {
-                      Symbol(async_id_symbol): 13891,
-                      Symbol(trigger_async_id_symbol): 13876,
-                      Symbol(kResourceStore): undefined,
-                    },
-                  ],
-                }
-            `)
-=======
             expect(result.event).toMatchInlineSnapshot(`null`)
->>>>>>> ef545bec
         })
 
         it('handles legacy plugin transformation to keep events', async () => {
@@ -455,34 +435,6 @@
             expect(executeSpy).toHaveBeenCalledTimes(1)
             expect(result.event).toMatchInlineSnapshot(`
                 {
-<<<<<<< HEAD
-                  "event": {
-                    "distinct_id": "distinct-id",
-                    "event": "keep-me",
-                    "ip": "89.160.20.129",
-                    "now": "2024-06-07T12:00:00.000Z",
-                    "properties": {
-                      "$current_url": "https://example.com",
-                      "$ip": "89.160.20.129",
-                    },
-                    "site_url": "http://localhost",
-                    "team_id": 918643523,
-                    "timestamp": "2024-01-01T00:00:00Z",
-                    "uuid": "event-id",
-                  },
-                  "messagePromises": [
-                    Promise {
-                      Symbol(async_id_symbol): 14765,
-                      Symbol(trigger_async_id_symbol): 14755,
-                      Symbol(kResourceStore): undefined,
-                    },
-                    Promise {
-                      Symbol(async_id_symbol): 14781,
-                      Symbol(trigger_async_id_symbol): 14766,
-                      Symbol(kResourceStore): undefined,
-                    },
-                  ],
-=======
                   "distinct_id": "distinct-id",
                   "event": "keep-me",
                   "ip": "89.160.20.129",
@@ -495,7 +447,6 @@
                   "team_id": 2,
                   "timestamp": "2024-01-01T00:00:00Z",
                   "uuid": "event-id",
->>>>>>> ef545bec
                 }
             `)
         })
