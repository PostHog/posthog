--- conflicted
+++ resolved
@@ -61,11 +61,8 @@
 export type CyclotronPerson = {
     id: string
     properties: Record<string, any>
-<<<<<<< HEAD
-=======
     name: string
     url: string
->>>>>>> efde9ec5
 }
 
 export type HogFunctionInvocationGlobals = {
@@ -90,15 +87,7 @@
         /* Special fields in Hog */
         url: string
     }
-<<<<<<< HEAD
-    person?: CyclotronPerson & {
-        /** Special fields in Hog */
-        name: string
-        url: string
-    }
-=======
     person?: CyclotronPerson
->>>>>>> efde9ec5
     groups?: Record<string, GroupType>
 
     // Unique to sources - will be modified later
@@ -279,34 +268,19 @@
 export type CyclotronJobInvocationHogFlow = CyclotronJobInvocation & {
     state?: HogFlowInvocationContext
     hogFlow: HogFlow
-<<<<<<< HEAD
-
-    // Add lazy getters for person and filter globals
-    // getFilterGlobals: () => Promise<HogFunctionFilterGlobals>
-    getPerson: () => Promise<CyclotronPerson>
-=======
     person?: CyclotronPerson
     filterGlobals: HogFunctionFilterGlobals
->>>>>>> efde9ec5
 }
 
 export type HogFlowInvocationContext = {
     event: HogFunctionInvocationGlobals['event']
     actionStepCount: number
     // variables: Record<string, any> // NOTE: not used yet but
-<<<<<<< HEAD
-    personId?: string
-=======
->>>>>>> efde9ec5
     currentAction?: {
         id: string
         startedAtTimestamp: number
         hogFunctionState?: CyclotronJobInvocationHogFunctionContext
     }
-<<<<<<< HEAD
-    hogFunctionState?: CyclotronJobInvocationHogFunctionContext
-=======
->>>>>>> efde9ec5
 }
 
 // Mostly copied from frontend types
