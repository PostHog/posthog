--- conflicted
+++ resolved
@@ -271,13 +271,9 @@
     description?: string
     integration?: string
     integration_key?: string
-<<<<<<< HEAD
     requires_field?: string
     integration_field?: string
-=======
-    integration_field?: 'slack_channel'
     requiredScopes?: string
->>>>>>> a638ef39
 }
 
 export type HogFunctionTypeType =
