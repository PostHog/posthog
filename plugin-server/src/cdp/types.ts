import { VMState } from '@posthog/hogvm'
import { DateTime } from 'luxon'

import {
    ClickHouseTimestamp,
    ElementPropertyFilter,
    EventPropertyFilter,
    HogQLPropertyFilter,
    PersonPropertyFilter,
    Team,
} from '../types'

export type HogBytecode = any[]

// subset of EntityFilter
export interface HogFunctionFilterBase {
    id: string | null
    name?: string | null
    order?: number
    properties?: (EventPropertyFilter | PersonPropertyFilter | ElementPropertyFilter | HogQLPropertyFilter)[]
}

export interface HogFunctionFilterEvent extends HogFunctionFilterBase {
    type: 'events'
    bytecode?: HogBytecode
}

export interface HogFunctionFilterAction extends HogFunctionFilterBase {
    type: 'actions'
    // Loaded at run time from Action model
    bytecode?: HogBytecode
}

export type HogFunctionFilter = HogFunctionFilterEvent | HogFunctionFilterAction

export type HogFunctionMasking = {
    ttl: number | null
    hash: string
    bytecode: HogBytecode
    threshold: number | null
}

export interface HogFunctionFilters {
    events?: HogFunctionFilterEvent[]
    actions?: HogFunctionFilterAction[]
    filter_test_accounts?: boolean
    bytecode?: HogBytecode
}

export type GroupType = {
    id: string // the "key" of the group
    type: string
    index: number
    url: string
    properties: Record<string, any>
}

export type HogFunctionInvocationGlobals = {
    project: {
        id: number
        name: string
        url: string
    }
    source?: {
        name: string
        url: string
    }
    event: {
        /* Database fields */
        uuid: string
        event: string
        distinct_id: string
        properties: Record<string, unknown>
        elements_chain: string
        timestamp: string

        /* Special fields in Hog */
        url: string
    }
    person?: {
        /** Database fields */
        id: string
        properties: Record<string, any>

        /** Special fields in Hog */
        name: string
        url: string
    }
    groups?: Record<string, GroupType>
}

export type HogFunctionInvocationGlobalsWithInputs = HogFunctionInvocationGlobals & {
    inputs: Record<string, any>
}

export type HogFunctionFilterGlobals = {
    // Filter Hog is built in the same way as analytics so the global object is meant to be an event
    event: string
    timestamp: string
    elements_chain: string
    elements_chain_href: string
    elements_chain_texts: string[]
    elements_chain_ids: string[]
    elements_chain_elements: string[]
    properties: Record<string, any>
    distinct_id: string

    person?: {
        id: string
        properties: Record<string, any>
    }
    pdi?: {
        distinct_id: string
        person_id: string
        person: {
            id: string
            properties: Record<string, any>
        }
    }

    group_0?: {
        properties: Record<string, any>
    }
    group_1?: {
        properties: Record<string, any>
    }
    group_2?: {
        properties: Record<string, any>
    }
    group_3?: {
        properties: Record<string, any>
    }
    group_4?: {
        properties: Record<string, any>
    }
}

export type MetricLogSource = 'hog_function' | 'hog_flow'

export type LogEntryLevel = 'debug' | 'info' | 'warn' | 'error'

export type MinimalLogEntry = {
    timestamp: DateTime
    level: LogEntryLevel
    message: string
}

export type LogEntry = MinimalLogEntry & {
    team_id: number
    log_source: MetricLogSource // The kind of source (hog_function)
    log_source_id: string // The id of the hog function
    instance_id: string // The id of the specific invocation
}

export type LogEntrySerialized = Omit<LogEntry, 'timestamp'> & {
    timestamp: ClickHouseTimestamp
}

export type MinimalAppMetric = {
    team_id: number
    app_source_id: string
    metric_kind: 'failure' | 'success' | 'other'
    metric_name:
        | 'succeeded'
        | 'failed'
        | 'filtered'
        | 'disabled_temporarily'
        | 'disabled_permanently'
        | 'masked'
        | 'filtering_failed'
        | 'inputs_failed'
        | 'fetch'
    count: number
}

export type AppMetricType = MinimalAppMetric & {
    timestamp: ClickHouseTimestamp
    app_source: MetricLogSource
    instance_id?: string
}

export type HogFunctionQueueParametersFetchRequest = {
    url: string
    method: string
    body?: string
    return_queue: CyclotronJobQueueKind
    max_tries?: number
    headers?: Record<string, string>
}

export type CyclotronFetchFailureKind =
    | 'timeout'
    | 'timeoutgettingbody'
    | 'missingparameters'
    | 'invalidparameters'
    | 'requesterror'
    | 'failurestatus'
    | 'invalidbody'
    | 'responsetoolarge'

export type CyclotronFetchFailureInfo = {
    kind: CyclotronFetchFailureKind
    message: string
    headers?: Record<string, string>
    status?: number
    timestamp: DateTime
}

export interface HogFunctionTiming {
    kind: 'hog' | 'async_function'
    duration_ms: number
}

export type HogFunctionQueueParametersFetchResponse = {
    /** An error message to indicate something went wrong and the invocation should be stopped */
    error?: any
    /** On success, the fetch worker returns only the successful response */
    response?: {
        status: number
        headers: Record<string, string>
    } | null
    /** On failure, the fetch worker returns a list of info about the attempts made*/
    trace?: CyclotronFetchFailureInfo[]
    body?: string | null // Both results AND failures can have a body
    timings?: HogFunctionTiming[]
    logs?: MinimalLogEntry[]
}

export type CyclotronInvocationQueueParameters =
    | HogFunctionQueueParametersFetchRequest
    | HogFunctionQueueParametersFetchResponse

export const CYCLOTRON_INVOCATION_JOB_QUEUES = ['hog', 'fetch', 'plugin', 'segment', 'hogflow'] as const
export type CyclotronJobQueueKind = (typeof CYCLOTRON_INVOCATION_JOB_QUEUES)[number]

export const CYCLOTRON_JOB_QUEUE_SOURCES = ['postgres', 'kafka'] as const
export type CyclotronJobQueueSource = (typeof CYCLOTRON_JOB_QUEUE_SOURCES)[number]

// Agnostic job invocation type
export type CyclotronJobInvocation = {
    id: string
    teamId: Team['id']
    functionId: string
    state: object | null
    // The queue that the invocation is on
    queue: CyclotronJobQueueKind
    // Optional parameters for that queue to use
    queueParameters?: CyclotronInvocationQueueParameters | null
    // Priority of the invocation
    queuePriority: number
    // When the invocation is scheduled to run
    queueScheduledAt?: DateTime
    // Metadata for the invocation - TODO: check when this gets cleared
    queueMetadata?: Record<string, any> | null
    // Where the invocation came from (kafka or postgres)
    queueSource?: CyclotronJobQueueSource
}

// The result of an execution
export type CyclotronJobInvocationResult<T extends CyclotronJobInvocation = CyclotronJobInvocation> = {
    invocation: T
    finished: boolean
    error?: any
<<<<<<< HEAD
    logs: MinimalLogEntry[]
    metrics?: MinimalAppMetric[]
=======
    logs: LogEntry[]
    metrics: HogFunctionAppMetric[]
>>>>>>> 525011f4
    capturedPostHogEvents?: HogFunctionCapturedEvent[]
    execResult?: unknown
}

export type CyclotronJobInvocationHogFunction = CyclotronJobInvocation & {
    state: {
        globals: HogFunctionInvocationGlobalsWithInputs
        vmState?: VMState
        timings: HogFunctionTiming[]
    }
    hogFunction: HogFunctionType
}

export type CyclotronJobInvocationHogFlow = CyclotronJobInvocation & {
    state?: HogFlowInvocationContext
    hogFlow: HogFlow
}

export type HogFlowInvocationContext = {
    personId?: string
    event?: any // TODO: Type better
    variables: Record<string, any>
    currentActionId?: string
}

export type HogFlow = {
    // Primary key is id + version
    id: string
    name: string
    description: string
    team_id: number
    version: number
    status: 'active' | 'draft' | 'archived'

    trigger:
        | {
              type: 'event'
              filters: HogFunctionFilters
          }
        | {
              type: 'schedule'
              cron: string
          }
        | {
              type: 'webhook'
              hog_function_id: string
          }

    trigger_masking: {
        ttl: number
        hash: string
        // bytecode: HogBytecode
        threshold: number
    }

    conversion: {
        window: number
        // cohort_id: number
        filters: any // HogFunctionFilters
    }
    exit_condition:
        | 'exit_on_conversion'
        | 'exit_on_trigger_not_matched'
        | 'exit_on_trigger_not_matched_or_conversion'
        | 'exit_only_at_end'

    // workflow graph
    edges: {
        from: string
        to: string
        type: 'continue' | 'branch'
        index: number
    }[]

    actions: {
        id: string
        name: string
        description: string
        type: 'exit_action' | 'conditional_branch' | 'delay' | 'wait_for_condition' | 'message' | 'hog_function'
        config: any // HogFunctionInputSchemaType[] // Try to type this strongly to the "type"

        // Maybe v1?
        on_error: 'continue' | 'abort' | 'complete' | 'branch'

        created: number
        updated: Date
        position: number
    }[]

    abort_action?: string
}

// Mostly copied from frontend types
export type HogFunctionInputSchemaType = {
    type: 'string' | 'boolean' | 'dictionary' | 'choice' | 'json' | 'integration' | 'integration_field' | 'email'
    key: string
    label?: string
    choices?: { value: string; label: string }[]
    required?: boolean
    default?: any
    secret?: boolean
    hidden?: boolean
    description?: string
    integration?: string
    integration_key?: string
    requires_field?: string
    integration_field?: string
    requiredScopes?: string
    templating?: boolean
}

export type HogFunctionTypeType = 'destination' | 'transformation' | 'internal_destination' | 'broadcast'

export interface HogFunctionMappingType {
    inputs_schema?: HogFunctionInputSchemaType[]
    inputs?: Record<string, HogFunctionInputType> | null
    filters?: HogFunctionFilters | null
}

export type HogFunctionType = {
    id: string
    type: HogFunctionTypeType
    team_id: number
    name: string
    enabled: boolean
    deleted: boolean
    hog: string
    bytecode: HogBytecode
    inputs_schema?: HogFunctionInputSchemaType[]
    inputs?: Record<string, HogFunctionInputType | null>
    encrypted_inputs?: Record<string, HogFunctionInputType>
    filters?: HogFunctionFilters | null
    mappings?: HogFunctionMappingType[] | null
    masking?: HogFunctionMasking | null
    depends_on_integration_ids?: Set<IntegrationType['id']>
    template_id?: string
    execution_order?: number
    created_at: string
    updated_at: string
}

export type HogFunctionInputType = {
    value: any
    secret?: boolean
    bytecode?: HogBytecode | object
    order?: number
}

export type IntegrationType = {
    id: number
    team_id: number
    kind: 'slack'
    config: Record<string, any>
    sensitive_config: Record<string, any>

    // Fields we don't load but need for seeding data
    errors?: string
    created_at?: string
    created_by_id?: number
}

export type HogFunctionCapturedEvent = {
    team_id: number
    event: string
    distinct_id: string
    timestamp: string
    properties: Record<string, any>
}<|MERGE_RESOLUTION|>--- conflicted
+++ resolved
@@ -261,13 +261,8 @@
     invocation: T
     finished: boolean
     error?: any
-<<<<<<< HEAD
     logs: MinimalLogEntry[]
-    metrics?: MinimalAppMetric[]
-=======
-    logs: LogEntry[]
-    metrics: HogFunctionAppMetric[]
->>>>>>> 525011f4
+    metrics: MinimalAppMetric[]
     capturedPostHogEvents?: HogFunctionCapturedEvent[]
     execResult?: unknown
 }
