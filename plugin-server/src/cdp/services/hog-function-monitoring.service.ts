--- conflicted
+++ resolved
@@ -57,15 +57,9 @@
         )
     }
 
-<<<<<<< HEAD
-    produceAppMetric(metric: MinimalAppMetric, source: 'hog_function' | 'hog_flow') {
+    queueAppMetric(metric: MinimalAppMetric, source: 'hog_function' | 'hog_flow') {
         const appMetric: AppMetricType = {
             app_source: source,
-=======
-    queueAppMetric(metric: HogFunctionAppMetric) {
-        const appMetric: AppMetric2Type = {
-            app_source: 'hog_function',
->>>>>>> 43036e86
             ...metric,
             timestamp: castTimestampOrNow(null, TimestampFormat.ClickHouse),
         }
@@ -79,19 +73,11 @@
         })
     }
 
-<<<<<<< HEAD
-    produceAppMetrics(metrics: MinimalAppMetric[], source: 'hog_function' | 'hog_flow') {
-        metrics.forEach((metric) => this.produceAppMetric(metric, source))
+    queueAppMetrics(metrics: MinimalAppMetric[], source: 'hog_function' | 'hog_flow') {
+        metrics.forEach((metric) => this.queueAppMetric(metric, source))
     }
 
-    produceLogs(logEntries: LogEntry[], source: 'hog_function' | 'hog_flow') {
-=======
-    queueAppMetrics(metrics: HogFunctionAppMetric[]) {
-        metrics.forEach((metric) => this.queueAppMetric(metric))
-    }
-
-    queueLogs(logEntries: HogFunctionInvocationLogEntry[]) {
->>>>>>> 43036e86
+    queueLogs(logEntries: LogEntry[], source: 'hog_function' | 'hog_flow') {
         const logs = fixLogDeduplication(
             logEntries.map((logEntry) => ({
                 ...logEntry,
@@ -108,11 +94,7 @@
         })
     }
 
-<<<<<<< HEAD
-    async processInvocationResults(results: CyclotronJobInvocationResult[]): Promise<void> {
-=======
-    async queueInvocationResults(results: HogFunctionInvocationResult[]): Promise<void> {
->>>>>>> 43036e86
+    async queueInvocationResults(results: CyclotronJobInvocationResult[]): Promise<void> {
         return await runInstrumentedFunction({
             statsKey: `cdpConsumer.handleEachBatch.produceResults`,
             func: async () => {
@@ -120,8 +102,7 @@
                     results.map(async (result) => {
                         const source = 'hogFunction' in result.invocation ? 'hog_function' : 'hog_flow'
                         if (result.finished || result.error) {
-<<<<<<< HEAD
-                            this.produceAppMetric(
+                            this.queueAppMetric(
                                 {
                                     team_id: result.invocation.teamId,
                                     app_source_id: result.invocation.functionId,
@@ -131,15 +112,6 @@
                                 },
                                 source
                             )
-=======
-                            this.queueAppMetric({
-                                team_id: result.invocation.teamId,
-                                app_source_id: result.invocation.hogFunction.id,
-                                metric_kind: result.error ? 'failure' : 'success',
-                                metric_name: result.error ? 'failed' : 'succeeded',
-                                count: 1,
-                            })
->>>>>>> 43036e86
                         }
 
                         this.queueLogs(
@@ -154,11 +126,7 @@
                         )
 
                         if (result.metrics) {
-<<<<<<< HEAD
-                            this.produceAppMetrics(result.metrics, source)
-=======
-                            this.queueAppMetrics(result.metrics)
->>>>>>> 43036e86
+                            this.queueAppMetrics(result.metrics, source)
                         }
 
                         // Clear the logs so we don't pass them on to the next invocation
