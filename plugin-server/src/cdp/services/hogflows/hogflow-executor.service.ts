import { DateTime } from 'luxon'

import { HogFlow, HogFlowAction } from '../../../schema/hogflow'
import { Hub } from '../../../types'
import { logger } from '../../../utils/logger'
import { UUIDT } from '../../../utils/utils'
import {
    CyclotronJobInvocationHogFlow,
    CyclotronJobInvocationResult,
    HogFunctionFilterGlobals,
    HogFunctionInvocationGlobals,
    LogEntry,
    LogEntryLevel,
    MinimalAppMetric,
    MinimalLogEntry,
} from '../../types'
import { convertToHogFunctionFilterGlobal, filterFunctionInstrumented } from '../../utils/hog-function-filtering'
import { createInvocationResult } from '../../utils/invocation-utils'
import { HogExecutorService } from '../hog-executor.service'
import { HogFunctionTemplateManagerService } from '../managers/hog-function-template-manager.service'
<<<<<<< HEAD
import { PersonsManagerService } from '../managers/persons-manager.service'
=======
>>>>>>> 55a3a11e
import { ActionHandler } from './actions/action.interface'
import { ConditionalBranchHandler } from './actions/conditional_branch'
import { DelayHandler } from './actions/delay'
import { ExitHandler } from './actions/exit.handler'
import { HogFunctionHandler } from './actions/hog_function'
import { RandomCohortBranchHandler } from './actions/random_cohort_branch'
import { WaitUntilTimeWindowHandler } from './actions/wait_until_time_window'
<<<<<<< HEAD
import { HogFlowMetricsService } from './hogflow-metrics.service'
=======
>>>>>>> 55a3a11e
import { findContinueAction } from './hogflow-utils'
import { ensureCurrentAction, shouldSkipAction } from './hogflow-utils'

export const MAX_ACTION_STEPS_HARD_LIMIT = 1000

export class HogFlowExecutorService {
    private readonly actionHandlers: Map<string, ActionHandler>
<<<<<<< HEAD
    private readonly metricsService: HogFlowMetricsService

    constructor(
        private hub: Hub,
        private personsManager: PersonsManagerService,
        private hogFunctionExecutor: HogExecutorService,
        private hogFunctionTemplateManager: HogFunctionTemplateManagerService
    ) {
        this.metricsService = new HogFlowMetricsService()
        this.actionHandlers = this.initializeActionHandlers()
    }

    private initializeActionHandlers(): Map<HogFlowAction['type'], ActionHandler> {
        const handlers = new Map<HogFlowAction['type'], ActionHandler>()
        handlers.set('conditional_branch', new ConditionalBranchHandler())
        handlers.set('wait_until_condition', new ConditionalBranchHandler())
        handlers.set('delay', new DelayHandler())
        handlers.set('wait_until_time_window', new WaitUntilTimeWindowHandler())
        handlers.set('random_cohort_branch', new RandomCohortBranchHandler())

        const hogFunctionHandler = new HogFunctionHandler(
            this.hub,
            this.hogFunctionExecutor,
            this.hogFunctionTemplateManager
        )
        handlers.set('function', hogFunctionHandler)
        handlers.set('function_sms', hogFunctionHandler)
        handlers.set('function_slack', hogFunctionHandler)
        handlers.set('function_email', hogFunctionHandler)
        handlers.set('function_webhook', hogFunctionHandler)

        handlers.set('exit', new ExitHandler())
        return handlers
    }

    createHogFlowInvocation(globals: HogFunctionInvocationGlobals, hogFlow: HogFlow): CyclotronJobInvocationHogFlow {
        return {
            id: new UUIDT().toString(),
            state: {
                personId: globals.person?.id ?? '',
                event: globals.event,
                actionStepCount: 0,
            },
            teamId: hogFlow.team_id,
            functionId: hogFlow.id, // TODO: Include version?
            hogFlow,
            queue: 'hogflow',
            queuePriority: 1,
            getPerson: () => this.personsManager.getPerson(hogFlow.team_id, globals.event.distinct_id),
        }
=======

    constructor(
        private hub: Hub,
        private hogFunctionExecutor: HogExecutorService,
        private hogFunctionTemplateManager: HogFunctionTemplateManagerService
    ) {
        this.actionHandlers = this.initializeActionHandlers()
    }

    public createHogFlowInvocation(
        globals: HogFunctionInvocationGlobals,
        hogFlow: HogFlow,
        filterGlobals: HogFunctionFilterGlobals
    ): CyclotronJobInvocationHogFlow {
        return {
            id: new UUIDT().toString(),
            state: {
                event: globals.event,
                actionStepCount: 0,
            },
            teamId: hogFlow.team_id,
            functionId: hogFlow.id, // TODO: Include version?
            hogFlow,
            person: globals.person, // This is outside of state as we don't persist it
            filterGlobals,
            queue: 'hogflow',
            queuePriority: 1,
        }
    }

    private initializeActionHandlers(): Map<HogFlowAction['type'], ActionHandler> {
        const handlers = new Map<HogFlowAction['type'], ActionHandler>()
        handlers.set('conditional_branch', new ConditionalBranchHandler())
        handlers.set('wait_until_condition', new ConditionalBranchHandler())
        handlers.set('delay', new DelayHandler())
        handlers.set('wait_until_time_window', new WaitUntilTimeWindowHandler())
        handlers.set('random_cohort_branch', new RandomCohortBranchHandler())

        const hogFunctionHandler = new HogFunctionHandler(
            this.hub,
            this.hogFunctionExecutor,
            this.hogFunctionTemplateManager
        )
        handlers.set('function', hogFunctionHandler)
        handlers.set('function_sms', hogFunctionHandler)
        handlers.set('function_slack', hogFunctionHandler)
        handlers.set('function_email', hogFunctionHandler)
        handlers.set('function_webhook', hogFunctionHandler)

        handlers.set('exit', new ExitHandler())
        return handlers
>>>>>>> 55a3a11e
    }

    async buildHogFlowInvocations(
        hogFlows: HogFlow[],
        triggerGlobals: HogFunctionInvocationGlobals
    ): Promise<{
        invocations: CyclotronJobInvocationHogFlow[]
        metrics: MinimalAppMetric[]
        logs: LogEntry[]
    }> {
        const metrics: MinimalAppMetric[] = []
        const logs: LogEntry[] = []
        const invocations: CyclotronJobInvocationHogFlow[] = []

        // TRICKY: The frontend generates filters matching the Clickhouse event type so we are converting back
        const filterGlobals = convertToHogFunctionFilterGlobal(triggerGlobals)

        for (const hogFlow of hogFlows) {
            if (hogFlow.trigger.type !== 'event') {
                continue
            }
            const filterResults = await filterFunctionInstrumented({
                fn: hogFlow,
                filters: hogFlow.trigger.filters,
                filterGlobals,
                eventUuid: triggerGlobals.event.uuid,
            })

            // Add any generated metrics and logs to our collections
            metrics.push(...filterResults.metrics)
            logs.push(...filterResults.logs)

            if (!filterResults.match) {
                continue
            }

<<<<<<< HEAD
            const invocation = this.createHogFlowInvocation(triggerGlobals, hogFlow)
=======
            const invocation = this.createHogFlowInvocation(triggerGlobals, hogFlow, filterGlobals)
>>>>>>> 55a3a11e
            invocations.push(invocation)
        }

        return {
            invocations,
            metrics,
            logs,
        }
    }

    async execute(
        invocation: CyclotronJobInvocationHogFlow
    ): Promise<CyclotronJobInvocationResult<CyclotronJobInvocationHogFlow>> {
        let result: CyclotronJobInvocationResult<CyclotronJobInvocationHogFlow> | null = null
        const metrics: MinimalAppMetric[] = []
        const logs: MinimalLogEntry[] = []

        while (!result || !result.finished) {
            const nextInvocation: CyclotronJobInvocationHogFlow = result?.invocation ?? invocation

            // Here we could be continuing the hog function side of things?
            result = await this.executeCurrentAction(nextInvocation)

            if (result.finished) {
                this.log(result, 'info', `Workflow completed`)
            }

            logs.push(...result.logs)
            metrics.push(...result.metrics)

            // If we have finished _or_ something has been scheduled to run later _or_ we have reached the max async functions then we break the loop
            if (result.finished || result.invocation.queueScheduledAt) {
                break
            }
        }

        result.logs = logs
        result.metrics = metrics

        return result
    }

    // Like execute but does the complete flow, logging delays and async function calls rather than performing them
    async executeTest(
        invocation: CyclotronJobInvocationHogFlow
    ): Promise<CyclotronJobInvocationResult<CyclotronJobInvocationHogFlow>> {
        const finalResult = createInvocationResult<CyclotronJobInvocationHogFlow>(
            invocation,
            {},
            {
                finished: false,
            }
        )

        let result: CyclotronJobInvocationResult<CyclotronJobInvocationHogFlow> | null = null

        let loopCount = 0

        while (!result || !result.finished) {
            logger.info('🦔', `[HogFlowExecutor] Executing hog flow invocation`, {
                loopCount,
            })
            loopCount++
            if (loopCount > 100) {
                // NOTE: This is hardcoded for now to prevent infinite loops. Later we should fix this properly.
                break
            }

            const nextInvocation: CyclotronJobInvocationHogFlow = result?.invocation ?? invocation

            result = await this.execute(nextInvocation)

            if (result?.invocation.queueScheduledAt) {
                this.log(finalResult, 'info', `Workflow will pause until ${result.invocation.queueScheduledAt.toISO()}`)
            }

            result?.logs?.forEach((log) => {
                finalResult.logs.push(log)
            })
            result?.metrics?.forEach((metric) => {
                finalResult.metrics.push(metric)
            })
        }

        return finalResult
    }

    private async executeCurrentAction(
        invocation: CyclotronJobInvocationHogFlow
    ): Promise<CyclotronJobInvocationResult<CyclotronJobInvocationHogFlow>> {
        const result = createInvocationResult<CyclotronJobInvocationHogFlow>(invocation)
        result.finished = false // Typically we are never finished unless we error or exit

        try {
            const currentAction = ensureCurrentAction(invocation)

            // TODO: Add early condition for continuing a hog function
            if (await shouldSkipAction(invocation, currentAction)) {
                this.logAction(result, currentAction, 'info', `Skipped due to filter conditions`)
                this.goToNextAction(result, currentAction, findContinueAction(invocation), 'filtered')

                return result
            }

            logger.debug('🦔', `[HogFlowActionRunner] Running action ${currentAction.type}`, {
                action: currentAction,
                invocation,
            })

            const handler = this.actionHandlers.get(currentAction.type)
            if (!handler) {
                throw new Error(`Action type '${currentAction.type}' not supported`)
            }

            try {
                const handlerResult = await handler.execute(invocation, currentAction, result)

                if (handlerResult.finished) {
                    result.finished = true
                    // Special case for exit - we just track a success metric
<<<<<<< HEAD
                    this.metricsService.trackActionMetric(result, currentAction, 'succeeded')
=======
                    this.trackActionMetric(result, currentAction, 'succeeded')
>>>>>>> 55a3a11e
                }

                if (handlerResult.scheduledAt) {
                    this.scheduleInvocation(result, handlerResult.scheduledAt)
                }

                if (handlerResult.nextAction) {
                    this.goToNextAction(result, currentAction, handlerResult.nextAction, 'succeeded')
                }
            } catch (err) {
                // Add logs and metric specifically for this action
                this.logAction(result, currentAction, 'error', `Errored: ${String(err)}`) // TODO: Is this enough detail?
<<<<<<< HEAD
                this.metricsService.trackActionMetric(result, currentAction, 'failed')
=======
                this.trackActionMetric(result, currentAction, 'failed')
>>>>>>> 55a3a11e

                throw err
            }
        } catch (err) {
            // The final catch - in this case we are always just logging the final outcome
            result.error = err.message
            result.finished = true // Explicitly set to true to prevent infinite loops
            logger.error(
                '🦔',
                `[HogFlowExecutor] Error executing hog flow ${invocation.hogFlow.id} - ${invocation.hogFlow.name}. Event: '${invocation.state.event?.url}'`,
                err
            )
        }

        return result
    }

    private goToNextAction(
        result: CyclotronJobInvocationResult<CyclotronJobInvocationHogFlow>,
        currentAction: HogFlowAction,
        nextAction: HogFlowAction,
        reason: 'filtered' | 'succeeded'
    ): CyclotronJobInvocationResult<CyclotronJobInvocationHogFlow> {
        result.finished = false

        result.invocation.state.actionStepCount++
        // Update the state to be going to the next action
        result.invocation.state.currentAction = {
            id: nextAction.id,
            startedAtTimestamp: DateTime.now().toMillis(),
        }

        result.logs.push({
            level: 'info',
            timestamp: DateTime.now(),
            message: `Workflow moved to action '${nextAction.name} (${nextAction.id})'`,
        })

<<<<<<< HEAD
        this.metricsService.trackActionMetric(result, currentAction, reason === 'filtered' ? 'filtered' : 'succeeded')
=======
        this.trackActionMetric(result, currentAction, reason === 'filtered' ? 'filtered' : 'succeeded')
>>>>>>> 55a3a11e

        return result
    }

    /**
     * Updates the scheduledAt field on the result to indicate that the invocation should be scheduled for the future
     */
    private scheduleInvocation(
        result: CyclotronJobInvocationResult<CyclotronJobInvocationHogFlow>,
        scheduledAt: DateTime
    ): CyclotronJobInvocationResult<CyclotronJobInvocationHogFlow> {
        // If the result has scheduled for the future then we return that triggering a push back to the queue
        result.invocation.queueScheduledAt = scheduledAt
        result.finished = false
        result.logs.push({
            level: 'info',
            timestamp: DateTime.now(),
<<<<<<< HEAD
            message: `Workflow will pause until ${scheduledAt.toISO()}`,
=======
            message: `Workflow will pause until ${scheduledAt.toUTC().toISO()}`,
>>>>>>> 55a3a11e
        })

        return result
    }

    private logAction(
        result: CyclotronJobInvocationResult<CyclotronJobInvocationHogFlow>,
        action: HogFlowAction,
        level: LogEntryLevel,
        message: string
    ): void {
        this.log(result, level, `[Action:${action.id}] ${message}`)
    }

    private log(
        result: CyclotronJobInvocationResult<CyclotronJobInvocationHogFlow>,
        level: LogEntryLevel,
        message: string
    ): void {
        result.logs.push({
            level,
            timestamp: DateTime.now(),
            message,
        })
    }
<<<<<<< HEAD
=======

    private trackActionMetric(
        result: CyclotronJobInvocationResult<CyclotronJobInvocationHogFlow>,
        action: HogFlowAction,
        metricName: 'failed' | 'succeeded' | 'filtered'
    ): void {
        result.metrics.push({
            team_id: result.invocation.hogFlow.team_id,
            app_source_id: result.invocation.hogFlow.id,
            instance_id: action.id,
            metric_kind: metricName === 'failed' ? 'failure' : metricName === 'succeeded' ? 'success' : 'other',
            metric_name: metricName,
            count: 1,
        })
    }
>>>>>>> 55a3a11e
}<|MERGE_RESOLUTION|>--- conflicted
+++ resolved
@@ -18,10 +18,6 @@
 import { createInvocationResult } from '../../utils/invocation-utils'
 import { HogExecutorService } from '../hog-executor.service'
 import { HogFunctionTemplateManagerService } from '../managers/hog-function-template-manager.service'
-<<<<<<< HEAD
-import { PersonsManagerService } from '../managers/persons-manager.service'
-=======
->>>>>>> 55a3a11e
 import { ActionHandler } from './actions/action.interface'
 import { ConditionalBranchHandler } from './actions/conditional_branch'
 import { DelayHandler } from './actions/delay'
@@ -29,10 +25,6 @@
 import { HogFunctionHandler } from './actions/hog_function'
 import { RandomCohortBranchHandler } from './actions/random_cohort_branch'
 import { WaitUntilTimeWindowHandler } from './actions/wait_until_time_window'
-<<<<<<< HEAD
-import { HogFlowMetricsService } from './hogflow-metrics.service'
-=======
->>>>>>> 55a3a11e
 import { findContinueAction } from './hogflow-utils'
 import { ensureCurrentAction, shouldSkipAction } from './hogflow-utils'
 
@@ -40,58 +32,6 @@
 
 export class HogFlowExecutorService {
     private readonly actionHandlers: Map<string, ActionHandler>
-<<<<<<< HEAD
-    private readonly metricsService: HogFlowMetricsService
-
-    constructor(
-        private hub: Hub,
-        private personsManager: PersonsManagerService,
-        private hogFunctionExecutor: HogExecutorService,
-        private hogFunctionTemplateManager: HogFunctionTemplateManagerService
-    ) {
-        this.metricsService = new HogFlowMetricsService()
-        this.actionHandlers = this.initializeActionHandlers()
-    }
-
-    private initializeActionHandlers(): Map<HogFlowAction['type'], ActionHandler> {
-        const handlers = new Map<HogFlowAction['type'], ActionHandler>()
-        handlers.set('conditional_branch', new ConditionalBranchHandler())
-        handlers.set('wait_until_condition', new ConditionalBranchHandler())
-        handlers.set('delay', new DelayHandler())
-        handlers.set('wait_until_time_window', new WaitUntilTimeWindowHandler())
-        handlers.set('random_cohort_branch', new RandomCohortBranchHandler())
-
-        const hogFunctionHandler = new HogFunctionHandler(
-            this.hub,
-            this.hogFunctionExecutor,
-            this.hogFunctionTemplateManager
-        )
-        handlers.set('function', hogFunctionHandler)
-        handlers.set('function_sms', hogFunctionHandler)
-        handlers.set('function_slack', hogFunctionHandler)
-        handlers.set('function_email', hogFunctionHandler)
-        handlers.set('function_webhook', hogFunctionHandler)
-
-        handlers.set('exit', new ExitHandler())
-        return handlers
-    }
-
-    createHogFlowInvocation(globals: HogFunctionInvocationGlobals, hogFlow: HogFlow): CyclotronJobInvocationHogFlow {
-        return {
-            id: new UUIDT().toString(),
-            state: {
-                personId: globals.person?.id ?? '',
-                event: globals.event,
-                actionStepCount: 0,
-            },
-            teamId: hogFlow.team_id,
-            functionId: hogFlow.id, // TODO: Include version?
-            hogFlow,
-            queue: 'hogflow',
-            queuePriority: 1,
-            getPerson: () => this.personsManager.getPerson(hogFlow.team_id, globals.event.distinct_id),
-        }
-=======
 
     constructor(
         private hub: Hub,
@@ -143,7 +83,6 @@
 
         handlers.set('exit', new ExitHandler())
         return handlers
->>>>>>> 55a3a11e
     }
 
     async buildHogFlowInvocations(
@@ -180,11 +119,7 @@
                 continue
             }
 
-<<<<<<< HEAD
-            const invocation = this.createHogFlowInvocation(triggerGlobals, hogFlow)
-=======
             const invocation = this.createHogFlowInvocation(triggerGlobals, hogFlow, filterGlobals)
->>>>>>> 55a3a11e
             invocations.push(invocation)
         }
 
@@ -305,11 +240,7 @@
                 if (handlerResult.finished) {
                     result.finished = true
                     // Special case for exit - we just track a success metric
-<<<<<<< HEAD
-                    this.metricsService.trackActionMetric(result, currentAction, 'succeeded')
-=======
                     this.trackActionMetric(result, currentAction, 'succeeded')
->>>>>>> 55a3a11e
                 }
 
                 if (handlerResult.scheduledAt) {
@@ -322,11 +253,7 @@
             } catch (err) {
                 // Add logs and metric specifically for this action
                 this.logAction(result, currentAction, 'error', `Errored: ${String(err)}`) // TODO: Is this enough detail?
-<<<<<<< HEAD
-                this.metricsService.trackActionMetric(result, currentAction, 'failed')
-=======
                 this.trackActionMetric(result, currentAction, 'failed')
->>>>>>> 55a3a11e
 
                 throw err
             }
@@ -365,11 +292,7 @@
             message: `Workflow moved to action '${nextAction.name} (${nextAction.id})'`,
         })
 
-<<<<<<< HEAD
-        this.metricsService.trackActionMetric(result, currentAction, reason === 'filtered' ? 'filtered' : 'succeeded')
-=======
         this.trackActionMetric(result, currentAction, reason === 'filtered' ? 'filtered' : 'succeeded')
->>>>>>> 55a3a11e
 
         return result
     }
@@ -387,11 +310,7 @@
         result.logs.push({
             level: 'info',
             timestamp: DateTime.now(),
-<<<<<<< HEAD
-            message: `Workflow will pause until ${scheduledAt.toISO()}`,
-=======
             message: `Workflow will pause until ${scheduledAt.toUTC().toISO()}`,
->>>>>>> 55a3a11e
         })
 
         return result
@@ -417,8 +336,6 @@
             message,
         })
     }
-<<<<<<< HEAD
-=======
 
     private trackActionMetric(
         result: CyclotronJobInvocationResult<CyclotronJobInvocationHogFlow>,
@@ -434,5 +351,4 @@
             count: 1,
         })
     }
->>>>>>> 55a3a11e
 }