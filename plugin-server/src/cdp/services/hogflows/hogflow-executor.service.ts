import { DateTime } from 'luxon'

import { HogFlow, HogFlowAction } from '../../../schema/hogflow'
import { logger } from '../../../utils/logger'
import { UUIDT } from '../../../utils/utils'
import {
    CyclotronJobInvocationHogFlow,
    CyclotronJobInvocationResult,
    HogFunctionFilterGlobals,
    HogFunctionInvocationGlobals,
    LogEntry,
    LogEntryLevel,
    MinimalAppMetric,
    MinimalLogEntry,
} from '../../types'
import { convertToHogFunctionFilterGlobal, filterFunctionInstrumented } from '../../utils/hog-function-filtering'
import { createInvocationResult } from '../../utils/invocation-utils'
import { RecipientPreferencesService } from '../messaging/recipient-preferences.service'
import { ActionHandler } from './actions/action.interface'
import { ConditionalBranchHandler } from './actions/conditional_branch'
import { DelayHandler } from './actions/delay'
import { ExitHandler } from './actions/exit.handler'
import { HogFunctionHandler } from './actions/hog_function'
import { RandomCohortBranchHandler } from './actions/random_cohort_branch'
import { TriggerHandler } from './actions/trigger.handler'
import { WaitUntilTimeWindowHandler } from './actions/wait_until_time_window'
import { HogFlowFunctionsService } from './hogflow-functions.service'
import { actionIdForLogging, ensureCurrentAction, findContinueAction, shouldSkipAction } from './hogflow-utils'

export const MAX_ACTION_STEPS_HARD_LIMIT = 1000

export function createHogFlowInvocation(
    globals: HogFunctionInvocationGlobals,
    hogFlow: HogFlow,
    filterGlobals: HogFunctionFilterGlobals
): CyclotronJobInvocationHogFlow {
    return {
        id: new UUIDT().toString(),
        state: {
            event: globals.event,
            actionStepCount: 0,
        },
        teamId: hogFlow.team_id,
        functionId: hogFlow.id, // TODO: Include version?
        hogFlow,
        person: globals.person, // This is outside of state as we don't persist it
        filterGlobals,
        queue: 'hogflow',
        queuePriority: 1,
    }
}

export class HogFlowExecutorService {
    private readonly actionHandlers: Record<HogFlowAction['type'], ActionHandler>

    constructor(
        hogFlowFunctionsService: HogFlowFunctionsService,
        recipientPreferencesService: RecipientPreferencesService
    ) {
        const hogFunctionHandler = new HogFunctionHandler(hogFlowFunctionsService, recipientPreferencesService)

        this.actionHandlers = {
            trigger: new TriggerHandler(),
            conditional_branch: new ConditionalBranchHandler(),
            wait_until_condition: new ConditionalBranchHandler(),
            delay: new DelayHandler(),
            wait_until_time_window: new WaitUntilTimeWindowHandler(),
            random_cohort_branch: new RandomCohortBranchHandler(),
            function: hogFunctionHandler,
            function_sms: hogFunctionHandler,
            function_email: hogFunctionHandler,
            exit: new ExitHandler(),
        }
    }

    async buildHogFlowInvocations(
        hogFlows: HogFlow[],
        triggerGlobals: HogFunctionInvocationGlobals
    ): Promise<{
        invocations: CyclotronJobInvocationHogFlow[]
        metrics: MinimalAppMetric[]
        logs: LogEntry[]
    }> {
        const metrics: MinimalAppMetric[] = []
        const logs: LogEntry[] = []
        const invocations: CyclotronJobInvocationHogFlow[] = []

        // TRICKY: The frontend generates filters matching the Clickhouse event type so we are converting back
        const filterGlobals = convertToHogFunctionFilterGlobal(triggerGlobals)

        for (const hogFlow of hogFlows) {
            if (hogFlow.trigger.type !== 'event') {
                continue
            }
            const filterResults = await filterFunctionInstrumented({
                fn: hogFlow,
                filters: hogFlow.trigger.filters,
                filterGlobals,
            })

            // Add any generated metrics and logs to our collections
            metrics.push(...filterResults.metrics)
            logs.push(...filterResults.logs)

            if (!filterResults.match) {
                continue
            }

            const invocation = createHogFlowInvocation(triggerGlobals, hogFlow, filterGlobals)
            invocations.push(invocation)
        }

        return {
            invocations,
            metrics,
            logs,
        }
    }

    async execute(
        invocation: CyclotronJobInvocationHogFlow
    ): Promise<CyclotronJobInvocationResult<CyclotronJobInvocationHogFlow>> {
        let result: CyclotronJobInvocationResult<CyclotronJobInvocationHogFlow> | null = null
        const metrics: MinimalAppMetric[] = []
        const logs: MinimalLogEntry[] = []

        const earlyExitResult = await this.shouldExitEarly(invocation)
        if (earlyExitResult) {
            return earlyExitResult
        }

        const hasCurrentAction = Boolean(invocation.state.currentAction)
        const currentAction = hasCurrentAction ? `[Action:${invocation.state.currentAction!.id}]` : 'trigger'
        logs.push({
            level: 'debug',
            message: `${hasCurrentAction ? 'Resuming' : 'Starting'} workflow execution at ${currentAction}`,
            timestamp: DateTime.now(),
        })

        while (!result || !result.finished) {
            const nextInvocation: CyclotronJobInvocationHogFlow = result?.invocation ?? invocation

            // Here we could be continuing the hog function side of things?
            result = await this.executeCurrentAction(nextInvocation)

            if (result.finished) {
                if (result.error) {
                    this.log(result, 'error', `Workflow encountered an error: ${result.error}`)
                } else {
                    this.log(result, 'info', `Workflow completed`)
                }
            }

            logs.push(...result.logs)
            metrics.push(...result.metrics)

            if (this.shouldEndHogFlowExecution(result, logs)) {
                break
            }
        }

        result.logs = logs
        result.metrics = metrics

        return result
    }

    private shouldEndHogFlowExecution(
        result: CyclotronJobInvocationResult<CyclotronJobInvocationHogFlow>,
        logs: MinimalLogEntry[]
    ): boolean {
        const finishedWithoutError = result.finished && !result.error
        const delayScheduled = Boolean(result.invocation.queueScheduledAt)

        let shouldAbortAfterError = false
        if (result.error) {
            const lastExecutedActionId = result.invocation.state.currentAction?.id
            const lastExecutedAction = result.invocation.hogFlow.actions.find((a) => a.id === lastExecutedActionId)
            if (lastExecutedAction?.on_error === 'abort') {
                shouldAbortAfterError = true
                logs.push({
                    level: 'info',
                    timestamp: DateTime.now(),
                    message: `Workflow is aborting due to the action's error handling setting (on_error: 'abort')`,
                })
            }
        }

        /**
         * If one of the following happens:
         * - we have finished the flow successfully
         * - something has been scheduled to run later
         * - there was an error during the action and the action's on_error is set to 'abort'
         * - we have reached the max async functions count
         *
         * then we break the loop
         */
        return finishedWithoutError || delayScheduled || shouldAbortAfterError
    }

    /**
     * Determines if the invocation should exit early based on the hogflow's exit condition
     */
    private async shouldExitEarly(
        invocation: CyclotronJobInvocationHogFlow
    ): Promise<CyclotronJobInvocationResult<CyclotronJobInvocationHogFlow> | null> {
        let earlyExitResult: CyclotronJobInvocationResult<CyclotronJobInvocationHogFlow> | null = null

        const { hogFlow, person } = invocation
        let shouldExit = false
        let exitReason = ''

        let triggerMatch: boolean | undefined = undefined
        let conversionMatch: boolean | undefined = undefined

        if (hogFlow.trigger.type === 'event' && hogFlow.trigger.filters && person) {
            const filterResult = await filterFunctionInstrumented({
                fn: hogFlow,
                filters: hogFlow.trigger.filters,
                filterGlobals: invocation.filterGlobals,
            })
            triggerMatch = filterResult.match
        }
        if (hogFlow.conversion?.filters && person) {
            const filterResult = await filterFunctionInstrumented({
                fn: hogFlow,
                filters: hogFlow.conversion.filters,
                filterGlobals: invocation.filterGlobals,
            })
            conversionMatch = filterResult.match
        }

        switch (hogFlow.exit_condition) {
            case 'exit_on_trigger_not_matched':
                if (triggerMatch === false) {
                    shouldExit = true
                    exitReason = 'Person no longer matches trigger filters'
                }
                break
            case 'exit_on_conversion':
                if (conversionMatch === true) {
                    shouldExit = true
                    exitReason = 'Person matches conversion filters'
                }
                break
            case 'exit_on_trigger_not_matched_or_conversion':
                if (triggerMatch === false || conversionMatch === true) {
                    shouldExit = true
                    exitReason =
                        triggerMatch === false
                            ? 'Person no longer matches trigger filters'
                            : 'Person matches conversion filters'
                }
                break
        }

        if (shouldExit) {
            earlyExitResult = createInvocationResult<CyclotronJobInvocationHogFlow>(invocation)
            earlyExitResult.finished = true
            earlyExitResult.logs.push({
                level: 'info',
                timestamp: DateTime.now(),
                message: `Workflow exited early due to exit condition: ${hogFlow.exit_condition} (${exitReason})`,
            })
            earlyExitResult.metrics.push({
                team_id: hogFlow.team_id,
                app_source_id: hogFlow.id,
                instance_id: invocation.state?.currentAction?.id || 'exit_condition',
                metric_kind: 'other',
                metric_name: 'early_exit',
                count: 1,
            })
        }

        return earlyExitResult
    }

    public async executeCurrentAction(
        invocation: CyclotronJobInvocationHogFlow
    ): Promise<CyclotronJobInvocationResult<CyclotronJobInvocationHogFlow>> {
        const result = createInvocationResult<CyclotronJobInvocationHogFlow>(invocation)
        result.finished = false // Typically we are never finished unless we error or exit

        try {
            const currentAction = ensureCurrentAction(invocation)

            if (await shouldSkipAction(invocation, currentAction)) {
                this.logAction(result, currentAction, 'info', `Skipped due to filter conditions`)
                this.goToNextAction(result, currentAction, findContinueAction(invocation), 'filtered')

                return result
            }

            result.logs.push({
                level: 'debug',
                message: `Executing action ${actionIdForLogging(currentAction)}`,
                timestamp: DateTime.now(),
            })
            logger.debug('🦔', `[HogFlowActionRunner] Running action ${currentAction.type}`, {
                action: currentAction,
                invocation,
            })

            const handler = this.actionHandlers[currentAction.type]
            if (!handler) {
                throw new Error(`Action type '${currentAction.type}' not supported`)
            }

            try {
                const handlerResult = await handler.execute(invocation, currentAction, result)

                if (handlerResult.finished) {
                    result.finished = true
                    // Special case for exit - we just track a success metric
                    this.trackActionMetric(result, currentAction, 'succeeded')
                }

                if (handlerResult.scheduledAt) {
                    this.scheduleInvocation(result, handlerResult.scheduledAt)
                }

                if (handlerResult.nextAction) {
                    this.goToNextAction(result, currentAction, handlerResult.nextAction, 'succeeded')
                }
            } catch (err) {
                // Add logs and metric specifically for this action
                this.logAction(result, currentAction, 'error', `Errored: ${String(err)}`) // TODO: Is this enough detail?
                this.trackActionMetric(result, currentAction, 'failed')

                throw err
            }
        } catch (err) {
            // The final catch - in this case we are always just logging the final outcome
            result.error = err.message
            result.finished = true // Explicitly set to true to prevent infinite loops

            this.maybeContinueToNextActionOnError(result)

            logger.error(
                '🦔',
                `[HogFlowExecutor] Error executing hog flow ${invocation.hogFlow.id} - ${invocation.hogFlow.name}. Event: '${invocation.state.event?.url}'`,
                err
            )
        }

        return result
    }

    private goToNextAction(
        result: CyclotronJobInvocationResult<CyclotronJobInvocationHogFlow>,
        currentAction: HogFlowAction,
        nextAction: HogFlowAction,
        reason: 'filtered' | 'failed' | 'succeeded'
    ): CyclotronJobInvocationResult<CyclotronJobInvocationHogFlow> {
        result.finished = false

        result.invocation.state.actionStepCount++
        // Update the state to be going to the next action
        result.invocation.state.currentAction = {
            id: nextAction.id,
            startedAtTimestamp: DateTime.now().toMillis(),
        }

        result.logs.push({
            level: 'info',
            timestamp: DateTime.now(),
            message: `Workflow moved to action ${actionIdForLogging(nextAction)}`,
        })

        this.trackActionMetric(result, currentAction, reason)

        return result
    }

    /**
     * If the action has on_error set to 'continue' then we continue to the next action instead of failing the flow
     */
    private maybeContinueToNextActionOnError(
        result: CyclotronJobInvocationResult<CyclotronJobInvocationHogFlow>
    ): void {
        const { invocation } = result
        // If current action's on_error is set to 'continue', we move to the next action instead of failing the flow
        const currentAction = ensureCurrentAction(invocation)
        if (currentAction?.on_error === 'continue') {
            const nextAction = findContinueAction(invocation)
            if (nextAction) {
                this.logAction(
                    result,
                    currentAction,
                    'info',
                    `Continuing to next action ${actionIdForLogging(nextAction)} despite error due to on_error setting`
                )

                /**
                 * TODO: Determine if we should track this as a 'succeeded' metric here or
                 * a new metric_name e.g. 'continued_after_error'
                 */
<<<<<<< HEAD
                this.goToNextAction(result, currentAction, nextAction, 'failed')
=======
                this.goToNextAction(result, currentAction, nextAction, 'succeeded')
>>>>>>> 1b2f8fd8
            }
        }
    }

    /**
     * Updates the scheduledAt field on the result to indicate that the invocation should be scheduled for the future
     */
    private scheduleInvocation(
        result: CyclotronJobInvocationResult<CyclotronJobInvocationHogFlow>,
        scheduledAt: DateTime
    ): CyclotronJobInvocationResult<CyclotronJobInvocationHogFlow> {
        // If the result has scheduled for the future then we return that triggering a push back to the queue
        result.invocation.queueScheduledAt = scheduledAt
        result.finished = false
        result.logs.push({
            level: 'info',
            timestamp: DateTime.now(),
            message: `Workflow will pause until ${scheduledAt.toUTC().toISO()}`,
        })

        return result
    }

    private logAction(
        result: CyclotronJobInvocationResult<CyclotronJobInvocationHogFlow>,
        action: HogFlowAction,
        level: LogEntryLevel,
        message: string
    ): void {
        this.log(result, level, `${actionIdForLogging(action)} ${message}`)
    }

    private log(
        result: CyclotronJobInvocationResult<CyclotronJobInvocationHogFlow>,
        level: LogEntryLevel,
        message: string
    ): void {
        result.logs.push({
            level,
            timestamp: DateTime.now(),
            message,
        })
    }

    private trackActionMetric(
        result: CyclotronJobInvocationResult<CyclotronJobInvocationHogFlow>,
        action: HogFlowAction,
        metricName: 'failed' | 'succeeded' | 'filtered'
    ): void {
        result.metrics.push({
            team_id: result.invocation.hogFlow.team_id,
            app_source_id: result.invocation.hogFlow.id,
            instance_id: action.id,
            metric_kind: metricName === 'failed' ? 'failure' : metricName === 'succeeded' ? 'success' : 'other',
            metric_name: metricName,
            count: 1,
        })
    }
}<|MERGE_RESOLUTION|>--- conflicted
+++ resolved
@@ -395,11 +395,7 @@
                  * TODO: Determine if we should track this as a 'succeeded' metric here or
                  * a new metric_name e.g. 'continued_after_error'
                  */
-<<<<<<< HEAD
-                this.goToNextAction(result, currentAction, nextAction, 'failed')
-=======
                 this.goToNextAction(result, currentAction, nextAction, 'succeeded')
->>>>>>> 1b2f8fd8
             }
         }
     }
