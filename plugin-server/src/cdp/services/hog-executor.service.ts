--- conflicted
+++ resolved
@@ -48,28 +48,11 @@
     buckets: [0, 50, 100, 250, 500, 1000, 2000, 3000, 5000, Infinity],
 })
 
-<<<<<<< HEAD
-export function execHog(bytecode: any, options?: ExecOptions): ExecResult {
-    return exec(bytecode, {
-        timeout: DEFAULT_TIMEOUT_MS,
-        maxAsyncSteps: 0,
-        ...options,
-        external: {
-            regex: { match: (regex, str) => new RE2(regex).test(str) },
-            crypto,
-            ...options?.external,
-        },
-    })
-}
-
-export const formatHogInput = (bytecode: any, globals: HogFunctionInvocationGlobalsWithInputs, key?: string): any => {
-=======
 export const formatHogInput = async (
     bytecode: any,
     globals: HogFunctionInvocationGlobalsWithInputs,
     key?: string
 ): Promise<any> => {
->>>>>>> d7cb68d7
     // Similar to how we generate the bytecode by iterating over the values,
     // here we iterate over the object and replace the bytecode with the actual values
     // bytecode is indicated as an array beginning with ["_H"] (versions 1+) or ["_h"] (version 0)
@@ -222,13 +205,8 @@
             hogFunction: HogFunctionType,
             filters: HogFunctionType['filters'],
             filterGlobals: HogFunctionFilterGlobals
-<<<<<<< HEAD
-        ): boolean => {
-            const filterResults = filterFunctionInstrumented({
-=======
         ): Promise<boolean> => {
             const filterResults = await filterFunctionInstrumented({
->>>>>>> d7cb68d7
                 fn: hogFunction,
                 filters,
                 filterGlobals,
@@ -282,24 +260,10 @@
             }
         }
 
-<<<<<<< HEAD
-        hogFunctions.forEach((hogFunction) => {
-            // Check for non-mapping functions first
-            if (!hogFunction.mappings) {
-                if (!_filterHogFunction(hogFunction, hogFunction.filters, filterGlobals)) {
-                    return
-                }
-                const invocation = _buildInvocation(hogFunction, {
-                    ...hogFunction.inputs,
-                    ...hogFunction.encrypted_inputs,
-                })
-                if (!invocation) {
-=======
         await Promise.all(
             hogFunctions.map(async (hogFunction) => {
                 // We always check the top level filters
                 if (!(await _filterHogFunction(hogFunction, hogFunction.filters, filterGlobals))) {
->>>>>>> d7cb68d7
                     return
                 }
 
@@ -317,16 +281,6 @@
                     return
                 }
 
-<<<<<<< HEAD
-                const invocation = _buildInvocation(hogFunction, {
-                    ...hogFunction.inputs,
-                    ...hogFunction.encrypted_inputs,
-                    ...mapping.inputs,
-                })
-                if (!invocation) {
-                    return
-                }
-=======
                 await Promise.all(
                     hogFunction.mappings.map(async (mapping) => {
                         if (!(await _filterHogFunction(hogFunction, mapping.filters, filterGlobals))) {
@@ -341,7 +295,6 @@
                         if (!invocation) {
                             return
                         }
->>>>>>> d7cb68d7
 
                         invocations.push(invocation)
                     })
