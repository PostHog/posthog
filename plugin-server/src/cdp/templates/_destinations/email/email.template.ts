import { HogFunctionTemplate } from '~/cdp/types'

export const template: HogFunctionTemplate = {
    free: false,
    status: 'hidden',
    type: 'destination',
    id: 'template-email',
    name: 'Email',
    description: 'Sends an email via PostHog email service',
    icon_url: '/static/posthog-icon.svg',
    category: ['Custom'],
    code: `
    let res := sendEmail(inputs.email)

    if (not res.success) {
        throw Error(f'Email failed to send: {res.error}')
    }
    `,
    code_language: 'hog',

    inputs_schema: [
        {
            type: 'native_email',
            key: 'email',
            label: 'Email message',
            integration: 'email',
            required: true,
            default: {
                to: {
                    email: '{{ person.properties.email }}',
                    name: '',
                },
                from: {
                    email: '',
                    name: '',
                },
                subject: '',
                preheader: '',
                text: 'Hello from PostHog!',
                html: '<div>Hi {{ person.properties.name }}, this email was sent from PostHog!</div>',
            },
            secret: false,
<<<<<<< HEAD
            templating: 'liquid',
=======
            description: 'The email message to send. Configure the recipient, sender, subject, and content.',
            templating: true,
>>>>>>> e3b18ef4
        },
    ],
}<|MERGE_RESOLUTION|>--- conflicted
+++ resolved
@@ -40,12 +40,8 @@
                 html: '<div>Hi {{ person.properties.name }}, this email was sent from PostHog!</div>',
             },
             secret: false,
-<<<<<<< HEAD
+            description: 'The email message to send. Configure the recipient, sender, subject, and content.',
             templating: 'liquid',
-=======
-            description: 'The email message to send. Configure the recipient, sender, subject, and content.',
-            templating: true,
->>>>>>> e3b18ef4
         },
     ],
 }