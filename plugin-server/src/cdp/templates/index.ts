--- conflicted
+++ resolved
@@ -1,9 +1,6 @@
 import { DESTINATION_PLUGINS, TRANSFORMATION_PLUGINS } from '../legacy-plugins'
-<<<<<<< HEAD
 import { template as snapchatAdsTemplate } from './_destinations/snapchat_ads/snapchat.template'
-=======
 import { template as linearTemplate } from './_destinations/linear/linear.template'
->>>>>>> 9be819d6
 import { template as tiktokAdsTemplate } from './_destinations/tiktok_ads/tiktok.template'
 import { template as webhookTemplate } from './_destinations/webhook/webhook.template'
 import { template as botDetectionTemplate } from './_transformations/bot-detection/bot-detection.template'
@@ -18,11 +15,8 @@
 export const HOG_FUNCTION_TEMPLATES_DESTINATIONS: HogFunctionTemplate[] = [
     webhookTemplate,
     tiktokAdsTemplate,
-<<<<<<< HEAD
     snapchatAdsTemplate,
-=======
     linearTemplate,
->>>>>>> 9be819d6
 ]
 
 export const HOG_FUNCTION_TEMPLATES_TRANSFORMATIONS: HogFunctionTemplate[] = [
