import { DESTINATION_PLUGINS, TRANSFORMATION_PLUGINS } from '../legacy-plugins'
import { SEGMENT_DESTINATIONS } from '../segment/segment-templates'
import { HogFunctionTemplate, NativeTemplate } from '../types'
import { template as accoilTemplate } from './_destinations/accoil/accoil.template'
import { template as clickupTemplate } from './_destinations/clickup/clickup.template'
import { allComingSoonTemplates } from './_destinations/coming-soon/coming-soon-destinations.template'
import { template as emailTemplate } from './_destinations/email/email.template'
import { template as githubTemplate } from './_destinations/github/github.template'
import { template as googleTagManagerTemplate } from './_destinations/google-tag-manager/google-tag-manager.template'
import { template as googleAdsTemplate } from './_destinations/google_ads/google.template'
import { template as googleSheetsTemplate } from './_destinations/google_sheets/google_sheets.template'
import { template as hubspotCompanyTemplate } from './_destinations/hubspot/hubspot.template'
import { template as linearTemplate } from './_destinations/linear/linear.template'
import { template as linkedinAdsTemplate } from './_destinations/linkedin_ads/linkedin.template'
import { template as nativeWebhookTemplate } from './_destinations/native_webhook/webhook.template'
import { template as posthogCaptureTemplate } from './_destinations/posthog_capture/posthog-capture.template'
import { template as posthogGroupIdentifyTemplate } from './_destinations/posthog_capture/posthog-group-identify.template'
import { template as posthogUpdatePersonPropertiesTemplate } from './_destinations/posthog_capture/posthog-update-person-properties.template'
import { template as redditAdsTemplate } from './_destinations/reddit_ads/reddit.template'
import { template as snapchatAdsTemplate } from './_destinations/snapchat_ads/snapchat.template'
import { template as tiktokAdsTemplate } from './_destinations/tiktok_ads/tiktok.template'
import { template as twilioTemplate } from './_destinations/twilio/twilio.template'
import { template as webhookTemplate } from './_destinations/webhook/webhook.template'
import { template as pixelTemplate } from './_sources/pixel/pixel.template'
import { template as stripeWebhookTemplate } from './_sources/stripe/stripe_webhook.template'
import { template as incomingWebhookTemplate } from './_sources/webhook/incoming_webhook.template'
import { template as botDetectionTemplate } from './_transformations/bot-detection/bot-detection.template'
import { template as defaultTransformationTemplate } from './_transformations/default/default.template'
import { template as dropEventsTemplate } from './_transformations/drop-events/drop-events.template'
import { template as filterPropertiesTemplate } from './_transformations/filter-properties/filter-properties.template'
import { template as geoipTemplate } from './_transformations/geoip/geoip.template'
import { template as hashPropertiesTemplate } from './_transformations/hash-properties/hash-properties.template'
import { template as ipAnonymizationTemplate } from './_transformations/ip-anonymization/ip-anonymization.template'
import { template as piiHashingTemplate } from './_transformations/pii-hashing/pii-hashing.template'
import { template as removeNullPropertiesTemplate } from './_transformations/remove-null-properties/remove-null-properties.template'
import { template as urlMaskingTemplate } from './_transformations/url-masking/url-masking.template'
import { template as urlNormalizationTemplate } from './_transformations/url-normalization/url-normalization.template'

export const HOG_FUNCTION_TEMPLATES_COMING_SOON: HogFunctionTemplate[] = allComingSoonTemplates

export const HOG_FUNCTION_TEMPLATES_DESTINATIONS: HogFunctionTemplate[] = [
    webhookTemplate,
    tiktokAdsTemplate,
    snapchatAdsTemplate,
    linearTemplate,
    githubTemplate,
    googleAdsTemplate,
    linkedinAdsTemplate,
    redditAdsTemplate,
    twilioTemplate,
    googleSheetsTemplate,
    googleTagManagerTemplate,
    emailTemplate,
    clickupTemplate,
    posthogCaptureTemplate,
    posthogGroupIdentifyTemplate,
    posthogUpdatePersonPropertiesTemplate,
<<<<<<< HEAD
    hubspotCompanyTemplate,
=======
    accoilTemplate,
>>>>>>> 77e8ce5c
]

export const HOG_FUNCTION_TEMPLATES_TRANSFORMATIONS: HogFunctionTemplate[] = [
    defaultTransformationTemplate,
    geoipTemplate,
    ipAnonymizationTemplate,
    removeNullPropertiesTemplate,
    urlMaskingTemplate,
    piiHashingTemplate,
    botDetectionTemplate,
    dropEventsTemplate,
    filterPropertiesTemplate,
    hashPropertiesTemplate,
    urlNormalizationTemplate,
]

export const NATIVE_HOG_FUNCTIONS: (HogFunctionTemplate & NativeTemplate)[] = [nativeWebhookTemplate].map((plugin) => ({
    ...plugin,
    code_language: 'javascript',
    code: 'return event;',
    inputs_schema: [
        ...plugin.inputs_schema,
        {
            key: 'debug_mode',
            label: 'Debug Mode',
            type: 'boolean',
            description: 'Will log configuration and request details',
            default: false,
        },
    ],
}))

export const HOG_FUNCTION_TEMPLATES_SOURCES: HogFunctionTemplate[] = [
    incomingWebhookTemplate,
    stripeWebhookTemplate,
    pixelTemplate,
]

export const HOG_FUNCTION_TEMPLATES_DESTINATIONS_DEPRECATED: HogFunctionTemplate[] = DESTINATION_PLUGINS.map(
    (x) => x.template
)

export const HOG_FUNCTION_TEMPLATES_SEGMENT_DESTINATIONS: HogFunctionTemplate[] = SEGMENT_DESTINATIONS.map(
    (x) => x.template
)

export const HOG_FUNCTION_TEMPLATES_TRANSFORMATIONS_DEPRECATED: HogFunctionTemplate[] = TRANSFORMATION_PLUGINS.map(
    (x) => x.template
)

export const NATIVE_HOG_FUNCTIONS_BY_ID = NATIVE_HOG_FUNCTIONS.reduce(
    (acc, plugin) => {
        acc[plugin.id] = plugin
        return acc
    },
    {} as Record<string, NativeTemplate>
)

export const HOG_FUNCTION_TEMPLATES: HogFunctionTemplate[] = [
    ...HOG_FUNCTION_TEMPLATES_DESTINATIONS,
    ...HOG_FUNCTION_TEMPLATES_SEGMENT_DESTINATIONS,
    ...HOG_FUNCTION_TEMPLATES_DESTINATIONS_DEPRECATED,
    ...HOG_FUNCTION_TEMPLATES_TRANSFORMATIONS,
    ...HOG_FUNCTION_TEMPLATES_TRANSFORMATIONS_DEPRECATED,
    ...HOG_FUNCTION_TEMPLATES_SOURCES,
    ...HOG_FUNCTION_TEMPLATES_COMING_SOON,
    ...NATIVE_HOG_FUNCTIONS,
]<|MERGE_RESOLUTION|>--- conflicted
+++ resolved
@@ -55,11 +55,8 @@
     posthogCaptureTemplate,
     posthogGroupIdentifyTemplate,
     posthogUpdatePersonPropertiesTemplate,
-<<<<<<< HEAD
     hubspotCompanyTemplate,
-=======
     accoilTemplate,
->>>>>>> 77e8ce5c
 ]
 
 export const HOG_FUNCTION_TEMPLATES_TRANSFORMATIONS: HogFunctionTemplate[] = [
