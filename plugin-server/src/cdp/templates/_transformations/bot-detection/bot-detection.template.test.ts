--- conflicted
+++ resolved
@@ -7,12 +7,9 @@
     userAgent: '$raw_user_agent',
     customBotPatterns: '',
     customIpPrefixes: '',
-<<<<<<< HEAD
     filterKnownBotUserAgents: true,
     filterKnownBotIps: true,
-=======
     keepUndefinedUseragent: 'Yes',
->>>>>>> 573bccf1
 }
 
 describe('bot-detection.template', () => {
@@ -57,14 +54,18 @@
     })
 
     it.each([
-        ['Yes', true],
-        ['No', false],
+        ['Yes', true, undefined],
+        ['No', false, undefined],
+        ['Yes', true, ''],
+        ['No', false, ''],
     ])(
         'should treat missing user agent when keepUndefinedUseragent is %s',
-        async (keepUndefinedUseragent, shouldKeepEvent) => {
+        async (keepUndefinedUseragent, shouldKeepEvent, ua) => {
             mockGlobals = tester.createGlobals({
                 event: {
-                    properties: {},
+                    properties: {
+                        $raw_user_agent: ua,
+                    },
                 },
             })
 
@@ -76,28 +77,6 @@
         }
     )
 
-    it.each([
-        ['Yes', true],
-        ['No', false],
-    ])(
-        'should treat empty user agent when keepUndefinedUseragent is %s',
-        async (keepUndefinedUseragent, shouldKeepEvent) => {
-            mockGlobals = tester.createGlobals({
-                event: {
-                    properties: {
-                        $raw_user_agent: '',
-                    },
-                },
-            })
-
-            const response = await tester.invoke({ ...DEFAULT_INPUTS, keepUndefinedUseragent }, mockGlobals)
-
-            expect(response.finished).toBeTruthy()
-            expect(response.error).toBeFalsy()
-            shouldKeepEvent ? expect(response.execResult).toBeTruthy() : expect(response.execResult).toBeFalsy()
-        }
-    )
-
     it('should detect bot in case-insensitive manner', async () => {
         mockGlobals = tester.createGlobals({
             event: {
