import { HogFunctionTemplate } from '~/cdp/types'

export const template: HogFunctionTemplate = {
    free: true,
    status: 'beta',
    type: 'transformation',
    id: 'template-bot-detection',
    name: 'Filter Bot Events',
    description:
        'Filters out events from known bot user agents. This transformation will drop the event if a bot is detected.',
    icon_url: '/static/hedgehog/builder-hog-01.png',
    category: ['Custom'],
    code_language: 'hog',
    code: `
let userAgentProperty := inputs.userAgent

// Check if user agent property exists in event
<<<<<<< HEAD
// We treat missing user agent as bot traffic
let user_agent := event.properties[userAgentProperty]

if (empty(user_agent) or user_agent == '') {
    return null
}

if (inputs.filterKnownBotUserAgents and isKnownBotUserAgent(user_agent)) {
=======
if (empty(event.properties[userAgentProperty]) and inputs.keepUndefinedUseragent == 'No') {
    return null
}

// Get the user agent value
let user_agent := event.properties[userAgentProperty]

// Check for empty string
if (user_agent == '' and inputs.keepUndefinedUseragent == 'No') {
>>>>>>> 573bccf1
    return null
}

let bot_list := []

if (notEmpty(inputs.customBotPatterns)) {
    let custom_patterns := splitByString(',', inputs.customBotPatterns)
    // Add each custom pattern to the list
    for (let pattern in custom_patterns) {
        bot_list := arrayPushBack(bot_list, trim(pattern))
    }
}

// If bot is detected, return null to filter out the event
for (let bot_name in bot_list) {
    if (ua =~* bot_name) {
        return null
    }
}

let ip := event.properties['$ip']
if (empty(ip)) {
    return event
}

if (inputs.filterKnownBotIps and isKnownBotIp(ip)) {
    return null
}

let bot_ip_prefixes := []

if (inputs.customIpPrefixes and notEmpty(inputs.customIpPrefixes)) {
    let custom_prefixes := splitByString(',', inputs.customIpPrefixes)
    // Add each custom prefix to the list
    for (let prefix in custom_prefixes) {
        if (isIPAddressInRange(ip, trim(prefix))) {
            return null
        }
    }
}

return event
    `,
    inputs_schema: [
        {
            key: 'userAgent',
            type: 'string',
            label: 'User Agent Property',
            description: 'The property that contains the user agent string (e.g. $raw_user_agent, $useragent)',
            default: '$raw_user_agent',
            secret: false,
            required: true,
        },
        {
            key: 'filterKnownBotUserAgents',
            type: 'boolean',
            label: 'Filter out known bot user agents',
            description:
                "Filter out known bot user agents using PostHog's known bot user agents list. This is kept up to date dynamically.",
            default: true,
            secret: false,
            required: true,
        },
        {
            key: 'customBotPatterns',
            type: 'string',
            label: 'Custom Bot Patterns',
            description: 'Additional bot patterns to detect, separated by commas (e.g. mybot,customcrawler)',
            default: '',
            secret: false,
            required: false,
        },
        {
            key: 'filterKnownBotIps',
            type: 'boolean',
            label: 'Filter out known bot ips',
            description:
                "Filter out known bot ips using PostHog's known bot ips list. This is kept up to date dynamically.",
            default: true,
            secret: false,
            required: true,
        },
        {
            key: 'customIpPrefixes',
            type: 'string',
            label: 'Custom IP Prefixes',
            description:
                'Additional IPv4 or IPv6 prefixes in CIDR notation to block, separated by commas (e.g. 198.51.100.14/24,2001:db8::/48)',
            default: '',
            secret: false,
            required: false,
        },
        {
            key: 'keepUndefinedUseragent',
            type: 'choice',
            label: 'Keep events where the useragent is not set?',
            description:
                'Some events such as server-side events may not have a useragent property, choose if you want to keep these events',
            default: 'Yes',
            secret: false,
            required: false,
            choices: [
                { value: 'Yes', label: 'Yes' },
                { value: 'No', label: 'No' },
            ],
        },
    ],
}<|MERGE_RESOLUTION|>--- conflicted
+++ resolved
@@ -12,29 +12,15 @@
     category: ['Custom'],
     code_language: 'hog',
     code: `
-let userAgentProperty := inputs.userAgent
+// Get the user agent value
+let user_agent := event.properties[inputs.userAgent]
 
 // Check if user agent property exists in event
-<<<<<<< HEAD
-// We treat missing user agent as bot traffic
-let user_agent := event.properties[userAgentProperty]
-
-if (empty(user_agent) or user_agent == '') {
+if (empty(user_agent) and inputs.keepUndefinedUseragent == 'No') {
     return null
 }
 
 if (inputs.filterKnownBotUserAgents and isKnownBotUserAgent(user_agent)) {
-=======
-if (empty(event.properties[userAgentProperty]) and inputs.keepUndefinedUseragent == 'No') {
-    return null
-}
-
-// Get the user agent value
-let user_agent := event.properties[userAgentProperty]
-
-// Check for empty string
-if (user_agent == '' and inputs.keepUndefinedUseragent == 'No') {
->>>>>>> 573bccf1
     return null
 }
 
