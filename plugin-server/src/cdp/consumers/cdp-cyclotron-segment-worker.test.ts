--- conflicted
+++ resolved
@@ -6,16 +6,12 @@
 
 import { Hub, Team } from '../../types'
 import { closeHub, createHub } from '../../utils/db/hub'
-<<<<<<< HEAD
 import {
     amplitudeInputs,
     createSegmentInvocation,
     insertHogFunction as _insertHogFunction,
     pipedriveResponse,
 } from '../_tests/fixtures'
-=======
-import { createExampleSegmentInvocation, insertHogFunction as _insertHogFunction } from '../_tests/fixtures'
->>>>>>> 525011f4
 import { SEGMENT_DESTINATIONS_BY_ID } from '../segment/segment-templates'
 import { HogFunctionType } from '../types'
 import { CdpCyclotronWorkerSegment } from './cdp-cyclotron-segment-worker.consumer'
