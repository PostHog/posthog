import { Message } from 'node-rdkafka'

import { KAFKA_CDP_INTERNAL_EVENTS } from '../../config/kafka-topics'
<<<<<<< HEAD
import { runInstrumentedFunction } from '../../main/utils'
import { logger } from '../../utils/logger'
=======
import { status } from '../../utils/status'
>>>>>>> 1e1f9a55
import { CdpInternalEventSchema } from '../schema'
import { HogFunctionInvocationGlobals, HogFunctionTypeType } from '../types'
import { convertInternalEventToHogFunctionInvocationGlobals } from '../utils'
import { counterParseError } from './cdp-base.consumer'
import { CdpProcessedEventsConsumer } from './cdp-processed-events.consumer'

export class CdpInternalEventsConsumer extends CdpProcessedEventsConsumer {
    protected name = 'CdpInternalEventsConsumer'
    protected topic = KAFKA_CDP_INTERNAL_EVENTS
    protected groupId = 'cdp-internal-events-consumer'
    protected hogTypes: HogFunctionTypeType[] = ['internal_destination']

    // This consumer always parses from kafka
    public async _parseKafkaBatch(messages: Message[]): Promise<HogFunctionInvocationGlobals[]> {
        return await this.runWithHeartbeat(() =>
            this.runInstrumented('handleEachBatch.parseKafkaMessages', async () => {
                const events: HogFunctionInvocationGlobals[] = []
                await Promise.all(
                    messages.map(async (message) => {
                        try {
                            const kafkaEvent = JSON.parse(message.value!.toString()) as unknown
                            // This is the input stream from elsewhere so we want to do some proper validation
                            const event = CdpInternalEventSchema.parse(kafkaEvent)

                            if (!this.hogFunctionManager.teamHasHogDestinations(event.team_id)) {
                                // No need to continue if the team doesn't have any functions
                                return
                            }

<<<<<<< HEAD
                                const team = await this.hub.teamManager.fetchTeam(event.team_id)
                                if (!team) {
                                    return
                                }
                                events.push(
                                    convertInternalEventToHogFunctionInvocationGlobals(
                                        event,
                                        team,
                                        this.hub.SITE_URL ?? 'http://localhost:8000'
                                    )
                                )
                            } catch (e) {
                                logger.error('Error parsing message', e)
                                counterParseError.labels({ error: e.message }).inc()
=======
                            const team = await this.hub.teamManager.fetchTeam(event.team_id)
                            if (!team) {
                                return
>>>>>>> 1e1f9a55
                            }
                            events.push(
                                convertInternalEventToHogFunctionInvocationGlobals(
                                    event,
                                    team,
                                    this.hub.SITE_URL ?? 'http://localhost:8000'
                                )
                            )
                        } catch (e) {
                            status.error('Error parsing message', e)
                            counterParseError.labels({ error: e.message }).inc()
                        }
                    })
                )

                return events
            })
        )
    }
}<|MERGE_RESOLUTION|>--- conflicted
+++ resolved
@@ -1,12 +1,7 @@
 import { Message } from 'node-rdkafka'
 
 import { KAFKA_CDP_INTERNAL_EVENTS } from '../../config/kafka-topics'
-<<<<<<< HEAD
-import { runInstrumentedFunction } from '../../main/utils'
 import { logger } from '../../utils/logger'
-=======
-import { status } from '../../utils/status'
->>>>>>> 1e1f9a55
 import { CdpInternalEventSchema } from '../schema'
 import { HogFunctionInvocationGlobals, HogFunctionTypeType } from '../types'
 import { convertInternalEventToHogFunctionInvocationGlobals } from '../utils'
@@ -36,26 +31,9 @@
                                 return
                             }
 
-<<<<<<< HEAD
-                                const team = await this.hub.teamManager.fetchTeam(event.team_id)
-                                if (!team) {
-                                    return
-                                }
-                                events.push(
-                                    convertInternalEventToHogFunctionInvocationGlobals(
-                                        event,
-                                        team,
-                                        this.hub.SITE_URL ?? 'http://localhost:8000'
-                                    )
-                                )
-                            } catch (e) {
-                                logger.error('Error parsing message', e)
-                                counterParseError.labels({ error: e.message }).inc()
-=======
                             const team = await this.hub.teamManager.fetchTeam(event.team_id)
                             if (!team) {
                                 return
->>>>>>> 1e1f9a55
                             }
                             events.push(
                                 convertInternalEventToHogFunctionInvocationGlobals(
@@ -65,7 +43,7 @@
                                 )
                             )
                         } catch (e) {
-                            status.error('Error parsing message', e)
+                            logger.error('Error parsing message', e)
                             counterParseError.labels({ error: e.message }).inc()
                         }
                     })
