--- conflicted
+++ resolved
@@ -252,10 +252,6 @@
 
                 const scheduledAt = req.body?.$scheduled_at
                 if (scheduledAt) {
-<<<<<<< HEAD
-                    hogFlowInvocation.queueScheduledAt = DateTime.fromISO(scheduledAt)
-                    addLog('info', `Workflow run scheduled for ${scheduledAt}`)
-=======
                     const scheduledDateTime = DateTime.fromISO(scheduledAt)
                     if (!scheduledDateTime.isValid) {
                         addLog('warn', `Invalid scheduled_at date format: ${scheduledAt}`)
@@ -263,7 +259,6 @@
                         hogFlowInvocation.queueScheduledAt = scheduledDateTime
                         addLog('info', `Workflow run scheduled for ${scheduledAt}`)
                     }
->>>>>>> ea56809c
                 }
 
                 hogFlowInvocation.id = invocationId // Keep the IDs consistent
