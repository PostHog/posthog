--- conflicted
+++ resolved
@@ -133,21 +133,6 @@
             expect(events).toHaveLength(0)
         })
 
-<<<<<<< HEAD
-        it('should parse events for teams with both webhooks and zapier', async () => {
-            processor['actionMatcher'].hasWebhooks = jest.fn().mockReturnValue(true)
-            hub.teamManager.hasAvailableFeature = jest.fn().mockResolvedValue(true)
-
-            const messages: Message[] = [createKafkaMessage(createIncomingEvent(team.id, { event: '$pageview' }))]
-
-            const events = await processor._parseKafkaBatch(messages)
-
-            expect(events).toHaveLength(1)
-            expect(events[0].teamId).toBe(team.id)
-        })
-
-=======
->>>>>>> 77a12b39
         it('should handle multiple teams correctly', async () => {
             processor['actionMatcher'].hasWebhooks = jest.fn().mockImplementation((teamId) => teamId === team.id)
             hub.teamManager.hasAvailableFeature = jest.fn().mockResolvedValue(true)
