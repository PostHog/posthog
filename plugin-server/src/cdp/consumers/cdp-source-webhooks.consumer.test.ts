import { mockProducerObserver } from '~/tests/helpers/mocks/producer.mock'
import { mockFetch, mockInternalFetch } from '~/tests/helpers/mocks/request.mock'

import { Server } from 'http'
import { DateTime, Settings } from 'luxon'
import supertest from 'supertest'
import express from 'ultimate-express'

import { setupExpressApp } from '~/api/router'
import { insertHogFunction, insertHogFunctionTemplate } from '~/cdp/_tests/fixtures'
import { CdpApi } from '~/cdp/cdp-api'
import { template as pixelTemplate } from '~/cdp/templates/_sources/pixel/pixel.template'
import { template as incomingWebhookTemplate } from '~/cdp/templates/_sources/webhook/incoming_webhook.template'
import { HogFunctionType } from '~/cdp/types'
import { HogFlow } from '~/schema/hogflow'
import { forSnapshot } from '~/tests/helpers/snapshots'
import { getFirstTeam, resetTestDatabase } from '~/tests/helpers/sql'
import { Hub, Team } from '~/types'
import { closeHub, createHub } from '~/utils/db/hub'

import { FixtureHogFlowBuilder } from '../_tests/builders/hogflow.builder'
import { insertHogFlow } from '../_tests/fixtures-hogflows'
import { HogWatcherState } from '../services/monitoring/hog-watcher.service'
import { compileHog } from '../templates/compiler'
import { compileInputs } from '../templates/test/test-helpers'

describe('SourceWebhooksConsumer', () => {
    let hub: Hub
    let team: Team

    beforeEach(async () => {
        await resetTestDatabase()
        hub = await createHub({})
        team = await getFirstTeam(hub)

        mockFetch.mockClear()
    })

    afterEach(async () => {
        await closeHub(hub)
    })

    describe('handleWebhook', () => {
        // NOTE: These tests are done via the CdpApi router so we can get full coverage of the code
        let api: CdpApi
        let app: express.Application
        let hogFunction: HogFunctionType
        let hogFunctionPixel: HogFunctionType
        let server: Server

        let mockExecuteSpy: jest.SpyInstance
        let mockQueueInvocationsSpy: jest.SpyInstance

        beforeEach(async () => {
            hub.CDP_WATCHER_OBSERVE_RESULTS_BUFFER_TIME_MS = 50
            api = new CdpApi(hub)
            mockExecuteSpy = jest.spyOn(api['cdpSourceWebhooksConsumer']['hogExecutor'], 'execute')
            mockQueueInvocationsSpy = jest.spyOn(
                api['cdpSourceWebhooksConsumer']['cyclotronJobQueue'],
                'queueInvocations'
            )
            app = setupExpressApp()
            app.use('/', api.router())
            server = app.listen(0, () => {})

            hogFunction = await insertHogFunction(hub.postgres, team.id, {
                type: 'source_webhook',
                hog: incomingWebhookTemplate.code,
                bytecode: await compileHog(incomingWebhookTemplate.code),
                inputs: await compileInputs(incomingWebhookTemplate, {}),
            })

            hogFunctionPixel = await insertHogFunction(hub.postgres, team.id, {
                type: 'source_webhook',
                hog: pixelTemplate.code,
                bytecode: await compileHog(pixelTemplate.code),
                inputs: await compileInputs(pixelTemplate, {}),
            })

            Settings.defaultZone = 'UTC'

            const fixedTime = DateTime.fromObject({ year: 2025, month: 1, day: 1 }, { zone: 'UTC' })
            jest.spyOn(Date, 'now').mockReturnValue(fixedTime.toMillis())

            await api.start()
        })

        afterEach(async () => {
            await api.stop()
            server.close()
        })

        const doPostRequest = async (options: {
            webhookId?: string
            headers?: Record<string, string>
            body?: Record<string, any>
        }) => {
            return supertest(app)
                .post(`/public/webhooks/${options.webhookId ?? hogFunction.id}`)
                .set('Content-Type', 'application/json')
                .set(options.headers ?? {})
                .send(options.body)
        }

        const doGetRequest = async (options: {
            webhookId: string
            headers?: Record<string, string>
            body?: Record<string, any>
        }) => {
            return supertest(app)
                .get(`/public/webhooks/${options.webhookId}`)
                .set(options.headers ?? {})
                .send()
        }

        const waitForBackgroundTasks = async () => {
            await api['cdpSourceWebhooksConsumer']['promiseScheduler'].waitForAllSettled()
        }
        const getLogs = (): string[] => {
            const res = mockProducerObserver.getProducedKafkaMessagesForTopic('log_entries_test')
            return res.map((x) => x.value.message) as string[]
        }
        const getMetrics = (): any[] => {
            const res = mockProducerObserver.getProducedKafkaMessagesForTopic('clickhouse_app_metrics2_test')
            return res.map((x) => x.value) as any[]
        }

        describe('hog function processing', () => {
            it('should 404 if the hog function does not exist', async () => {
                const res = await doPostRequest({
                    webhookId: 'non-existent-hog-function-id',
                })
                expect(res.status).toEqual(404)
                expect(res.body).toEqual({
                    error: 'Not found',
                })
            })

            it('should capture an event using internal capture', async () => {
                const res = await doPostRequest({
                    body: {
                        event: 'my-event',
                        distinct_id: 'test-distinct-id',
                    },
                })

                expect(res.status).toEqual(200)
                expect(res.body).toEqual({
                    status: 'ok',
                })

                await waitForBackgroundTasks()
                expect(mockInternalFetch).toHaveBeenCalledTimes(1)
                const internalEvents = mockInternalFetch.mock.calls[0][1]

                expect(forSnapshot(internalEvents)).toEqual({
                    body: `{"api_key":"THIS IS NOT A TOKEN FOR TEAM 2","timestamp":"2025-01-01T00:00:00.000Z","distinct_id":"test-distinct-id","sent_at":"2025-01-01T00:00:00.000Z","event":"my-event","properties":{"$ip":"0000:0000:0000:0000:0000:ffff:7f00:0001","$lib":"posthog-webhook","$source_url":"/project/2/functions/<REPLACED-UUID-0>","$hog_function_execution_count":1,"capture_internal":true}}`,
                    headers: {
                        'Content-Type': 'application/json',
                    },
                    method: 'POST',
                })
            })

            it('should log custom errors', async () => {
                const res = await doPostRequest({
                    body: {
                        distinct_id: 'test-distinct-id',
                    },
                })

                expect(res.status).toEqual(400)
                expect(res.body).toEqual({
                    error: '"event" could not be parsed correctly',
                })
                expect(getLogs()).toEqual([
                    expect.stringContaining('Function completed'),
                    'Responded with response status - 400',
                ])
            })

            it('should not receive sensitive headers', async () => {
                await doPostRequest({
                    headers: {
                        'x-forwarded-for': '127.0.0.1',
                        cookie: 'test=test',
                    },
                })

                const call = mockExecuteSpy.mock.calls[0][0]
                expect(call.state.globals.request.headers).toEqual({
                    'accept-encoding': 'gzip, deflate',
                    connection: 'close',
                    'content-length': '0',
                    'content-type': 'application/json',
                    host: expect.any(String),
                })
            })

            it('should capture an event using GET request with the pixel template', async () => {
                const res = await doGetRequest({
                    webhookId: hogFunctionPixel.id,
                    body: {
                        event: 'my-event',
                        distinct_id: 'test-distinct-id',
                    },
                })
                expect(res.status).toEqual(200)
                expect(res.body).toBeInstanceOf(Buffer)
                expect(res.headers['content-type']).toEqual('image/gif; charset=utf-8')
                // parse body
                const body = Buffer.from(res.body).toString()
                expect(body).toContain('GIF')
            })

            it('should allow capturing an event using GET request with gif extension', async () => {
                const res = await doGetRequest({
                    webhookId: hogFunctionPixel.id + '.gif',
                    body: {
                        event: 'my-event',
                        distinct_id: 'test-distinct-id',
                    },
                })
                expect(res.status).toEqual(200)
                expect(res.body).toBeInstanceOf(Buffer)
                expect(res.headers['content-type']).toEqual('image/gif; charset=utf-8')
                // parse body
                const body = Buffer.from(res.body).toString()
                expect(body).toContain('GIF')
            })
        })

        describe('hog flow processing', () => {
            let hogFlow: HogFlow

            beforeEach(async () => {
                const template = await insertHogFunctionTemplate(hub.postgres, incomingWebhookTemplate)
                hogFlow = new FixtureHogFlowBuilder()
                    .withTeamId(team.id)
                    .withSimpleWorkflow({
                        trigger: {
                            type: 'webhook',
                            template_id: template.template_id,
                            inputs: {
                                event: {
                                    value: 'my-event',
                                    bytecode: await compileHog(`return f'my-event'`),
                                },
                                distinct_id: {
                                    value: '{request.body.distinct_id}',
                                    bytecode: await compileHog(`return f'{request.body.distinct_id}'`),
                                },
                                method: {
                                    value: 'POST',
                                    bytecode: await compileHog(`return f'POST'`),
                                },
                            },
                        },
                    })
                    .build()
                await insertHogFlow(hub.postgres, hogFlow)
            })

            it('should schedule workflow run for $scheduled_at', async () => {
                const scheduledAt = '2025-01-02T12:00:00.000Z'
                const res = await doPostRequest({
                    webhookId: hogFlow.id,
                    body: {
                        event: 'my-event',
                        distinct_id: 'test-distinct-id',
                        $scheduled_at: scheduledAt,
                    },
                })
                expect(res.status).toEqual(201)
                expect(res.body).toEqual({ status: 'queued' })
                expect(mockQueueInvocationsSpy).toHaveBeenCalledTimes(1)
                const call = mockQueueInvocationsSpy.mock.calls[0][0][0]
                expect(call.queueScheduledAt.toISO()).toEqual(scheduledAt)
                await waitForBackgroundTasks()
                expect(getLogs()).toEqual([
<<<<<<< HEAD
=======
                    expect.stringContaining('[Action:trigger] Function completed in'),
>>>>>>> ea56809c
                    expect.stringContaining(`[Action:trigger] Workflow run scheduled for ${scheduledAt}`),
                ])
            })

            it('should 404 if the hog flow does not exist', async () => {
                const res = await doPostRequest({
                    webhookId: 'non-existent-hog-flow-id',
                })
                expect(res.status).toEqual(404)
            })

            it('should invoke a workflow with the parsed inputs', async () => {
                const res = await doPostRequest({
                    webhookId: hogFlow.id,
                    body: {
                        event: 'my-event',
                        distinct_id: 'test-distinct-id',
                    },
                })
                expect(res.status).toEqual(201)
                expect(res.body).toEqual({
                    status: 'queued',
                })
                expect(mockExecuteSpy).toHaveBeenCalledTimes(1)
                expect(mockQueueInvocationsSpy).toHaveBeenCalledTimes(1)
                const call = mockQueueInvocationsSpy.mock.calls[0][0][0]
                expect(call.queue).toEqual('hogflow')
                expect(call.hogFlow).toMatchObject(hogFlow)
            })

            it('should add logs and metrics', async () => {
                const res = await doPostRequest({
                    webhookId: hogFlow.id,
                    body: {
                        event: 'my-event',
                        distinct_id: 'test-distinct-id',
                    },
                })
                expect(res.status).toEqual(201)
                await waitForBackgroundTasks()
                expect(getLogs()).toEqual([expect.stringContaining('[Action:trigger] Function completed in')])
                expect(getMetrics()).toEqual([
                    expect.objectContaining({
                        metric_kind: 'other',
                        metric_name: 'triggered',
                        count: 1,
                    }),
                    expect.objectContaining({
                        metric_kind: 'billing',
                        metric_name: 'billable_invocation',
                        count: 1,
                    }),
                ])
            })

            it('should add logs and metrics for a controlled failed hog flow', async () => {
                const res = await doPostRequest({
                    webhookId: hogFlow.id,
                    body: {
                        event: 'my-event',
                        missing_distinct_id: 'test-distinct-id',
                    },
                })
                expect(res.status).toEqual(400)
                expect(res.body).toEqual({
                    error: '"distinct_id" could not be parsed correctly',
                })
                await waitForBackgroundTasks()
                expect(getLogs()).toEqual([
                    expect.stringContaining('[Action:trigger] Function completed in'),
                    '[Action:trigger] Responded with response status - 400',
                ])
                expect(getMetrics()).toEqual([
                    expect.objectContaining({ metric_kind: 'failure', metric_name: 'trigger_failed', count: 1 }),
                ])
            })

            it('should add logs and metrics for an uncontrolled failed hog flow', async () => {
                // Hacky but otherwise its quite hard to trigger an uncontrolled error
                hogFlow = new FixtureHogFlowBuilder()
                    .withTeamId(team.id)
                    .withSimpleWorkflow({
                        trigger: {
                            type: 'webhook',
                            template_id: incomingWebhookTemplate.id,
                            inputs: {
                                distinct_id: {
                                    value: '{i.do.not.exist}',
                                    bytecode: await compileHog(`return f'{i.do.not.exist}'`),
                                },
                            },
                        },
                    })
                    .build()
                await insertHogFlow(hub.postgres, hogFlow)

                const res = await doPostRequest({
                    webhookId: hogFlow.id,
                    body: {
                        event: 'my-event',
                        missing_distinct_id: 'test-distinct-id',
                    },
                })
                expect(res.status).toEqual(500)
                expect(res.body).toEqual({
                    status: 'Unhandled error',
                })
                await waitForBackgroundTasks()
                expect(getLogs()).toEqual([
                    '[Action:trigger] Error triggering flow: Could not execute bytecode for input field: distinct_id',
                ])
                expect(getMetrics()).toEqual([
                    expect.objectContaining({ metric_kind: 'failure', metric_name: 'trigger_failed', count: 1 }),
                ])
            })
        })

        describe('hogwatcher', () => {
            it('should return a degraded response if the function is degraded', async () => {
                await api['cdpSourceWebhooksConsumer']['hogWatcher'].forceStateChange(
                    hogFunction,
                    HogWatcherState.degraded
                )
                const res = await doPostRequest({
                    body: {
                        event: 'my-event',
                        distinct_id: 'test-distinct-id',
                    },
                })
                expect(res.body).toMatchInlineSnapshot(`{}`)
                expect(mockExecuteSpy).not.toHaveBeenCalled()
                expect(mockQueueInvocationsSpy).toHaveBeenCalledTimes(1)
                const call = mockQueueInvocationsSpy.mock.calls[0][0][0]
                expect(call.queue).toEqual('hogoverflow')
            })

            it('should return a disabled response if the function is disabled', async () => {
                await api['cdpSourceWebhooksConsumer']['hogWatcher'].forceStateChange(
                    hogFunction,
                    HogWatcherState.disabled
                )
                const res = await doPostRequest({})
                expect(res.status).toEqual(429)
                expect(res.body).toEqual({
                    error: 'Disabled',
                })
                expect(mockExecuteSpy).not.toHaveBeenCalled()
                expect(mockQueueInvocationsSpy).not.toHaveBeenCalled()
            })
        })
    })
})<|MERGE_RESOLUTION|>--- conflicted
+++ resolved
@@ -278,10 +278,7 @@
                 expect(call.queueScheduledAt.toISO()).toEqual(scheduledAt)
                 await waitForBackgroundTasks()
                 expect(getLogs()).toEqual([
-<<<<<<< HEAD
-=======
                     expect.stringContaining('[Action:trigger] Function completed in'),
->>>>>>> ea56809c
                     expect.stringContaining(`[Action:trigger] Workflow run scheduled for ${scheduledAt}`),
                 ])
             })
