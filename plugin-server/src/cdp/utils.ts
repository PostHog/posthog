import { DateTime } from 'luxon'
import { gunzip, gzip } from 'zlib'

import { sanitizeForUTF8 } from '~/utils/strings'

import { RawClickHouseEvent, Team, TimestampFormat } from '../types'
import { parseJSON } from '../utils/json-parse'
<<<<<<< HEAD
import { UUIDT, castTimestampOrNow, clickHouseTimestampToISO } from '../utils/utils'
import { CdpInternalEvent } from './schema'
=======
import { castTimestampOrNow, clickHouseTimestampToISO } from '../utils/utils'
import { CdpDataWarehouseEvent, CdpInternalEvent } from './schema'
>>>>>>> 330bba8d
import { HogFunctionInvocationGlobals, HogFunctionType, LogEntry, LogEntrySerialized, MinimalLogEntry } from './types'

// ID of functions that are hidden from normal users and used by us for special testing
// For example, transformations use this to only run if in comparison mode
export const CDP_TEST_ID = '[CDP-TEST-HIDDEN]'
export const MAX_LOG_LENGTH = 10000
const TRUNCATION_SUFFIX = '... (truncated)'

export const PERSON_DEFAULT_DISPLAY_NAME_PROPERTIES = [
    'email',
    'Email',
    'name',
    'Name',
    'username',
    'Username',
    'UserName',
]

export const getPersonDisplayName = (team: Team, distinctId: string, properties: Record<string, any>): string => {
    const personDisplayNameProperties = team.person_display_name_properties ?? PERSON_DEFAULT_DISPLAY_NAME_PROPERTIES
    const customPropertyKey = personDisplayNameProperties.find((x) => properties?.[x])
    const propertyIdentifier = customPropertyKey ? properties[customPropertyKey] : undefined

    const customIdentifier: string =
        typeof propertyIdentifier !== 'string' ? JSON.stringify(propertyIdentifier) : propertyIdentifier

    return (customIdentifier || String(distinctId))?.trim()
}

// that we can keep to as a contract
export function convertToHogFunctionInvocationGlobals(
    event: RawClickHouseEvent,
    team: Team,
    siteUrl: string
): HogFunctionInvocationGlobals {
    const properties = event.properties ? parseJSON(event.properties) : {}
    const projectUrl = `${siteUrl}/project/${team.id}`

    let person: HogFunctionInvocationGlobals['person']

    if (event.person_id) {
        const personProperties = event.person_properties ? parseJSON(event.person_properties) : {}
        const personDisplayName = getPersonDisplayName(team, event.distinct_id, personProperties)

        person = {
            id: event.person_id,
            properties: personProperties,
            name: personDisplayName,
            url: `${projectUrl}/person/${encodeURIComponent(event.distinct_id)}`,
        }
    }

    // TRICKY: the timsestamp can sometimes be an ISO for example if coming from the test api
    // so we need to handle that case
    const eventTimestamp = DateTime.fromISO(event.timestamp).isValid
        ? event.timestamp
        : clickHouseTimestampToISO(event.timestamp)

    const eventCapturedAt = event.captured_at
        ? DateTime.fromISO(event.captured_at).isValid
            ? event.captured_at
            : clickHouseTimestampToISO(event.captured_at)
        : null

    const context: HogFunctionInvocationGlobals = {
        project: {
            id: team.id,
            name: team.name,
            url: projectUrl,
        },
        event: {
            uuid: event.uuid,
            event: event.event!,
            elements_chain: event.elements_chain,
            distinct_id: event.distinct_id,
            properties,
            timestamp: eventTimestamp,
            captured_at: eventCapturedAt,
            url: `${projectUrl}/events/${encodeURIComponent(event.uuid)}/${encodeURIComponent(eventTimestamp)}`,
        },
        person,
    }

    return context
}

<<<<<<< HEAD
export function convertBatchHogFlowRequestToHogFunctionInvocationGlobals({
    team,
    personId,
    distinctId,
    siteUrl,
}: {
    team: Team
    personId: string
    distinctId: string
    siteUrl: string
}): HogFunctionInvocationGlobals {
    const projectUrl = `${siteUrl}/project/${team.id}`

    const person: HogFunctionInvocationGlobals['person'] = {
        id: personId,
        properties: {},
        name: '',
        url: `${projectUrl}/person/${encodeURIComponent(distinctId)}`,
    }

=======
export function convertDataWarehouseEventToHogFunctionInvocationGlobals(
    event: CdpDataWarehouseEvent,
    team: Team,
    siteUrl: string
): HogFunctionInvocationGlobals {
    const data = event.properties
    const projectUrl = `${siteUrl}/project/${team.id}`

>>>>>>> 330bba8d
    const context: HogFunctionInvocationGlobals = {
        project: {
            id: team.id,
            name: team.name,
            url: projectUrl,
        },
        event: {
<<<<<<< HEAD
            event: '$incoming_webhook',
            properties: {},
            uuid: new UUIDT().toString(),
            distinct_id: distinctId,
            elements_chain: '',
            timestamp: DateTime.now().toISO(),
            url: '',
        },
        person,
=======
            uuid: 'data-warehouse-table-uuid-do-not-use',
            event: 'data-warehouse-table-event-do-not-use',
            elements_chain: '', // Not applicable but left here for compatibility
            distinct_id: 'data-warehouse-table-distinct-id-do-not-use',
            properties: data,
            timestamp: DateTime.now().toISO(),
            url: '',
        },
>>>>>>> 330bba8d
    }

    return context
}

export function convertInternalEventToHogFunctionInvocationGlobals(
    data: CdpInternalEvent,
    team: Team,
    siteUrl: string
): HogFunctionInvocationGlobals {
    const projectUrl = `${siteUrl}/project/${team.id}`

    let person: HogFunctionInvocationGlobals['person']

    if (data.person) {
        const personDisplayName = getPersonDisplayName(team, data.event.distinct_id, data.person.properties)

        person = {
            id: data.person.id,
            properties: data.person.properties,
            name: personDisplayName,
            url: data.person.url ?? '',
        }
    }

    let properties = data.event.properties

    // KLUDGE: spread the properties of the exception event that caused the internal issue event
    // so those properties can be used to filter CDP destinations for error tracking alerts
    if (
        isInternalErrorTrackingEvent(data.event) &&
        'exception_props' in properties &&
        typeof properties.exception_props === 'object'
    ) {
        properties = { ...properties, ...properties.exception_props }
        delete properties.exception_props
    }

    const context: HogFunctionInvocationGlobals = {
        project: {
            id: team.id,
            name: team.name,
            url: projectUrl,
        },
        event: {
            uuid: data.event.uuid,
            event: data.event.event,
            elements_chain: '', // Not applicable but left here for compatibility
            distinct_id: data.event.distinct_id,
            properties: properties,
            timestamp: data.event.timestamp,
            captured_at: null, // Not applicable for internal events
            url: data.event.url ?? '',
        },
        person,
    }

    return context
}

export const gzipObject = async <T extends object>(object: T): Promise<string> => {
    const payload = JSON.stringify(object)
    const buffer = await new Promise<Buffer>((res, rej) =>
        gzip(payload, (err, result) => (err ? rej(err) : res(result)))
    )
    const res = buffer.toString('base64')

    // NOTE: Base64 encoding isn't as efficient but we would need to change the kafka producer/consumers to use ucs2 or something
    // as well in order to support binary data better

    return res
}

export const unGzipObject = async <T extends object>(data: string): Promise<T> => {
    const res = await new Promise<Buffer>((res, rej) =>
        gunzip(Buffer.from(data, 'base64'), (err, result) => (err ? rej(err) : res(result)))
    )

    return parseJSON(res.toString())
}

export const fixLogDeduplication = (logs: LogEntry[]): LogEntrySerialized[] => {
    const preparedLogs: LogEntrySerialized[] = []
    const sortedLogs = logs.sort((a, b) => a.timestamp.toMillis() - b.timestamp.toMillis())

    if (sortedLogs.length === 0) {
        return []
    }

    // Start with a timestamp that is guaranteed to be before the first log entry
    let previousTimestamp = sortedLogs[0].timestamp.minus(1)

    sortedLogs.forEach((logEntry) => {
        // TRICKY: The clickhouse table dedupes logs with the same timestamp - we need to ensure they are unique by simply plus-ing 1ms
        // if the timestamp is the same as the previous one
        if (logEntry.timestamp <= previousTimestamp) {
            logEntry.timestamp = previousTimestamp.plus(1)
        }

        previousTimestamp = logEntry.timestamp

        const sanitized: LogEntrySerialized = {
            ...logEntry,
            timestamp: castTimestampOrNow(logEntry.timestamp, TimestampFormat.ClickHouse),
        }
        preparedLogs.push(sanitized)
    })

    return preparedLogs
}

export function isLegacyPluginHogFunction(hogFunction: Pick<HogFunctionType, 'template_id'>): boolean {
    return hogFunction.template_id?.startsWith('plugin-') ?? false
}

export function isSegmentPluginHogFunction(hogFunction: Pick<HogFunctionType, 'template_id'>): boolean {
    return hogFunction.template_id?.startsWith('segment-') ?? false
}

export function isNativeHogFunction(hogFunction: Pick<HogFunctionType, 'template_id'>): boolean {
    return hogFunction.template_id?.startsWith('native-') ?? false
}

export function isInternalErrorTrackingEvent(event: CdpInternalEvent['event']): boolean {
    return ['$error_tracking_issue_created', '$error_tracking_issue_reopened'].includes(event.event)
}

export function filterExists<T>(value: T): value is NonNullable<T> {
    return Boolean(value)
}

export const sanitizeLogMessage = (args: any[], sensitiveValues?: string[], maxLength = MAX_LOG_LENGTH): string => {
    let message = args.map((arg) => (typeof arg !== 'string' ? JSON.stringify(arg) : arg)).join(', ')

    // Find and replace any sensitive values
    sensitiveValues?.forEach((sensitiveValue) => {
        message = message.replaceAll(sensitiveValue, '***REDACTED***')
    })

    let truncateAt = maxLength

    // Check if we're in the middle of a surrogate pair
    if (truncateAt > 0 && truncateAt < message.length + TRUNCATION_SUFFIX.length) {
        const charAtTruncate = message.charCodeAt(truncateAt)
        const charBeforeTruncate = message.charCodeAt(truncateAt - 1)

        // If we're about to cut after a high surrogate or before a low surrogate
        if ((charBeforeTruncate & 0xfc00) === 0xd800 || (charAtTruncate & 0xfc00) === 0xdc00) {
            // Move back to avoid cutting through the surrogate pair
            truncateAt--
            // If we moved back and are still at a high surrogate, move back one more
            if (truncateAt > 0 && (message.charCodeAt(truncateAt - 1) & 0xfc00) === 0xd800) {
                truncateAt--
            }
        }
        message = sanitizeForUTF8(message.slice(0, truncateAt) + TRUNCATION_SUFFIX)
    }

    return message
}

export const logEntry = (level: 'debug' | 'warn' | 'error' | 'info', ...args: any[]) => {
    return {
        level,
        timestamp: DateTime.now(),
        message: sanitizeLogMessage(args),
    }
}

export const createAddLogFunction = (logs: MinimalLogEntry[]) => {
    return (level: 'debug' | 'warn' | 'error' | 'info', ...args: any[]) => {
        logs.push({
            level,
            timestamp: DateTime.now(),
            message: sanitizeLogMessage(args),
        })
    }
}<|MERGE_RESOLUTION|>--- conflicted
+++ resolved
@@ -5,13 +5,8 @@
 
 import { RawClickHouseEvent, Team, TimestampFormat } from '../types'
 import { parseJSON } from '../utils/json-parse'
-<<<<<<< HEAD
 import { UUIDT, castTimestampOrNow, clickHouseTimestampToISO } from '../utils/utils'
-import { CdpInternalEvent } from './schema'
-=======
-import { castTimestampOrNow, clickHouseTimestampToISO } from '../utils/utils'
 import { CdpDataWarehouseEvent, CdpInternalEvent } from './schema'
->>>>>>> 330bba8d
 import { HogFunctionInvocationGlobals, HogFunctionType, LogEntry, LogEntrySerialized, MinimalLogEntry } from './types'
 
 // ID of functions that are hidden from normal users and used by us for special testing
@@ -98,7 +93,6 @@
     return context
 }
 
-<<<<<<< HEAD
 export function convertBatchHogFlowRequestToHogFunctionInvocationGlobals({
     team,
     personId,
@@ -119,7 +113,27 @@
         url: `${projectUrl}/person/${encodeURIComponent(distinctId)}`,
     }
 
-=======
+    const context: HogFunctionInvocationGlobals = {
+        project: {
+            id: team.id,
+            name: team.name,
+            url: projectUrl,
+        },
+        event: {
+            event: '$incoming_webhook',
+            properties: {},
+            uuid: new UUIDT().toString(),
+            distinct_id: distinctId,
+            elements_chain: '',
+            timestamp: DateTime.now().toISO(),
+            url: '',
+        },
+        person,
+    }
+
+    return context
+}
+
 export function convertDataWarehouseEventToHogFunctionInvocationGlobals(
     event: CdpDataWarehouseEvent,
     team: Team,
@@ -128,7 +142,6 @@
     const data = event.properties
     const projectUrl = `${siteUrl}/project/${team.id}`
 
->>>>>>> 330bba8d
     const context: HogFunctionInvocationGlobals = {
         project: {
             id: team.id,
@@ -136,17 +149,6 @@
             url: projectUrl,
         },
         event: {
-<<<<<<< HEAD
-            event: '$incoming_webhook',
-            properties: {},
-            uuid: new UUIDT().toString(),
-            distinct_id: distinctId,
-            elements_chain: '',
-            timestamp: DateTime.now().toISO(),
-            url: '',
-        },
-        person,
-=======
             uuid: 'data-warehouse-table-uuid-do-not-use',
             event: 'data-warehouse-table-event-do-not-use',
             elements_chain: '', // Not applicable but left here for compatibility
@@ -155,7 +157,6 @@
             timestamp: DateTime.now().toISO(),
             url: '',
         },
->>>>>>> 330bba8d
     }
 
     return context
