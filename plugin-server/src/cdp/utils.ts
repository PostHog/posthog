// NOTE: PostIngestionEvent is our context event - it should never be sent directly to an output, but rather transformed into a lightweight schema

import { DateTime } from 'luxon'
import RE2 from 're2'
import { gunzip, gzip } from 'zlib'

import { RawClickHouseEvent, Team, TimestampFormat } from '../types'
import { safeClickhouseString } from '../utils/db/utils'
import { parseJSON } from '../utils/json-parse'
import { castTimestampOrNow, clickHouseTimestampToISO, UUIDT } from '../utils/utils'
import { MAX_GROUP_TYPES_PER_TEAM } from '../worker/ingestion/group-type-manager'
import { CdpInternalEvent } from './schema'
import {
    CyclotronJobInvocation,
    CyclotronJobInvocationHogFunction,
    HogFunctionCapturedEvent,
    HogFunctionFilterGlobals,
    HogFunctionInvocationGlobals,
<<<<<<< HEAD
    HogFunctionInvocationGlobalsWithInputs,
=======
    HogFunctionInvocationLogEntry,
    HogFunctionLogEntrySerialized,
>>>>>>> 525011f4
    HogFunctionType,
    LogEntry,
    LogEntrySerialized,
} from './types'
// ID of functions that are hidden from normal users and used by us for special testing
// For example, transformations use this to only run if in comparison mode
export const CDP_TEST_ID = '[CDP-TEST-HIDDEN]'

export const PERSON_DEFAULT_DISPLAY_NAME_PROPERTIES = [
    'email',
    'Email',
    'name',
    'Name',
    'username',
    'Username',
    'UserName',
]

const getPersonDisplayName = (team: Team, distinctId: string, properties: Record<string, any>): string => {
    const personDisplayNameProperties = team.person_display_name_properties ?? PERSON_DEFAULT_DISPLAY_NAME_PROPERTIES
    const customPropertyKey = personDisplayNameProperties.find((x) => properties?.[x])
    const propertyIdentifier = customPropertyKey ? properties[customPropertyKey] : undefined

    const customIdentifier: string =
        typeof propertyIdentifier !== 'string' ? JSON.stringify(propertyIdentifier) : propertyIdentifier

    return (customIdentifier || distinctId)?.trim()
}

// that we can keep to as a contract
export function convertToHogFunctionInvocationGlobals(
    event: RawClickHouseEvent,
    team: Team,
    siteUrl: string
): HogFunctionInvocationGlobals {
    const properties = event.properties ? parseJSON(event.properties) : {}
    const projectUrl = `${siteUrl}/project/${team.id}`

    let person: HogFunctionInvocationGlobals['person']

    if (event.person_id) {
        const personProperties = event.person_properties ? parseJSON(event.person_properties) : {}
        const personDisplayName = getPersonDisplayName(team, event.distinct_id, personProperties)

        person = {
            id: event.person_id,
            properties: personProperties,
            name: personDisplayName,
            url: `${projectUrl}/person/${encodeURIComponent(event.distinct_id)}`,
        }
    }

    // TRICKY: the timsestamp can sometimes be an ISO for example if coming from the test api
    // so we need to handle that case
    const eventTimestamp = DateTime.fromISO(event.timestamp).isValid
        ? event.timestamp
        : clickHouseTimestampToISO(event.timestamp)

    const context: HogFunctionInvocationGlobals = {
        project: {
            id: team.id,
            name: team.name,
            url: projectUrl,
        },
        event: {
            uuid: event.uuid,
            event: event.event!,
            elements_chain: event.elements_chain,
            distinct_id: event.distinct_id,
            properties,
            timestamp: eventTimestamp,
            url: `${projectUrl}/events/${encodeURIComponent(event.uuid)}/${encodeURIComponent(eventTimestamp)}`,
        },
        person,
    }

    return context
}

export function convertInternalEventToHogFunctionInvocationGlobals(
    data: CdpInternalEvent,
    team: Team,
    siteUrl: string
): HogFunctionInvocationGlobals {
    const projectUrl = `${siteUrl}/project/${team.id}`

    let person: HogFunctionInvocationGlobals['person']

    if (data.person) {
        const personDisplayName = getPersonDisplayName(team, data.event.distinct_id, data.person.properties)

        person = {
            id: data.person.id,
            properties: data.person.properties,
            name: personDisplayName,
            url: data.person.url ?? '',
        }
    }

    const context: HogFunctionInvocationGlobals = {
        project: {
            id: team.id,
            name: team.name,
            url: projectUrl,
        },
        event: {
            uuid: data.event.uuid,
            event: data.event.event,
            elements_chain: '', // Not applicable but left here for compatibility
            distinct_id: data.event.distinct_id,
            properties: data.event.properties,
            timestamp: data.event.timestamp,
            url: data.event.url ?? '',
        },
        person,
    }

    return context
}

function getElementsChainHref(elementsChain: string): string {
    // Adapted from SQL: extract(elements_chain, '(?::|\")href="(.*?)"'),
    const hrefRegex = new RE2(/(?::|")href="(.*?)"/)
    const hrefMatch = hrefRegex.exec(elementsChain)
    return hrefMatch ? hrefMatch[1] : ''
}

function getElementsChainTexts(elementsChain: string): string[] {
    // Adapted from SQL: arrayDistinct(extractAll(elements_chain, '(?::|\")text="(.*?)"')),
    const textRegex = new RE2(/(?::|")text="(.*?)"/g)
    const textMatches = new Set<string>()
    let textMatch
    while ((textMatch = textRegex.exec(elementsChain)) !== null) {
        textMatches.add(textMatch[1])
    }
    return Array.from(textMatches)
}

function getElementsChainIds(elementsChain: string): string[] {
    // Adapted from SQL: arrayDistinct(extractAll(elements_chain, '(?::|\")attr_id="(.*?)"')),
    const idRegex = new RE2(/(?::|")attr_id="(.*?)"/g)
    const idMatches = new Set<string>()
    let idMatch
    while ((idMatch = idRegex.exec(elementsChain)) !== null) {
        idMatches.add(idMatch[1])
    }
    return Array.from(idMatches)
}

function getElementsChainElements(elementsChain: string): string[] {
    // Adapted from SQL: arrayDistinct(extractAll(elements_chain, '(?:^|;)(a|button|form|input|select|textarea|label)(?:\\.|$|:)'))
    const elementRegex = new RE2(/(?:^|;)(a|button|form|input|select|textarea|label)(?:\.|$|:)/g)
    const elementMatches = new Set<string>()
    let elementMatch
    while ((elementMatch = elementRegex.exec(elementsChain)) !== null) {
        elementMatches.add(elementMatch[1])
    }
    return Array.from(elementMatches)
}

export function convertToHogFunctionFilterGlobal(globals: HogFunctionInvocationGlobals): HogFunctionFilterGlobals {
    const groups: Record<string, any> = {}

    // We need to add default empty groups so that filtering works as it expects it to always exist
    for (let i = 0; i < MAX_GROUP_TYPES_PER_TEAM; i++) {
        groups[`group_${i}`] = {
            key: null,
            index: i,
            properties: {},
        }
    }

    for (const [_groupType, group] of Object.entries(globals.groups || {})) {
        groups[`group_${group.index}`] = {
            key: group.id,
            index: group.index,
            properties: group.properties,
        }
        groups[_groupType] = groups[`group_${group.index}`]
    }

    const elementsChain = globals.event.elements_chain ?? globals.event.properties['$elements_chain']
    const response = {
        ...groups,
        event: globals.event.event,
        elements_chain: elementsChain,
        elements_chain_href: '',
        elements_chain_texts: [] as string[],
        elements_chain_ids: [] as string[],
        elements_chain_elements: [] as string[],
        timestamp: globals.event.timestamp,
        properties: globals.event.properties,
        person: globals.person ? { id: globals.person.id, properties: globals.person.properties } : undefined,
        pdi: globals.person
            ? {
                  distinct_id: globals.event.distinct_id,
                  person_id: globals.person.id,
                  person: { id: globals.person.id, properties: globals.person.properties },
              }
            : undefined,
        distinct_id: globals.event.distinct_id,
    } satisfies HogFunctionFilterGlobals

    // The elements_chain_* fields are stored as materialized columns in ClickHouse.
    // We use the same formula to calculate them here.
    if (elementsChain) {
        const cache: Record<string, any> = {}
        Object.defineProperties(response, {
            elements_chain_href: {
                get: () => {
                    cache.elements_chain_href ??= getElementsChainHref(elementsChain)
                    return cache.elements_chain_href
                },
            },
            elements_chain_texts: {
                get: () => {
                    cache.elements_chain_texts ??= getElementsChainTexts(elementsChain)
                    return cache.elements_chain_texts
                },
            },
            elements_chain_ids: {
                get: () => {
                    cache.elements_chain_ids ??= getElementsChainIds(elementsChain)
                    return cache.elements_chain_ids
                },
            },
            elements_chain_elements: {
                get: () => {
                    cache.elements_chain_elements ??= getElementsChainElements(elementsChain)
                    return cache.elements_chain_elements
                },
            },
        })
    }

    return response
}

export const convertToCaptureEvent = (event: HogFunctionCapturedEvent, team: Team): any => {
    return {
        uuid: new UUIDT().toString(),
        distinct_id: safeClickhouseString(event.distinct_id),
        data: JSON.stringify({
            event: event.event,
            distinct_id: event.distinct_id,
            properties: event.properties,
            timestamp: event.timestamp,
        }),
        now: DateTime.now().toISO(),
        sent_at: DateTime.now().toISO(),
        token: team.api_token,
    }
}

export const gzipObject = async <T extends object>(object: T): Promise<string> => {
    const payload = JSON.stringify(object)
    const buffer = await new Promise<Buffer>((res, rej) =>
        gzip(payload, (err, result) => (err ? rej(err) : res(result)))
    )
    const res = buffer.toString('base64')

    // NOTE: Base64 encoding isn't as efficient but we would need to change the kafka producer/consumers to use ucs2 or something
    // as well in order to support binary data better

    return res
}

export const unGzipObject = async <T extends object>(data: string): Promise<T> => {
    const res = await new Promise<Buffer>((res, rej) =>
        gunzip(Buffer.from(data, 'base64'), (err, result) => (err ? rej(err) : res(result)))
    )

    return parseJSON(res.toString())
}

export const fixLogDeduplication = (logs: LogEntry[]): LogEntrySerialized[] => {
    const preparedLogs: LogEntrySerialized[] = []
    const sortedLogs = logs.sort((a, b) => a.timestamp.toMillis() - b.timestamp.toMillis())

    if (sortedLogs.length === 0) {
        return []
    }

    // Start with a timestamp that is guaranteed to be before the first log entry
    let previousTimestamp = sortedLogs[0].timestamp.minus(1)

    sortedLogs.forEach((logEntry) => {
        // TRICKY: The clickhouse table dedupes logs with the same timestamp - we need to ensure they are unique by simply plus-ing 1ms
        // if the timestamp is the same as the previous one
        if (logEntry.timestamp <= previousTimestamp) {
            logEntry.timestamp = previousTimestamp.plus(1)
        }

        previousTimestamp = logEntry.timestamp

        const sanitized: LogEntrySerialized = {
            ...logEntry,
            timestamp: castTimestampOrNow(logEntry.timestamp, TimestampFormat.ClickHouse),
        }
        preparedLogs.push(sanitized)
    })

    return preparedLogs
}

<<<<<<< HEAD
export function createInvocation(
    globals: HogFunctionInvocationGlobalsWithInputs,
    hogFunction: HogFunctionType
): CyclotronJobInvocationHogFunction {
    return {
        id: new UUIDT().toString(),
        state: {
            globals,
            timings: [],
        },
        teamId: hogFunction.team_id,
        functionId: hogFunction.id,
        hogFunction,
        queue: isLegacyPluginHogFunction(hogFunction)
            ? 'plugin'
            : isSegmentPluginHogFunction(hogFunction)
            ? 'segment'
            : 'hog',
        queuePriority: 1,
    }
}

/**
 * Clones an invocation, removing all queue related values
 */
export function cloneInvocation<T extends CyclotronJobInvocation>(
    invocation: T,
    params: Pick<
        Partial<CyclotronJobInvocation>,
        'queuePriority' | 'queueMetadata' | 'queueScheduledAt' | 'queueParameters'
    > &
        Pick<CyclotronJobInvocation, 'queue'>
): T {
    return {
        ...invocation,
        queueMetadata: params.queueMetadata ?? undefined,
        queueScheduledAt: params.queueScheduledAt ?? undefined,
        queuePriority: params.queuePriority ?? 0,
        queue: params.queue,
        queueParameters: params.queueParameters ?? undefined,
        queueSource: undefined, // This is always set by the consumer
    }
}

=======
>>>>>>> 525011f4
export function isLegacyPluginHogFunction(hogFunction: HogFunctionType): boolean {
    return hogFunction.template_id?.startsWith('plugin-') ?? false
}

export function isSegmentPluginHogFunction(hogFunction: HogFunctionType): boolean {
    return hogFunction.template_id?.startsWith('segment-') ?? false
}

export function filterExists<T>(value: T): value is NonNullable<T> {
    return Boolean(value)
}<|MERGE_RESOLUTION|>--- conflicted
+++ resolved
@@ -11,17 +11,9 @@
 import { MAX_GROUP_TYPES_PER_TEAM } from '../worker/ingestion/group-type-manager'
 import { CdpInternalEvent } from './schema'
 import {
-    CyclotronJobInvocation,
-    CyclotronJobInvocationHogFunction,
     HogFunctionCapturedEvent,
     HogFunctionFilterGlobals,
     HogFunctionInvocationGlobals,
-<<<<<<< HEAD
-    HogFunctionInvocationGlobalsWithInputs,
-=======
-    HogFunctionInvocationLogEntry,
-    HogFunctionLogEntrySerialized,
->>>>>>> 525011f4
     HogFunctionType,
     LogEntry,
     LogEntrySerialized,
@@ -327,53 +319,6 @@
     return preparedLogs
 }
 
-<<<<<<< HEAD
-export function createInvocation(
-    globals: HogFunctionInvocationGlobalsWithInputs,
-    hogFunction: HogFunctionType
-): CyclotronJobInvocationHogFunction {
-    return {
-        id: new UUIDT().toString(),
-        state: {
-            globals,
-            timings: [],
-        },
-        teamId: hogFunction.team_id,
-        functionId: hogFunction.id,
-        hogFunction,
-        queue: isLegacyPluginHogFunction(hogFunction)
-            ? 'plugin'
-            : isSegmentPluginHogFunction(hogFunction)
-            ? 'segment'
-            : 'hog',
-        queuePriority: 1,
-    }
-}
-
-/**
- * Clones an invocation, removing all queue related values
- */
-export function cloneInvocation<T extends CyclotronJobInvocation>(
-    invocation: T,
-    params: Pick<
-        Partial<CyclotronJobInvocation>,
-        'queuePriority' | 'queueMetadata' | 'queueScheduledAt' | 'queueParameters'
-    > &
-        Pick<CyclotronJobInvocation, 'queue'>
-): T {
-    return {
-        ...invocation,
-        queueMetadata: params.queueMetadata ?? undefined,
-        queueScheduledAt: params.queueScheduledAt ?? undefined,
-        queuePriority: params.queuePriority ?? 0,
-        queue: params.queue,
-        queueParameters: params.queueParameters ?? undefined,
-        queueSource: undefined, // This is always set by the consumer
-    }
-}
-
-=======
->>>>>>> 525011f4
 export function isLegacyPluginHogFunction(hogFunction: HogFunctionType): boolean {
     return hogFunction.template_id?.startsWith('plugin-') ?? false
 }
