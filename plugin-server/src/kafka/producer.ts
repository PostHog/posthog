--- conflicted
+++ resolved
@@ -76,23 +76,7 @@
     waitForAck?: boolean
 }): Promise<number | null | undefined> => {
     status.debug('📤', 'Producing message', { topic: topic })
-<<<<<<< HEAD
     const produceSpan = getSpan()?.startChild({ op: 'kafka_produce' })
-
-    return await new Promise((resolve, reject) =>
-        producer.produce(topic, null, value, key, Date.now(), headers, (error: any, offset: NumberNullUndefined) => {
-            produceSpan?.finish()
-
-            if (error) {
-                status.error('⚠️', 'produce_error', { error: error, topic: topic })
-                reject(error)
-            } else {
-                status.debug('📤', 'Produced message', { topic: topic, offset: offset })
-                resolve(offset)
-            }
-        })
-    )
-=======
     return await new Promise((resolve, reject) => {
         if (waitForAck) {
             producer.produce(
@@ -110,6 +94,8 @@
                         status.debug('📤', 'Produced message', { topic: topic, offset: offset })
                         resolve(offset)
                     }
+
+                    produceSpan?.finish()
                 }
             )
         } else {
@@ -117,11 +103,12 @@
                 if (error) {
                     status.error('⚠️', 'produce_error', { error: error, topic: topic })
                 }
+
+                produceSpan?.finish()
             })
             resolve(undefined)
         }
     })
->>>>>>> 49ca9ec5
 }
 export const disconnectProducer = async (producer: RdKafkaProducer) => {
     status.info('🔌', 'Disconnecting producer')
