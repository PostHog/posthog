--- conflicted
+++ resolved
@@ -90,20 +90,10 @@
     public async processBatch(
         messages: LogsIngestionMessage[]
     ): Promise<{ backgroundTask?: Promise<any>; messages: LogsIngestionMessage[] }> {
-<<<<<<< HEAD
-        await Promise.resolve() // NOTE: Just to keep the signature consistent as we will need this to be async in the future
-=======
->>>>>>> 77b4fc3a
         if (!messages.length) {
             return { messages: [] }
         }
 
-<<<<<<< HEAD
-        return {
-            // This is all IO so we can set them off in the background and start processing the next batch
-            backgroundTask: this.produceValidLogMessages(messages),
-            messages,
-=======
         const filteredMessages = await this.filterRateLimitedMessages(messages)
 
         if (!filteredMessages.length) {
@@ -148,7 +138,6 @@
         for (const message of dropped) {
             bytesDropped += message.bytesUncompressed
             recordsDropped += message.recordCount
->>>>>>> 77b4fc3a
         }
         logsBytesDroppedCounter.inc(bytesDropped)
         logsRecordsDroppedCounter.inc(recordsDropped)
