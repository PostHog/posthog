import { Message } from 'node-rdkafka'
import { Counter } from 'prom-client'

import { RedisV2, createRedisV2Pool } from '~/common/redis/redis-v2'
import { instrumentFn, instrumented } from '~/common/tracing/tracing-utils'
import { KafkaProducerWrapper } from '~/kafka/producer'

import { KafkaConsumer, parseKafkaHeaders } from '../kafka/consumer'
import { HealthCheckResult, Hub, LogsIngestionConsumerConfig, PluginServerService } from '../types'
import { isDevEnv } from '../utils/env-utils'
import { logger } from '../utils/logger'
import { LogsRateLimiterService } from './services/logs-rate-limiter.service'
import { LogsIngestionMessage } from './types'

export const logMessageDroppedCounter = new Counter({
    name: 'logs_ingestion_message_dropped_count',
    help: 'The number of logs ingestion messages dropped',
    labelNames: ['reason'],
})

export const logsBytesReceivedCounter = new Counter({
    name: 'logs_ingestion_bytes_received_total',
    help: 'Total uncompressed bytes received for logs ingestion',
})

export const logsBytesAllowedCounter = new Counter({
    name: 'logs_ingestion_bytes_allowed_total',
    help: 'Total uncompressed bytes allowed through rate limiting',
})

export const logsBytesDroppedCounter = new Counter({
    name: 'logs_ingestion_bytes_dropped_total',
    help: 'Total uncompressed bytes dropped due to rate limiting',
})

export const logsRecordsReceivedCounter = new Counter({
    name: 'logs_ingestion_records_received_total',
    help: 'Total log records received',
})

export const logsRecordsAllowedCounter = new Counter({
    name: 'logs_ingestion_records_allowed_total',
    help: 'Total log records allowed through rate limiting',
})

export const logsRecordsDroppedCounter = new Counter({
    name: 'logs_ingestion_records_dropped_total',
    help: 'Total log records dropped due to rate limiting',
})

export class LogsIngestionConsumer {
    protected name = 'LogsIngestionConsumer'
    protected kafkaConsumer: KafkaConsumer
    private kafkaProducer?: KafkaProducerWrapper
    private redis: RedisV2
    private rateLimiter: LogsRateLimiterService

    protected groupId: string
    protected topic: string
    protected clickhouseTopic: string
    protected overflowTopic?: string
    protected dlqTopic?: string

    constructor(
        private hub: Hub,
        overrides: Partial<LogsIngestionConsumerConfig> = {}
    ) {
        // The group and topic are configurable allowing for multiple ingestion consumers to be run in parallel
        this.groupId = overrides.LOGS_INGESTION_CONSUMER_GROUP_ID ?? hub.LOGS_INGESTION_CONSUMER_GROUP_ID
        this.topic = overrides.LOGS_INGESTION_CONSUMER_CONSUME_TOPIC ?? hub.LOGS_INGESTION_CONSUMER_CONSUME_TOPIC
        this.clickhouseTopic =
            overrides.LOGS_INGESTION_CONSUMER_CLICKHOUSE_TOPIC ?? hub.LOGS_INGESTION_CONSUMER_CLICKHOUSE_TOPIC
        this.overflowTopic =
            overrides.LOGS_INGESTION_CONSUMER_OVERFLOW_TOPIC ?? hub.LOGS_INGESTION_CONSUMER_OVERFLOW_TOPIC
        this.dlqTopic = overrides.LOGS_INGESTION_CONSUMER_DLQ_TOPIC ?? hub.LOGS_INGESTION_CONSUMER_DLQ_TOPIC

        this.kafkaConsumer = new KafkaConsumer({ groupId: this.groupId, topic: this.topic })
        this.redis = createRedisV2Pool(hub, 'logs')
        this.rateLimiter = new LogsRateLimiterService(hub, this.redis)
    }

    public get service(): PluginServerService {
        return {
            id: this.name,
            onShutdown: async () => await this.stop(),
            healthcheck: () => this.isHealthy(),
        }
    }

    public async processBatch(
        messages: LogsIngestionMessage[]
    ): Promise<{ backgroundTask?: Promise<any>; messages: LogsIngestionMessage[] }> {
        if (!messages.length) {
            return { messages: [] }
        }

        const filteredMessages = await this.filterRateLimitedMessages(messages)

        if (!filteredMessages.length) {
            return { messages: [] }
        }

        return {
            // This is all IO so we can set them off in the background and start processing the next batch
            backgroundTask: this.produceValidLogMessages(filteredMessages),
            messages: filteredMessages,
        }
    }

    private async filterRateLimitedMessages(messages: LogsIngestionMessage[]): Promise<LogsIngestionMessage[]> {
        // Track total incoming traffic
        let totalBytesReceived = 0
        let totalRecordsReceived = 0
        for (const message of messages) {
            totalBytesReceived += message.bytesUncompressed
            totalRecordsReceived += message.recordCount
        }
        logsBytesReceivedCounter.inc(totalBytesReceived)
        logsRecordsReceivedCounter.inc(totalRecordsReceived)

        // Filter messages using rate limiter service
        const { allowed, dropped } = await this.rateLimiter.filterMessages(messages)

        // Track allowed metrics
        let bytesAllowed = 0
        let recordsAllowed = 0
        for (const message of allowed) {
            bytesAllowed += message.bytesUncompressed
            recordsAllowed += message.recordCount
        }
        logsBytesAllowedCounter.inc(bytesAllowed)
        logsRecordsAllowedCounter.inc(recordsAllowed)

        // Track dropped metrics
        let bytesDropped = 0
        let recordsDropped = 0
<<<<<<< HEAD
        for (const message of dropped) {
            logMessageDroppedCounter.inc({ reason: 'rate_limited' })
=======
        logMessageDroppedCounter.inc({ reason: 'rate_limited' }, dropped.length)
        for (const message of dropped) {
>>>>>>> d38984ff
            bytesDropped += message.bytesUncompressed
            recordsDropped += message.recordCount
        }
        logsBytesDroppedCounter.inc(bytesDropped)
        logsRecordsDroppedCounter.inc(recordsDropped)

        return allowed
    }

    private async produceValidLogMessages(messages: LogsIngestionMessage[]): Promise<void> {
        await Promise.all(
            messages.map((message) => {
                return this.kafkaProducer!.produce({
                    topic: this.clickhouseTopic,
                    value: message.message.value,
                    key: null,
                    headers: {
                        ...parseKafkaHeaders(message.message.headers),
                        token: message.token,
                        team_id: message.teamId.toString(),
                    },
                })
            })
        )
    }

    @instrumented('logsIngestionConsumer.handleEachBatch.parseKafkaMessages')
    public async _parseKafkaBatch(messages: Message[]): Promise<LogsIngestionMessage[]> {
        const events: LogsIngestionMessage[] = []

        await Promise.all(
            messages.map(async (message) => {
                try {
                    const headers = parseKafkaHeaders(message.headers)
                    const token = headers.token

                    if (!token) {
                        logger.error('missing_token')
                        logMessageDroppedCounter.inc({ reason: 'missing_token' })
                        return
                    }

                    let team = await this.hub.teamManager.getTeamByToken(token)
                    if (isDevEnv() && token === 'phc_local') {
                        // phc_local is a special token used in dev to refer to team 1
                        team = await this.hub.teamManager.getTeam(1)
                    }

                    if (!team) {
                        logger.error('team_not_found', { token_with_no_team: token })
                        logMessageDroppedCounter.inc({ reason: 'team_not_found' })
                        return
                    }

                    const bytesUncompressed = parseInt(headers.bytes_uncompressed ?? '0', 10)
                    const bytesCompressed = parseInt(headers.bytes_compressed ?? '0', 10)
                    const recordCount = parseInt(headers.record_count ?? '0', 10)

                    events.push({
                        token,
                        message,
                        teamId: team.id,
                        bytesUncompressed,
                        bytesCompressed,
                        recordCount,
                    })
                } catch (e) {
                    logger.error('Error parsing message', e)
                    logMessageDroppedCounter.inc({ reason: 'parse_error' })
                    return
                }
            })
        )

        return events
    }

    public async processKafkaBatch(
        messages: Message[]
    ): Promise<{ backgroundTask?: Promise<any>; messages: LogsIngestionMessage[] }> {
        const events = await this._parseKafkaBatch(messages)
        return await this.processBatch(events)
    }

    public async start(): Promise<void> {
        await KafkaProducerWrapper.create(this.hub).then((producer) => {
            this.kafkaProducer = producer
        })

        // Start consuming messages
        await this.kafkaConsumer.connect(async (messages) => {
            logger.info('🔁', `${this.name} - handling batch`, {
                size: messages.length,
            })

            return await instrumentFn('logsIngestionConsumer.handleEachBatch', async () => {
                return await this.processKafkaBatch(messages)
            })
        })
    }

    public async stop(): Promise<void> {
        logger.info('💤', 'Stopping consumer...')
        await this.kafkaConsumer.disconnect()
        await this.kafkaProducer?.disconnect()
        logger.info('💤', 'Consumer stopped!')
    }

    public isHealthy(): HealthCheckResult {
        return this.kafkaConsumer.isHealthy()
    }
}<|MERGE_RESOLUTION|>--- conflicted
+++ resolved
@@ -134,13 +134,8 @@
         // Track dropped metrics
         let bytesDropped = 0
         let recordsDropped = 0
-<<<<<<< HEAD
-        for (const message of dropped) {
-            logMessageDroppedCounter.inc({ reason: 'rate_limited' })
-=======
         logMessageDroppedCounter.inc({ reason: 'rate_limited' }, dropped.length)
         for (const message of dropped) {
->>>>>>> d38984ff
             bytesDropped += message.bytesUncompressed
             recordsDropped += message.recordCount
         }
