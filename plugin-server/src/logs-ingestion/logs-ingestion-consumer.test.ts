--- conflicted
+++ resolved
@@ -466,11 +466,7 @@
             expect(recordsReceivedSpy).toHaveBeenCalledWith(15)
             expect(recordsAllowedSpy).toHaveBeenCalledWith(5)
             expect(recordsDroppedSpy).toHaveBeenCalledWith(10)
-<<<<<<< HEAD
-            expect(logMessageDroppedCounterSpy).toHaveBeenCalledWith({ reason: 'rate_limited' })
-=======
             expect(logMessageDroppedCounterSpy).toHaveBeenCalledWith({ reason: 'rate_limited' }, 1)
->>>>>>> d38984ff
         })
 
         it('should handle missing header values with defaults', async () => {
