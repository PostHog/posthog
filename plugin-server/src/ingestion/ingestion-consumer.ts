import { Message, MessageHeader } from 'node-rdkafka'
import { Counter } from 'prom-client'
import { z } from 'zod'

import { HogTransformerService } from '../cdp/hog-transformations/hog-transformer.service'
<<<<<<< HEAD
import { KafkaConsumer, parseKafkaHeaders } from '../kafka/batch-consumer-v2'
=======
import { KafkaConsumer } from '../kafka/consumer'
>>>>>>> 16711c3e
import { KafkaProducerWrapper } from '../kafka/producer'
import { ingestionOverflowingMessagesTotal } from '../main/ingestion-queues/batch-processing/metrics'
import {
    eventDroppedCounter,
    latestOffsetTimestampGauge,
    setUsageInNonPersonEventsCounter,
} from '../main/ingestion-queues/metrics'
import { runInstrumentedFunction } from '../main/utils'
import {
    Hub,
    KafkaConsumerBreadcrumb,
    KafkaConsumerBreadcrumbSchema,
    PipelineEvent,
    PluginServerService,
    PluginsServerConfig,
} from '../types'
import { normalizeEvent } from '../utils/event'
import { parseJSON } from '../utils/json-parse'
import { logger } from '../utils/logger'
import { captureException } from '../utils/posthog'
import { retryIfRetriable } from '../utils/retries'
import { UUIDT } from '../utils/utils'
import { EventPipelineResult, EventPipelineRunner } from '../worker/ingestion/event-pipeline/runner'
import { MeasuringPersonsStore } from '../worker/ingestion/persons/measuring-person-store'
import { PersonsStoreForDistinctIdBatch } from '../worker/ingestion/persons/persons-store-for-distinct-id-batch'
import { MemoryRateLimiter } from './utils/overflow-detector'

const ingestionEventOverflowed = new Counter({
    name: 'ingestion_event_overflowed',
    help: 'Indicates that a given event has overflowed capacity and been redirected to a different topic.',
})

const forcedOverflowEventsCounter = new Counter({
    name: 'ingestion_forced_overflow_events_total',
    help: 'Number of events that were routed to overflow because they matched the force overflow tokens list',
})

type IncomingEvent = { message: Message; event: PipelineEvent }

type EventsForDistinctId = {
    token: string
    distinctId: string
    events: IncomingEvent[]
}

type IncomingEventsByDistinctId = {
    [key: string]: EventsForDistinctId
}

const PERSON_EVENTS = new Set(['$set', '$identify', '$create_alias', '$merge_dangerously', '$groupidentify'])
const KNOWN_SET_EVENTS = new Set([
    '$feature_interaction',
    '$feature_enrollment_update',
    'survey dismissed',
    'survey sent',
])

const trackIfNonPersonEventUpdatesPersons = (event: PipelineEvent) => {
    if (
        !PERSON_EVENTS.has(event.event) &&
        !KNOWN_SET_EVENTS.has(event.event) &&
        (event.properties?.$set || event.properties?.$set_once || event.properties?.$unset)
    ) {
        setUsageInNonPersonEventsCounter.inc()
    }
}

export class IngestionConsumer {
    protected name = 'ingestion-consumer'
    protected groupId: string
    protected topic: string
    protected dlqTopic: string
    protected overflowTopic?: string
    protected testingTopic?: string
    protected kafkaConsumer: KafkaConsumer
    isStopping = false
    protected promises: Set<Promise<any>> = new Set()
    protected kafkaProducer?: KafkaProducerWrapper
    protected kafkaOverflowProducer?: KafkaProducerWrapper
    public hogTransformer: HogTransformerService
    private overflowRateLimiter: MemoryRateLimiter
    private ingestionWarningLimiter: MemoryRateLimiter
    private tokenDistinctIdsToDrop: string[] = []
    private tokenDistinctIdsToSkipPersons: string[] = []
    private tokenDistinctIdsToForceOverflow: string[] = []

    private personStore: MeasuringPersonsStore

    constructor(
        private hub: Hub,
        overrides: Partial<
            Pick<
                PluginsServerConfig,
                | 'INGESTION_CONSUMER_GROUP_ID'
                | 'INGESTION_CONSUMER_CONSUME_TOPIC'
                | 'INGESTION_CONSUMER_OVERFLOW_TOPIC'
                | 'INGESTION_CONSUMER_DLQ_TOPIC'
                | 'INGESTION_CONSUMER_TESTING_TOPIC'
            >
        > = {}
    ) {
        // The group and topic are configurable allowing for multiple ingestion consumers to be run in parallel
        this.groupId = overrides.INGESTION_CONSUMER_GROUP_ID ?? hub.INGESTION_CONSUMER_GROUP_ID
        this.topic = overrides.INGESTION_CONSUMER_CONSUME_TOPIC ?? hub.INGESTION_CONSUMER_CONSUME_TOPIC
        this.overflowTopic = overrides.INGESTION_CONSUMER_OVERFLOW_TOPIC ?? hub.INGESTION_CONSUMER_OVERFLOW_TOPIC
        this.dlqTopic = overrides.INGESTION_CONSUMER_DLQ_TOPIC ?? hub.INGESTION_CONSUMER_DLQ_TOPIC
        this.tokenDistinctIdsToDrop = hub.DROP_EVENTS_BY_TOKEN_DISTINCT_ID.split(',').filter((x) => !!x)
        this.tokenDistinctIdsToSkipPersons = hub.SKIP_PERSONS_PROCESSING_BY_TOKEN_DISTINCT_ID.split(',').filter(
            (x) => !!x
        )
        this.tokenDistinctIdsToForceOverflow = hub.INGESTION_FORCE_OVERFLOW_BY_TOKEN_DISTINCT_ID.split(',').filter(
            (x) => !!x
        )
        this.testingTopic = overrides.INGESTION_CONSUMER_TESTING_TOPIC ?? hub.INGESTION_CONSUMER_TESTING_TOPIC

        this.name = `ingestion-consumer-${this.topic}`
        this.overflowRateLimiter = new MemoryRateLimiter(
            this.hub.EVENT_OVERFLOW_BUCKET_CAPACITY,
            this.hub.EVENT_OVERFLOW_BUCKET_REPLENISH_RATE
        )

        this.ingestionWarningLimiter = new MemoryRateLimiter(1, 1.0 / 3600)
        this.hogTransformer = new HogTransformerService(hub)

        this.personStore = new MeasuringPersonsStore(this.hub.db, {
            personCacheEnabledForUpdates: this.hub.PERSON_CACHE_ENABLED_FOR_UPDATES,
            personCacheEnabledForChecks: this.hub.PERSON_CACHE_ENABLED_FOR_CHECKS,
        })
        this.kafkaConsumer = new KafkaConsumer({ groupId: this.groupId, topic: this.topic })
    }

    public get service(): PluginServerService {
        return {
            id: this.name,
            onShutdown: async () => await this.stop(),
            healthcheck: () => this.isHealthy() ?? false,
        }
    }

    public async start(): Promise<void> {
        await Promise.all([
            this.hogTransformer.start(),
            KafkaProducerWrapper.create(this.hub).then((producer) => {
                this.kafkaProducer = producer
                this.kafkaProducer.producer.connect()
            }),
            // TRICKY: When we produce overflow events they are back to the kafka we are consuming from
            KafkaProducerWrapper.create(this.hub, 'consumer').then((producer) => {
                this.kafkaOverflowProducer = producer
                this.kafkaOverflowProducer.producer.connect()
            }),
        ])

        await this.kafkaConsumer.connect(async (messages) => {
            return await runInstrumentedFunction({
                statsKey: `ingestionConsumer.handleEachBatch`,
                sendException: false,
                func: async () => await this.handleKafkaBatch(messages),
            })
        })
    }

    public async stop(): Promise<void> {
        logger.info('🔁', `${this.name} - stopping`)
        this.isStopping = true

        // Mark as stopping so that we don't actually process any more incoming messages, but still keep the process alive
        logger.info('🔁', `${this.name} - stopping batch consumer`)
        await this.kafkaConsumer?.disconnect()
        logger.info('🔁', `${this.name} - stopping kafka producer`)
        await this.kafkaProducer?.disconnect()
        logger.info('🔁', `${this.name} - stopping kafka overflow producer`)
        await this.kafkaOverflowProducer?.disconnect()
        logger.info('🔁', `${this.name} - stopping hog transformer`)
        await this.hogTransformer.stop()
        logger.info('👍', `${this.name} - stopped!`)
    }

    public isHealthy() {
        return this.kafkaConsumer?.isHealthy()
    }

    private scheduleWork<T>(promise: Promise<T>): Promise<T> {
        this.promises.add(promise)
        void promise.finally(() => this.promises.delete(promise))
        return promise
    }

    private runInstrumented<T>(name: string, func: () => Promise<T>): Promise<T> {
        return runInstrumentedFunction<T>({ statsKey: `ingestionConsumer.${name}`, func })
    }

    private createBreadcrumb(message: Message): KafkaConsumerBreadcrumb {
        return {
            topic: message.topic,
            partition: message.partition,
            offset: message.offset,
            processed_at: new Date().toISOString(),
            consumer_id: this.groupId,
        }
    }

    private getExistingBreadcrumbsFromHeaders(message: Message): KafkaConsumerBreadcrumb[] {
        const existingBreadcrumbs: KafkaConsumerBreadcrumb[] = []
        if (message.headers) {
            for (const header of message.headers) {
                if ('kafka-consumer-breadcrumbs' in header) {
                    try {
                        const headerValue = header['kafka-consumer-breadcrumbs']
                        const valueString = headerValue instanceof Buffer ? headerValue.toString() : headerValue
                        const parsedValue = parseJSON(valueString)
                        if (Array.isArray(parsedValue)) {
                            const validatedBreadcrumbs = z.array(KafkaConsumerBreadcrumbSchema).safeParse(parsedValue)
                            if (validatedBreadcrumbs.success) {
                                existingBreadcrumbs.push(...validatedBreadcrumbs.data)
                            } else {
                                logger.warn('Failed to validated breadcrumbs array from header', {
                                    error: validatedBreadcrumbs.error.format(),
                                })
                            }
                        } else {
                            const validatedBreadcrumb = KafkaConsumerBreadcrumbSchema.safeParse(parsedValue)
                            if (validatedBreadcrumb.success) {
                                existingBreadcrumbs.push(validatedBreadcrumb.data)
                            } else {
                                logger.warn('Failed to validate breadcrumb from header', {
                                    error: validatedBreadcrumb.error.format(),
                                })
                            }
                        }
                    } catch (e) {
                        logger.warn('Failed to parse breadcrumb from header', { error: e })
                    }
                }
            }
        }

        return existingBreadcrumbs
    }

    public async handleKafkaBatch(messages: Message[]) {
        const parsedMessages = await this.runInstrumented('parseKafkaMessages', () => this.parseKafkaBatch(messages))

        // Check if hogwatcher should be used (using the same sampling logic as in the transformer)
        const shouldRunHogWatcher = Math.random() < this.hub.CDP_HOG_WATCHER_SAMPLE_RATE

        // Get hog function IDs for all teams and cache function states only if hogwatcher is enabled
        if (shouldRunHogWatcher) {
            await this.fetchAndCacheHogFunctionStates(parsedMessages)
        }

        const personsStoreForBatch = this.personStore.forBatch()

        await this.runInstrumented('processBatch', async () => {
            await Promise.all(
                Object.values(parsedMessages).map(async (events) => {
                    const eventsToProcess = this.redirectEvents(events)

                    const personsStoreForDistinctId = personsStoreForBatch.forDistinctID(
                        events.token,
                        events.distinctId
                    )

                    return await this.runInstrumented('processEventsForDistinctId', () =>
                        this.processEventsForDistinctId(eventsToProcess, personsStoreForDistinctId)
                    )
                })
            )
        })

        logger.debug('🔁', `Waiting for promises`, { promises: this.promises.size })
        await this.runInstrumented('awaitScheduledWork', () => Promise.all(this.promises))
        logger.debug('🔁', `Processed batch`)

        personsStoreForBatch.reportBatch()

        for (const message of messages) {
            if (message.timestamp) {
                latestOffsetTimestampGauge
                    .labels({ partition: message.partition, topic: message.topic, groupId: this.groupId })
                    .set(message.timestamp)
            }
        }
    }

    /**
     * Redirect events to overflow or testing topic based on their configuration
     * returning events that have not been redirected
     */
    private redirectEvents(eventsForDistinctId: EventsForDistinctId): EventsForDistinctId {
        if (!eventsForDistinctId.events.length) {
            return eventsForDistinctId
        }

        if (this.testingTopic) {
            void this.scheduleWork(this.emitToTestingTopic(eventsForDistinctId.events.map((x) => x.message)))
            return {
                ...eventsForDistinctId,
                events: [],
            }
        }

        // NOTE: We know at this point that all these events are the same token distinct_id
        const token = eventsForDistinctId.token
        const distinctId = eventsForDistinctId.distinctId
        const kafkaTimestamp = eventsForDistinctId.events[0].message.timestamp
        const eventKey = `${token}:${distinctId}`

        // Check if this token is in the force overflow list
        const shouldForceOverflow = this.shouldForceOverflow(token, distinctId)

        // Check the rate limiter and emit to overflow if necessary
        const isBelowRateLimit = this.overflowRateLimiter.consume(
            eventKey,
            eventsForDistinctId.events.length,
            kafkaTimestamp
        )

        if (this.overflowEnabled() && (shouldForceOverflow || !isBelowRateLimit)) {
            ingestionEventOverflowed.inc(eventsForDistinctId.events.length)

            if (shouldForceOverflow) {
                forcedOverflowEventsCounter.inc()
            } else if (this.ingestionWarningLimiter.consume(eventKey, eventsForDistinctId.events.length)) {
                logger.warn('🪣', `Local overflow detection triggered on key ${eventKey}`)
            }

            // NOTE: If we are forcing to overflow we typically want to keep the partition key
            // If the event is marked for skipping persons however locality doesn't matter so we would rather have the higher throughput
            // of random partitioning.
            const preserveLocality = shouldForceOverflow && !this.shouldSkipPerson(token, distinctId) ? true : undefined

            void this.scheduleWork(
                this.emitToOverflow(
                    eventsForDistinctId.events.map((x) => x.message),
                    preserveLocality
                )
            )

            return {
                ...eventsForDistinctId,
                events: [],
            }
        }

        return eventsForDistinctId
    }

    /**
     * Fetches and caches hog function states for all teams in the batch
     */
    private async fetchAndCacheHogFunctionStates(parsedMessages: IncomingEventsByDistinctId): Promise<void> {
        await this.runInstrumented('fetchAndCacheHogFunctionStates', async () => {
            // Clear cached hog function states before fetching new ones
            this.hogTransformer.clearHogFunctionStates()

            const tokensToFetch = new Set<string>()
            Object.values(parsedMessages).forEach((eventsForDistinctId) => tokensToFetch.add(eventsForDistinctId.token))

            if (tokensToFetch.size === 0) {
                return // No teams to process
            }

            const teams = await this.hub.teamManager.getTeamsByTokens(Array.from(tokensToFetch))

            const teamIdsArray = Object.values(teams)
                .map((x) => x?.id)
                .filter(Boolean) as number[]

            // Get hog function IDs for transformations
            const teamHogFunctionIds = await this.hogTransformer['hogFunctionManager'].getHogFunctionIdsForTeams(
                teamIdsArray,
                ['transformation']
            )

            // Flatten all hog function IDs into a single array
            const allHogFunctionIds = Object.values(teamHogFunctionIds).flat()

            if (allHogFunctionIds.length > 0) {
                // Cache the hog function states
                await this.hogTransformer.fetchAndCacheHogFunctionStates(allHogFunctionIds)
            }
        })
    }

    private async processEventsForDistinctId(
        eventsForDistinctId: EventsForDistinctId,
        personsStoreForDistinctId: PersonsStoreForDistinctIdBatch
    ): Promise<void> {
        // Process every message sequentially, stash promises to await on later
        for (const incomingEvent of eventsForDistinctId.events) {
            // Track $set usage in events that aren't known to use it, before ingestion adds anything there
            trackIfNonPersonEventUpdatesPersons(incomingEvent.event)
            await this.runEventRunnerV1(incomingEvent, personsStoreForDistinctId)
        }
    }

    private async runEventRunnerV1(
        incomingEvent: IncomingEvent,
        personsStoreForDistinctId: PersonsStoreForDistinctIdBatch
    ): Promise<EventPipelineResult | undefined> {
        const { event, message } = incomingEvent

        const existingBreadcrumbs = this.getExistingBreadcrumbsFromHeaders(message)
        const currentBreadcrumb = this.createBreadcrumb(message)
        const allBreadcrumbs = existingBreadcrumbs.concat(currentBreadcrumb)

        try {
            const result = await this.runInstrumented('runEventPipeline', () =>
                retryIfRetriable(async () => {
                    const runner = this.getEventPipelineRunnerV1(event, allBreadcrumbs, personsStoreForDistinctId)
                    return await runner.runEventPipeline(event)
                })
            )

            // This contains the Kafka producer ACKs & message promises, to avoid blocking after every message.
            result.ackPromises?.forEach((promise) => {
                void this.scheduleWork(
                    promise.catch(async (error) => {
                        await this.handleProcessingErrorV1(error, message, event)
                    })
                )
            })

            return result
        } catch (error) {
            await this.handleProcessingErrorV1(error, message, event)
        }
    }

    private async handleProcessingErrorV1(error: any, message: Message, event: PipelineEvent) {
        logger.error('🔥', `Error processing message`, {
            stack: error.stack,
            error: error,
        })

        // If the error is a non-retriable error, push to the dlq and commit the offset. Else raise the
        // error.
        //
        // NOTE: there is behavior to push to a DLQ at the moment within EventPipelineRunner. This
        // doesn't work so well with e.g. messages that when sent to the DLQ is it's self too large.
        // Here we explicitly do _not_ add any additional metadata to the message. We might want to add
        // some metadata to the message e.g. in the header or reference e.g. the event id.
        //
        // TODO: properly abstract out this `isRetriable` error logic. This is currently relying on the
        // fact that node-rdkafka adheres to the `isRetriable` interface.

        if (error?.isRetriable === false) {
<<<<<<< HEAD
            const sentryEventId = captureException(error)
=======
            captureException(error)
            const headers: MessageHeader[] = message.headers ?? []
            headers.push({ ['event-id']: event.uuid })
>>>>>>> 16711c3e
            try {
                await this.kafkaProducer!.produce({
                    topic: this.dlqTopic,
                    value: message.value,
                    key: message.key ?? null, // avoid undefined, just to be safe
                    headers: {
                        'sentry-event-id': sentryEventId,
                        'event-id': event.uuid,
                    },
                })
            } catch (error) {
                // If we can't send to the DLQ and it's not retriable, just continue. We'll commit the
                // offset and move on.
                if (error?.isRetriable === false) {
                    logger.error('🔥', `Error pushing to DLQ`, {
                        stack: error.stack,
                        error: error,
                    })
                    return
                }

                // If we can't send to the DLQ and it is retriable, raise the error.
                throw error
            }
        } else {
            throw error
        }
    }

    private getEventPipelineRunnerV1(
        event: PipelineEvent,
        breadcrumbs: KafkaConsumerBreadcrumb[] = [],
        personsStoreForDistinctId: PersonsStoreForDistinctIdBatch
    ): EventPipelineRunner {
        return new EventPipelineRunner(this.hub, event, this.hogTransformer, breadcrumbs, personsStoreForDistinctId)
    }

    private parseKafkaBatch(messages: Message[]): Promise<IncomingEventsByDistinctId> {
        const batches: IncomingEventsByDistinctId = {}

        for (const message of messages) {
            let distinctId: string | undefined
            let token: string | undefined

            // Parse the headers so we can early exit if found and should be dropped
            message.headers?.forEach((header) => {
                if (header.key === 'distinct_id') {
                    distinctId = header.value.toString()
                }
                if (header.key === 'token') {
                    token = header.value.toString()
                }
            })

            if (this.shouldDropEvent(token, distinctId)) {
                this.logDroppedEvent(token, distinctId)
                continue
            }

            // Parse the message payload into the event object
            const { data: dataStr, ...rawEvent } = parseJSON(message.value!.toString())
            const combinedEvent: PipelineEvent = { ...parseJSON(dataStr), ...rawEvent }
            const event: PipelineEvent = normalizeEvent({
                ...combinedEvent,
            })

            // In case the headers were not set we check the parsed message now
            if (this.shouldDropEvent(combinedEvent.token, combinedEvent.distinct_id)) {
                this.logDroppedEvent(combinedEvent.token, combinedEvent.distinct_id)
                continue
            }

            let eventKey = `${event.token}:${event.distinct_id}`

            if (this.shouldSkipPerson(event.token, event.distinct_id)) {
                // If we are skipping person processing, then we can parallelize processing of this event for dramatic performance gains
                eventKey = new UUIDT().toString()
                event.properties = {
                    ...(event.properties ?? {}),
                    $process_person_profile: false,
                }
            }

            // We collect the events grouped by token and distinct_id so that we can process batches in parallel whilst keeping the order of events
            // for a given distinct_id
            if (!batches[eventKey]) {
                batches[eventKey] = {
                    token: event.token ?? '',
                    distinctId: event.distinct_id ?? '',
                    events: [],
                }
            }

            batches[eventKey].events.push({ message, event })
        }

        return Promise.resolve(batches)
    }

    private logDroppedEvent(token?: string, distinctId?: string) {
        logger.debug('🔁', `Dropped event`, {
            token,
            distinctId,
        })
        eventDroppedCounter
            .labels({
                event_type: 'analytics',
                drop_cause: 'blocked_token',
            })
            .inc()
    }

    private shouldDropEvent(token?: string, distinctId?: string) {
        return (
            (token && this.tokenDistinctIdsToDrop.includes(token)) ||
            (token && distinctId && this.tokenDistinctIdsToDrop.includes(`${token}:${distinctId}`))
        )
    }

    private shouldSkipPerson(token?: string, distinctId?: string) {
        return (
            (token && this.tokenDistinctIdsToSkipPersons.includes(token)) ||
            (token && distinctId && this.tokenDistinctIdsToSkipPersons.includes(`${token}:${distinctId}`))
        )
    }

    private shouldForceOverflow(token?: string, distinctId?: string) {
        return (
            (token && this.tokenDistinctIdsToForceOverflow.includes(token)) ||
            (token && distinctId && this.tokenDistinctIdsToForceOverflow.includes(`${token}:${distinctId}`))
        )
    }

    private overflowEnabled() {
        return (
            !!this.hub.INGESTION_CONSUMER_OVERFLOW_TOPIC &&
            this.hub.INGESTION_CONSUMER_OVERFLOW_TOPIC !== this.topic &&
            !this.testingTopic
        )
    }

    private async emitToOverflow(kafkaMessages: Message[], preservePartitionLocalityOverride?: boolean) {
        const overflowTopic = this.hub.INGESTION_CONSUMER_OVERFLOW_TOPIC
        if (!overflowTopic) {
            throw new Error('No overflow topic configured')
        }

        ingestionOverflowingMessagesTotal.inc(kafkaMessages.length)

        const preservePartitionLocality =
            preservePartitionLocalityOverride !== undefined
                ? preservePartitionLocalityOverride
                : this.hub.INGESTION_OVERFLOW_PRESERVE_PARTITION_LOCALITY

        await Promise.all(
            kafkaMessages.map((message) => {
                const headers: MessageHeader[] = message.headers ?? []
                const existingBreadcrumbs = this.getExistingBreadcrumbsFromHeaders(message)
                const breadcrumb = this.createBreadcrumb(message)
                const allBreadcrumbs = [...existingBreadcrumbs, breadcrumb]
                headers.push({
                    'kafka-consumer-breadcrumbs': Buffer.from(JSON.stringify(allBreadcrumbs)),
                })
                return this.kafkaOverflowProducer!.produce({
                    topic: this.overflowTopic!,
                    value: message.value,
                    // ``message.key`` should not be undefined here, but in the
                    // (extremely) unlikely event that it is, set it to ``null``
                    // instead as that behavior is safer.
                    key: preservePartitionLocality ? message.key ?? null : null,
                    headers: parseKafkaHeaders(headers),
                })
            })
        )
    }

    private async emitToTestingTopic(kafkaMessages: Message[]) {
        const testingTopic = this.testingTopic
        if (!testingTopic) {
            throw new Error('No testing topic configured')
        }

        await Promise.all(
            kafkaMessages.map((message) =>
                this.kafkaOverflowProducer!.produce({
                    topic: this.testingTopic!,
                    value: message.value,
                    key: message.key ?? null,
                    headers: parseKafkaHeaders(message.headers),
                })
            )
        )
    }
}<|MERGE_RESOLUTION|>--- conflicted
+++ resolved
@@ -3,11 +3,7 @@
 import { z } from 'zod'
 
 import { HogTransformerService } from '../cdp/hog-transformations/hog-transformer.service'
-<<<<<<< HEAD
-import { KafkaConsumer, parseKafkaHeaders } from '../kafka/batch-consumer-v2'
-=======
-import { KafkaConsumer } from '../kafka/consumer'
->>>>>>> 16711c3e
+import { KafkaConsumer, parseKafkaHeaders } from '../kafka/consumer'
 import { KafkaProducerWrapper } from '../kafka/producer'
 import { ingestionOverflowingMessagesTotal } from '../main/ingestion-queues/batch-processing/metrics'
 import {
@@ -456,20 +452,13 @@
         // fact that node-rdkafka adheres to the `isRetriable` interface.
 
         if (error?.isRetriable === false) {
-<<<<<<< HEAD
-            const sentryEventId = captureException(error)
-=======
             captureException(error)
-            const headers: MessageHeader[] = message.headers ?? []
-            headers.push({ ['event-id']: event.uuid })
->>>>>>> 16711c3e
             try {
                 await this.kafkaProducer!.produce({
                     topic: this.dlqTopic,
                     value: message.value,
                     key: message.key ?? null, // avoid undefined, just to be safe
                     headers: {
-                        'sentry-event-id': sentryEventId,
                         'event-id': event.uuid,
                     },
                 })
