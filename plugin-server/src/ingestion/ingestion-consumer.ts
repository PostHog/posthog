import { Message, MessageHeader } from 'node-rdkafka'
import { Counter } from 'prom-client'
import { z } from 'zod'

import { PersonStoreManager } from '~/worker/ingestion/persons/person-store-manager'

import { HogTransformerService } from '../cdp/hog-transformations/hog-transformer.service'
import { KafkaConsumer, parseKafkaHeaders } from '../kafka/consumer'
import { KafkaProducerWrapper } from '../kafka/producer'
import { ingestionOverflowingMessagesTotal } from '../main/ingestion-queues/batch-processing/metrics'
import { latestOffsetTimestampGauge, setUsageInNonPersonEventsCounter } from '../main/ingestion-queues/metrics'
import { runInstrumentedFunction } from '../main/utils'
import {
    Hub,
    IncomingEventWithTeam,
    KafkaConsumerBreadcrumb,
    KafkaConsumerBreadcrumbSchema,
    PipelineEvent,
    PluginServerService,
    PluginsServerConfig,
} from '../types'
import { EventIngestionRestrictionManager } from '../utils/event-ingestion-restriction-manager'
import { parseJSON } from '../utils/json-parse'
import { logger } from '../utils/logger'
import { captureException } from '../utils/posthog'
import { PromiseScheduler } from '../utils/promise-scheduler'
import { retryIfRetriable } from '../utils/retries'
import { EventPipelineResult, EventPipelineRunner } from '../worker/ingestion/event-pipeline/runner'
import { BatchWritingGroupStore } from '../worker/ingestion/groups/batch-writing-group-store'
import { GroupStoreForBatch } from '../worker/ingestion/groups/group-store-for-batch'
import { BatchWritingPersonsStore } from '../worker/ingestion/persons/batch-writing-person-store'
import { MeasuringPersonsStore } from '../worker/ingestion/persons/measuring-person-store'
import { PersonsStoreForBatch } from '../worker/ingestion/persons/persons-store-for-batch'
import {
    applyDropEventsRestrictions,
    applyPersonProcessingRestrictions,
    parseKafkaMessage,
    resolveTeam,
    validateEventUuid,
} from './event-preprocessing'
import { MemoryRateLimiter } from './utils/overflow-detector'

const ingestionEventOverflowed = new Counter({
    name: 'ingestion_event_overflowed',
    help: 'Indicates that a given event has overflowed capacity and been redirected to a different topic.',
})

const forcedOverflowEventsCounter = new Counter({
    name: 'ingestion_forced_overflow_events_total',
    help: 'Number of events that were routed to overflow because they matched the force overflow tokens list',
})

const headerEventMismatchCounter = new Counter({
    name: 'ingestion_header_event_mismatch_total',
    help: 'Number of events where headers do not match the parsed event data',
    labelNames: ['token', 'distinct_id'],
})

type EventsForDistinctId = {
    token: string
    distinctId: string
    events: IncomingEventWithTeam[]
}

type IncomingEventsByDistinctId = {
    [key: string]: EventsForDistinctId
}

const PERSON_EVENTS = new Set(['$set', '$identify', '$create_alias', '$merge_dangerously', '$groupidentify'])
const KNOWN_SET_EVENTS = new Set([
    '$feature_interaction',
    '$feature_enrollment_update',
    'survey dismissed',
    'survey sent',
])

const trackIfNonPersonEventUpdatesPersons = (event: PipelineEvent) => {
    if (
        !PERSON_EVENTS.has(event.event) &&
        !KNOWN_SET_EVENTS.has(event.event) &&
        (event.properties?.$set || event.properties?.$set_once || event.properties?.$unset)
    ) {
        setUsageInNonPersonEventsCounter.inc()
    }
}

export class IngestionConsumer {
    protected name = 'ingestion-consumer'
    protected groupId: string
    protected topic: string
    protected dlqTopic: string
    protected overflowTopic?: string
    protected testingTopic?: string
    protected kafkaConsumer: KafkaConsumer
    isStopping = false
    protected kafkaProducer?: KafkaProducerWrapper
    protected kafkaOverflowProducer?: KafkaProducerWrapper
    public hogTransformer: HogTransformerService
    private overflowRateLimiter: MemoryRateLimiter
    private ingestionWarningLimiter: MemoryRateLimiter
    private tokenDistinctIdsToDrop: string[] = []
    private tokenDistinctIdsToSkipPersons: string[] = []
    private tokenDistinctIdsToForceOverflow: string[] = []
    private personStoreManager: PersonStoreManager
    public groupStore: BatchWritingGroupStore
    private eventIngestionRestrictionManager: EventIngestionRestrictionManager
    public readonly promiseScheduler = new PromiseScheduler()

    constructor(
        private hub: Hub,
        overrides: Partial<
            Pick<
                PluginsServerConfig,
                | 'INGESTION_CONSUMER_GROUP_ID'
                | 'INGESTION_CONSUMER_CONSUME_TOPIC'
                | 'INGESTION_CONSUMER_OVERFLOW_TOPIC'
                | 'INGESTION_CONSUMER_DLQ_TOPIC'
                | 'INGESTION_CONSUMER_TESTING_TOPIC'
            >
        > = {}
    ) {
        // The group and topic are configurable allowing for multiple ingestion consumers to be run in parallel
        this.groupId = overrides.INGESTION_CONSUMER_GROUP_ID ?? hub.INGESTION_CONSUMER_GROUP_ID
        this.topic = overrides.INGESTION_CONSUMER_CONSUME_TOPIC ?? hub.INGESTION_CONSUMER_CONSUME_TOPIC
        this.overflowTopic = overrides.INGESTION_CONSUMER_OVERFLOW_TOPIC ?? hub.INGESTION_CONSUMER_OVERFLOW_TOPIC
        this.dlqTopic = overrides.INGESTION_CONSUMER_DLQ_TOPIC ?? hub.INGESTION_CONSUMER_DLQ_TOPIC
        this.tokenDistinctIdsToDrop = hub.DROP_EVENTS_BY_TOKEN_DISTINCT_ID.split(',').filter((x) => !!x)
        this.tokenDistinctIdsToSkipPersons = hub.SKIP_PERSONS_PROCESSING_BY_TOKEN_DISTINCT_ID.split(',').filter(
            (x) => !!x
        )
        this.tokenDistinctIdsToForceOverflow = hub.INGESTION_FORCE_OVERFLOW_BY_TOKEN_DISTINCT_ID.split(',').filter(
            (x) => !!x
        )
        this.eventIngestionRestrictionManager = new EventIngestionRestrictionManager(hub, {
            staticDropEventTokens: this.tokenDistinctIdsToDrop,
            staticSkipPersonTokens: this.tokenDistinctIdsToSkipPersons,
            staticForceOverflowTokens: this.tokenDistinctIdsToForceOverflow,
        })
        this.testingTopic = overrides.INGESTION_CONSUMER_TESTING_TOPIC ?? hub.INGESTION_CONSUMER_TESTING_TOPIC

        this.name = `ingestion-consumer-${this.topic}`
        this.overflowRateLimiter = new MemoryRateLimiter(
            this.hub.EVENT_OVERFLOW_BUCKET_CAPACITY,
            this.hub.EVENT_OVERFLOW_BUCKET_REPLENISH_RATE
        )

        this.ingestionWarningLimiter = new MemoryRateLimiter(1, 1.0 / 3600)
        this.hogTransformer = new HogTransformerService(hub)

        const batchWritingPersonStore = new BatchWritingPersonsStore(this.hub.db, {
            dbWriteMode: this.hub.PERSON_BATCH_WRITING_DB_WRITE_MODE,
            maxConcurrentUpdates: this.hub.PERSON_BATCH_WRITING_MAX_CONCURRENT_UPDATES,
            maxOptimisticUpdateRetries: this.hub.PERSON_BATCH_WRITING_MAX_OPTIMISTIC_UPDATE_RETRIES,
            optimisticUpdateRetryInterval: this.hub.PERSON_BATCH_WRITING_OPTIMISTIC_UPDATE_RETRY_INTERVAL_MS,
        })
        const measuringPersonStore = new MeasuringPersonsStore(this.hub.db, {
            personCacheEnabledForUpdates: this.hub.PERSON_CACHE_ENABLED_FOR_UPDATES,
            personCacheEnabledForChecks: this.hub.PERSON_CACHE_ENABLED_FOR_CHECKS,
        })
        this.personStoreManager = new PersonStoreManager(this.hub, measuringPersonStore, batchWritingPersonStore)

        this.groupStore = new BatchWritingGroupStore(this.hub.db, {
            maxConcurrentUpdates: this.hub.GROUP_BATCH_WRITING_MAX_CONCURRENT_UPDATES,
            maxOptimisticUpdateRetries: this.hub.GROUP_BATCH_WRITING_MAX_OPTIMISTIC_UPDATE_RETRIES,
            optimisticUpdateRetryInterval: this.hub.GROUP_BATCH_WRITING_OPTIMISTIC_UPDATE_RETRY_INTERVAL_MS,
        })

        this.kafkaConsumer = new KafkaConsumer({ groupId: this.groupId, topic: this.topic })
    }

    public get service(): PluginServerService {
        return {
            id: this.name,
            onShutdown: async () => await this.stop(),
            healthcheck: () => this.isHealthy() ?? false,
        }
    }

    public async start(): Promise<void> {
        await Promise.all([
            this.hogTransformer.start(),
            KafkaProducerWrapper.create(this.hub).then((producer) => {
                this.kafkaProducer = producer
            }),
            // TRICKY: When we produce overflow events they are back to the kafka we are consuming from
            KafkaProducerWrapper.create(this.hub, 'CONSUMER').then((producer) => {
                this.kafkaOverflowProducer = producer
            }),
        ])

        await this.kafkaConsumer.connect(async (messages) => {
            return await runInstrumentedFunction({
                statsKey: `ingestionConsumer.handleEachBatch`,
                sendException: false,
                func: async () => await this.handleKafkaBatch(messages),
            })
        })
    }

    public async stop(): Promise<void> {
        logger.info('🔁', `${this.name} - stopping`)
        this.isStopping = true

        // Mark as stopping so that we don't actually process any more incoming messages, but still keep the process alive
        logger.info('🔁', `${this.name} - stopping batch consumer`)
        await this.kafkaConsumer?.disconnect()
        logger.info('🔁', `${this.name} - stopping kafka producer`)
        await this.kafkaProducer?.disconnect()
        logger.info('🔁', `${this.name} - stopping kafka overflow producer`)
        await this.kafkaOverflowProducer?.disconnect()
        logger.info('🔁', `${this.name} - stopping hog transformer`)
        await this.hogTransformer.stop()
        logger.info('👍', `${this.name} - stopped!`)
    }

    public isHealthy() {
        return this.kafkaConsumer?.isHealthy()
    }

    private runInstrumented<T>(name: string, func: () => Promise<T>): Promise<T> {
        return runInstrumentedFunction<T>({ statsKey: `ingestionConsumer.${name}`, func })
    }

    private createBreadcrumb(message: Message): KafkaConsumerBreadcrumb {
        return {
            topic: message.topic,
            partition: message.partition,
            offset: message.offset,
            processed_at: new Date().toISOString(),
            consumer_id: this.groupId,
        }
    }

    private getExistingBreadcrumbsFromHeaders(message: Message): KafkaConsumerBreadcrumb[] {
        const existingBreadcrumbs: KafkaConsumerBreadcrumb[] = []
        if (message.headers) {
            for (const header of message.headers) {
                if ('kafka-consumer-breadcrumbs' in header) {
                    try {
                        const headerValue = header['kafka-consumer-breadcrumbs']
                        const valueString = headerValue instanceof Buffer ? headerValue.toString() : headerValue
                        const parsedValue = parseJSON(valueString)
                        if (Array.isArray(parsedValue)) {
                            const validatedBreadcrumbs = z.array(KafkaConsumerBreadcrumbSchema).safeParse(parsedValue)
                            if (validatedBreadcrumbs.success) {
                                existingBreadcrumbs.push(...validatedBreadcrumbs.data)
                            } else {
                                logger.warn('Failed to validated breadcrumbs array from header', {
                                    error: validatedBreadcrumbs.error.format(),
                                })
                            }
                        } else {
                            const validatedBreadcrumb = KafkaConsumerBreadcrumbSchema.safeParse(parsedValue)
                            if (validatedBreadcrumb.success) {
                                existingBreadcrumbs.push(validatedBreadcrumb.data)
                            } else {
                                logger.warn('Failed to validate breadcrumb from header', {
                                    error: validatedBreadcrumb.error.format(),
                                })
                            }
                        }
                    } catch (e) {
                        logger.warn('Failed to parse breadcrumb from header', { error: e })
                    }
                }
            }
        }

        return existingBreadcrumbs
    }

    private logBatchStart(messages: Message[]): void {
        // Log earliest message from each partition to detect duplicate processing across pods
        const podName = process.env.HOSTNAME || 'unknown'
        const partitionEarliestMessages = new Map<number, Message>()
        const partitionBatchSizes = new Map<number, number>()

        messages.forEach((message) => {
            const existing = partitionEarliestMessages.get(message.partition)
            if (!existing || message.offset < existing.offset) {
                partitionEarliestMessages.set(message.partition, message)
            }
            partitionBatchSizes.set(message.partition, (partitionBatchSizes.get(message.partition) || 0) + 1)
        })

        // Create partition data array for single log entry
        const partitionData = Array.from(partitionEarliestMessages.entries()).map(([partition, message]) => ({
            partition,
            offset: message.offset,
            batchSize: partitionBatchSizes.get(partition) || 0,
        }))

        logger.info('📖', `KAFKA_BATCH_START: ${this.name}`, {
            pod: podName,
            totalMessages: messages.length,
            partitions: partitionData,
        })
    }

    public async handleKafkaBatch(messages: Message[]): Promise<{ backgroundTask?: Promise<any> }> {
        if (this.hub.KAFKA_BATCH_START_LOGGING_ENABLED) {
            this.logBatchStart(messages)
        }

        const preprocessedEvents = await this.runInstrumented('preprocessEvents', () => this.preprocessEvents(messages))
        const postCookielessMessages = await this.runInstrumented('cookielessProcessing', () =>
            this.hub.cookielessManager.doBatch(preprocessedEvents)
        )
        const eventsPerDistinctId = this.groupEventsByDistinctId(postCookielessMessages)

        // Check if hogwatcher should be used (using the same sampling logic as in the transformer)
        const shouldRunHogWatcher = Math.random() < this.hub.CDP_HOG_WATCHER_SAMPLE_RATE
        if (shouldRunHogWatcher) {
            await this.fetchAndCacheHogFunctionStates(eventsPerDistinctId)
        }

        const personsStoreForBatch = this.personStoreManager.forBatch()
        const groupStoreForBatch = this.groupStore.forBatch()
        await this.runInstrumented('processBatch', async () => {
            await Promise.all(
                Object.values(eventsPerDistinctId).map(async (events) => {
                    const eventsToProcess = this.redirectEvents(events)

                    return await this.runInstrumented('processEventsForDistinctId', () =>
                        this.processEventsForDistinctId(eventsToProcess, personsStoreForBatch, groupStoreForBatch)
                    )
                })
            )
        })

        const [_, personsStoreMessages] = await Promise.all([groupStoreForBatch.flush(), personsStoreForBatch.flush()])

        if (personsStoreMessages.length > 0 && this.kafkaProducer) {
            await this.kafkaProducer.queueMessages(personsStoreMessages)
            await this.kafkaProducer.flush()
        }

        personsStoreForBatch.reportBatch()
        groupStoreForBatch.reportBatch()

        for (const message of messages) {
            if (message.timestamp) {
                latestOffsetTimestampGauge
                    .labels({ partition: message.partition, topic: message.topic, groupId: this.groupId })
                    .set(message.timestamp)
            }
        }

        return {
            backgroundTask: this.runInstrumented('awaitScheduledWork', async () => {
                await Promise.all([this.promiseScheduler.waitForAll(), this.hogTransformer.processInvocationResults()])
            }),
        }
    }

    /**
     * Redirect events to overflow or testing topic based on their configuration
     * returning events that have not been redirected
     */
    private redirectEvents(eventsForDistinctId: EventsForDistinctId): EventsForDistinctId {
        if (!eventsForDistinctId.events.length) {
            return eventsForDistinctId
        }

        if (this.testingTopic) {
            void this.promiseScheduler.schedule(
                this.emitToTestingTopic(eventsForDistinctId.events.map((x) => x.message))
            )
            return {
                ...eventsForDistinctId,
                events: [],
            }
        }

        // NOTE: We know at this point that all these events are the same token distinct_id
        const token = eventsForDistinctId.token
        const distinctId = eventsForDistinctId.distinctId
        const kafkaTimestamp = eventsForDistinctId.events[0].message.timestamp
        const eventKey = `${token}:${distinctId}`

        // Check if this token is in the force overflow static/dynamic config list
        const shouldForceOverflow = this.shouldForceOverflow(token, distinctId)

        // Check the rate limiter and emit to overflow if necessary
        const isBelowRateLimit = this.overflowRateLimiter.consume(
            eventKey,
            eventsForDistinctId.events.length,
            kafkaTimestamp
        )

        if (this.overflowEnabled() && (shouldForceOverflow || !isBelowRateLimit)) {
            ingestionEventOverflowed.inc(eventsForDistinctId.events.length)

            if (shouldForceOverflow) {
                forcedOverflowEventsCounter.inc()
            } else if (this.ingestionWarningLimiter.consume(eventKey, eventsForDistinctId.events.length)) {
                logger.warn('🪣', `Local overflow detection triggered on key ${eventKey}`)
            }

            // NOTE: If we are forcing to overflow we typically want to keep the partition key
            // If the event is marked for skipping persons however locality doesn't matter so we would rather have the higher throughput
            // of random partitioning.
            const preserveLocality = shouldForceOverflow && !this.shouldSkipPerson(token, distinctId) ? true : undefined

            void this.promiseScheduler.schedule(
                this.emitToOverflow(
                    eventsForDistinctId.events.map((x) => x.message),
                    preserveLocality
                )
            )

            return {
                ...eventsForDistinctId,
                events: [],
            }
        }

        return eventsForDistinctId
    }

    /**
     * Fetches and caches hog function states for all teams in the batch
     */
    private async fetchAndCacheHogFunctionStates(parsedMessages: IncomingEventsByDistinctId): Promise<void> {
        await this.runInstrumented('fetchAndCacheHogFunctionStates', async () => {
            // Clear cached hog function states before fetching new ones
            this.hogTransformer.clearHogFunctionStates()

            const tokensToFetch = new Set<string>()
            Object.values(parsedMessages).forEach((eventsForDistinctId) => tokensToFetch.add(eventsForDistinctId.token))

            if (tokensToFetch.size === 0) {
                return // No teams to process
            }

            const teams = await this.hub.teamManager.getTeamsByTokens(Array.from(tokensToFetch))

            const teamIdsArray = Object.values(teams)
                .map((x) => x?.id)
                .filter(Boolean) as number[]

            // Get hog function IDs for transformations
            const teamHogFunctionIds = await this.hogTransformer['hogFunctionManager'].getHogFunctionIdsForTeams(
                teamIdsArray,
                ['transformation']
            )

            // Flatten all hog function IDs into a single array
            const allHogFunctionIds = Object.values(teamHogFunctionIds).flat()

            if (allHogFunctionIds.length > 0) {
                // Cache the hog function states
                await this.hogTransformer.fetchAndCacheHogFunctionStates(allHogFunctionIds)
            }
        })
    }

    private async processEventsForDistinctId(
        eventsForDistinctId: EventsForDistinctId,
        personsStoreForBatch: PersonsStoreForBatch,
        groupStoreForBatch: GroupStoreForBatch
    ): Promise<void> {
        // Process every message sequentially, stash promises to await on later
        for (const incomingEvent of eventsForDistinctId.events) {
            // Track $set usage in events that aren't known to use it, before ingestion adds anything there
            trackIfNonPersonEventUpdatesPersons(incomingEvent.event)
            await this.runEventRunnerV1(incomingEvent, personsStoreForBatch, groupStoreForBatch)
        }
    }

    private async runEventRunnerV1(
        incomingEvent: IncomingEventWithTeam,
        personsStoreForBatch: PersonsStoreForBatch,
        groupStoreForBatch: GroupStoreForBatch
    ): Promise<EventPipelineResult | undefined> {
        const { event, message, team } = incomingEvent

        const existingBreadcrumbs = this.getExistingBreadcrumbsFromHeaders(message)
        const currentBreadcrumb = this.createBreadcrumb(message)
        const allBreadcrumbs = existingBreadcrumbs.concat(currentBreadcrumb)

        try {
            const result = await this.runInstrumented('runEventPipeline', () =>
                retryIfRetriable(async () => {
                    const runner = this.getEventPipelineRunnerV1(
                        event,
                        allBreadcrumbs,
                        personsStoreForBatch,
                        groupStoreForBatch
                    )
                    return await runner.runEventPipeline(event, team)
                })
            )

            // This contains the Kafka producer ACKs & message promises, to avoid blocking after every message.
            result.ackPromises?.forEach((promise) => {
                void this.promiseScheduler.schedule(
                    promise.catch(async (error) => {
                        await this.handleProcessingErrorV1(error, message, event)
                    })
                )
            })

            return result
        } catch (error) {
            await this.handleProcessingErrorV1(error, message, event)
        }
    }

    private async handleProcessingErrorV1(error: any, message: Message, event: PipelineEvent) {
        logger.error('🔥', `Error processing message`, {
            stack: error.stack,
            error: error,
        })

        // If the error is a non-retriable error, push to the dlq and commit the offset. Else raise the
        // error.
        //
        // NOTE: there is behavior to push to a DLQ at the moment within EventPipelineRunner. This
        // doesn't work so well with e.g. messages that when sent to the DLQ is it's self too large.
        // Here we explicitly do _not_ add any additional metadata to the message. We might want to add
        // some metadata to the message e.g. in the header or reference e.g. the event id.
        //
        // TODO: properly abstract out this `isRetriable` error logic. This is currently relying on the
        // fact that node-rdkafka adheres to the `isRetriable` interface.

        if (error?.isRetriable === false) {
            captureException(error)
            try {
                await this.kafkaProducer!.produce({
                    topic: this.dlqTopic,
                    value: message.value,
                    key: message.key ?? null, // avoid undefined, just to be safe
                    headers: {
                        'event-id': event.uuid,
                    },
                })
            } catch (error) {
                // If we can't send to the DLQ and it's not retriable, just continue. We'll commit the
                // offset and move on.
                if (error?.isRetriable === false) {
                    logger.error('🔥', `Error pushing to DLQ`, {
                        stack: error.stack,
                        error: error,
                    })
                    return
                }

                // If we can't send to the DLQ and it is retriable, raise the error.
                throw error
            }
        } else {
            throw error
        }
    }

    private getEventPipelineRunnerV1(
        event: PipelineEvent,
        breadcrumbs: KafkaConsumerBreadcrumb[] = [],
        personsStoreForBatch: PersonsStoreForBatch,
        groupStoreForBatch: GroupStoreForBatch
    ): EventPipelineRunner {
        return new EventPipelineRunner(
            this.hub,
            event,
            this.hogTransformer,
            breadcrumbs,
            personsStoreForBatch,
            groupStoreForBatch
        )
    }

    private async preprocessEvents(messages: Message[]): Promise<IncomingEventWithTeam[]> {
        const preprocessedEvents: IncomingEventWithTeam[] = []

        for (const message of messages) {
<<<<<<< HEAD
            const filteredMessage = applyDropEventsRestrictions(message, this.eventIngestionRestrictionManager)
            if (!filteredMessage) {
=======
            let distinctId: string | undefined
            let token: string | undefined

            // Parse the headers so we can early exit if found and should be dropped
            message.headers?.forEach((header) => {
                if ('distinct_id' in header) {
                    distinctId = header['distinct_id'].toString()
                }
                if ('token' in header) {
                    token = header['token'].toString()
                }
            })

            if (this.shouldDropEvent(token, distinctId)) {
                this.logDroppedEvent(token, distinctId)
>>>>>>> c4d3141d
                continue
            }

            const parsedEvent = parseKafkaMessage(filteredMessage)
            if (!parsedEvent) {
                continue
            }

<<<<<<< HEAD
            const eventWithTeam = await resolveTeam(this.hub, parsedEvent)
            if (!eventWithTeam) {
=======
            // Validate that headers match the parsed event data
            this.validateHeadersMatchEvent(event, token, distinctId)

            // In case the headers were not set we check the parsed message now
            if (this.shouldDropEvent(combinedEvent.token, combinedEvent.distinct_id)) {
                this.logDroppedEvent(combinedEvent.token, combinedEvent.distinct_id)
>>>>>>> c4d3141d
                continue
            }

            applyPersonProcessingRestrictions(eventWithTeam, this.eventIngestionRestrictionManager)

            // We only validate it here because we want to raise ingestion warnings
            const validEvent = await validateEventUuid(eventWithTeam, this.hub)
            if (!validEvent) {
                continue
            }

            preprocessedEvents.push(validEvent)
        }

        return preprocessedEvents
    }

    private groupEventsByDistinctId(messages: IncomingEventWithTeam[]): IncomingEventsByDistinctId {
        const groupedEvents: IncomingEventsByDistinctId = {}

        for (const eventWithTeam of messages) {
            const { message, event, team } = eventWithTeam
            const token = event.token ?? ''
            const distinctId = event.distinct_id ?? ''
            const eventKey = `${token}:${distinctId}`

            // We collect the events grouped by token and distinct_id so that we can process batches in parallel
            // whilst keeping the order of events for a given distinct_id.
            if (!groupedEvents[eventKey]) {
                groupedEvents[eventKey] = {
                    token: token,
                    distinctId,
                    events: [],
                }
            }

            groupedEvents[eventKey].events.push({ message, event, team })
        }

        return groupedEvents
    }

    private shouldSkipPerson(token?: string, distinctId?: string) {
        if (!token) {
            return false
        }
        return this.eventIngestionRestrictionManager.shouldSkipPerson(token, distinctId)
    }

    private shouldForceOverflow(token?: string, distinctId?: string) {
        if (!token) {
            return false
        }
        return this.eventIngestionRestrictionManager.shouldForceOverflow(token, distinctId)
    }

    private validateHeadersMatchEvent(event: PipelineEvent, headerToken?: string, headerDistinctId?: string) {
        let tokenStatus = 'ok'
        if (!headerToken && event.token) {
            tokenStatus = 'missing_in_header'
        } else if (headerToken && !event.token) {
            tokenStatus = 'missing_in_event'
        } else if (!headerToken && !event.token) {
            tokenStatus = 'missing'
        } else if (headerToken && event.token && headerToken !== event.token) {
            tokenStatus = 'different'
        }

        let distinctIdStatus = 'ok'
        if (!headerDistinctId && event.distinct_id) {
            distinctIdStatus = 'missing_in_header'
        } else if (headerDistinctId && !event.distinct_id) {
            distinctIdStatus = 'missing_in_event'
        } else if (!headerDistinctId && !event.distinct_id) {
            distinctIdStatus = 'missing'
        } else if (headerDistinctId && event.distinct_id && headerDistinctId !== event.distinct_id) {
            distinctIdStatus = 'different'
        }

        if (tokenStatus !== 'ok' || distinctIdStatus !== 'ok') {
            headerEventMismatchCounter.labels(tokenStatus, distinctIdStatus).inc()

            logger.warn('🔍', `Header/event validation issue detected`, {
                eventUuid: event.uuid,
                headerToken,
                eventToken: event.token,
                headerDistinctId,
                eventDistinctId: event.distinct_id,
                tokenStatus,
                distinctIdStatus,
            })
        }
    }

    private overflowEnabled() {
        return (
            !!this.hub.INGESTION_CONSUMER_OVERFLOW_TOPIC &&
            this.hub.INGESTION_CONSUMER_OVERFLOW_TOPIC !== this.topic &&
            !this.testingTopic
        )
    }

    private async emitToOverflow(kafkaMessages: Message[], preservePartitionLocalityOverride?: boolean) {
        const overflowTopic = this.hub.INGESTION_CONSUMER_OVERFLOW_TOPIC
        if (!overflowTopic) {
            throw new Error('No overflow topic configured')
        }

        ingestionOverflowingMessagesTotal.inc(kafkaMessages.length)

        const preservePartitionLocality =
            preservePartitionLocalityOverride !== undefined
                ? preservePartitionLocalityOverride
                : this.hub.INGESTION_OVERFLOW_PRESERVE_PARTITION_LOCALITY

        await Promise.all(
            kafkaMessages.map((message) => {
                const headers: MessageHeader[] = message.headers ?? []
                const existingBreadcrumbs = this.getExistingBreadcrumbsFromHeaders(message)
                const breadcrumb = this.createBreadcrumb(message)
                const allBreadcrumbs = [...existingBreadcrumbs, breadcrumb]
                headers.push({
                    'kafka-consumer-breadcrumbs': Buffer.from(JSON.stringify(allBreadcrumbs)),
                })
                return this.kafkaOverflowProducer!.produce({
                    topic: this.overflowTopic!,
                    value: message.value,
                    // ``message.key`` should not be undefined here, but in the
                    // (extremely) unlikely event that it is, set it to ``null``
                    // instead as that behavior is safer.
                    key: preservePartitionLocality ? message.key ?? null : null,
                    headers: parseKafkaHeaders(headers),
                })
            })
        )
    }

    private async emitToTestingTopic(kafkaMessages: Message[]) {
        const testingTopic = this.testingTopic
        if (!testingTopic) {
            throw new Error('No testing topic configured')
        }

        await Promise.all(
            kafkaMessages.map((message) =>
                this.kafkaOverflowProducer!.produce({
                    topic: this.testingTopic!,
                    value: message.value,
                    key: message.key ?? null,
                    headers: parseKafkaHeaders(message.headers),
                })
            )
        )
    }
}<|MERGE_RESOLUTION|>--- conflicted
+++ resolved
@@ -574,26 +574,8 @@
         const preprocessedEvents: IncomingEventWithTeam[] = []
 
         for (const message of messages) {
-<<<<<<< HEAD
             const filteredMessage = applyDropEventsRestrictions(message, this.eventIngestionRestrictionManager)
             if (!filteredMessage) {
-=======
-            let distinctId: string | undefined
-            let token: string | undefined
-
-            // Parse the headers so we can early exit if found and should be dropped
-            message.headers?.forEach((header) => {
-                if ('distinct_id' in header) {
-                    distinctId = header['distinct_id'].toString()
-                }
-                if ('token' in header) {
-                    token = header['token'].toString()
-                }
-            })
-
-            if (this.shouldDropEvent(token, distinctId)) {
-                this.logDroppedEvent(token, distinctId)
->>>>>>> c4d3141d
                 continue
             }
 
@@ -602,17 +584,8 @@
                 continue
             }
 
-<<<<<<< HEAD
             const eventWithTeam = await resolveTeam(this.hub, parsedEvent)
             if (!eventWithTeam) {
-=======
-            // Validate that headers match the parsed event data
-            this.validateHeadersMatchEvent(event, token, distinctId)
-
-            // In case the headers were not set we check the parsed message now
-            if (this.shouldDropEvent(combinedEvent.token, combinedEvent.distinct_id)) {
-                this.logDroppedEvent(combinedEvent.token, combinedEvent.distinct_id)
->>>>>>> c4d3141d
                 continue
             }
 
