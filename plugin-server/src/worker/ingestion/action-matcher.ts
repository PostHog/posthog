--- conflicted
+++ resolved
@@ -21,11 +21,7 @@
 } from '../../types'
 import { PostgresRouter, PostgresUse } from '../../utils/db/postgres'
 import { stringToBoolean } from '../../utils/env-utils'
-<<<<<<< HEAD
-import { extendPostIngestionEventWithElementsList } from '../../utils/event'
-=======
 import { mutatePostIngestionEventWithElementsList } from '../../utils/event'
->>>>>>> 40a4e2c1
 import { stringify } from '../../utils/utils'
 import { ActionManager } from './action-manager'
 
@@ -195,15 +191,9 @@
      * Helper method to build the elementsList if not already present and return it.
      */
     private getElementsList(event: PostIngestionEvent): Element[] {
-<<<<<<< HEAD
-        extendPostIngestionEventWithElementsList(event)
-
-        return this.getElementsList(event) ?? []
-=======
         mutatePostIngestionEventWithElementsList(event)
 
         return event.elementsList ?? []
->>>>>>> 40a4e2c1
     }
 
     /**
@@ -216,12 +206,8 @@
         return (
             this.checkStepUrl(event, step) &&
             this.checkStepEvent(event, step) &&
-<<<<<<< HEAD
-            this.checkStepElement(this.getElementsList(event), step) &&
-=======
             // The below checks are less performant may parse the elements chain or do a database query hence moved to the end
             this.checkStepElement(event, step) &&
->>>>>>> 40a4e2c1
             (await this.checkStepFilters(event, step))
         )
     }
@@ -362,11 +348,7 @@
         if (filter.key === 'selector') {
             const okValues = Array.isArray(filter.value) ? filter.value : [filter.value]
             return okValues.some((okValue) =>
-<<<<<<< HEAD
-                okValue ? this.checkElementsAgainstSelector(this.getElementsList(event), okValue.toString()) : false
-=======
                 okValue ? this.checkElementsAgainstSelector(event, okValue.toString()) : false
->>>>>>> 40a4e2c1
             )
         } else {
             return this.getElementsList(event).some((element) => this.checkPropertiesAgainstFilter(element, filter))
