import { DateTime } from 'luxon'

import { InternalPerson, TeamId } from '~/types'
import { DB } from '~/utils/db/db'
import { MessageSizeTooLarge } from '~/utils/db/error'

import { captureIngestionWarning } from '../utils'
import { BatchWritingPersonsStore } from './batch-writing-person-store'
import {
    personProfileBatchIgnoredPropertiesCounter,
    personProfileBatchUpdateOutcomeCounter,
    personPropertyKeyUpdateCounter,
} from './metrics'
import { fromInternalPerson } from './person-update-batch'

// Mock the utils module
jest.mock('../utils', () => ({
    captureIngestionWarning: jest.fn().mockResolvedValue(undefined),
}))

// Mock metrics
jest.mock('./metrics', () => ({
    observeLatencyByVersion: jest.fn(),
    personCacheOperationsCounter: { inc: jest.fn() },
    personCacheSizeHistogram: { observe: jest.fn() },
    personDatabaseOperationsPerBatchHistogram: { observe: jest.fn() },
    personFallbackOperationsCounter: { inc: jest.fn() },
    personFetchForCheckingCacheOperationsCounter: { inc: jest.fn() },
    personFetchForUpdateCacheOperationsCounter: { inc: jest.fn() },
    personFlushBatchSizeHistogram: { observe: jest.fn() },
    personFlushLatencyHistogram: { observe: jest.fn() },
    personFlushOperationsCounter: { inc: jest.fn() },
    personMethodCallsPerBatchHistogram: { observe: jest.fn() },
    personOptimisticUpdateConflictsPerBatchCounter: { inc: jest.fn() },
    personProfileBatchIgnoredPropertiesCounter: { labels: jest.fn().mockReturnValue({ inc: jest.fn() }) },
    personProfileBatchUpdateOutcomeCounter: { labels: jest.fn().mockReturnValue({ inc: jest.fn() }) },
    personPropertyKeyUpdateCounter: { labels: jest.fn().mockReturnValue({ inc: jest.fn() }) },
    personRetryAttemptsHistogram: { observe: jest.fn() },
    personWriteMethodAttemptCounter: { inc: jest.fn() },
    personWriteMethodLatencyHistogram: { observe: jest.fn() },
    totalPersonUpdateLatencyPerBatchHistogram: { observe: jest.fn() },
}))

describe('BatchWritingPersonStore', () => {
    let db: DB
    let personStore: BatchWritingPersonsStore
    let mockRepo: any
    let teamId: TeamId
    let person: InternalPerson

    beforeEach(() => {
        teamId = 1
        person = {
            id: '1',
            team_id: teamId,
            properties: {
                test: 'test',
            },
            created_at: DateTime.now(),
            version: 1,
            properties_last_updated_at: {},
            properties_last_operation: {},
            is_user_id: null,
            is_identified: false,
            uuid: '1',
        }

        let dbCounter = 0
        db = {
            postgres: {
                transaction: jest.fn().mockImplementation(async (_usage, _tag, transaction) => {
                    return await transaction(transaction)
                }),
            },
            updatePerson: jest.fn().mockImplementation(() => {
                dbCounter++
                const personCopy = { ...person, version: dbCounter }
                return Promise.resolve([personCopy, []])
            }),
            moveDistinctIds: jest.fn().mockImplementation(() => {
                return Promise.resolve([])
            }),
        } as unknown as DB

        mockRepo = createMockRepository()
        personStore = new BatchWritingPersonsStore(mockRepo, db.kafkaProducer)
    })

    afterEach(() => {
        jest.clearAllMocks()
    })

    const getPersonsStore = () => personStore

    const createMockRepository = () => {
        const mockRepo = {
            fetchPerson: jest.fn().mockResolvedValue(person),
            fetchPersonDistinctIds: jest.fn().mockResolvedValue([]),
            fetchPersonsByDistinctIds: jest.fn().mockResolvedValue([]),
            createPerson: jest.fn().mockResolvedValue([person, []]),
            updatePerson: jest.fn().mockResolvedValue([person, [], false]),
            updatePersonAssertVersion: jest.fn().mockResolvedValue([person.version + 1, []]),
            updatePersonsBatch: jest.fn().mockImplementation((updates) => {
                // Return a map with success for each update
                const results = new Map()
                for (const update of updates) {
                    results.set(update.uuid, {
                        success: true,
                        version: update.version + 1,
                        kafkaMessage: { topic: 'test', messages: [] },
                    })
                }
                return Promise.resolve(results)
            }),
            deletePerson: jest.fn().mockResolvedValue([]),
            addDistinctId: jest.fn().mockResolvedValue([]),
            moveDistinctIds: jest.fn().mockResolvedValue({ success: true, messages: [], distinctIdsMoved: [] }),
            addPersonlessDistinctId: jest.fn().mockResolvedValue(true),
            addPersonlessDistinctIdForMerge: jest.fn().mockResolvedValue(true),
            personPropertiesSize: jest.fn().mockResolvedValue(1024),
            updateCohortsAndFeatureFlagsForMerge: jest.fn().mockResolvedValue(undefined),
            inTransaction: jest.fn().mockImplementation(async (description, transaction) => {
                return await transaction(transaction)
            }),
        }
        return mockRepo
    }

    const createMockTransaction = () => {
        const mockTransaction = {
            fetchPersonDistinctIds: jest.fn().mockResolvedValue([]),
            createPerson: jest.fn().mockResolvedValue([person, []]),
            updatePerson: jest.fn().mockResolvedValue([person, [], false]),
            deletePerson: jest.fn().mockResolvedValue([]),
            addDistinctId: jest.fn().mockResolvedValue([]),
            moveDistinctIds: jest.fn().mockResolvedValue({ success: true, messages: [], distinctIdsMoved: [] }),
            addPersonlessDistinctIdForMerge: jest.fn().mockResolvedValue(true),
            updateCohortsAndFeatureFlagsForMerge: jest.fn().mockResolvedValue(undefined),
        }
        return mockTransaction
    }

    it('should update person in cache', async () => {
        const personStore = getPersonsStore()
        const response = await personStore.updatePersonWithPropertiesDiffForUpdate(
            person,
            { new_value: 'new_value' },
            [],
            {},
            'test'
        )
        expect(response).toEqual([
            { ...person, version: 1, properties: { test: 'test', new_value: 'new_value' } },
            [],
            false,
        ])

        // Validate cache - should contain a PersonUpdate object
        const cache = (personStore as any)['personUpdateCache']
        const cachedUpdate = cache.get(`${teamId}:${person.id}`)
        expect(cachedUpdate).toBeDefined()
        expect(cachedUpdate.distinct_id).toBe('test')
        expect(cachedUpdate.needs_write).toBe(true)
        expect(cachedUpdate.properties).toEqual({ test: 'test' }) // Original properties from database
        expect(cachedUpdate.properties_to_set).toEqual({ new_value: 'new_value' }) // New properties to set
        expect(cachedUpdate.properties_to_unset).toEqual([]) // No properties to unset
        expect(cachedUpdate.team_id).toBe(1)
        expect(cachedUpdate.id).toBe('1')
    })

    it('should handle unsetting properties', async () => {
        const personStore = getPersonsStore()
        const response = await personStore.updatePersonWithPropertiesDiffForUpdate(
            person,
            {
                value_to_unset: 'value_to_unset',
            },
            [],
            {},
            'test'
        )
        expect(response).toEqual([
            { ...person, version: 1, properties: { test: 'test', value_to_unset: 'value_to_unset' } },
            [],
            false,
        ])

        const response2 = await personStore.updatePersonWithPropertiesDiffForUpdate(
            person,
            {},
            ['value_to_unset'],
            {},
            'test'
        )
        expect(response2).toEqual([{ ...person, version: 1, properties: { test: 'test' } }, [], false])

        // Check cache contains merged updates with conflict resolution
        // When unsetting a property that was previously set, it should be removed from properties_to_set
        const cache = personStore.getUpdateCache()
        const cachedUpdate = cache.get(`${teamId}:${person.id}`)!
        expect(cachedUpdate.properties).toEqual({ test: 'test' })
        expect(cachedUpdate.properties_to_set).toEqual({ test: 'test' })
        expect(cachedUpdate.properties_to_unset).toEqual(['value_to_unset'])
        expect(cachedUpdate.needs_write).toBe(true)

        await personStore.flush()

        // In NO_ASSERT mode, we use batch updates
        expect(mockRepo.updatePersonsBatch).toHaveBeenCalledTimes(1)
        expect(mockRepo.updatePersonsBatch).toHaveBeenCalledWith(
            expect.arrayContaining([
                expect.objectContaining({
                    uuid: person.uuid,
                    properties_to_unset: ['value_to_unset'],
                }),
            ])
        )
    })

    it('should handle setting a property after unsetting it (re-setting)', async () => {
        const personStore = getPersonsStore()

        // First, unset a property
        await personStore.updatePersonWithPropertiesDiffForUpdate(person, {}, ['prop_to_toggle'], {}, 'test')

        // Then, set the same property again
        await personStore.updatePersonWithPropertiesDiffForUpdate(
            person,
            { prop_to_toggle: 'new_value' },
            [],
            {},
            'test'
        )

        // Check cache - property should be in properties_to_set and NOT in properties_to_unset
        const cache = personStore.getUpdateCache()
        const cachedUpdate = cache.get(`${teamId}:${person.id}`)!
        expect(cachedUpdate.properties_to_set).toEqual({ test: 'test', prop_to_toggle: 'new_value' })
        expect(cachedUpdate.properties_to_unset).toEqual([])

        await personStore.flush()

        // In NO_ASSERT mode, we use batch updates
        expect(mockRepo.updatePersonsBatch).toHaveBeenCalledTimes(1)
        expect(mockRepo.updatePersonsBatch).toHaveBeenCalledWith(
            expect.arrayContaining([
                expect.objectContaining({
                    uuid: person.uuid,
                    properties_to_set: { test: 'test', prop_to_toggle: 'new_value' },
                    properties_to_unset: [],
                }),
            ])
        )
    })

    it('should handle unsetting a property after setting it', async () => {
        const personStore = getPersonsStore()

        // First, set a property
        await personStore.updatePersonWithPropertiesDiffForUpdate(
            person,
            { prop_to_toggle: 'some_value' },
            [],
            {},
            'test'
        )

        // Then, unset the same property
        await personStore.updatePersonWithPropertiesDiffForUpdate(person, {}, ['prop_to_toggle'], {}, 'test')

        // Check cache - property should be in properties_to_unset and NOT in properties_to_set
        const cache = personStore.getUpdateCache()
        const cachedUpdate = cache.get(`${teamId}:${person.id}`)!
        expect(cachedUpdate.properties_to_set).toEqual({ test: 'test' })
        expect(cachedUpdate.properties_to_unset).toEqual(['prop_to_toggle'])

        await personStore.flush()

        // In NO_ASSERT mode, we use batch updates
        expect(mockRepo.updatePersonsBatch).toHaveBeenCalledTimes(1)
        expect(mockRepo.updatePersonsBatch).toHaveBeenCalledWith(
            expect.arrayContaining([
                expect.objectContaining({
                    uuid: person.uuid,
                    properties_to_unset: ['prop_to_toggle'],
                }),
            ])
        )
    })

    it('should remove person from caches when deleted', async () => {
        const mockRepo = createMockRepository()
        const personStore = new BatchWritingPersonsStore(mockRepo, db.kafkaProducer)

        // Add person to cache using the proper PersonUpdate structure
        let updateCache = personStore.getUpdateCache()
        const personUpdate = fromInternalPerson(person, 'test')
        personUpdate.properties = { new_value: 'new_value' }
        personUpdate.needs_write = false
        updateCache.set(`${teamId}:${person.id}`, personUpdate)

        let checkCache = personStore.getCheckCache()
        checkCache.set(`${teamId}:test`, person)

        personStore.setDistinctIdToPersonId(teamId, 'test', person.id)

        const response = await personStore.deletePerson(person, 'test')
        expect(response).toEqual([])
        // The cached person update should be passed to deletePerson
        expect(mockRepo.deletePerson).toHaveBeenCalledWith(
            expect.objectContaining({
                ...person,
                properties: { new_value: 'new_value' },
            })
        )

        // Validate cache
        updateCache = personStore.getUpdateCache()
        checkCache = personStore.getCheckCache()
        expect(updateCache.get(`${teamId}:${person.id}`)).toBeUndefined()
        expect(checkCache.get(`${teamId}:${person.id}`)).toBeUndefined()
    })

    it('should flush person updates with default NO_ASSERT mode', async () => {
        // Add a person update to cache
        await personStore.updatePersonWithPropertiesDiffForUpdate(person, { new_value: 'new_value' }, [], {}, 'test')

        // Flush should call updatePersonsBatch (NO_ASSERT default mode uses batch updates)
        await personStore.flush()

        expect(mockRepo.updatePersonsBatch).toHaveBeenCalledTimes(1)
        expect(mockRepo.updatePersonAssertVersion).not.toHaveBeenCalled()
    })

    it('should fallback to direct update when optimistic update fails', async () => {
        // Use ASSERT_VERSION mode for this test since it tests optimistic behavior
        const assertVersionStore = new BatchWritingPersonsStore(mockRepo, db.kafkaProducer, {
            dbWriteMode: 'ASSERT_VERSION',
        })
        const personStore = assertVersionStore

        // Mock optimistic update to fail (version mismatch)
        mockRepo.updatePersonAssertVersion = jest.fn().mockResolvedValue([undefined, []])

        // Add a person update to cache
        await personStore.updatePersonWithPropertiesDiffForUpdate(person, { new_value: 'new_value' }, [], {}, 'test')

        // Flush should retry optimistically then fallback to direct update
        await personStore.flush()

        expect(mockRepo.updatePersonAssertVersion).toHaveBeenCalled()
        expect(mockRepo.fetchPerson).toHaveBeenCalled() // Called during conflict resolution
        expect(mockRepo.updatePerson).toHaveBeenCalled() // Fallback
    })

    it('should merge multiple updates for same person', async () => {
        const personStore = getPersonsStore()

        // First update
        await personStore.updatePersonWithPropertiesDiffForUpdate(person, { prop1: 'value1' }, [], {}, 'test')

        // Second update to same person
        await personStore.updatePersonWithPropertiesDiffForUpdate(
            person,
            { test: 'value2', prop2: 'value2' },
            [],
            {},
            'test'
        )

        // Check cache contains merged updates
        const cache = personStore.getUpdateCache()
        const cachedUpdate = cache.get(`${teamId}:${person.id}`)!
        expect(cachedUpdate.properties).toEqual({ test: 'test' }) // Original properties from database
        expect(cachedUpdate.properties_to_set).toEqual({ prop1: 'value1', test: 'value2', prop2: 'value2' }) // Merged properties to set
        expect(cachedUpdate.properties_to_unset).toEqual([]) // No properties to unset
        expect(cachedUpdate.needs_write).toBe(true)
    })

    describe('fetchForUpdate vs fetchForChecking', () => {
        it('should use separate caches for update and checking', async () => {
            const personStore = getPersonsStore()

            // Fetch for checking should cache in check cache
            const personFromCheck = await personStore.fetchForChecking(teamId, 'test-distinct')
            expect(personFromCheck).toEqual(person)

            const checkCache = (personStore as any)['personCheckCache']
            expect(checkCache.get('1:test-distinct')).toEqual(person)

            // Fetch for update should cache in update cache and return PersonUpdate converted to InternalPerson
            const personFromUpdate = await personStore.fetchForUpdate(teamId, 'test-distinct2')
            expect(personFromUpdate).toBeDefined()
            expect(personFromUpdate!.id).toBe(person.id)
            expect(personFromUpdate!.team_id).toBe(person.team_id)
            expect(personFromUpdate!.id).toBe(person.id)

            const updateCache = personStore.getUpdateCache()
            const cachedPersonUpdate = updateCache.get(`${teamId}:${person.id}`)
            expect(cachedPersonUpdate).toBeDefined()
            expect(cachedPersonUpdate!.distinct_id).toBe('test-distinct2')
        })

        it('should handle cache hits for both checking and updating', async () => {
            const mockRepo = createMockRepository()
            const personStore = new BatchWritingPersonsStore(mockRepo, db.kafkaProducer)

            // First fetch should hit the database
            await personStore.fetchForChecking(teamId, 'test-distinct')
            expect(mockRepo.fetchPerson).toHaveBeenCalledTimes(1)

            // Second fetch should hit the cache
            await personStore.fetchForChecking(teamId, 'test-distinct')
            expect(mockRepo.fetchPerson).toHaveBeenCalledTimes(1) // No additional call

            // Similar for update cache
            await personStore.fetchForUpdate(teamId, 'test-distinct2')
            expect(mockRepo.fetchPerson).toHaveBeenCalledTimes(2)

            await personStore.fetchForUpdate(teamId, 'test-distinct2')
            expect(mockRepo.fetchPerson).toHaveBeenCalledTimes(2) // No additional call
        })

        it('should prefer update cache over check cache in fetchForChecking', async () => {
            const mockRepo = createMockRepository()
            const personStore = new BatchWritingPersonsStore(mockRepo, db.kafkaProducer)

            // First populate update cache
            await personStore.fetchForUpdate(teamId, 'test-distinct')

            // Reset the mock to track new calls
            jest.clearAllMocks()

            // fetchForChecking should use the cached PersonUpdate instead of hitting DB
            const result = await personStore.fetchForChecking(teamId, 'test-distinct')
            expect(result).toBeDefined()
            expect(mockRepo.fetchPerson).not.toHaveBeenCalled()
        })

        it('should handle null results from database', async () => {
            const mockRepo = createMockRepository()
            mockRepo.fetchPerson = jest.fn().mockResolvedValue(undefined)
            const personStore = new BatchWritingPersonsStore(mockRepo, db.kafkaProducer)

            const checkResult = await personStore.fetchForChecking(teamId, 'nonexistent')
            expect(checkResult).toBeNull()

            const updateResult = await personStore.fetchForUpdate(teamId, 'nonexistent')
            expect(updateResult).toBeNull()
        })
    })

    it('should retry optimistic updates with exponential backoff', async () => {
        // Use ASSERT_VERSION mode for this test since it tests optimistic behavior
        const testMockRepo = createMockRepository()
        const assertVersionStore = new BatchWritingPersonsStore(testMockRepo, db.kafkaProducer, {
            dbWriteMode: 'ASSERT_VERSION',
        })
        const personStore = assertVersionStore
        let callCount = 0

        // Mock to fail first few times, then succeed
        testMockRepo.updatePersonAssertVersion = jest.fn().mockImplementation(() => {
            callCount++
            if (callCount < 3) {
                return Promise.resolve([undefined, []]) // version mismatch
            }
            return Promise.resolve([5, []]) // success on 3rd try
        })

        await personStore.updatePersonWithPropertiesDiffForUpdate(person, { new_value: 'new_value' }, [], {}, 'test')
        await personStore.flush()

        expect(testMockRepo.updatePersonAssertVersion).toHaveBeenCalledTimes(3)
        expect(testMockRepo.fetchPerson).toHaveBeenCalledTimes(2) // Called for each conflict
        expect(testMockRepo.updatePerson).not.toHaveBeenCalled() // Shouldn't fallback if retries succeed
    })

    it('should fallback to direct update after max retries', async () => {
        // Use ASSERT_VERSION mode for this test since it tests optimistic behavior
        const assertVersionStore = new BatchWritingPersonsStore(mockRepo, db.kafkaProducer, {
            dbWriteMode: 'ASSERT_VERSION',
        })
        const personStore = assertVersionStore

        // Mock to always fail optimistic updates
        mockRepo.updatePersonAssertVersion = jest.fn().mockResolvedValue([undefined, []])

        await personStore.updatePersonWithPropertiesDiffForUpdate(person, { new_value: 'new_value' }, [], {}, 'test')
        await personStore.flush()

        // Should try optimistic update multiple times based on config (1 initial + 5 retries = 6 total)
        expect(mockRepo.updatePersonAssertVersion).toHaveBeenCalledTimes(6) // default max retries
        expect(mockRepo.updatePerson).toHaveBeenCalledTimes(1) // fallback
    })

    it('should merge properties during conflict resolution', async () => {
        // Use ASSERT_VERSION mode for this test since it tests optimistic behavior
        const assertVersionStore = new BatchWritingPersonsStore(mockRepo, db.kafkaProducer, {
            dbWriteMode: 'ASSERT_VERSION',
        })
        const personStore = assertVersionStore
        const latestPerson = {
            ...person,
            version: 3,
            properties: { existing_prop: 'existing_value', shared_prop: 'old_value' },
        }

        mockRepo.updatePersonAssertVersion = jest.fn().mockResolvedValue([undefined, []]) // Always fail, but we don't care about the version
        mockRepo.fetchPerson = jest.fn().mockResolvedValue(latestPerson)

        // Update with new properties
        await personStore.updatePersonWithPropertiesDiffForUpdate(
            person,
            { new_prop: 'new_value', shared_prop: 'new_value' },
            [],
            {},
            'test'
        )

        await personStore.flush()

        // Verify the direct update was called with merged properties
        expect(mockRepo.updatePerson).toHaveBeenCalledWith(
            expect.objectContaining({
                version: 3, // Should use latest version
            }),
            expect.objectContaining({
                properties: {
                    existing_prop: 'existing_value',
                    new_prop: 'new_value',
                    shared_prop: 'new_value',
                },
            }),
            'updatePersonNoAssert'
        )
    })

    it('should handle database errors gracefully during flush', async () => {
        // Mock batch update to throw an error - all persons will fail
        mockRepo.updatePersonsBatch = jest.fn().mockImplementation(() => {
            throw new Error('Database connection failed')
        })

        await personStore.updatePersonWithPropertiesDiffForUpdate(person, { new_value: 'new_value' }, [], {}, 'test')

        await expect(personStore.flush()).rejects.toThrow('Database connection failed')
    })

    it('should handle partial failures in batch flush', async () => {
        // Set up multiple updates
        const person2 = { ...person, id: '2', uuid: '2' }
        await personStore.updatePersonWithPropertiesDiffForUpdate(person, { test: 'value1' }, [], {}, 'test1')
        await personStore.updatePersonWithPropertiesDiffForUpdate(person2, { test: 'value2' }, [], {}, 'test2')

        // Mock batch update to fail for person2 (returns error in results map)
        mockRepo.updatePersonsBatch = jest.fn().mockImplementation((updates) => {
            const results = new Map()
            for (const update of updates) {
                if (update.uuid === person.uuid) {
                    results.set(update.uuid, {
                        success: true,
                        version: update.version + 1,
                        kafkaMessage: { topic: 'test', messages: [] },
                    })
                } else {
                    results.set(update.uuid, {
                        success: false,
                        error: new Error('Database error'),
                    })
                }
            }
            return Promise.resolve(results)
        })

        // Mock fallback to also fail
        mockRepo.updatePerson = jest.fn().mockRejectedValue(new Error('Database error'))

        await expect(personStore.flush()).rejects.toThrow('Database error')
    })

    it('should handle clearing cache for different team IDs', async () => {
        const mockRepo = createMockRepository()
        const personStore = new BatchWritingPersonsStore(mockRepo, db.kafkaProducer)
        const person2 = { ...person, id: 'person2-id', uuid: 'person2-uuid', team_id: 2 }

        // Add to both caches for different teams
        const updateCache = personStore.getUpdateCache()
        const checkCache = personStore.getCheckCache()

        updateCache.set(`${person.team_id}:${person.id}`, fromInternalPerson(person, 'test'))
        updateCache.set(`${person2.team_id}:${person2.id}`, fromInternalPerson(person2, 'test'))
        checkCache.set(`${person.team_id}:test`, person)
        checkCache.set(`${person2.team_id}:test`, person2)
        personStore.setDistinctIdToPersonId(person.team_id, 'test', person.id)
        personStore.setDistinctIdToPersonId(person2.team_id, 'test', person2.id)

        // Delete person from team 1
        await personStore.deletePerson(person, 'test')
        expect(mockRepo.deletePerson).toHaveBeenCalledWith(
            expect.objectContaining({
                ...person,
                properties: { test: 'test' },
            })
        )

        // Only team 1 entries should be removed
        expect(updateCache.has(`${person.team_id}:${person.id}`)).toBe(false)
        expect(updateCache.has(`${person2.team_id}:${person2.id}`)).toBe(true)
        expect(checkCache.has(`${person.team_id}:test`)).toBe(false)
        expect(checkCache.has(`${person2.team_id}:test`)).toBe(true)
    })

    it('should handle empty properties updates', async () => {
        const personStore = getPersonsStore()

        const result = await personStore.updatePersonWithPropertiesDiffForUpdate(person, {}, [], {}, 'test')
        expect(result[0]).toEqual(person) // Should return original person unchanged

        const cache = personStore.getUpdateCache()
        const cachedUpdate = cache.get(`${teamId}:${person.id}`)!
        expect(cachedUpdate.needs_write).toBe(true) // Still marked for write
    })

    it('should handle null and undefined property values', async () => {
        const personStore = getPersonsStore()

        await personStore.updatePersonWithPropertiesDiffForUpdate(
            person,
            { null_prop: null, undefined_prop: undefined },
            [],
            {},
            'test'
        )

        const cache = personStore.getUpdateCache()
        const cachedUpdate = cache.get(`${teamId}:${person.id}`)!
        expect(cachedUpdate.properties_to_set.null_prop).toBeNull()
        expect(cachedUpdate.properties_to_set.undefined_prop).toBeUndefined()

        await personStore.flush()

        // In NO_ASSERT mode, we use batch updates
        expect(mockRepo.updatePersonsBatch).toHaveBeenCalledTimes(1)
        expect(mockRepo.updatePersonsBatch).toHaveBeenCalledWith(
            expect.arrayContaining([
                expect.objectContaining({
                    uuid: person.uuid,
                    properties_to_set: expect.objectContaining({
                        null_prop: null,
                        undefined_prop: undefined,
                    }),
                }),
            ])
        )
    })

    it('should handle MessageSizeTooLarge errors and capture warning', async () => {
        // Mock batch update to fail for this person, then fallback to fail with MessageSizeTooLarge
        mockRepo.updatePersonsBatch = jest.fn().mockImplementation((updates) => {
            const results = new Map()
            for (const update of updates) {
                results.set(update.uuid, {
                    success: false,
                    error: new Error('batch failed'),
                })
            }
            return Promise.resolve(results)
        })
        mockRepo.updatePerson = jest.fn().mockRejectedValue(new MessageSizeTooLarge('test', new Error('test')))

        // Add a person update to cache
        await personStore.updatePersonWithPropertiesDiffForUpdate(person, { new_value: 'new_value' }, [], {}, 'test')

        // Flush should handle the error and capture warning
        await personStore.flush()

        expect(mockRepo.updatePersonsBatch).toHaveBeenCalled()
        expect(captureIngestionWarning).toHaveBeenCalledWith(
            db.kafkaProducer,
            teamId,
            'person_upsert_message_size_too_large',
            {
                personId: person.id,
                distinctId: 'test',
            }
        )
    })

    describe('dbWriteMode functionality', () => {
        describe('flush with NO_ASSERT mode', () => {
            it('should call updatePersonsBatch directly without retries', async () => {
                const personStore = new BatchWritingPersonsStore(mockRepo, db.kafkaProducer, {
                    dbWriteMode: 'NO_ASSERT',
                })

                await personStore.updatePersonWithPropertiesDiffForUpdate(
                    person,
                    { new_value: 'new_value' },
                    [],
                    {},
                    'test'
                )
                await personStore.flush()

                // NO_ASSERT mode uses batch updates
                expect(mockRepo.updatePersonsBatch).toHaveBeenCalledTimes(1)
                expect(mockRepo.updatePersonAssertVersion).not.toHaveBeenCalled()
                expect(db.postgres.transaction).not.toHaveBeenCalled()
            })

            it('should fallback with NO_ASSERT mode when batch fails', async () => {
                const personStore = new BatchWritingPersonsStore(mockRepo, db.kafkaProducer, {
                    dbWriteMode: 'NO_ASSERT',
                    maxOptimisticUpdateRetries: 5,
                })

                // Mock batch update to fail
                mockRepo.updatePersonsBatch = jest.fn().mockImplementation((updates) => {
                    const results = new Map()
                    for (const update of updates) {
                        results.set(update.uuid, {
                            success: false,
                            error: new Error('Batch failed'),
                        })
                    }
                    return Promise.resolve(results)
                })
                // Mock fallback to also fail
                mockRepo.updatePerson = jest.fn().mockRejectedValue(new Error('Database error'))

                await personStore.updatePersonWithPropertiesDiffForUpdate(
                    person,
                    { new_value: 'new_value' },
                    [],
                    {},
                    'test'
                )

                await expect(personStore.flush()).rejects.toThrow('Database error')
                expect(mockRepo.updatePersonsBatch).toHaveBeenCalledTimes(1)
                expect(mockRepo.updatePerson).toHaveBeenCalled() // Fallback was attempted
                expect(mockRepo.updatePersonAssertVersion).not.toHaveBeenCalled()
            })
        })

        describe('flush with ASSERT_VERSION mode', () => {
            it('should call updatePersonAssertVersion with retries', async () => {
                const personStore = new BatchWritingPersonsStore(mockRepo, db.kafkaProducer, {
                    dbWriteMode: 'ASSERT_VERSION',
                })

                mockRepo.updatePersonAssertVersion = jest.fn().mockResolvedValue([5, []]) // success

                await personStore.updatePersonWithPropertiesDiffForUpdate(
                    person,
                    { new_value: 'new_value' },
                    [],
                    {},
                    'test'
                )
                await personStore.flush()

                expect(mockRepo.updatePersonAssertVersion).toHaveBeenCalledTimes(1)
                expect(mockRepo.updatePerson).not.toHaveBeenCalled()
                expect(db.postgres.transaction).not.toHaveBeenCalled()
            })

            it('should retry on version conflicts and eventually fallback', async () => {
                const personStore = new BatchWritingPersonsStore(mockRepo, db.kafkaProducer, {
                    dbWriteMode: 'ASSERT_VERSION',
                    maxOptimisticUpdateRetries: 2,
                })

                // Mock to always fail optimistic updates
                mockRepo.updatePersonAssertVersion = jest.fn().mockResolvedValue([undefined, []])

                await personStore.updatePersonWithPropertiesDiffForUpdate(
                    person,
                    { new_value: 'new_value' },
                    [],
                    {},
                    'test'
                )
                await personStore.flush()

                expect(mockRepo.updatePersonAssertVersion).toHaveBeenCalledTimes(3) // 1 initial + 2 retries
                expect(mockRepo.updatePerson).toHaveBeenCalledTimes(1) // fallback
            })

            it('should handle MessageSizeTooLarge in ASSERT_VERSION mode', async () => {
                const personStore = new BatchWritingPersonsStore(mockRepo, db.kafkaProducer, {
                    dbWriteMode: 'ASSERT_VERSION',
                })

                mockRepo.updatePersonAssertVersion = jest
                    .fn()
                    .mockRejectedValue(new MessageSizeTooLarge('test', new Error('test')))

                await personStore.updatePersonWithPropertiesDiffForUpdate(
                    person,
                    { new_value: 'new_value' },
                    [],
                    {},
                    'test'
                )
                await personStore.flush()

                expect(mockRepo.updatePersonAssertVersion).toHaveBeenCalled()
                expect(captureIngestionWarning).toHaveBeenCalledWith(
                    db.kafkaProducer,
                    teamId,
                    'person_upsert_message_size_too_large',
                    {
                        personId: person.id,
                        distinctId: 'test',
                    }
                )
                expect(mockRepo.updatePerson).not.toHaveBeenCalled() // No fallback for MessageSizeTooLarge
            })
        })

        describe('concurrent updates with different dbWriteModes', () => {
            it('should handle multiple updates with different modes correctly', async () => {
                const noAssertMockRepo = createMockRepository()
                const assertVersionMockRepo = createMockRepository()

                const noAssertStore = new BatchWritingPersonsStore(noAssertMockRepo, db.kafkaProducer, {
                    dbWriteMode: 'NO_ASSERT',
                })
                const assertVersionStore = new BatchWritingPersonsStore(assertVersionMockRepo, db.kafkaProducer, {
                    dbWriteMode: 'ASSERT_VERSION',
                })

                const noAssertBatch = noAssertStore
                const assertVersionBatch = assertVersionStore

                const person2 = { ...person, id: '2', uuid: '2' }

                // Mock successful updates
                assertVersionMockRepo.updatePersonAssertVersion = jest.fn().mockResolvedValue([5, []])

                await Promise.all([
                    noAssertBatch.updatePersonWithPropertiesDiffForUpdate(
                        person,
                        { mode: 'no_assert' },
                        [],
                        {},
                        'test1'
                    ),
                    assertVersionBatch.updatePersonWithPropertiesDiffForUpdate(
                        person2,
                        { mode: 'assert_version' },
                        [],
                        {},
                        'test2'
                    ),
                ])

                await Promise.all([noAssertBatch.flush(), assertVersionBatch.flush()])

                expect(noAssertMockRepo.updatePersonsBatch).toHaveBeenCalledTimes(1) // NO_ASSERT mode uses batch
                expect(assertVersionMockRepo.updatePersonAssertVersion).toHaveBeenCalledTimes(1) // ASSERT_VERSION mode
            })
        })
    })

    it('should handle concurrent updates with ASSERT_VERSION mode and preserve both properties', async () => {
        // Use ASSERT_VERSION mode for this test since it tests optimistic behavior
        const mockRepo = createMockRepository()
        const assertVersionStore = new BatchWritingPersonsStore(mockRepo, db.kafkaProducer, {
            dbWriteMode: 'ASSERT_VERSION',
        })
        const personStore = assertVersionStore

        // Initial person in database with 2 properties
        const initialPerson = {
            ...person,
            version: 1,
            properties: {
                existing_prop1: 'initial_value1',
                existing_prop2: 'initial_value2',
            },
        }

        // Simulate that another pod directly writes to the database
        // This increases the version and updates one property
        const updatedByOtherPod = {
            ...initialPerson,
            version: 2,
            properties: {
                existing_prop1: 'updated_by_other_pod',
                existing_prop2: 'initial_value2', // This property stays the same
            },
        }

        // Mock optimistic update to fail on first try, succeed on retry
        // Completely replace the mock from beforeEach
        mockRepo.updatePersonAssertVersion = jest
            .fn()
            .mockResolvedValueOnce([undefined, []]) // First call fails (version mismatch)
            .mockResolvedValueOnce([3, []]) // Second call succeeds with new version

        // Mock fetchPerson to return the updated person when called during conflict resolution
        mockRepo.fetchPerson = jest.fn().mockResolvedValue(updatedByOtherPod)

        // Process an event that will override one of the properties
        // We pass the initial person directly, so no initial fetch is needed
        await personStore.updatePersonWithPropertiesDiffForUpdate(
            initialPerson,
            { existing_prop2: 'updated_by_this_pod' },
            [],
            {},
            'test'
        )

        // Flush should trigger optimistic update, fail, then merge and retry
        await personStore.flush()

        // Verify the optimistic update was attempted (should be called twice: once initially, once on retry)
        expect(mockRepo.updatePersonAssertVersion).toHaveBeenCalledTimes(2)

        // Verify fetchPerson was called once during conflict resolution
        expect(mockRepo.fetchPerson).toHaveBeenCalledTimes(1)

        // Since the second retry succeeds, there should be no fallback to updatePerson
        expect(mockRepo.updatePerson).not.toHaveBeenCalled()

        // Verify the second call to updatePersonAssertVersion had the merged properties
        expect(mockRepo.updatePersonAssertVersion).toHaveBeenLastCalledWith(
            expect.objectContaining({
                version: 2, // Should use the latest version from the database (updatedByOtherPod has version 2)
                properties: {
                    existing_prop1: 'updated_by_other_pod', // Preserved from other pod's update
                    existing_prop2: 'updated_by_this_pod', // Updated by this pod
                },
                properties_to_set: {
                    existing_prop2: 'updated_by_this_pod', // Only the changed property should be in properties_to_set
                },
                properties_to_unset: [], // No properties to unset
            })
        )
    })

    it('should consolidate updates for same person via different distinct IDs', async () => {
        // This test validates that when two distinct IDs point to the same person,
        // updates via both distinct IDs should be merged into a single person update
        const distinctId1 = 'user-email@example.com'
        const distinctId2 = 'user-device-abc123'

        // Both distinct IDs point to the same person
        const sharedPerson = {
            ...person,
            properties: {
                initial_prop: 'initial_value',
            },
        }

        // Mock fetchPerson to return the same person for both distinct IDs
        const mockRepo = createMockRepository()
        mockRepo.fetchPerson = jest.fn().mockImplementation(() => {
            return Promise.resolve(sharedPerson)
        })
        const personStore = new BatchWritingPersonsStore(mockRepo, db.kafkaProducer)

        // Update via first distinct ID
        await personStore.updatePersonWithPropertiesDiffForUpdate(
            sharedPerson,
            { prop_from_distinctId1: 'value1' },
            [],
            {},
            distinctId1
        )

        // Update via second distinct ID
        await personStore.updatePersonWithPropertiesDiffForUpdate(
            sharedPerson,
            { prop_from_distinctId2: 'value2' },
            [],
            {},
            distinctId2
        )

        const cache = personStore.getUpdateCache()

        const cacheKey = `${teamId}:${sharedPerson.id}`
        const cacheValue = cache.get(cacheKey)
        // Currently both cache entries exist, which is the problem
        expect(cacheValue).toBeDefined()

        // Both cache entries have the same person id but different properties
        expect(cacheValue?.id).toBe(sharedPerson.id)
        expect(cacheValue?.properties).toEqual({
            initial_prop: 'initial_value',
        }) // Original properties from database
        expect(cacheValue?.properties_to_set).toEqual({
            initial_prop: 'initial_value',
            prop_from_distinctId1: 'value1',
            prop_from_distinctId2: 'value2',
        }) // Properties to set
        expect(cacheValue?.properties_to_unset).toEqual([]) // Properties to unset

        expect(cache.size).toBe(1)

        // Flush should consolidate these into a single DB update (via batch)
        await personStore.flush()

        // In NO_ASSERT mode, we use batch updates
        expect(mockRepo.updatePersonsBatch).toHaveBeenCalledTimes(1)
        expect(mockRepo.updatePersonsBatch).toHaveBeenCalledWith(
            expect.arrayContaining([
                expect.objectContaining({
                    id: sharedPerson.id,
                    properties_to_set: {
                        initial_prop: 'initial_value',
                        prop_from_distinctId1: 'value1',
                        prop_from_distinctId2: 'value2',
                    },
                }),
            ])
        )
    })

    it('should handle set/unset conflicts when merging updates for same person via different distinct IDs', async () => {
        // This test validates that when two distinct IDs point to the same person,
        // and one unsets a property while the other sets it, the conflict is resolved correctly
        const distinctId1 = 'user-email@example.com'
        const distinctId2 = 'user-device-abc123'

        const sharedPerson = {
            ...person,
            properties: {
                existing_prop: 'existing_value',
            },
        }

        const mockRepo = createMockRepository()
        mockRepo.fetchPerson = jest.fn().mockImplementation(() => {
            return Promise.resolve(sharedPerson)
        })
        const personStore = new BatchWritingPersonsStore(mockRepo, db.kafkaProducer)

        // Update via first distinct ID - unset 'conflicting_prop'
        await personStore.updatePersonWithPropertiesDiffForUpdate(
            sharedPerson,
            {},
            ['conflicting_prop'],
            {},
            distinctId1
        )

        // Update via second distinct ID - set 'conflicting_prop' (should win over unset)
        await personStore.updatePersonWithPropertiesDiffForUpdate(
            sharedPerson,
            { conflicting_prop: 'new_value' },
            [],
            {},
            distinctId2
        )

        const cache = personStore.getUpdateCache()
        const cacheValue = cache.get(`${teamId}:${sharedPerson.id}`)

        expect(cacheValue).toBeDefined()
        // The set should win - property should be in properties_to_set and NOT in properties_to_unset
        expect(cacheValue?.properties_to_set).toEqual({
            existing_prop: 'existing_value',
            conflicting_prop: 'new_value',
        })
        expect(cacheValue?.properties_to_unset).toEqual([])

        await personStore.flush()

        // In NO_ASSERT mode, we use batch updates
        expect(mockRepo.updatePersonsBatch).toHaveBeenCalledTimes(1)
        expect(mockRepo.updatePersonsBatch).toHaveBeenCalledWith(
            expect.arrayContaining([
                expect.objectContaining({
                    properties_to_set: {
                        existing_prop: 'existing_value',
                        conflicting_prop: 'new_value',
                    },
                    properties_to_unset: [],
                }),
            ])
        )
    })

    it('should handle unset after set conflicts when merging updates for same person via different distinct IDs', async () => {
        // This test validates that when two distinct IDs point to the same person,
        // and one sets a property while the other unsets it (in that order), the unset wins
        const distinctId1 = 'user-email@example.com'
        const distinctId2 = 'user-device-abc123'

        const sharedPerson = {
            ...person,
            properties: {
                existing_prop: 'existing_value',
            },
        }

        const mockRepo = createMockRepository()
        mockRepo.fetchPerson = jest.fn().mockImplementation(() => {
            return Promise.resolve(sharedPerson)
        })
        const personStore = new BatchWritingPersonsStore(mockRepo, db.kafkaProducer)

        // Update via first distinct ID - set 'conflicting_prop'
        await personStore.updatePersonWithPropertiesDiffForUpdate(
            sharedPerson,
            { conflicting_prop: 'some_value' },
            [],
            {},
            distinctId1
        )

        // Update via second distinct ID - unset 'conflicting_prop' (should win over set)
        await personStore.updatePersonWithPropertiesDiffForUpdate(
            sharedPerson,
            {},
            ['conflicting_prop'],
            {},
            distinctId2
        )

        const cache = personStore.getUpdateCache()
        const cacheValue = cache.get(`${teamId}:${sharedPerson.id}`)

        expect(cacheValue).toBeDefined()
        // The unset should win - property should be in properties_to_unset and NOT in properties_to_set
        expect(cacheValue?.properties_to_set).toEqual({
            existing_prop: 'existing_value',
        })
        expect(cacheValue?.properties_to_unset).toEqual(['conflicting_prop'])

        await personStore.flush()

        // In NO_ASSERT mode, we use batch updates
        expect(mockRepo.updatePersonsBatch).toHaveBeenCalledTimes(1)
        expect(mockRepo.updatePersonsBatch).toHaveBeenCalledWith(
            expect.arrayContaining([
                expect.objectContaining({
                    properties_to_set: {
                        existing_prop: 'existing_value',
                    },
                    properties_to_unset: ['conflicting_prop'],
                }),
            ])
        )
    })

    describe('moveDistinctIds', () => {
        it('should preserve cached merged properties when moving distinct IDs', async () => {
            const mockRepo = createMockRepository()
            const personStore = new BatchWritingPersonsStore(mockRepo, db.kafkaProducer)

            // Create target person with some initial properties
            const targetPerson: InternalPerson = {
                ...person,
                id: 'target-id',
                properties: {
                    target_prop: 'target_value',
                    existing_target_prop: 'existing_target_value',
                },
                version: 5,
                is_identified: false,
            }

            const sourcePerson: InternalPerson = {
                ...person,
                id: 'source-id',
                properties: {
                    source_prop: 'source_value',
                },
                version: 4,
                is_identified: true,
            }

            // Step 1: Cache the target person (simulating fetchForUpdate)
            personStore.setCachedPersonForUpdate(
                teamId,
                'target-distinct',
                fromInternalPerson(targetPerson, 'target-distinct')
            )

            // Step 2: Update target person with merged properties (simulating updatePersonForMerge)
            const mergeUpdate = {
                properties: {
                    source_prop: 'source_value',
                    rich_property: 'rich_value',
                    merged_from_source: 'merged_value',
                },
                is_identified: true,
            }
            await personStore.updatePersonForMerge(targetPerson, mergeUpdate, 'target-distinct')

            // Verify the merge worked - check the final computed result
            const cacheAfterMerge = personStore.getCachedPersonForUpdateByDistinctId(teamId, 'target-distinct')
            expect(cacheAfterMerge?.properties).toEqual({
                target_prop: 'target_value',
                existing_target_prop: 'existing_target_value',
            }) // Original properties from database
            expect(cacheAfterMerge?.properties_to_set).toEqual({
                source_prop: 'source_value',
                rich_property: 'rich_value',
                merged_from_source: 'merged_value',
                target_prop: 'target_value',
                existing_target_prop: 'existing_target_value',
            }) // Properties to set
            expect(cacheAfterMerge?.properties_to_unset).toEqual([]) // Properties to unset
            expect(cacheAfterMerge?.is_identified).toBe(true)

            // Step 3: moveDistinctIds - this should preserve the merged cache
            const tx = createMockTransaction() as any
            await personStore.moveDistinctIds(sourcePerson, targetPerson, 'target-distinct', undefined, tx)

            // Verify the repository method was called
            // moveDistinctIds is executed via tx, not repo
            expect(tx.moveDistinctIds).toHaveBeenCalledTimes(1)
            expect(tx.moveDistinctIds).toHaveBeenCalledWith(sourcePerson, targetPerson, undefined)

            // Step 4: Verify that cached merged properties are preserved
            const cacheAfterMove = personStore.getCachedPersonForUpdateByDistinctId(teamId, 'target-distinct')
            expect(cacheAfterMove?.properties).toEqual({
                target_prop: 'target_value',
                existing_target_prop: 'existing_target_value',
            })
            expect(cacheAfterMove?.properties_to_set).toEqual({
                source_prop: 'source_value',
                rich_property: 'rich_value',
                merged_from_source: 'merged_value',
                target_prop: 'target_value',
                existing_target_prop: 'existing_target_value',
            })
            expect(cacheAfterMove?.properties_to_unset).toEqual([])
            expect(cacheAfterMove?.is_identified).toBe(true)
            expect(cacheAfterMove?.distinct_id).toBe('target-distinct')

            // Verify the source cache is cleared
            const sourceCacheAfterMove = personStore.getCachedPersonForUpdateByPersonId(teamId, sourcePerson.id)
            expect(sourceCacheAfterMove).toBeUndefined()
        })

        it('should create fresh cache when no existing cache exists', async () => {
            const mockRepo = createMockRepository()
            const personStore = new BatchWritingPersonsStore(mockRepo, db.kafkaProducer)

            const targetPerson: InternalPerson = {
                ...person,
                id: 'target-id',
                properties: {
                    target_prop: 'target_value',
                },
                version: 5,
            }

            const sourcePerson: InternalPerson = {
                ...person,
                id: 'source-id',
                properties: {
                    source_prop: 'source_value',
                },
                version: 4,
            }

            // No existing cache for target person
            expect(personStore.getCachedPersonForUpdateByPersonId(teamId, targetPerson.id)).toBeUndefined()

            // Move distinct IDs
            const tx = createMockTransaction() as any
            await personStore.moveDistinctIds(sourcePerson, targetPerson, 'target-distinct', undefined, tx)

            // Verify the repository method was called
            expect(tx.moveDistinctIds).toHaveBeenCalledTimes(1)
            expect(tx.moveDistinctIds).toHaveBeenCalledWith(sourcePerson, targetPerson, undefined)

            // Should create fresh cache from target person
            const cacheAfterMove = personStore.getCachedPersonForUpdateByDistinctId(teamId, 'target-distinct')
            expect(cacheAfterMove?.properties).toEqual({
                target_prop: 'target_value',
            })
            expect(cacheAfterMove?.id).toBe(targetPerson.id)
            expect(cacheAfterMove?.distinct_id).toBe('target-distinct')
        })

        it('should clear source person cache', async () => {
            const mockRepo = createMockRepository()
            const personStore = new BatchWritingPersonsStore(mockRepo, db.kafkaProducer)

            const targetPerson: InternalPerson = {
                ...person,
                id: 'target-id',
                properties: { target_prop: 'target_value' },
                version: 5,
            }

            const sourcePerson: InternalPerson = {
                ...person,
                id: 'source-id',
                properties: { source_prop: 'source_value' },
                version: 4,
            }

            // Set up cache for source person
            personStore.setCachedPersonForUpdate(
                teamId,
                'source-distinct',
                fromInternalPerson(sourcePerson, 'source-distinct')
            )

            // Verify source cache exists
            expect(personStore.getCachedPersonForUpdateByPersonId(teamId, sourcePerson.id)).toBeDefined()

            // Move distinct IDs
            const tx = createMockTransaction() as any
            await personStore.moveDistinctIds(sourcePerson, targetPerson, 'target-distinct', undefined, tx)

            // Verify the repository method was called
            expect(tx.moveDistinctIds).toHaveBeenCalledTimes(1)
            expect(tx.moveDistinctIds).toHaveBeenCalledWith(sourcePerson, targetPerson, undefined)

            // Verify source cache is cleared
            expect(personStore.getCachedPersonForUpdateByPersonId(teamId, sourcePerson.id)).toBeUndefined()
        })

        it('should handle complex merge scenario with multiple properties', async () => {
            const mockRepo = createMockRepository()
            const personStore = new BatchWritingPersonsStore(mockRepo, db.kafkaProducer)

            const targetPerson: InternalPerson = {
                ...person,
                id: 'target-id',
                properties: {
                    target_prop: 'target_value',
                    shared_prop: 'original_value',
                    target_only: 'target_only_value',
                },
                version: 5,
                is_identified: false,
            }

            const sourcePerson: InternalPerson = {
                ...person,
                id: 'source-id',
                properties: {
                    source_prop: 'source_value',
                    shared_prop: 'updated_value',
                    source_only: 'source_only_value',
                },
                version: 4,
                is_identified: true,
            }

            // Step 1: Cache target person
            personStore.setCachedPersonForUpdate(
                teamId,
                'target-distinct',
                fromInternalPerson(targetPerson, 'target-distinct')
            )

            // Step 2: Multiple merge operations
            await personStore.updatePersonForMerge(
                targetPerson,
                {
                    properties: {
                        source_prop: 'source_value',
                        shared_prop: 'updated_value', // This should override
                    },
                    is_identified: true,
                },
                'target-distinct'
            )

            await personStore.updatePersonForMerge(
                targetPerson,
                {
                    properties: {
                        additional_prop: 'additional_value',
                        source_only: 'source_only_value',
                    },
                },
                'target-distinct'
            )

            // Step 3: moveDistinctIds
            const tx = createMockTransaction() as any
            await personStore.moveDistinctIds(sourcePerson, targetPerson, 'target-distinct', undefined, tx)

            // Verify the repository method was called
            expect(tx.moveDistinctIds).toHaveBeenCalledTimes(1)
            expect(tx.moveDistinctIds).toHaveBeenCalledWith(sourcePerson, targetPerson, undefined)

            // Step 4: Verify all merged properties are preserved
            const finalCache = personStore.getCachedPersonForUpdateByDistinctId(teamId, 'target-distinct')
            expect(finalCache?.properties).toEqual({
                target_prop: 'target_value',
                shared_prop: 'original_value',
                target_only: 'target_only_value',
            })
            expect(finalCache?.is_identified).toBe(true)
            expect(finalCache?.properties_to_set).toEqual({
                source_prop: 'source_value',
                shared_prop: 'updated_value',
                additional_prop: 'additional_value',
                source_only: 'source_only_value',
                target_only: 'target_only_value',
                target_prop: 'target_value',
            })
            expect(finalCache?.properties_to_unset).toEqual([])
        })
    })

    describe('addPersonlessDistinctId', () => {
        it('should call repository method and return result', async () => {
            const mockRepo = createMockRepository()
            const personStore = new BatchWritingPersonsStore(mockRepo, db.kafkaProducer)

            const result = await personStore.addPersonlessDistinctId(teamId, 'test-distinct')

            expect(mockRepo.addPersonlessDistinctId).toHaveBeenCalledWith(teamId, 'test-distinct')
            expect(result).toBe(true)
        })

        it('should handle repository returning false', async () => {
            const mockRepo = createMockRepository()
            mockRepo.addPersonlessDistinctId = jest.fn().mockResolvedValue(false)
            const personStore = new BatchWritingPersonsStore(mockRepo, db.kafkaProducer)

            const result = await personStore.addPersonlessDistinctId(teamId, 'test-distinct')

            expect(mockRepo.addPersonlessDistinctId).toHaveBeenCalledWith(teamId, 'test-distinct')
            expect(result).toBe(false)
        })
    })

    describe('addPersonlessDistinctIdForMerge', () => {
        it('should call repository method and return result', async () => {
            const mockRepo = createMockRepository()
            const personStore = new BatchWritingPersonsStore(mockRepo, db.kafkaProducer)

            const result = await personStore.addPersonlessDistinctIdForMerge(teamId, 'test-distinct')

            expect(mockRepo.addPersonlessDistinctIdForMerge).toHaveBeenCalledWith(teamId, 'test-distinct')
            expect(result).toBe(true)
        })

        it('should handle repository returning false', async () => {
            const mockRepo = createMockRepository()
            mockRepo.addPersonlessDistinctIdForMerge = jest.fn().mockResolvedValue(false)
            const personStore = new BatchWritingPersonsStore(mockRepo, db.kafkaProducer)

            const result = await personStore.addPersonlessDistinctIdForMerge(teamId, 'test-distinct')

            expect(mockRepo.addPersonlessDistinctIdForMerge).toHaveBeenCalledWith(teamId, 'test-distinct')
            expect(result).toBe(false)
        })
    })

    describe('personPropertiesSize', () => {
        it('should call repository method and return result', async () => {
            const mockRepo = createMockRepository()
            const personStore = new BatchWritingPersonsStore(mockRepo, db.kafkaProducer)
            const personId = 'test-person-id'
            const teamId = 1

            const result = await personStore.personPropertiesSize(personId, teamId)

            expect(mockRepo.personPropertiesSize).toHaveBeenCalledWith(personId, teamId)
            expect(result).toBe(1024)
        })

        it('should handle repository returning 0', async () => {
            const mockRepo = createMockRepository()
            mockRepo.personPropertiesSize = jest.fn().mockResolvedValue(0)
            const personStore = new BatchWritingPersonsStore(mockRepo, db.kafkaProducer)
            const personId = 'test-person-id'
            const teamId = 1

            const result = await personStore.personPropertiesSize(personId, teamId)

            expect(mockRepo.personPropertiesSize).toHaveBeenCalledWith(personId, teamId)
            expect(result).toBe(0)
        })
    })

    describe('updateCohortsAndFeatureFlagsForMerge', () => {
        it('should call repository method with correct arguments', async () => {
            const mockRepo = createMockRepository()
            const personStore = new BatchWritingPersonsStore(mockRepo, db.kafkaProducer)

            const teamID = 1
            const sourcePersonID = 'source-person-id'
            const targetPersonID = 'target-person-id'
            const distinctId = 'test-distinct'

            await personStore.updateCohortsAndFeatureFlagsForMerge(teamID, sourcePersonID, targetPersonID, distinctId)

            expect(mockRepo.updateCohortsAndFeatureFlagsForMerge).toHaveBeenCalledWith(
                teamID,
                sourcePersonID,
                targetPersonID
            )
        })

        it('should call repository method with transaction when provided', async () => {
            const mockRepo = createMockRepository()
            const personStore = new BatchWritingPersonsStore(mockRepo, db.kafkaProducer)

            const teamID = 1
            const sourcePersonID = 'source-person-id'
            const targetPersonID = 'target-person-id'
            const distinctId = 'test-distinct'

            const mockTransaction = createMockTransaction()

            await personStore.updateCohortsAndFeatureFlagsForMerge(
                teamID,
                sourcePersonID,
                targetPersonID,
                distinctId,
                mockTransaction
            )

            // Verify the transaction was called instead of the repository
            expect(mockTransaction.updateCohortsAndFeatureFlagsForMerge).toHaveBeenCalledWith(
                teamID,
                sourcePersonID,
                targetPersonID
            )

            // Verify the repository was NOT called
            expect(mockRepo.updateCohortsAndFeatureFlagsForMerge).not.toHaveBeenCalled()
        })
    })

    describe('property filtering at batch level', () => {
        const mockPersonProfileBatchUpdateOutcomeCounter = personProfileBatchUpdateOutcomeCounter as jest.Mocked<
            typeof personProfileBatchUpdateOutcomeCounter
        >
        const mockPersonProfileBatchIgnoredPropertiesCounter =
            personProfileBatchIgnoredPropertiesCounter as jest.Mocked<typeof personProfileBatchIgnoredPropertiesCounter>
        const mockPersonPropertyKeyUpdateCounter = personPropertyKeyUpdateCounter as jest.Mocked<
            typeof personPropertyKeyUpdateCounter
        >

        it('should skip database write when only filtered properties are updated', async () => {
            const mockRepo = createMockRepository()
            const personStore = new BatchWritingPersonsStore(mockRepo, db.kafkaProducer)

            // Update person with only filtered properties (existing properties being updated)
            // Using $current_url and $pathname which are in FILTERED_PERSON_UPDATE_PROPERTIES
            await personStore.updatePersonWithPropertiesDiffForUpdate(
                { ...person, properties: { $current_url: 'https://old.com', $pathname: '/old' } },
                { $current_url: 'https://new.com', $pathname: '/new' },
                [],
                {},
                'test'
            )

            // Flush should skip the database write since only filtered properties changed
            await personStore.flush()

            expect(mockRepo.updatePerson).not.toHaveBeenCalled()
            expect(mockRepo.updatePersonAssertVersion).not.toHaveBeenCalled()

            // Verify metrics
            expect(mockPersonProfileBatchUpdateOutcomeCounter.labels).toHaveBeenCalledTimes(1)
            expect(mockPersonProfileBatchUpdateOutcomeCounter.labels).toHaveBeenCalledWith({ outcome: 'ignored' })
            expect(mockPersonProfileBatchUpdateOutcomeCounter.labels({ outcome: 'ignored' }).inc).toHaveBeenCalledTimes(
                1
            )
            expect(mockPersonProfileBatchIgnoredPropertiesCounter.labels).toHaveBeenCalledTimes(2)
            expect(mockPersonProfileBatchIgnoredPropertiesCounter.labels).toHaveBeenCalledWith({
                property: '$current_url',
            })
            expect(mockPersonProfileBatchIgnoredPropertiesCounter.labels).toHaveBeenCalledWith({
                property: '$pathname',
            })
            // personPropertyKeyUpdateCounter should NOT be called for 'ignored' outcomes
            expect(mockPersonPropertyKeyUpdateCounter.labels).not.toHaveBeenCalled()
        })

        it('should skip database write when only blocked $geoip_* properties are updated', async () => {
            const mockRepo = createMockRepository()
            const personStore = new BatchWritingPersonsStore(mockRepo, db.kafkaProducer)

            // Update person with only blocked geoip properties (existing properties being updated)
            // Note: $geoip_country_name and $geoip_city_name are allowed, but $geoip_latitude is blocked
            await personStore.updatePersonWithPropertiesDiffForUpdate(
                { ...person, properties: { $geoip_latitude: 40.7128, $geoip_longitude: -74.006 } },
                { $geoip_latitude: 37.7749, $geoip_longitude: -74.006 },
                [],
                {},
                'test'
            )

            // Flush should skip the database write
            await personStore.flush()

            expect(mockRepo.updatePerson).not.toHaveBeenCalled()
            expect(mockRepo.updatePersonAssertVersion).not.toHaveBeenCalled()

            // Verify metrics
            expect(mockPersonProfileBatchUpdateOutcomeCounter.labels).toHaveBeenCalledTimes(1)
            expect(mockPersonProfileBatchUpdateOutcomeCounter.labels).toHaveBeenCalledWith({ outcome: 'ignored' })
            expect(mockPersonProfileBatchUpdateOutcomeCounter.labels({ outcome: 'ignored' }).inc).toHaveBeenCalledTimes(
                1
            )
            expect(mockPersonProfileBatchIgnoredPropertiesCounter.labels).toHaveBeenCalledTimes(1)
            expect(mockPersonProfileBatchIgnoredPropertiesCounter.labels).toHaveBeenCalledWith({
                property: '$geoip_latitude',
            })
            // personPropertyKeyUpdateCounter should NOT be called for 'ignored' outcomes
            expect(mockPersonPropertyKeyUpdateCounter.labels).not.toHaveBeenCalled()
        })

        it('should write to database when filtered properties are NEW (not in existing properties)', async () => {
            const mockRepo = createMockRepository()
            const personStore = new BatchWritingPersonsStore(mockRepo, db.kafkaProducer)

            // Person without browser property
            const personWithoutBrowser = { ...person, properties: { name: 'John' } }

            // Update person with NEW eventToPersonProperty
            await personStore.updatePersonWithPropertiesDiffForUpdate(
                personWithoutBrowser,
                { $browser: 'Chrome' },
                [],
                {},
                'test'
            )

            // Flush SHOULD write to database since it's a new property
            await personStore.flush()

            // In NO_ASSERT mode, we use batch updates
            expect(mockRepo.updatePersonsBatch).toHaveBeenCalledTimes(1)

            // Verify metrics - should be 'changed' since new property triggers write
            expect(mockPersonProfileBatchUpdateOutcomeCounter.labels).toHaveBeenCalledTimes(1)
            expect(mockPersonProfileBatchUpdateOutcomeCounter.labels).toHaveBeenCalledWith({ outcome: 'changed' })
            expect(mockPersonProfileBatchUpdateOutcomeCounter.labels({ outcome: 'changed' }).inc).toHaveBeenCalledTimes(
                1
            )
            // Note: $browser would be ignored at event level (see person-update.ts), but filtering happens at batch level
            expect(mockPersonProfileBatchIgnoredPropertiesCounter.labels).not.toHaveBeenCalled()
            // personPropertyKeyUpdateCounter should be called for new property
            expect(mockPersonPropertyKeyUpdateCounter.labels).toHaveBeenCalledTimes(1)
            expect(mockPersonPropertyKeyUpdateCounter.labels).toHaveBeenCalledWith({ key: '$browser' })
            expect(mockPersonPropertyKeyUpdateCounter.labels({ key: '$browser' }).inc).toHaveBeenCalledTimes(1)
        })

        it('should write to database when mixing filtered and non-filtered properties', async () => {
            const mockRepo = createMockRepository()
            const personStore = new BatchWritingPersonsStore(mockRepo, db.kafkaProducer)

            // Update person with both filtered and non-filtered properties
            await personStore.updatePersonWithPropertiesDiffForUpdate(
                { ...person, properties: { $browser: 'Firefox', name: 'Jane' } },
                { $browser: 'Chrome', name: 'John' },
                [],
                {},
                'test'
            )

            // Flush SHOULD write to database because name is not filtered
            await personStore.flush()

            // In NO_ASSERT mode, we use batch updates
            expect(mockRepo.updatePersonsBatch).toHaveBeenCalledTimes(1)

            // Verify metrics - should be 'changed' since non-filtered property triggers write
            expect(mockPersonProfileBatchUpdateOutcomeCounter.labels).toHaveBeenCalledTimes(1)
            expect(mockPersonProfileBatchUpdateOutcomeCounter.labels).toHaveBeenCalledWith({ outcome: 'changed' })
            expect(mockPersonProfileBatchUpdateOutcomeCounter.labels({ outcome: 'changed' }).inc).toHaveBeenCalledTimes(
                1
            )
            // Note: $browser would be ignored at event level (see person-update.ts), but filtering happens at batch level
            expect(mockPersonProfileBatchIgnoredPropertiesCounter.labels).not.toHaveBeenCalled()
            // personPropertyKeyUpdateCounter should be called for both properties
            expect(mockPersonPropertyKeyUpdateCounter.labels).toHaveBeenCalledTimes(2)
            expect(mockPersonPropertyKeyUpdateCounter.labels).toHaveBeenCalledWith({ key: '$browser' })
            expect(mockPersonPropertyKeyUpdateCounter.labels).toHaveBeenCalledWith({ key: 'other' })
        })

        it('should write to database when unsetting any property', async () => {
            const mockRepo = createMockRepository()
            const personStore = new BatchWritingPersonsStore(mockRepo, db.kafkaProducer)

            // Unset a filtered property
            await personStore.updatePersonWithPropertiesDiffForUpdate(
                { ...person, properties: { $browser: 'Chrome' } },
                {},
                ['$browser'],
                {},
                'test'
            )

            // Flush SHOULD write to database because unsetting always triggers a write
            await personStore.flush()

            // In NO_ASSERT mode, we use batch updates
            expect(mockRepo.updatePersonsBatch).toHaveBeenCalledTimes(1)

            // Verify metrics - should be 'changed' since unsetting triggers write
            expect(mockPersonProfileBatchUpdateOutcomeCounter.labels).toHaveBeenCalledTimes(1)
            expect(mockPersonProfileBatchUpdateOutcomeCounter.labels).toHaveBeenCalledWith({ outcome: 'changed' })
            expect(mockPersonProfileBatchUpdateOutcomeCounter.labels({ outcome: 'changed' }).inc).toHaveBeenCalledTimes(
                1
            )
            // Note: $browser would be ignored at event level (see person-update.ts), but filtering happens at batch level
            expect(mockPersonProfileBatchIgnoredPropertiesCounter.labels).not.toHaveBeenCalled()
            // personPropertyKeyUpdateCounter should be called for unset property
            expect(mockPersonPropertyKeyUpdateCounter.labels).toHaveBeenCalledTimes(1)
            expect(mockPersonPropertyKeyUpdateCounter.labels).toHaveBeenCalledWith({ key: '$browser' })
            expect(mockPersonPropertyKeyUpdateCounter.labels({ key: '$browser' }).inc).toHaveBeenCalledTimes(1)
        })

        it('should write to database when force_update is set even with only filtered properties', async () => {
            const mockRepo = createMockRepository()
            const personStore = new BatchWritingPersonsStore(mockRepo, db.kafkaProducer)

            // Update person with only filtered properties but with force_update=true (simulating $identify/$set events)
            // Using $current_url and $pathname which are in FILTERED_PERSON_UPDATE_PROPERTIES
            await personStore.updatePersonWithPropertiesDiffForUpdate(
                { ...person, properties: { $current_url: 'https://old.com', $pathname: '/old' } },
                { $current_url: 'https://new.com', $pathname: '/new' },
                [],
                {},
                'test',
                true // force_update=true for $identify/$set events
            )

            // Flush SHOULD write to database because force_update bypasses filtering
            await personStore.flush()

            // In NO_ASSERT mode, we use batch updates
            expect(mockRepo.updatePersonsBatch).toHaveBeenCalledTimes(1)

            // Verify metrics - should be 'changed' because force_update bypasses filtering
            expect(mockPersonProfileBatchUpdateOutcomeCounter.labels).toHaveBeenCalledTimes(1)
            expect(mockPersonProfileBatchUpdateOutcomeCounter.labels).toHaveBeenCalledWith({ outcome: 'changed' })
            expect(mockPersonProfileBatchUpdateOutcomeCounter.labels({ outcome: 'changed' }).inc).toHaveBeenCalledTimes(
                1
            )
            // With force_update, properties should not be marked as ignored
            expect(mockPersonProfileBatchIgnoredPropertiesCounter.labels).not.toHaveBeenCalled()
            // personPropertyKeyUpdateCounter should be called for the updated properties
            expect(mockPersonPropertyKeyUpdateCounter.labels).toHaveBeenCalledTimes(2)
            expect(mockPersonPropertyKeyUpdateCounter.labels).toHaveBeenCalledWith({ key: '$current_url' })
            expect(mockPersonPropertyKeyUpdateCounter.labels).toHaveBeenCalledWith({ key: '$pathname' })
        })

        it('integration: multiple events with only filtered properties should not trigger database write', async () => {
            const mockRepo = createMockRepository()
            const personStore = new BatchWritingPersonsStore(mockRepo, db.kafkaProducer)

            // Using properties that are in FILTERED_PERSON_UPDATE_PROPERTIES
            const personWithFiltered = {
                ...person,
                properties: {
                    $current_url: 'https://old.com',
                    $pathname: '/old',
                    $geoip_latitude: 40.7128,
                },
            }

            // Event 1: Update current_url (filtered)
            await personStore.updatePersonWithPropertiesDiffForUpdate(
                personWithFiltered,
                { $current_url: 'https://new.com' },
                [],
                {},
                'test'
            )

            // Event 2: Update pathname (filtered)
            await personStore.updatePersonWithPropertiesDiffForUpdate(
                personWithFiltered,
                { $pathname: '/new' },
                [],
                {},
                'test'
            )

            // Event 3: Update blocked geoip property (latitude is blocked, city_name is allowed)
            await personStore.updatePersonWithPropertiesDiffForUpdate(
                personWithFiltered,
                { $geoip_latitude: 37.7749 },
                [],
                {},
                'test'
            )

            // Flush should NOT write to database - all properties are filtered
            await personStore.flush()

            expect(mockRepo.updatePerson).not.toHaveBeenCalled()
            expect(mockRepo.updatePersonAssertVersion).not.toHaveBeenCalled()

            // Verify metrics - should be 'ignored' since all properties are filtered
            expect(mockPersonProfileBatchUpdateOutcomeCounter.labels).toHaveBeenCalledTimes(1)
            expect(mockPersonProfileBatchUpdateOutcomeCounter.labels).toHaveBeenCalledWith({ outcome: 'ignored' })
            expect(mockPersonProfileBatchUpdateOutcomeCounter.labels({ outcome: 'ignored' }).inc).toHaveBeenCalledTimes(
                1
            )
            expect(mockPersonProfileBatchIgnoredPropertiesCounter.labels).toHaveBeenCalledTimes(3)
            expect(mockPersonProfileBatchIgnoredPropertiesCounter.labels).toHaveBeenCalledWith({
                property: '$current_url',
            })
            expect(mockPersonProfileBatchIgnoredPropertiesCounter.labels).toHaveBeenCalledWith({
                property: '$pathname',
            })
            expect(mockPersonProfileBatchIgnoredPropertiesCounter.labels).toHaveBeenCalledWith({
                property: '$geoip_latitude',
            })
            // personPropertyKeyUpdateCounter should NOT be called for 'ignored' outcomes
            expect(mockPersonPropertyKeyUpdateCounter.labels).not.toHaveBeenCalled()
        })

        it('should write to database when allowed geoip property ($geoip_country_name) is updated alongside blocked ones', async () => {
            const mockRepo = createMockRepository()
            const personStore = new BatchWritingPersonsStore(mockRepo, db.kafkaProducer)

            // Person with existing geoip properties
            const personWithGeoip = {
                ...person,
                properties: {
                    $geoip_country_name: 'Canada',
                    $geoip_city_name: 'Toronto',
                    $geoip_latitude: 43.6532,
                    $geoip_longitude: -79.3832,
                },
            }

            // Update all geoip properties including allowed ones (country_name, city_name)
            // Since $geoip_country_name is allowed, all properties should be updated
            await personStore.updatePersonWithPropertiesDiffForUpdate(
                personWithGeoip,
                {
                    $geoip_country_name: 'United States',
                    $geoip_city_name: 'San Francisco',
                    $geoip_latitude: 37.7749,
                    $geoip_longitude: -122.4194,
                },
                [],
                {},
                'test'
            )

            // Flush SHOULD write to database because $geoip_country_name is allowed
            await personStore.flush()

            // In NO_ASSERT mode, we use batch updates
            expect(mockRepo.updatePersonsBatch).toHaveBeenCalledTimes(1)
            expect(mockRepo.updatePersonsBatch).toHaveBeenCalledWith([
                expect.objectContaining({
                    properties_to_set: {
                        $geoip_country_name: 'United States',
                        $geoip_city_name: 'San Francisco',
                        $geoip_latitude: 37.7749,
                        $geoip_longitude: -122.4194,
                    },
                }),
            ])

            // Verify metrics - should be 'changed' since allowed geoip property triggers write
            expect(mockPersonProfileBatchUpdateOutcomeCounter.labels).toHaveBeenCalledTimes(1)
            expect(mockPersonProfileBatchUpdateOutcomeCounter.labels).toHaveBeenCalledWith({ outcome: 'changed' })
            expect(mockPersonProfileBatchIgnoredPropertiesCounter.labels).not.toHaveBeenCalled()
            // personPropertyKeyUpdateCounter uses getMetricKey which returns 'geoIP' for all $geoip_* properties
            expect(mockPersonPropertyKeyUpdateCounter.labels).toHaveBeenCalledWith({ key: 'geoIP' })
        })

        it('integration: filtered properties then non-filtered property should trigger database write', async () => {
            const mockRepo = createMockRepository()
            const personStore = new BatchWritingPersonsStore(mockRepo, db.kafkaProducer)

            const personWithFiltered = {
                ...person,
                properties: {
                    $browser: 'Firefox',
                    $app_build: '100',
                    $os: 'Windows',
                    name: 'Jane',
                },
            }

            // Event 1: Update browser (filtered)
            await personStore.updatePersonWithPropertiesDiffForUpdate(
                personWithFiltered,
                { $browser: 'Chrome' },
                [],
                {},
                'test'
            )

            // Event 2: Update app build (filtered)
            await personStore.updatePersonWithPropertiesDiffForUpdate(
                personWithFiltered,
                { $app_build: '200' },
                [],
                {},
                'test'
            )

            // Event 3: Update name (NOT filtered)
            await personStore.updatePersonWithPropertiesDiffForUpdate(
                personWithFiltered,
                { name: 'John' },
                [],
                {},
                'test'
            )

            // Event 4: Update more filtered properties
            await personStore.updatePersonWithPropertiesDiffForUpdate(
                personWithFiltered,
                { $os: 'macOS' },
                [],
                {},
                'test'
            )

            // Flush SHOULD write to database because event 3 has non-filtered property
            await personStore.flush()

            // In NO_ASSERT mode, we use batch updates
            expect(mockRepo.updatePersonsBatch).toHaveBeenCalledTimes(1)
            expect(mockRepo.updatePersonsBatch).toHaveBeenCalledWith([
                expect.objectContaining({
                    properties_to_set: {
                        $browser: 'Chrome',
                        $app_build: '200',
                        $os: 'macOS',
                        name: 'John',
                    },
                }),
            ])

            // Verify metrics - should be 'changed' since non-filtered property triggers write
            expect(mockPersonProfileBatchUpdateOutcomeCounter.labels).toHaveBeenCalledTimes(1)
            expect(mockPersonProfileBatchUpdateOutcomeCounter.labels).toHaveBeenCalledWith({ outcome: 'changed' })
            expect(mockPersonProfileBatchUpdateOutcomeCounter.labels({ outcome: 'changed' }).inc).toHaveBeenCalledTimes(
                1
            )
            // Note: some properties would be ignored at event level (see person-update.ts), but filtering happens at batch level
            expect(mockPersonProfileBatchIgnoredPropertiesCounter.labels).not.toHaveBeenCalled()
            // personPropertyKeyUpdateCounter should be called for all 4 properties
            expect(mockPersonPropertyKeyUpdateCounter.labels).toHaveBeenCalledTimes(4)
            expect(mockPersonPropertyKeyUpdateCounter.labels).toHaveBeenCalledWith({ key: '$browser' })
            expect(mockPersonPropertyKeyUpdateCounter.labels).toHaveBeenCalledWith({ key: '$app_build' })
            expect(mockPersonPropertyKeyUpdateCounter.labels).toHaveBeenCalledWith({ key: '$os' })
            expect(mockPersonPropertyKeyUpdateCounter.labels).toHaveBeenCalledWith({ key: 'other' })
        })

        it('integration: normal events for regression - custom properties always trigger writes', async () => {
            const mockRepo = createMockRepository()
            const personStore = new BatchWritingPersonsStore(mockRepo, db.kafkaProducer)

            // Event 1: Normal custom property
            await personStore.updatePersonWithPropertiesDiffForUpdate(person, { plan: 'premium' }, [], {}, 'test')

            // Event 2: Another custom property
            await personStore.updatePersonWithPropertiesDiffForUpdate(
                person,
                { subscription_status: 'active' },
                [],
                {},
                'test'
            )

            // Flush SHOULD write to database
            await personStore.flush()

            // In NO_ASSERT mode, we use batch updates
            expect(mockRepo.updatePersonsBatch).toHaveBeenCalledTimes(1)
            expect(mockRepo.updatePersonsBatch).toHaveBeenCalledWith([
                expect.objectContaining({
                    properties_to_set: expect.objectContaining({
                        plan: 'premium',
                        subscription_status: 'active',
                    }),
                }),
            ])

            // Verify metrics - should be 'changed' since custom properties trigger write
            expect(mockPersonProfileBatchUpdateOutcomeCounter.labels).toHaveBeenCalledTimes(1)
            expect(mockPersonProfileBatchUpdateOutcomeCounter.labels).toHaveBeenCalledWith({ outcome: 'changed' })
            expect(mockPersonProfileBatchUpdateOutcomeCounter.labels({ outcome: 'changed' }).inc).toHaveBeenCalledTimes(
                1
            )
            // Note: custom properties are never ignored at event level (see person-update.ts)
            expect(mockPersonProfileBatchIgnoredPropertiesCounter.labels).not.toHaveBeenCalled()
            // personPropertyKeyUpdateCounter should be called once for 'other' (deduplicated by Set)
            expect(mockPersonPropertyKeyUpdateCounter.labels).toHaveBeenCalledTimes(1)
            expect(mockPersonPropertyKeyUpdateCounter.labels).toHaveBeenCalledWith({ key: 'other' })
            expect(mockPersonPropertyKeyUpdateCounter.labels({ key: 'other' }).inc).toHaveBeenCalledTimes(1)
        })

        it('integration: chain of events - normal event (ignored), $identify event (forces update), then normal event (also written)', async () => {
            const mockRepo = createMockRepository()
            const personStore = new BatchWritingPersonsStore(mockRepo, db.kafkaProducer)

            const personWithFiltered = {
                ...person,
                properties: {
                    $browser: 'Firefox',
                    utm_source: 'twitter',
                    $geoip_city_name: 'New York',
                },
            }

            // Event 1: Normal pageview event with filtered properties
            await personStore.updatePersonWithPropertiesDiffForUpdate(
                personWithFiltered,
                { $browser: 'Chrome', utm_source: 'google' },
                [],
                {},
                'test'
            )

            // Event 2: $identify event with ONLY filtered properties - should force update
            await personStore.updatePersonWithPropertiesDiffForUpdate(
                personWithFiltered,
                { $geoip_city_name: 'San Francisco', $browser: 'Safari' },
                [],
                {},
                'test',
                true // forceUpdate=true ($identify event)
            )

            // Event 3: Another normal event with filtered properties
            await personStore.updatePersonWithPropertiesDiffForUpdate(
                personWithFiltered,
                { utm_source: 'facebook' },
                [],
                {},
                'test'
            )

            // Flush SHOULD write to database because $identify event set force_update=true
            await personStore.flush()

            // In NO_ASSERT mode, we use batch updates
            expect(mockRepo.updatePersonsBatch).toHaveBeenCalledTimes(1)

            // Verify that ALL property changes from all three events are written
            expect(mockRepo.updatePersonsBatch).toHaveBeenCalledWith([
                expect.objectContaining({
                    properties_to_set: expect.objectContaining({
                        $browser: 'Safari',
                        utm_source: 'facebook',
                        $geoip_city_name: 'San Francisco',
                    }),
                }),
            ])
        })

        it('integration: chain without $identify/$set should not trigger update', async () => {
            const mockRepo = createMockRepository()
            const personStore = new BatchWritingPersonsStore(mockRepo, db.kafkaProducer)

            // Using properties that are in FILTERED_PERSON_UPDATE_PROPERTIES
            const personWithFiltered = {
                ...person,
                properties: {
                    $current_url: 'https://old.com',
                    $pathname: '/old',
                },
            }

            // Event 1: Normal event with filtered properties
            await personStore.updatePersonWithPropertiesDiffForUpdate(
                personWithFiltered,
                { $current_url: 'https://new.com' },
                [],
                {},
                'test'
                // forceUpdate not set
            )

            // Event 2: Another normal event with filtered properties
            await personStore.updatePersonWithPropertiesDiffForUpdate(
                personWithFiltered,
                { $pathname: '/new' },
                [],
                {},
                'test'
                // forceUpdate not set
            )

            // Event 3: Yet another normal event with filtered properties
            await personStore.updatePersonWithPropertiesDiffForUpdate(
                personWithFiltered,
                { $current_url: 'https://another.com' },
                [],
                {},
                'test'
                // forceUpdate not set
            )

            // Flush should NOT write to database - all events are normal with only filtered properties
            await personStore.flush()

            expect(mockRepo.updatePerson).not.toHaveBeenCalled()
            expect(mockRepo.updatePersonAssertVersion).not.toHaveBeenCalled()

            // Verify metrics - should be 'ignored' since all properties are filtered and no force_update
            expect(mockPersonProfileBatchUpdateOutcomeCounter.labels).toHaveBeenCalledTimes(1)
            expect(mockPersonProfileBatchUpdateOutcomeCounter.labels).toHaveBeenCalledWith({ outcome: 'ignored' })
            expect(mockPersonProfileBatchUpdateOutcomeCounter.labels({ outcome: 'ignored' }).inc).toHaveBeenCalledTimes(
                1
            )
            // Properties should be marked as ignored
            expect(mockPersonProfileBatchIgnoredPropertiesCounter.labels).toHaveBeenCalledTimes(2)
            expect(mockPersonProfileBatchIgnoredPropertiesCounter.labels).toHaveBeenCalledWith({
                property: '$current_url',
            })
            expect(mockPersonProfileBatchIgnoredPropertiesCounter.labels).toHaveBeenCalledWith({
                property: '$pathname',
            })
            // personPropertyKeyUpdateCounter should NOT be called for 'ignored' outcomes
            expect(mockPersonPropertyKeyUpdateCounter.labels).not.toHaveBeenCalled()
        })
    })

    describe('reset', () => {
        it('should clear all caches and metrics after reset', async () => {
            const personStore = getPersonsStore()

            // Populate caches by fetching and updating a person
            await personStore.fetchForUpdate(teamId, 'distinct-1')
            await personStore.fetchForChecking(teamId, 'distinct-2')
            await personStore.updatePersonWithPropertiesDiffForUpdate(person, { name: 'test' }, [], {}, 'distinct-1')

            // Verify caches are populated
            expect(personStore.getUpdateCache().size).toBeGreaterThan(0)
            expect(personStore.getCheckCache().size).toBeGreaterThan(0)

            // Reset the store
            personStore.reset()

            // Verify all caches are cleared
            expect(personStore.getUpdateCache().size).toBe(0)
            expect(personStore.getCheckCache().size).toBe(0)
        })

        it('should allow reuse of the store after reset', async () => {
            const personStore = getPersonsStore()

            // First batch: populate and flush
            await personStore.fetchForUpdate(teamId, 'distinct-1')
            await personStore.updatePersonWithPropertiesDiffForUpdate(person, { batch: '1' }, [], {}, 'distinct-1')
            await personStore.flush()
            personStore.reportBatch()
            personStore.reset()

            // Second batch: should work normally without stale data
            const person2 = { ...person, id: '2', properties: { original: 'value' } }
            mockRepo.fetchPerson.mockResolvedValueOnce(person2)

            await personStore.fetchForUpdate(teamId, 'distinct-2')
            await personStore.updatePersonWithPropertiesDiffForUpdate(person2, { batch: '2' }, [], {}, 'distinct-2')
            await personStore.flush()

            // Verify second batch wrote correctly (NO_ASSERT mode uses batch updates)
            expect(mockRepo.updatePersonsBatch).toHaveBeenCalledTimes(2)
            expect(mockRepo.updatePersonsBatch).toHaveBeenLastCalledWith([
                expect.objectContaining({
                    properties_to_set: expect.objectContaining({ batch: '2' }),
                }),
            ])
        })

        it('should not share cached person data between batches', async () => {
            const personStore = getPersonsStore()

            // First batch: cache person with specific properties
            const personBatch1 = { ...person, properties: { name: 'Batch1Person' } }
            mockRepo.fetchPerson.mockResolvedValueOnce(personBatch1)

            await personStore.fetchForUpdate(teamId, 'user-1')
            await personStore.flush()
            personStore.reportBatch()
            personStore.reset()

            // Second batch: same distinct_id should fetch fresh from DB
            const personBatch2 = { ...person, properties: { name: 'Batch2Person', newProp: 'value' } }
            mockRepo.fetchPerson.mockResolvedValueOnce(personBatch2)

            const fetchedPerson = await personStore.fetchForUpdate(teamId, 'user-1')

            // Should have fetched from DB again, not used stale cache
            expect(mockRepo.fetchPerson).toHaveBeenCalledTimes(2)
            expect(fetchedPerson?.properties).toEqual({ name: 'Batch2Person', newProp: 'value' })
        })
    })

<<<<<<< HEAD
    describe('createPerson caching', () => {
        it('should cache all extra distinct IDs when creating a person with multiple distinct IDs', async () => {
            const personStore = getPersonsStore()
            const createdPerson = { ...person, uuid: 'new-uuid' }
            mockRepo.createPerson.mockResolvedValue({
                success: true,
                person: createdPerson,
                messages: [],
                created: true,
            })

            await personStore.createPerson(
                DateTime.now(),
                { prop: 'value' },
                {},
                {},
                teamId,
                null,
                false,
                'new-uuid',
                { distinctId: 'primary-id' },
                [{ distinctId: 'extra-id-1' }, { distinctId: 'extra-id-2' }, { distinctId: 'extra-id-3' }]
            )

            // All distinct IDs should be cached - verify by checking the cache directly
            const checkCache = personStore.getCheckCache()
            const updateCache = personStore.getUpdateCache()

            // Primary distinct ID should be cached
            expect(checkCache.get(`${teamId}:primary-id`)).toEqual(createdPerson)
            expect(updateCache.get(`${teamId}:${createdPerson.id}`)).toBeDefined()

            // All extra distinct IDs should also be cached for update lookups
            // The distinctIdToPersonId map should contain all extra distinct IDs
            const distinctIdToPersonId = (personStore as any).distinctIdToPersonId as Map<string, string>
            expect(distinctIdToPersonId.get(`${teamId}:extra-id-1`)).toBe(createdPerson.id)
            expect(distinctIdToPersonId.get(`${teamId}:extra-id-2`)).toBe(createdPerson.id)
            expect(distinctIdToPersonId.get(`${teamId}:extra-id-3`)).toBe(createdPerson.id)
=======
    describe('prefetchPersons', () => {
        it('should fetch persons in a single batched query and populate both caches', async () => {
            const personStoreForBatch = getPersonsStore()

            const person1 = { ...person, id: '1', team_id: teamId, distinct_id: 'user-1' }
            const person2 = { ...person, id: '2', team_id: teamId, distinct_id: 'user-2' }

            mockRepo.fetchPersonsByDistinctIds.mockResolvedValueOnce([person1, person2])

            await personStoreForBatch.prefetchPersons([
                { teamId, distinctId: 'user-1' },
                { teamId, distinctId: 'user-2' },
            ])

            // Should have called fetchPersonsByDistinctIds once with both entries (useReadReplica=false)
            expect(mockRepo.fetchPersonsByDistinctIds).toHaveBeenCalledTimes(1)
            expect(mockRepo.fetchPersonsByDistinctIds).toHaveBeenCalledWith(
                [
                    { teamId, distinctId: 'user-1' },
                    { teamId, distinctId: 'user-2' },
                ],
                false
            )

            // Both caches should be populated (check cache stores InternalPerson without distinct_id)
            const { distinct_id: _1, ...expectedPerson1 } = person1
            const { distinct_id: _2, ...expectedPerson2 } = person2
            expect(personStoreForBatch.getCheckCache().get(`${teamId}:user-1`)).toEqual(expectedPerson1)
            expect(personStoreForBatch.getCheckCache().get(`${teamId}:user-2`)).toEqual(expectedPerson2)
            expect(personStoreForBatch.getUpdateCache().get(`${teamId}:1`)).toBeDefined()
            expect(personStoreForBatch.getUpdateCache().get(`${teamId}:2`)).toBeDefined()
        })

        it('should cache null in check cache only for persons not found', async () => {
            const personStoreForBatch = getPersonsStore()

            const person1 = { ...person, id: '1', team_id: teamId, distinct_id: 'user-1' }

            // Only return person1, not person2
            mockRepo.fetchPersonsByDistinctIds.mockResolvedValueOnce([person1])

            await personStoreForBatch.prefetchPersons([
                { teamId, distinctId: 'user-1' },
                { teamId, distinctId: 'user-2' },
            ])

            // Check cache: person1 should be cached (without distinct_id), person2 should be null
            const { distinct_id: _, ...expectedPerson1 } = person1
            expect(personStoreForBatch.getCheckCache().get(`${teamId}:user-1`)).toEqual(expectedPerson1)
            expect(personStoreForBatch.getCheckCache().get(`${teamId}:user-2`)).toBeNull()

            // Update cache: only person1 should be cached (no null for missing)
            expect(personStoreForBatch.getUpdateCache().get(`${teamId}:1`)).toBeDefined()
            expect(personStoreForBatch.getUpdateCache().has(`${teamId}:2`)).toBe(false)
        })

        it('should skip entries already in check cache', async () => {
            const personStoreForBatch = getPersonsStore()

            // Pre-populate check cache for user-1
            const existingPerson = { ...person, id: '1', team_id: teamId }
            personStoreForBatch.getCheckCache().set(`${teamId}:user-1`, existingPerson)

            const person2 = { ...person, id: '2', team_id: teamId, distinct_id: 'user-2' }
            mockRepo.fetchPersonsByDistinctIds.mockResolvedValueOnce([person2])

            await personStoreForBatch.prefetchPersons([
                { teamId, distinctId: 'user-1' },
                { teamId, distinctId: 'user-2' },
            ])

            // Should only fetch user-2 since user-1 was already cached
            expect(mockRepo.fetchPersonsByDistinctIds).toHaveBeenCalledWith([{ teamId, distinctId: 'user-2' }], false)
        })

        it('should skip entries already in update cache', async () => {
            const personStoreForBatch = getPersonsStore()

            // Pre-populate by fetching for update
            mockRepo.fetchPerson.mockResolvedValueOnce(person)
            await personStoreForBatch.fetchForUpdate(teamId, 'user-1')

            const person2 = { ...person, id: '2', team_id: teamId, distinct_id: 'user-2' }
            mockRepo.fetchPersonsByDistinctIds.mockResolvedValueOnce([person2])

            await personStoreForBatch.prefetchPersons([
                { teamId, distinctId: 'user-1' },
                { teamId, distinctId: 'user-2' },
            ])

            // Should only fetch user-2 since user-1 was already in update cache
            expect(mockRepo.fetchPersonsByDistinctIds).toHaveBeenCalledWith([{ teamId, distinctId: 'user-2' }], false)
        })

        it('should do nothing for empty input', async () => {
            const personStoreForBatch = getPersonsStore()

            await personStoreForBatch.prefetchPersons([])

            expect(mockRepo.fetchPersonsByDistinctIds).not.toHaveBeenCalled()
        })

        it('should do nothing when all entries are already cached', async () => {
            const personStoreForBatch = getPersonsStore()

            // Pre-populate cache
            personStoreForBatch.getCheckCache().set(`${teamId}:user-1`, person)
            personStoreForBatch.getCheckCache().set(`${teamId}:user-2`, null)

            await personStoreForBatch.prefetchPersons([
                { teamId, distinctId: 'user-1' },
                { teamId, distinctId: 'user-2' },
            ])

            expect(mockRepo.fetchPersonsByDistinctIds).not.toHaveBeenCalled()
        })

        it('should allow fetchForChecking to use prefetched data', async () => {
            const personStoreForBatch = getPersonsStore()

            const prefetchedPerson = { ...person, id: '1', team_id: teamId, distinct_id: 'user-1' }
            mockRepo.fetchPersonsByDistinctIds.mockResolvedValueOnce([prefetchedPerson])

            await personStoreForBatch.prefetchPersons([{ teamId, distinctId: 'user-1' }])

            // Now fetchForChecking should use cached data
            const result = await personStoreForBatch.fetchForChecking(teamId, 'user-1')

            // Result is InternalPerson (no distinct_id), so compare without it
            const { distinct_id: _, ...expectedPerson } = prefetchedPerson
            expect(result).toEqual(expectedPerson)
            // fetchPerson should not have been called since data was prefetched
            expect(mockRepo.fetchPerson).not.toHaveBeenCalled()
        })

        it('should allow fetchForUpdate to use prefetched data', async () => {
            const personStoreForBatch = getPersonsStore()

            const prefetchedPerson = { ...person, id: '1', team_id: teamId, distinct_id: 'user-1' }
            mockRepo.fetchPersonsByDistinctIds.mockResolvedValueOnce([prefetchedPerson])

            await personStoreForBatch.prefetchPersons([{ teamId, distinctId: 'user-1' }])

            // Now fetchForUpdate should use cached data
            const result = await personStoreForBatch.fetchForUpdate(teamId, 'user-1')

            // Result is InternalPerson (no distinct_id), so compare without it
            const { distinct_id: _, ...expectedPerson } = prefetchedPerson
            expect(result).toEqual(expectedPerson)
            // fetchPerson should not have been called since data was prefetched
            expect(mockRepo.fetchPerson).not.toHaveBeenCalled()
        })

        it('should allow fetchForChecking to wait on in-flight prefetch without duplicate queries', async () => {
            const personStoreForBatch = getPersonsStore()

            const prefetchedPerson = { ...person, id: '1', team_id: teamId, distinct_id: 'user-1' }

            // Create a deferred promise so we can control when the prefetch completes
            let resolvePrefetch: (value: (typeof prefetchedPerson)[]) => void
            const prefetchPromise = new Promise<(typeof prefetchedPerson)[]>((resolve) => {
                resolvePrefetch = resolve
            })
            mockRepo.fetchPersonsByDistinctIds.mockReturnValueOnce(prefetchPromise)

            // Start prefetch but don't await it (simulating non-blocking behavior)
            const prefetchCompletion = personStoreForBatch.prefetchPersons([{ teamId, distinctId: 'user-1' }])

            // Now call fetchForChecking while prefetch is still in flight
            const fetchCheckingPromise = personStoreForBatch.fetchForChecking(teamId, 'user-1')

            // Resolve the prefetch
            resolvePrefetch!([prefetchedPerson])
            await prefetchCompletion

            // fetchForChecking should get the prefetched data
            const result = await fetchCheckingPromise

            const { distinct_id: _, ...expectedPerson } = prefetchedPerson
            expect(result).toEqual(expectedPerson)

            // Only the batch fetch should have been called, not individual fetchPerson
            expect(mockRepo.fetchPersonsByDistinctIds).toHaveBeenCalledTimes(1)
            expect(mockRepo.fetchPerson).not.toHaveBeenCalled()
        })

        it('should allow fetchForUpdate to wait on in-flight prefetch without duplicate queries', async () => {
            const personStoreForBatch = getPersonsStore()

            const prefetchedPerson = { ...person, id: '1', team_id: teamId, distinct_id: 'user-1' }

            // Create a deferred promise so we can control when the prefetch completes
            let resolvePrefetch: (value: (typeof prefetchedPerson)[]) => void
            const prefetchPromise = new Promise<(typeof prefetchedPerson)[]>((resolve) => {
                resolvePrefetch = resolve
            })
            mockRepo.fetchPersonsByDistinctIds.mockReturnValueOnce(prefetchPromise)

            // Start prefetch but don't await it
            const prefetchCompletion = personStoreForBatch.prefetchPersons([{ teamId, distinctId: 'user-1' }])

            // Now call fetchForUpdate while prefetch is still in flight
            const fetchUpdatePromise = personStoreForBatch.fetchForUpdate(teamId, 'user-1')

            // Resolve the prefetch
            resolvePrefetch!([prefetchedPerson])
            await prefetchCompletion

            // fetchForUpdate should get the prefetched data
            const result = await fetchUpdatePromise

            const { distinct_id: _, ...expectedPerson } = prefetchedPerson
            expect(result).toEqual(expectedPerson)

            // Only the batch fetch should have been called, not individual fetchPerson
            expect(mockRepo.fetchPersonsByDistinctIds).toHaveBeenCalledTimes(1)
            expect(mockRepo.fetchPerson).not.toHaveBeenCalled()
>>>>>>> 239432e7
        })
    })
})<|MERGE_RESOLUTION|>--- conflicted
+++ resolved
@@ -2197,7 +2197,6 @@
         })
     })
 
-<<<<<<< HEAD
     describe('createPerson caching', () => {
         it('should cache all extra distinct IDs when creating a person with multiple distinct IDs', async () => {
             const personStore = getPersonsStore()
@@ -2236,7 +2235,9 @@
             expect(distinctIdToPersonId.get(`${teamId}:extra-id-1`)).toBe(createdPerson.id)
             expect(distinctIdToPersonId.get(`${teamId}:extra-id-2`)).toBe(createdPerson.id)
             expect(distinctIdToPersonId.get(`${teamId}:extra-id-3`)).toBe(createdPerson.id)
-=======
+        })
+    })
+
     describe('prefetchPersons', () => {
         it('should fetch persons in a single batched query and populate both caches', async () => {
             const personStoreForBatch = getPersonsStore()
@@ -2454,7 +2455,6 @@
             // Only the batch fetch should have been called, not individual fetchPerson
             expect(mockRepo.fetchPersonsByDistinctIds).toHaveBeenCalledTimes(1)
             expect(mockRepo.fetchPerson).not.toHaveBeenCalled()
->>>>>>> 239432e7
         })
     })
 })