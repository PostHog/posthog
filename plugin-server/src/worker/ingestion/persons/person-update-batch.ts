import { DateTime } from 'luxon'

import { Properties } from '@posthog/plugin-scaffold'

import { InternalPerson, PropertiesLastOperation, PropertiesLastUpdatedAt } from '../../../types'

export interface PersonUpdate {
    id: string // bigint ID from database as string
    team_id: number
    uuid: string
    distinct_id: string
    properties: Properties // Original properties from database
    properties_last_updated_at: PropertiesLastUpdatedAt
    properties_last_operation: PropertiesLastOperation
    created_at: DateTime
    version: number
    is_identified: boolean
    is_user_id: number | null
    needs_write: boolean
    // Fine-grained property tracking
    properties_to_set: Properties // Properties to set/update
    properties_to_unset: string[] // Property keys to unset
    original_is_identified: boolean
    original_created_at: DateTime
<<<<<<< HEAD
    /** If true, bypass batch-level filtering for person property updates (set for $identify, $set, etc.) */
    force_update?: boolean
    /** Internal flag to track which table this person exists in during cutover migration */
    __useNewTable?: boolean
=======
>>>>>>> 90d7ea08
}

export interface PersonPropertyUpdate {
    updated: boolean
    properties: Properties
    properties_last_updated_at: PropertiesLastUpdatedAt
    properties_last_operation: PropertiesLastOperation
}

export function fromInternalPerson(person: InternalPerson, distinctId: string): PersonUpdate {
    return {
        id: person.id,
        team_id: person.team_id,
        uuid: person.uuid,
        distinct_id: distinctId,
        properties: person.properties,
        properties_last_updated_at: person.properties_last_updated_at,
        properties_last_operation: person.properties_last_operation || {},
        created_at: person.created_at,
        version: person.version,
        is_identified: person.is_identified,
        is_user_id: person.is_user_id,
        needs_write: false,
        properties_to_set: {},
        properties_to_unset: [],
        original_is_identified: person.is_identified,
        original_created_at: person.created_at,
<<<<<<< HEAD
        force_update: false, // Default to false, can be set to true by $identify/$set events
        __useNewTable: person.__useNewTable,
=======
>>>>>>> 90d7ea08
    }
}

export function toInternalPerson(personUpdate: PersonUpdate): InternalPerson {
    // Calculate final properties by applying set and unset operations
    const finalProperties = { ...personUpdate.properties }

    // Apply properties to set
    Object.entries(personUpdate.properties_to_set).forEach(([key, value]) => {
        finalProperties[key] = value
    })

    // Apply properties to unset
    personUpdate.properties_to_unset.forEach((key) => {
        delete finalProperties[key]
    })

    return {
        id: personUpdate.id, // Use the actual database ID, not the UUID
        uuid: personUpdate.uuid,
        team_id: personUpdate.team_id,
        properties: finalProperties,
        properties_last_updated_at: personUpdate.properties_last_updated_at,
        properties_last_operation: personUpdate.properties_last_operation,
        created_at: personUpdate.created_at,
        version: personUpdate.version,
        is_identified: personUpdate.is_identified,
        is_user_id: personUpdate.is_user_id,
    }
}<|MERGE_RESOLUTION|>--- conflicted
+++ resolved
@@ -22,13 +22,8 @@
     properties_to_unset: string[] // Property keys to unset
     original_is_identified: boolean
     original_created_at: DateTime
-<<<<<<< HEAD
     /** If true, bypass batch-level filtering for person property updates (set for $identify, $set, etc.) */
     force_update?: boolean
-    /** Internal flag to track which table this person exists in during cutover migration */
-    __useNewTable?: boolean
-=======
->>>>>>> 90d7ea08
 }
 
 export interface PersonPropertyUpdate {
@@ -56,11 +51,7 @@
         properties_to_unset: [],
         original_is_identified: person.is_identified,
         original_created_at: person.created_at,
-<<<<<<< HEAD
         force_update: false, // Default to false, can be set to true by $identify/$set events
-        __useNewTable: person.__useNewTable,
-=======
->>>>>>> 90d7ea08
     }
 }
 
