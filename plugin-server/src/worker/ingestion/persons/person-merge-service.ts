--- conflicted
+++ resolved
@@ -318,11 +318,7 @@
                 // never needs an override.
                 const distinctId1Version = 0
 
-<<<<<<< HEAD
-                const [person, _] = await this.personCreateService.createPerson(
-=======
                 const [person, wasCreated] = await this.personCreateService.createPerson(
->>>>>>> 5b4fd0e2
                     timestamp,
                     this.context.eventProperties['$set'] || {},
                     this.context.eventProperties['$set_once'] || {},
@@ -336,15 +332,10 @@
                     ],
                     tx
                 )
-<<<<<<< HEAD
-                // We don't need to update the person later, so we return false for needsPersonUpdate
-                return mergeSuccess(person, Promise.resolve(), false)
-=======
                 // If person was not created (creation conflict) and is not identified,
                 // we need to update it later
                 const needsPersonUpdate = !wasCreated && !person.is_identified
                 return mergeSuccess(person, Promise.resolve(), needsPersonUpdate)
->>>>>>> 5b4fd0e2
             })
         }
     }
