--- conflicted
+++ resolved
@@ -100,30 +100,6 @@
     properties: Properties,
     timestamp: DateTime
 ): Promise<void> {
-<<<<<<< HEAD
-    const [propertiesUpdate, createdAt, version] = await db.postgresTransaction(async (client) => {
-        const group: Group | undefined = await db.fetchGroup(teamId, groupTypeIndex, groupKey, client, {
-            forUpdate: true,
-        })
-        const createdAt = group?.created_at || timestamp
-        let version = (group?.version || 0) + 1
-
-        const propertiesUpdate = calculateUpdate(
-            group?.group_properties || {},
-            properties,
-            {},
-            group?.properties_last_updated_at || {},
-            group?.properties_last_operation || {},
-            timestamp
-        )
-
-        if (!group) {
-            propertiesUpdate.updated = true
-        }
-
-        if (propertiesUpdate.updated) {
-            version = await db.upsertGroup(
-=======
     try {
         const [propertiesUpdate, createdAt, version] = await db.postgresTransaction(async (client) => {
             const group: Group | undefined = await db.fetchGroup(teamId, groupTypeIndex, groupKey, client, {
@@ -166,32 +142,11 @@
 
         if (propertiesUpdate.updated) {
             await db.upsertGroupClickhouse(
->>>>>>> 31b60406
                 teamId,
                 groupTypeIndex,
                 groupKey,
                 propertiesUpdate.properties,
                 createdAt,
-<<<<<<< HEAD
-                propertiesUpdate.properties_last_updated_at,
-                propertiesUpdate.properties_last_operation,
-                version,
-                client
-            )
-        }
-        return [propertiesUpdate, createdAt, version]
-    })
-
-    if (propertiesUpdate.updated) {
-        await db.upsertGroupClickhouse(
-            teamId,
-            groupTypeIndex,
-            groupKey,
-            propertiesUpdate.properties,
-            createdAt,
-            version
-        )
-=======
                 version
             )
         }
@@ -201,7 +156,6 @@
             return upsertGroup(db, teamId, groupTypeIndex, groupKey, properties, timestamp)
         }
         throw error
->>>>>>> 31b60406
     }
 }
 
@@ -220,10 +174,6 @@
         properties_last_operation: { ...propertiesLastOperation },
     }
 
-<<<<<<< HEAD
-    // :TODO: Rename PersonPropertyUpdateOperation
-=======
->>>>>>> 31b60406
     Object.entries(propertiesOnce).forEach(([key, value]) => {
         if (
             !(key in result.properties) ||
