import { DateTime } from 'luxon'
import { Counter, Summary } from 'prom-client'

import { PluginEvent, Properties } from '@posthog/plugin-scaffold'

import { KafkaProducerWrapper } from '../../kafka/producer'
import {
    Element,
    GroupTypeIndex,
    Hub,
    ISOTimestamp,
    Person,
    PersonMode,
    PreIngestionEvent,
    ProjectId,
    RawKafkaEvent,
    Team,
    TeamId,
    TimestampFormat,
} from '../../types'
import { DB, GroupId } from '../../utils/db/db'
import { elementsToString, extractElements } from '../../utils/db/elements-chain'
import { safeClickhouseString, sanitizeEventName, timeoutGuard } from '../../utils/db/utils'
import { logger } from '../../utils/logger'
import { captureException } from '../../utils/posthog'
import { TeamManager } from '../../utils/team-manager'
import { castTimestampOrNow } from '../../utils/utils'
import { GroupTypeManager, MAX_GROUP_TYPES_PER_TEAM } from './group-type-manager'
import { addGroupProperties } from './groups'
import { GroupStoreForBatch } from './groups/group-store-for-batch.interface'

// for e.g. internal events we don't want to be available for users in the UI
const EVENTS_WITHOUT_EVENT_DEFINITION = ['$$plugin_metrics']

const processEventMsSummary = new Summary({
    name: 'process_event_ms',
    help: 'Duration spent in processEvent',
    percentiles: [0.5, 0.9, 0.95, 0.99],
})

const elementsOrElementsChainCounter = new Counter({
    name: 'events_pipeline_elements_or_elements_chain_total',
    help: 'Number of times elements or elements_chain appears on event',
    labelNames: ['type'],
})

const updateEventNamesAndPropertiesMsSummary = new Summary({
    name: 'update_event_names_and_properties_ms',
    help: 'Duration spent in updateEventNamesAndProperties',
    percentiles: [0.5, 0.9, 0.95, 0.99],
})

export class EventsProcessor {
    private db: DB
    private kafkaProducer: KafkaProducerWrapper
    private teamManager: TeamManager
    private groupTypeManager: GroupTypeManager

    constructor(private hub: Hub) {
        this.db = hub.db
        this.kafkaProducer = hub.kafkaProducer
        this.teamManager = hub.teamManager
        this.groupTypeManager = hub.groupTypeManager
    }

    public async processEvent(
        distinctId: string,
        data: PluginEvent,
        teamId: number,
        timestamp: DateTime,
        eventUuid: string,
        processPerson: boolean,
        groupStoreForBatch: GroupStoreForBatch
    ): Promise<PreIngestionEvent> {
        const singleSaveTimer = new Date()
        const timeout = timeoutGuard(
            'Still inside "EventsProcessor.processEvent". Timeout warning after 30 sec!',
            () => ({ event: JSON.stringify(data) })
        )

        let result: PreIngestionEvent | null = null
        try {
            // We know `normalizeEvent` has been called here.
            const properties: Properties = data.properties!

            const team = await this.teamManager.getTeam(teamId)
            if (!team) {
                throw new Error(`No team found with ID ${teamId}. Can't ingest event.`)
            }

            const captureTimeout = timeoutGuard('Still running "capture". Timeout warning after 30 sec!', {
                eventUuid,
            })
            try {
                result = await this.capture(
                    eventUuid,
                    team,
                    data['event'],
                    distinctId,
                    properties,
                    timestamp,
                    processPerson,
                    groupStoreForBatch
                )
                processEventMsSummary.observe(Date.now() - singleSaveTimer.valueOf())
            } finally {
                clearTimeout(captureTimeout)
            }
        } finally {
            clearTimeout(timeout)
        }
        return result
    }

    private getElementsChain(properties: Properties): string {
        /*
        We're deprecating $elements in favor of $elements_chain, which doesn't require extra
        processing on the ingestion side and is the way we store elements in ClickHouse.
        As part of that we'll move posthog-js to send us $elements_chain as string directly,
        but we still need to support the old way of sending $elements and converting them
        to $elements_chain, while everyone hasn't upgraded.
        */
        let elementsChain = ''
        if (properties['$elements_chain']) {
            elementsChain = properties['$elements_chain']
            elementsOrElementsChainCounter.labels('elements_chain').inc()
        } else if (properties['$elements']) {
            const elements: Record<string, any>[] | undefined = properties['$elements']
            let elementsList: Element[] = []
            if (elements && elements.length) {
                elementsList = extractElements(elements)
                elementsChain = elementsToString(elementsList)
            }
            elementsOrElementsChainCounter.labels('elements').inc()
        }
        delete properties['$elements_chain']
        delete properties['$elements']
        return elementsChain
    }

    private async capture(
        eventUuid: string,
        team: Team,
        event: string,
        distinctId: string,
        properties: Properties,
        timestamp: DateTime,
        processPerson: boolean,
        groupStoreForBatch: GroupStoreForBatch
    ): Promise<PreIngestionEvent> {
        event = sanitizeEventName(event)

        if (properties['$ip'] && team.anonymize_ips) {
            delete properties['$ip']
        }

        if (this.hub.SKIP_UPDATE_EVENT_AND_PROPERTIES_STEP === false) {
            try {
                await this.updateGroupsAndFirstEvent(team, event, properties)
            } catch (err) {
                captureException(err, { tags: { team_id: team.id } })
                logger.warn('⚠️', 'Failed to update property definitions for an event', {
                    event,
                    properties,
                    err,
                })
            }
        }

        if (processPerson) {
            // Adds group_0 etc values to properties
            properties = await addGroupProperties(team.id, team.project_id, properties, this.groupTypeManager)

            if (event === '$groupidentify') {
                await this.upsertGroup(team.id, team.project_id, properties, timestamp, groupStoreForBatch)
            }
        }

        return {
            eventUuid,
            event,
            distinctId,
            properties,
            timestamp: timestamp.toISO() as ISOTimestamp,
            teamId: team.id,
            projectId: team.project_id,
        }
    }

    getGroupIdentifiers(properties: Properties): GroupId[] {
        const res: GroupId[] = []
        for (let groupTypeIndex = 0; groupTypeIndex < MAX_GROUP_TYPES_PER_TEAM; ++groupTypeIndex) {
            const key = `$group_${groupTypeIndex}`
            if (key in properties) {
                res.push([groupTypeIndex as GroupTypeIndex, properties[key]])
            }
        }
        return res
    }

<<<<<<< HEAD
    async createEvent(
        preIngestionEvent: PreIngestionEvent,
        person: Person,
        processPerson: boolean
    ): Promise<RawKafkaEvent> {
=======
    createEvent(
        preIngestionEvent: PreIngestionEvent,
        person: Person,
        processPerson: boolean,
        historicalMigration = false
    ): RawKafkaEvent {
>>>>>>> eb235527
        const { eventUuid: uuid, event, teamId, projectId, distinctId, properties, timestamp } = preIngestionEvent

        let elementsChain = ''
        try {
            elementsChain = this.getElementsChain(properties)
        } catch (error) {
            captureException(error, { tags: { team_id: teamId } })
            logger.warn('⚠️', 'Failed to process elements', {
                uuid,
                teamId: teamId,
                properties,
                error,
            })
        }

        let eventPersonProperties = '{}'
        if (processPerson) {
            eventPersonProperties = JSON.stringify({
                ...person.properties,
                // For consistency, we'd like events to contain the properties that they set, even if those were changed
                // before the event is ingested.
                ...(properties.$set || {}),
            })
        } else {
            // TODO: Move this into `normalizeEventStep` where it belongs, but the code structure
            // and tests demand this for now.
            for (let groupTypeIndex = 0; groupTypeIndex < MAX_GROUP_TYPES_PER_TEAM; ++groupTypeIndex) {
                const key = `$group_${groupTypeIndex}`
                delete properties[key]
            }
        }

        let personMode: PersonMode = 'full'
        if (person.force_upgrade) {
            personMode = 'force_upgrade'
        } else if (!processPerson) {
            personMode = 'propertyless'
        }

        const rawEvent: RawKafkaEvent = {
            uuid,
            event: safeClickhouseString(event),
            properties: JSON.stringify(properties ?? {}),
            timestamp: castTimestampOrNow(timestamp, TimestampFormat.ClickHouse),
            team_id: teamId,
            project_id: projectId,
            distinct_id: safeClickhouseString(distinctId),
            elements_chain: safeClickhouseString(elementsChain),
            created_at: castTimestampOrNow(null, TimestampFormat.ClickHouse),
            person_id: person.uuid,
            person_properties: eventPersonProperties,
            person_created_at: castTimestampOrNow(person.created_at, TimestampFormat.ClickHouseSecondPrecision),
            person_mode: personMode,
            // Only include historical_migration when true to avoid bloating messages
            ...(historicalMigration ? { historical_migration: true } : {}),
        }

        const team = await this.teamManager.getTeam(teamId)
        if (team) {
            this.extractDynamicMaterializedColumns(rawEvent, properties, team)
        }

        return rawEvent
    }

    private extractDynamicMaterializedColumns(rawEvent: RawKafkaEvent, properties: Properties, team: Team): void {
        if (!team.materialized_column_slots || team.materialized_column_slots.length === 0) {
            return
        }

        for (const slot of team.materialized_column_slots) {
            // Only process READY and BACKFILL slots (skip ERROR)
            if (slot.state !== 'READY' && slot.state !== 'BACKFILL') {
                continue
            }

            const propertyValue = properties[slot.property_name]
            if (propertyValue === undefined || propertyValue === null) {
                continue
            }

            const columnName = `dmat_${slot.slot_property_type}_${slot.slot_index}` as keyof RawKafkaEvent
            const convertedValue = this.convertPropertyValue(propertyValue, slot.slot_property_type)

            if (convertedValue !== null) {
                ;(rawEvent as any)[columnName] = convertedValue
            }
        }
    }

    private convertPropertyValue(
        value: any,
        propertyType: 'string' | 'numeric' | 'bool' | 'datetime'
    ): string | number | null {
        try {
            switch (propertyType) {
                case 'string':
                    return String(value)
                case 'numeric':
                    const numValue = parseFloat(value)
                    return isNaN(numValue) ? null : numValue
                case 'bool':
                    const strValue = String(value).toLowerCase()
                    if (strValue === 'true' || strValue === '1') {
                        return 1
                    }
                    if (strValue === 'false' || strValue === '0') {
                        return 0
                    }
                    return null
                case 'datetime':
                    // TODO - right now pass raw value to ClickHouse for parsing, but let's test this
                    return value
                default:
                    return null
            }
        } catch {
            return null
        }
    }

    private async upsertGroup(
        teamId: TeamId,
        projectId: ProjectId,
        properties: Properties,
        timestamp: DateTime,
        groupStoreForBatch: GroupStoreForBatch
    ): Promise<void> {
        if (!properties['$group_type'] || !properties['$group_key']) {
            return
        }

        const { $group_type: groupType, $group_key: groupKey, $group_set: groupPropertiesToSet } = properties
        const groupTypeIndex = await this.groupTypeManager.fetchGroupTypeIndex(teamId, projectId, groupType)
        if (groupTypeIndex !== null) {
            await groupStoreForBatch.upsertGroup(
                teamId,
                projectId,
                groupTypeIndex,
                groupKey.toString(),
                groupPropertiesToSet || {},
                timestamp
            )
        }
    }

    private async updateGroupsAndFirstEvent(team: Team, event: string, properties: Properties): Promise<void> {
        if (EVENTS_WITHOUT_EVENT_DEFINITION.includes(event)) {
            return
        }

        const timer = new Date()
        const timeout = timeoutGuard(
            'Still running "updateEventNamesAndProperties". Timeout warning after 30 sec!',
            () => ({
                event: event,
            })
        )

        try {
            // We always track 1st event ingestion
            const promises: Promise<any>[] = [this.teamManager.setTeamIngestedEvent(team, properties)]

            // We always insert/update group-types, so if this is a group-identify event, we hit
            // the group-type manager, making it insert or update as necessary.
            if (event === '$groupidentify') {
                const { $group_type: groupType, $group_set: groupPropertiesToSet } = properties
                if (groupType != null && groupPropertiesToSet != null) {
                    // This "fetch" is side-effecty, it inserts a group-type and assigns an index if one isn't found
                    promises.push(this.groupTypeManager.fetchGroupTypeIndex(team.id, team.project_id, groupType))
                }
            }

            await Promise.all(promises)
        } finally {
            clearTimeout(timeout)
            updateEventNamesAndPropertiesMsSummary.observe(Date.now() - timer.valueOf())
        }
    }
}<|MERGE_RESOLUTION|>--- conflicted
+++ resolved
@@ -198,20 +198,12 @@
         return res
     }
 
-<<<<<<< HEAD
     async createEvent(
-        preIngestionEvent: PreIngestionEvent,
-        person: Person,
-        processPerson: boolean
-    ): Promise<RawKafkaEvent> {
-=======
-    createEvent(
         preIngestionEvent: PreIngestionEvent,
         person: Person,
         processPerson: boolean,
         historicalMigration = false
-    ): RawKafkaEvent {
->>>>>>> eb235527
+    ): Promise<RawKafkaEvent> {
         const { eventUuid: uuid, event, teamId, projectId, distinctId, properties, timestamp } = preIngestionEvent
 
         let elementsChain = ''
