--- conflicted
+++ resolved
@@ -127,147 +127,6 @@
         }
     }
 
-<<<<<<< HEAD
-    getGroupIdentifiers(properties: Properties): GroupId[] {
-        const res: GroupId[] = []
-        for (let groupTypeIndex = 0; groupTypeIndex < MAX_GROUP_TYPES_PER_TEAM; ++groupTypeIndex) {
-            const key = `$group_${groupTypeIndex}`
-            if (key in properties) {
-                res.push([groupTypeIndex as GroupTypeIndex, properties[key]])
-            }
-        }
-        return res
-    }
-
-    async createEvent(
-        preIngestionEvent: PreIngestionEvent,
-        person: Person,
-        processPerson: boolean,
-        historicalMigration = false
-    ): Promise<RawKafkaEvent> {
-        const { eventUuid: uuid, event, teamId, projectId, distinctId, properties, timestamp } = preIngestionEvent
-
-        let elementsChain = ''
-        try {
-            elementsChain = this.getElementsChain(properties)
-        } catch (error) {
-            captureException(error, { tags: { team_id: teamId } })
-            logger.warn('⚠️', 'Failed to process elements', {
-                uuid,
-                teamId: teamId,
-                properties,
-                error,
-            })
-        }
-
-        let eventPersonProperties = '{}'
-        if (processPerson) {
-            eventPersonProperties = JSON.stringify({
-                ...person.properties,
-                // For consistency, we'd like events to contain the properties that they set, even if those were changed
-                // before the event is ingested.
-                ...(properties.$set || {}),
-            })
-        } else {
-            // TODO: Move this into `normalizeEventStep` where it belongs, but the code structure
-            // and tests demand this for now.
-            for (let groupTypeIndex = 0; groupTypeIndex < MAX_GROUP_TYPES_PER_TEAM; ++groupTypeIndex) {
-                const key = `$group_${groupTypeIndex}`
-                delete properties[key]
-            }
-        }
-
-        let personMode: PersonMode = 'full'
-        if (person.force_upgrade) {
-            personMode = 'force_upgrade'
-        } else if (!processPerson) {
-            personMode = 'propertyless'
-        }
-
-        const rawEvent: RawKafkaEvent = {
-            uuid,
-            event: safeClickhouseString(event),
-            properties: JSON.stringify(properties ?? {}),
-            timestamp: castTimestampOrNow(timestamp, TimestampFormat.ClickHouse),
-            team_id: teamId,
-            project_id: projectId,
-            distinct_id: safeClickhouseString(distinctId),
-            elements_chain: safeClickhouseString(elementsChain),
-            created_at: castTimestampOrNow(null, TimestampFormat.ClickHouse),
-            person_id: person.uuid,
-            person_properties: eventPersonProperties,
-            person_created_at: castTimestampOrNow(person.created_at, TimestampFormat.ClickHouseSecondPrecision),
-            person_mode: personMode,
-            // Only include historical_migration when true to avoid bloating messages
-            ...(historicalMigration ? { historical_migration: true } : {}),
-        }
-
-        const team = await this.teamManager.getTeam(teamId)
-        if (team) {
-            this.extractDynamicMaterializedColumns(rawEvent, properties, team)
-        }
-
-        return rawEvent
-    }
-
-    private extractDynamicMaterializedColumns(rawEvent: RawKafkaEvent, properties: Properties, team: Team): void {
-        if (!team.materialized_column_slots || team.materialized_column_slots.length === 0) {
-            return
-        }
-
-        for (const slot of team.materialized_column_slots) {
-            // Only process READY and BACKFILL slots (skip ERROR)
-            if (slot.state !== 'READY' && slot.state !== 'BACKFILL') {
-                continue
-            }
-
-            const propertyValue = properties[slot.property_name]
-            if (propertyValue === undefined || propertyValue === null) {
-                continue
-            }
-
-            const columnName = `dmat_${slot.slot_property_type}_${slot.slot_index}` as keyof RawKafkaEvent
-            const convertedValue = this.convertPropertyValue(propertyValue, slot.slot_property_type)
-
-            if (convertedValue !== null) {
-                ;(rawEvent as any)[columnName] = convertedValue
-            }
-        }
-    }
-
-    private convertPropertyValue(
-        value: any,
-        propertyType: 'string' | 'numeric' | 'bool' | 'datetime'
-    ): string | number | null {
-        try {
-            switch (propertyType) {
-                case 'string':
-                    return String(value)
-                case 'numeric':
-                    const numValue = parseFloat(value)
-                    return isNaN(numValue) ? null : numValue
-                case 'bool':
-                    const strValue = String(value).toLowerCase()
-                    if (strValue === 'true' || strValue === '1') {
-                        return 1
-                    }
-                    if (strValue === 'false' || strValue === '0') {
-                        return 0
-                    }
-                    return null
-                case 'datetime':
-                    // TODO - right now pass raw value to ClickHouse for parsing, but let's test this
-                    return value
-                default:
-                    return null
-            }
-        } catch {
-            return null
-        }
-    }
-
-=======
->>>>>>> 83035c5b
     private async upsertGroup(
         teamId: TeamId,
         projectId: ProjectId,
