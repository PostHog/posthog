--- conflicted
+++ resolved
@@ -238,32 +238,13 @@
         }
         const [normalizedEvent, timestamp] = normalizeResult.value
 
-<<<<<<< HEAD
-        const personStepResult = await this.runPipelineStep<
-            [PluginEvent, Person, Promise<void>],
-            typeof processPersonsStep
-        >(
-            processPersonsStep,
-            [
-                this,
-                normalizedEvent,
-                team,
-                timestamp,
-                processPerson,
-                this.personsStoreForBatch,
-                forceDisablePersonProcessing,
-            ],
-            team.id,
-            true,
-=======
         const personProcessingResult = await this.processPersonForEvent(
             normalizedEvent,
             team,
             timestamp,
             processPerson,
             forceDisablePersonProcessing,
-            event.team_id,
->>>>>>> d51d5299
+            team.id,
             kafkaAcks,
             warnings
         )
@@ -298,9 +279,6 @@
         return ok(result, kafkaAcks, warnings)
     }
 
-<<<<<<< HEAD
-    registerLastStep<T extends object>(stepName: string, result: T): RunnerResult<T> {
-=======
     private async processPersonForEvent(
         event: PluginEvent,
         team: Team,
@@ -369,8 +347,7 @@
         return ok({ event: postPersonEvent, person: person!, kafkaAck: personKafkaAck })
     }
 
-    registerLastStep(stepName: string, eventToEmit?: RawKafkaEvent): EventPipelineResult {
->>>>>>> d51d5299
+    registerLastStep<T extends object>(stepName: string, result: T): RunnerResult<T> {
         pipelineLastStepCounter.labels(stepName).inc()
         return {
             ...result,
