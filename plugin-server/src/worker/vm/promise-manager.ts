--- conflicted
+++ resolved
@@ -1,9 +1,6 @@
 import { StatsD } from 'hot-shots'
-<<<<<<< HEAD
 import { isMainThread } from 'worker_threads'
-=======
 import { threadId } from 'node:worker_threads'
->>>>>>> 7142e5fe
 
 import { PluginsServerConfig } from '../../types'
 
@@ -11,23 +8,17 @@
     pendingPromises: Set<Promise<any>>
     config: PluginsServerConfig
     statsd?: StatsD
-<<<<<<< HEAD
     maxPromises: number
-=======
     instanceId: string
->>>>>>> 7142e5fe
 
     constructor(config: PluginsServerConfig, statsd?: StatsD, instanceId = '') {
         this.pendingPromises = new Set()
         this.config = config
         this.statsd = statsd
-<<<<<<< HEAD
+        this.instanceId = instanceId
         this.maxPromises = isMainThread
             ? this.config.MAX_PENDING_PROMISES_MAIN_THREAD
             : this.config.MAX_PENDING_PROMISES_PER_WORKER
-=======
-        this.instanceId = instanceId
->>>>>>> 7142e5fe
     }
 
     public trackPromise(promise: Promise<any>): void {
