--- conflicted
+++ resolved
@@ -39,14 +39,11 @@
 
     const currentPublicJobs = pluginConfig.plugin?.public_jobs || {}
     // we can void this as the job appearing on the interface is not time-sensitive
-<<<<<<< HEAD
-    void addPublicJobIfNotExists(hub.db, pluginConfig.plugin_id, INTERFACE_JOB_NAME, {})
-=======
+
     if (!(INTERFACE_JOB_NAME in currentPublicJobs)) {
         void hub.db.addOrUpdatePublicJob(pluginConfig.plugin_id, INTERFACE_JOB_NAME, {})
     }
->>>>>>> 126cd4c4
-
+    g
     const oldSetupPlugin = methods.setupPlugin
 
     const oldRunEveryMinute = tasks.schedule.runEveryMinute?.exec
