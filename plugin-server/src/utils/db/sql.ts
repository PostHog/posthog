--- conflicted
+++ resolved
@@ -25,15 +25,10 @@
 
 export async function getPluginRows(hub: Hub): Promise<Plugin[]> {
     const { rows }: { rows: Plugin[] } = await hub.db.postgresQuery(
-<<<<<<< HEAD
         `SELECT
             posthog_plugin.*,
             psf__index_ts.source as source__index_ts,
-            psf__frontend_tsx.source as source__frontend_tsx,
-            psf__frontend_tsx.status = 'TRANSPILED' as has_transpiled_frontend_tsx,
-=======
-        `SELECT posthog_plugin.*, psf.source as source__index_ts
->>>>>>> 8d68d45f
+            psf__frontend_tsx.source as source__frontend_tsx
         FROM posthog_plugin
         LEFT JOIN posthog_pluginsourcefile psf__index_ts
             ON (posthog_plugin.plugin_type = 'source' AND psf__index_ts.plugin_id = posthog_plugin.id AND psf__index_ts.filename = 'index.ts')
@@ -45,15 +40,6 @@
         'getPluginRows'
     )
 
-<<<<<<< HEAD
-=======
-    // Pre-fetch the "index.ts" source from posthog_pluginsourcefile
-    for (const row of rows) {
-        row['source'] = (row as any)['source__index_ts']
-        delete (row as any)['source__index_ts']
-    }
-
->>>>>>> 8d68d45f
     return rows
 }
 
