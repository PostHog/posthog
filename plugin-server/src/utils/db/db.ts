--- conflicted
+++ resolved
@@ -1216,34 +1216,6 @@
 
     // Hook (EE)
 
-<<<<<<< HEAD
-    private async fetchActionRestHooks(actionId?: Hook['resource_id']): Promise<Hook[]> {
-        try {
-            const { rows } = await this.postgresQuery<Hook>(
-                `
-                SELECT *
-                FROM ee_hook
-                WHERE event = 'action_performed'
-                ${actionId !== undefined ? 'AND resource_id = $1' : ''}
-                `,
-                actionId !== undefined ? [actionId] : [],
-                'fetchActionRestHooks'
-            )
-            return rows
-        } catch (err) {
-            // On FOSS this table does not exist - ignore errors
-            if (err.message.includes('relation "ee_hook" does not exist')) {
-                return []
-            }
-
-            throw err
-        }
-=======
-    public async deleteRestHook(hookId: Hook['id']): Promise<void> {
-        await this.postgresQuery(`DELETE FROM ee_hook WHERE id = $1`, [hookId], 'deleteRestHook')
->>>>>>> 22b49639
-    }
-
     public async createUser({
         uuid,
         password,
