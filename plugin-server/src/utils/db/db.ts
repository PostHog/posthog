--- conflicted
+++ resolved
@@ -1298,50 +1298,6 @@
         }
     }
 
-<<<<<<< HEAD
-    public async upsertGroup(
-        teamId: TeamId,
-        groupTypeIndex: GroupTypeIndex,
-        groupKey: string,
-        groupProperties: Properties,
-        createdAt: DateTime,
-        propertiesLastUpdatedAt: PropertiesLastUpdatedAt,
-        propertiesLastOperation: PropertiesLastOperation,
-        version: number,
-        client?: PoolClient
-    ): Promise<number> {
-        const result = await this.postgresQuery(
-            `
-            INSERT INTO posthog_group (team_id, group_key, group_type_index, group_properties, created_at, properties_last_updated_at, properties_last_operation, version)
-            VALUES ($1, $2, $3, $4, $5, $6, $7, $8)
-            ON CONFLICT (team_id, group_key, group_type_index) DO UPDATE SET
-                group_properties = EXCLUDED.group_properties,
-                properties_last_updated_at = EXCLUDED.properties_last_updated_at,
-                properties_last_operation = EXCLUDED.properties_last_operation,
-                version = posthog_group.version + 1
-            RETURNING version
-            `,
-            [
-                teamId,
-                groupKey,
-                groupTypeIndex,
-                JSON.stringify(groupProperties),
-                createdAt.toISO(),
-                JSON.stringify(propertiesLastUpdatedAt),
-                JSON.stringify(propertiesLastOperation),
-                version,
-            ],
-            'upsertGroup',
-            client
-        )
-
-        return Number(result.rows[0].version)
-    }
-
-    public async upsertGroupClickhouse(
-        teamId: TeamId,
-        groupTypeIndex: GroupTypeIndex,
-=======
     public async insertGroup(
         teamId: TeamId,
         groupTypeIndex: GroupTypeIndex,
@@ -1413,7 +1369,6 @@
     public async upsertGroupClickhouse(
         teamId: TeamId,
         groupTypeIndex: GroupTypeIndex,
->>>>>>> 31b60406
         groupKey: string,
         properties: Properties,
         createdAt: DateTime,
