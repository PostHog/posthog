--- conflicted
+++ resolved
@@ -160,17 +160,13 @@
     )
 
     const db = new DB(postgres, redisPool, kafkaProducer, clickhouse, statsd)
-<<<<<<< HEAD
-    const teamManager = new TeamManager(db, serverConfig.SITE_URL)
-    const eventPropertyCounter = new EventPropertyCounter(db)
-=======
     const teamManager = new TeamManager(
         db,
         statsd,
         serverConfig.SITE_URL,
         serverConfig.EXPERIMENTAL_EVENTS_LAST_SEEN_ENABLED
     )
->>>>>>> 18540ac9
+    const eventPropertyCounter = new EventPropertyCounter(db)
     const organizationManager = new OrganizationManager(db)
     const pluginsApiKeyManager = new PluginsApiKeyManager(db)
     const actionManager = new ActionManager(db)
