--- conflicted
+++ resolved
@@ -53,11 +53,7 @@
 type LazyLoaderMap<T> = Record<string, T | null | undefined>
 
 export class LazyLoader<T> {
-<<<<<<< HEAD
-    public readonly cache: Record<string, T | null | undefined>
-=======
     public readonly cache: LazyLoaderMap<T>
->>>>>>> a056eeec
     private lastUsed: Record<string, number | undefined>
     private cacheUntil: Record<string, number | undefined>
     private pendingLoads: Record<string, Promise<T | null> | undefined>
