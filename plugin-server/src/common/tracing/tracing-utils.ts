--- conflicted
+++ resolved
@@ -22,7 +22,6 @@
     buckets: exponentialBuckets(0.025, 4, 7),
 })
 
-<<<<<<< HEAD
 const logTime = (startTime: number, statsKey: string, error?: any): void => {
     logger.info('⏱️', `${statsKey} took ${Math.round(performance.now() - startTime)}ms`, {
         error,
@@ -31,8 +30,6 @@
     })
 }
 
-=======
->>>>>>> 0f25c56d
 /**
  * Wraps a function in an OpenTelemetry tracing span.
  */
@@ -81,19 +78,7 @@
     }
 }
 
-<<<<<<< HEAD
 interface FunctionInstrumentationOptions {
-=======
-const logTime = (startTime: number, statsKey: string, error?: any) => {
-    logger.info('⏱️', `${statsKey} took ${Math.round(performance.now() - startTime)}ms`, {
-        error,
-        statsKey,
-        type: 'instrumented_function_time_log',
-    })
-}
-
-interface FunctionInstrumentationV2Options {
->>>>>>> 0f25c56d
     key: string
     timeoutMs?: number
     timeoutMessage?: string
@@ -106,11 +91,7 @@
  * Wraps a function in a timeout guard and a prometheus metric.
  */
 export async function instrumentFn<T>(
-<<<<<<< HEAD
     options: string | FunctionInstrumentationOptions,
-=======
-    options: string | FunctionInstrumentationV2Options,
->>>>>>> 0f25c56d
     func: () => Promise<T>
 ): Promise<T> {
     const key = typeof options === 'string' ? options : options.key
@@ -145,7 +126,6 @@
     } finally {
         clearTimeout(t)
     }
-<<<<<<< HEAD
 }
 
 /**
@@ -197,6 +177,54 @@
 
         throw new Error('instrumented decorator can only be applied to functions or methods')
     }
-=======
->>>>>>> 0f25c56d
+}
+
+interface FunctionInstrumentationV2Options {
+    key: string
+    timeoutMs?: number
+    timeoutMessage?: string
+    getLoggingContext?: () => Record<string, any>
+    logExecutionTime?: boolean
+    sendException?: boolean
+}
+
+/**
+ * Wraps a function in a timeout guard and a prometheus metric.
+ */
+export async function instrumentFn<T>(
+    options: string | FunctionInstrumentationV2Options,
+    func: () => Promise<T>
+): Promise<T> {
+    const key = typeof options === 'string' ? options : options.key
+    const timeoutMessage =
+        (typeof options === 'string' ? undefined : options.timeoutMessage) ?? `Timeout warning for '${key}'!`
+    const getLoggingContext = (typeof options === 'string' ? undefined : options.getLoggingContext) ?? undefined
+    const timeout = (typeof options === 'string' ? undefined : options.timeoutMs) ?? defaultConfig.TASK_TIMEOUT * 1000
+    const sendException = (typeof options === 'string' ? undefined : options.sendException) ?? true
+    const logExecutionTime = (typeof options === 'string' ? undefined : options.logExecutionTime) ?? false
+
+    const t = timeoutGuard(timeoutMessage, getLoggingContext, timeout, sendException)
+    const startTime = performance.now()
+    const end = instrumentedFunctionDuration.startTimer({
+        function: key,
+    })
+
+    try {
+        const result = await withSpan('instrumented_function', key, {}, func)
+        end({ success: 'true' })
+        if (logExecutionTime) {
+            logTime(startTime, key)
+        }
+        return result
+    } catch (error) {
+        end({ success: 'false' })
+        logger.info('🔔', error)
+        if (logExecutionTime) {
+            logTime(startTime, key, error)
+        }
+        captureException(error)
+        throw error
+    } finally {
+        clearTimeout(t)
+    }
 }