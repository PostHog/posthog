import { PluginLogLevel, PluginsServerConfig, ValueMatcher, stringToPluginServerMode } from '../types'
import { isDevEnv, isProdEnv, isTestEnv, stringToBoolean } from '../utils/env-utils'
import { KAFKAJS_LOG_LEVEL_MAPPING } from './constants'
import {
    KAFKA_APP_METRICS_2,
    KAFKA_CLICKHOUSE_HEATMAP_EVENTS,
    KAFKA_EVENTS_JSON,
    KAFKA_EVENTS_PLUGIN_INGESTION,
    KAFKA_EVENTS_PLUGIN_INGESTION_DLQ,
    KAFKA_EVENTS_PLUGIN_INGESTION_OVERFLOW,
    KAFKA_LOGS_CLICKHOUSE,
    KAFKA_LOGS_INGESTION,
    KAFKA_LOGS_INGESTION_DLQ,
    KAFKA_LOGS_INGESTION_OVERFLOW,
    KAFKA_LOG_ENTRIES,
} from './kafka-topics'

export const DEFAULT_HTTP_SERVER_PORT = 6738

export const defaultConfig = overrideWithEnv(getDefaultConfig())

export function getDefaultConfig(): PluginsServerConfig {
    return {
        INSTRUMENT_THREAD_PERFORMANCE: false,
        OTEL_EXPORTER_OTLP_ENDPOINT: isDevEnv() ? 'http://localhost:4317' : '',
        OTEL_SDK_DISABLED: isDevEnv() ? false : true,
        OTEL_TRACES_SAMPLER_ARG: 1,
        OTEL_MAX_SPANS_PER_GROUP: 2,
        OTEL_MIN_SPAN_DURATION_MS: 50,
        DATABASE_URL: isTestEnv()
            ? 'postgres://posthog:posthog@localhost:5432/test_posthog'
            : isDevEnv()
              ? 'postgres://posthog:posthog@localhost:5432/posthog'
              : '',
        DATABASE_READONLY_URL: '',
        PLUGIN_STORAGE_DATABASE_URL: '',
        PERSONS_DATABASE_URL: isTestEnv()
            ? 'postgres://posthog:posthog@localhost:5432/test_persons'
            : isDevEnv()
              ? 'postgres://posthog:posthog@localhost:5432/posthog_persons'
              : '',
        PERSONS_READONLY_DATABASE_URL: isTestEnv()
            ? 'postgres://posthog:posthog@localhost:5432/test_persons'
            : isDevEnv()
              ? 'postgres://posthog:posthog@localhost:5432/posthog_persons'
              : '',
        BEHAVIORAL_COHORTS_DATABASE_URL: isTestEnv()
            ? 'postgres://posthog:posthog@localhost:5432/test_behavioral_cohorts'
            : isDevEnv()
              ? 'postgres://posthog:posthog@localhost:5432/behavioral_cohorts'
              : '',
        PERSONS_MIGRATION_DATABASE_URL: isTestEnv()
            ? 'postgres://posthog:posthog@localhost:5432/test_persons_migration'
            : isDevEnv()
              ? 'postgres://posthog:posthog@localhost:5432/posthog_persons'
              : '',
        PERSONS_MIGRATION_READONLY_DATABASE_URL: isTestEnv()
            ? 'postgres://posthog:posthog@localhost:5432/test_persons_migration'
            : isDevEnv()
              ? 'postgres://posthog:posthog@localhost:5432/posthog_persons'
              : '',
        POSTGRES_CONNECTION_POOL_SIZE: 10,
        POSTHOG_DB_NAME: null,
        POSTHOG_DB_USER: 'postgres',
        POSTHOG_DB_PASSWORD: '',
        POSTHOG_POSTGRES_HOST: 'localhost',
        POSTHOG_POSTGRES_PORT: 5432,
        POSTGRES_BEHAVIORAL_COHORTS_HOST: 'localhost',
        POSTGRES_BEHAVIORAL_COHORTS_USER: 'postgres',
        POSTGRES_BEHAVIORAL_COHORTS_PASSWORD: '',
        EVENT_OVERFLOW_BUCKET_CAPACITY: 1000,
        EVENT_OVERFLOW_BUCKET_REPLENISH_RATE: 1.0,
        KAFKA_BATCH_START_LOGGING_ENABLED: false,
        SKIP_UPDATE_EVENT_AND_PROPERTIES_STEP: false,
        CONSUMER_BATCH_SIZE: 500,
        CONSUMER_MAX_HEARTBEAT_INTERVAL_MS: 30_000,
        CONSUMER_LOOP_STALL_THRESHOLD_MS: 60_000, // 1 minute - consider loop stalled after this
        CONSUMER_LOOP_BASED_HEALTH_CHECK: false, // Use consumer loop monitoring for health checks instead of heartbeats
        CONSUMER_MAX_BACKGROUND_TASKS: 1,
        CONSUMER_WAIT_FOR_BACKGROUND_TASKS_ON_REBALANCE: false,
        CONSUMER_AUTO_CREATE_TOPICS: true,
        CONSUMER_LOG_STATS_LEVEL: 'debug',
        KAFKA_HOSTS: 'kafka:9092', // KEEP IN SYNC WITH posthog/settings/data_stores.py
        KAFKA_CLIENT_CERT_B64: undefined,
        KAFKA_CLIENT_CERT_KEY_B64: undefined,
        KAFKA_TRUSTED_CERT_B64: undefined,
        KAFKA_SECURITY_PROTOCOL: undefined,
        KAFKA_SASL_MECHANISM: undefined,
        KAFKA_SASL_USER: undefined,
        KAFKA_SASL_PASSWORD: undefined,
        KAFKA_CLIENT_RACK: undefined,
        KAFKA_CONSUMPTION_REBALANCE_TIMEOUT_MS: null,
        KAFKA_CONSUMPTION_SESSION_TIMEOUT_MS: 30_000,
        APP_METRICS_FLUSH_FREQUENCY_MS: isTestEnv() ? 5 : 20_000,
        APP_METRICS_FLUSH_MAX_QUEUE_SIZE: isTestEnv() ? 5 : 1000,
        // ok to connect to localhost over plaintext
        // nosemgrep: trailofbits.generic.redis-unencrypted-transport.redis-unencrypted-transport
        REDIS_URL: 'redis://127.0.0.1',
        INGESTION_REDIS_HOST: '',
        INGESTION_REDIS_PORT: 6379,
        POSTHOG_REDIS_PASSWORD: '',
        POSTHOG_REDIS_HOST: '',
        POSTHOG_REDIS_PORT: 6379,
        BASE_DIR: '..',
        TASK_TIMEOUT: 30,
        TASKS_PER_WORKER: 10,
        INGESTION_CONCURRENCY: 10,
        INGESTION_BATCH_SIZE: 500,
        INGESTION_OVERFLOW_ENABLED: false,
        INGESTION_FORCE_OVERFLOW_BY_TOKEN_DISTINCT_ID: '',
        INGESTION_OVERFLOW_PRESERVE_PARTITION_LOCALITY: false,
        PLUGINS_DEFAULT_LOG_LEVEL: isTestEnv() ? PluginLogLevel.Full : PluginLogLevel.Log,
        LOG_LEVEL: isTestEnv() ? 'warn' : 'info',
        HTTP_SERVER_PORT: DEFAULT_HTTP_SERVER_PORT,
        SCHEDULE_LOCK_TTL: 60,
        REDIS_POOL_MIN_SIZE: 1,
        REDIS_POOL_MAX_SIZE: 3,
        MMDB_FILE_LOCATION: '../share/GeoLite2-City.mmdb',
        DISTINCT_ID_LRU_SIZE: 10000,
        EVENT_PROPERTY_LRU_SIZE: 10000,
        HEALTHCHECK_MAX_STALE_SECONDS: 2 * 60 * 60, // 2 hours
        SITE_URL: isDevEnv() ? 'http://localhost:8000' : '',
        TEMPORAL_HOST: 'localhost',
        TEMPORAL_PORT: '7233',
        TEMPORAL_NAMESPACE: 'default',
        TEMPORAL_CLIENT_ROOT_CA: undefined,
        TEMPORAL_CLIENT_CERT: undefined,
        TEMPORAL_CLIENT_KEY: undefined,
        KAFKA_PARTITIONS_CONSUMED_CONCURRENTLY: 1,
        CLICKHOUSE_JSON_EVENTS_KAFKA_TOPIC: KAFKA_EVENTS_JSON,
        CLICKHOUSE_HEATMAPS_KAFKA_TOPIC: KAFKA_CLICKHOUSE_HEATMAP_EVENTS,
        PERSON_INFO_CACHE_TTL: 5 * 60, // 5 min
        KAFKA_HEALTHCHECK_SECONDS: 20,
        PLUGIN_SERVER_MODE: null,
        PLUGIN_SERVER_EVENTS_INGESTION_PIPELINE: null,
        PLUGIN_LOAD_SEQUENTIALLY: false,
        KAFKAJS_LOG_LEVEL: 'WARN',
        MAX_TEAM_ID_TO_BUFFER_ANONYMOUS_EVENTS_FOR: 0,
        CLOUD_DEPLOYMENT: null,
        EXTERNAL_REQUEST_TIMEOUT_MS: 3000, // 3 seconds
        EXTERNAL_REQUEST_CONNECT_TIMEOUT_MS: 3000, // 3 seconds
        EXTERNAL_REQUEST_KEEP_ALIVE_TIMEOUT_MS: 10000, // 10 seconds
        EXTERNAL_REQUEST_CONNECTIONS: 500, // 500 connections
        DROP_EVENTS_BY_TOKEN_DISTINCT_ID: '',
        SKIP_PERSONS_PROCESSING_BY_TOKEN_DISTINCT_ID: '',
        PIPELINE_STEP_STALLED_LOG_TIMEOUT: 30,
        RELOAD_PLUGIN_JITTER_MAX_MS: 60000,
        RUSTY_HOOK_FOR_TEAMS: '',
        RUSTY_HOOK_ROLLOUT_PERCENTAGE: 0,
        RUSTY_HOOK_URL: '',
        HOG_HOOK_URL: '',
        CAPTURE_CONFIG_REDIS_HOST: null,
        LAZY_LOADER_DEFAULT_BUFFER_MS: 10,
        LAZY_LOADER_MAX_SIZE: 100_000, // Maximum entries per cache before LRU eviction
        CAPTURE_INTERNAL_URL: isProdEnv()
            ? 'http://capture.posthog.svc.cluster.local:3000/capture'
            : 'http://localhost:8010/capture',

        // posthog
        POSTHOG_API_KEY: '',
        POSTHOG_HOST_URL: 'http://localhost:8010',

        SESSION_RECORDING_LOCAL_DIRECTORY: '.tmp/sessions',
        // NOTE: 10 minutes
        SESSION_RECORDING_MAX_BUFFER_AGE_SECONDS: 60 * 10,
        SESSION_RECORDING_BUFFER_AGE_JITTER: 0.3,
        SESSION_RECORDING_BUFFER_AGE_IN_MEMORY_MULTIPLIER: 1.2,
        SESSION_RECORDING_MAX_BUFFER_SIZE_KB: 1024 * 50, // 50MB
        SESSION_RECORDING_REMOTE_FOLDER: 'session_recordings',
        SESSION_RECORDING_REDIS_PREFIX: '@posthog/replay/',
        SESSION_RECORDING_PARTITION_REVOKE_OPTIMIZATION: false,
        SESSION_RECORDING_PARALLEL_CONSUMPTION: false,
        POSTHOG_SESSION_RECORDING_REDIS_HOST: undefined,
        POSTHOG_SESSION_RECORDING_REDIS_PORT: undefined,
        SESSION_RECORDING_CONSOLE_LOGS_INGESTION_ENABLED: true,
        SESSION_RECORDING_REPLAY_EVENTS_INGESTION_ENABLED: true,
        SESSION_RECORDING_DEBUG_PARTITION: '',
        SESSION_RECORDING_MAX_PARALLEL_FLUSHES: 10,
        SESSION_RECORDING_OVERFLOW_ENABLED: false,
        SESSION_RECORDING_OVERFLOW_BUCKET_REPLENISH_RATE: 5_000_000, // 5MB/second uncompressed, sustained
        SESSION_RECORDING_OVERFLOW_BUCKET_CAPACITY: 200_000_000, // 200MB burst
        SESSION_RECORDING_OVERFLOW_MIN_PER_BATCH: 1_000_000, // All sessions consume at least 1MB/batch, to penalise poor batching

        ENCRYPTION_SALT_KEYS: isDevEnv() || isTestEnv() ? '00beef0000beef0000beef0000beef00' : '',

        // CDP
        CDP_WATCHER_COST_ERROR: 100,
        CDP_WATCHER_HOG_COST_TIMING: 100,
        CDP_WATCHER_HOG_COST_TIMING_LOWER_MS: 50,
        CDP_WATCHER_HOG_COST_TIMING_UPPER_MS: 550,
        CDP_WATCHER_ASYNC_COST_TIMING: 20,
        CDP_WATCHER_ASYNC_COST_TIMING_LOWER_MS: 100,
        CDP_WATCHER_ASYNC_COST_TIMING_UPPER_MS: 5000,
        CDP_WATCHER_THRESHOLD_DEGRADED: 0.8,
        CDP_WATCHER_BUCKET_SIZE: 10000,
        CDP_WATCHER_DISABLED_TEMPORARY_TTL: 60 * 10, // 5 minutes
        CDP_WATCHER_TTL: 60 * 60 * 24, // This is really long as it is essentially only important to make sure the key is eventually deleted
        CDP_WATCHER_REFILL_RATE: 10,
        CDP_WATCHER_STATE_LOCK_TTL: 60, // 1 minute
        CDP_WATCHER_DISABLED_TEMPORARY_MAX_COUNT: 3,
        CDP_WATCHER_SEND_EVENTS: isProdEnv() ? false : true,
        CDP_WATCHER_OBSERVE_RESULTS_BUFFER_TIME_MS: 500,
        CDP_WATCHER_OBSERVE_RESULTS_BUFFER_MAX_RESULTS: 500,
        CDP_RATE_LIMITER_BUCKET_SIZE: 100,
        CDP_RATE_LIMITER_REFILL_RATE: 1, // per second request rate limit
        CDP_RATE_LIMITER_TTL: 60 * 60 * 24, // This is really long as it is essentially only important to make sure the key is eventually deleted
        CDP_HOG_FILTERS_TELEMETRY_TEAMS: '',
        CDP_REDIS_PASSWORD: '',
        CDP_EVENT_PROCESSOR_EXECUTE_FIRST_STEP: true,
        CDP_REDIS_HOST: '127.0.0.1',
        CDP_REDIS_PORT: 6479,
        CDP_CYCLOTRON_BATCH_DELAY_MS: 50,
        CDP_GOOGLE_ADWORDS_DEVELOPER_TOKEN: '',
        CDP_CYCLOTRON_JOB_QUEUE_CONSUMER_KIND: 'hog',
        CDP_CYCLOTRON_JOB_QUEUE_CONSUMER_MODE: 'kafka',
        CDP_CYCLOTRON_JOB_QUEUE_PRODUCER_MAPPING: '*:kafka',
        CDP_CYCLOTRON_JOB_QUEUE_PRODUCER_TEAM_MAPPING: '',
        CDP_CYCLOTRON_JOB_QUEUE_PRODUCER_FORCE_SCHEDULED_TO_POSTGRES: false,
        CDP_CYCLOTRON_INSERT_MAX_BATCH_SIZE: 100,
        CDP_CYCLOTRON_INSERT_PARALLEL_BATCHES: true,
        CDP_CYCLOTRON_COMPRESS_VM_STATE: isProdEnv() ? false : true,
        CDP_CYCLOTRON_USE_BULK_COPY_JOB: isProdEnv() ? false : true,
        CDP_CYCLOTRON_COMPRESS_KAFKA_DATA: true,
        CDP_HOG_WATCHER_SAMPLE_RATE: 0, // default is off

        // Heap dump configuration
        HEAP_DUMP_ENABLED: false,
        HEAP_DUMP_S3_BUCKET: '',
        HEAP_DUMP_S3_PREFIX: 'heap-dumps',
        HEAP_DUMP_S3_ENDPOINT: '',
        HEAP_DUMP_S3_REGION: '',

        CDP_FETCH_RETRIES: 3,
        CDP_FETCH_BACKOFF_BASE_MS: 1000,
        CDP_FETCH_BACKOFF_MAX_MS: 30000,
        CDP_OVERFLOW_QUEUE_ENABLED: false,
        CDP_WATCHER_AUTOMATICALLY_DISABLE_FUNCTIONS: isProdEnv() ? false : true, // For prod we primarily use overflow and some more manual control
        CDP_EMAIL_TRACKING_URL: 'http://localhost:8010',

        CDP_LEGACY_EVENT_CONSUMER_GROUP_ID: 'clickhouse-plugin-server-async-onevent',
        CDP_LEGACY_EVENT_CONSUMER_TOPIC: KAFKA_EVENTS_JSON,
        CDP_LEGACY_EVENT_REDIRECT_TOPIC: '',
        CDP_PLUGIN_CAPTURE_EVENTS_TOPIC: KAFKA_EVENTS_PLUGIN_INGESTION,

        HOG_FUNCTION_MONITORING_APP_METRICS_TOPIC: KAFKA_APP_METRICS_2,
        HOG_FUNCTION_MONITORING_LOG_ENTRIES_TOPIC: KAFKA_LOG_ENTRIES,

        // Destination Migration Diffing
        DESTINATION_MIGRATION_DIFFING_ENABLED: false,

        // Cyclotron
        CYCLOTRON_DATABASE_URL: isTestEnv()
            ? 'postgres://posthog:posthog@localhost:5432/test_cyclotron'
            : 'postgres://posthog:posthog@localhost:5432/cyclotron',

        CYCLOTRON_SHARD_DEPTH_LIMIT: 1000000,

        // New IngestionConsumer config
        INGESTION_CONSUMER_GROUP_ID: 'events-ingestion-consumer',
        INGESTION_CONSUMER_CONSUME_TOPIC: KAFKA_EVENTS_PLUGIN_INGESTION,
        INGESTION_CONSUMER_OVERFLOW_TOPIC: KAFKA_EVENTS_PLUGIN_INGESTION_OVERFLOW,
        INGESTION_CONSUMER_DLQ_TOPIC: KAFKA_EVENTS_PLUGIN_INGESTION_DLQ,
        INGESTION_CONSUMER_TESTING_TOPIC: '',

        // PropertyDefsConsumer config
        PROPERTY_DEFS_CONSUMER_GROUP_ID: 'property-defs-consumer',
        PROPERTY_DEFS_CONSUMER_CONSUME_TOPIC: KAFKA_EVENTS_JSON,
        PROPERTY_DEFS_CONSUMER_ENABLED_TEAMS: isDevEnv() ? '*' : '',
        PROPERTY_DEFS_WRITE_DISABLED: isProdEnv() ? true : false, // For now we don't want to do writes on prod - only count them

        // temporary: enable, rate limit expensive measurement in persons processing; value in [0,1]
        PERSON_JSONB_SIZE_ESTIMATE_ENABLE: 0, // defaults to off

        // Session recording V2
        SESSION_RECORDING_MAX_BATCH_SIZE_KB: isDevEnv() ? 2 * 1024 : 100 * 1024, // 2MB on dev, 100MB on prod and test
        SESSION_RECORDING_MAX_BATCH_AGE_MS: 10 * 1000, // 10 seconds
        SESSION_RECORDING_V2_S3_BUCKET: 'posthog',
        SESSION_RECORDING_V2_S3_PREFIX: 'session_recordings',
        SESSION_RECORDING_V2_S3_ENDPOINT: 'http://localhost:8333',
        SESSION_RECORDING_V2_S3_REGION: 'us-east-1',
        SESSION_RECORDING_V2_S3_ACCESS_KEY_ID: 'any',
        SESSION_RECORDING_V2_S3_SECRET_ACCESS_KEY: 'any',
        SESSION_RECORDING_V2_S3_TIMEOUT_MS: isDevEnv() ? 120000 : 30000,
        SESSION_RECORDING_V2_REPLAY_EVENTS_KAFKA_TOPIC: 'clickhouse_session_replay_events',
        SESSION_RECORDING_V2_CONSOLE_LOG_ENTRIES_KAFKA_TOPIC: 'log_entries',
        SESSION_RECORDING_V2_CONSOLE_LOG_STORE_SYNC_BATCH_LIMIT: 1000,
        SESSION_RECORDING_V2_MAX_EVENTS_PER_SESSION_PER_BATCH: Number.MAX_SAFE_INTEGER,
        // in both the PostHog cloud environment and development
        // we want this metadata switchover to be in blob ingestion v2 mode
        // hobby installs will set this metadata value to a datetime
        // since they may be running v1 and being upgraded
        SESSION_RECORDING_V2_METADATA_SWITCHOVER: '*',

        // Cookieless
        COOKIELESS_FORCE_STATELESS_MODE: false,
        COOKIELESS_DISABLED: false,
        COOKIELESS_DELETE_EXPIRED_LOCAL_SALTS_INTERVAL_MS: 60 * 60 * 1000, // 1 hour
        COOKIELESS_SESSION_TTL_SECONDS: 60 * 60 * (72 + 24), // 96 hours (72 ingestion lag + 24 validity)
        COOKIELESS_SALT_TTL_SECONDS: 60 * 60 * (72 + 24), // 96 hours (72 ingestion lag + 24 validity)
        COOKIELESS_SESSION_INACTIVITY_MS: 30 * 60 * 1000, // 30 minutes
        COOKIELESS_IDENTIFIES_TTL_SECONDS:
            (72 + // max supported ingestion lag in hours
                12 + // max negative timezone in the world*/
                14 + // max positive timezone in the world */
                24) * // amount of time salt is valid in one timezone
            60 *
            60,
        COOKIELESS_REDIS_HOST: '',
        COOKIELESS_REDIS_PORT: 6379,

        // Timestamp comparison logging (0.0 = disabled, 1.0 = 100% sampling)
        TIMESTAMP_COMPARISON_LOGGING_SAMPLE_RATE: isDevEnv() || isTestEnv() ? 1.0 : 0.0,

        PERSON_BATCH_WRITING_DB_WRITE_MODE: 'NO_ASSERT',
        PERSON_BATCH_WRITING_OPTIMISTIC_UPDATES_ENABLED: false,
        PERSON_BATCH_WRITING_MAX_CONCURRENT_UPDATES: 10,
        PERSON_BATCH_WRITING_MAX_OPTIMISTIC_UPDATE_RETRIES: 5,
        PERSON_BATCH_WRITING_OPTIMISTIC_UPDATE_RETRY_INTERVAL_MS: 50,
        PERSON_UPDATE_CALCULATE_PROPERTIES_SIZE: 0,
        // DB constraint check uses pg_column_size(properties); default 512kb + 128kb = 655360 bytes
        PERSON_PROPERTIES_DB_CONSTRAINT_LIMIT_BYTES: 655360,
        // Trim target is the customer-facing limit (512kb)
        PERSON_PROPERTIES_TRIM_TARGET_BYTES: 512 * 1024,
        // Limit per merge for moving distinct IDs. 0 disables limiting (move all)
        PERSON_MERGE_MOVE_DISTINCT_ID_LIMIT: 0,
        // Topic for async person merge processing
        PERSON_MERGE_ASYNC_TOPIC: '',
        // Enable async person merge processing
        PERSON_MERGE_ASYNC_ENABLED: false,
        // Batch size for sync person merge processing (0 = unlimited, process all distinct IDs in one query)
        PERSON_MERGE_SYNC_BATCH_SIZE: 0,

        GROUP_BATCH_WRITING_MAX_CONCURRENT_UPDATES: 10,
        GROUP_BATCH_WRITING_OPTIMISTIC_UPDATE_RETRY_INTERVAL_MS: 50,
        GROUP_BATCH_WRITING_MAX_OPTIMISTIC_UPDATE_RETRIES: 5,
        PERSONS_DUAL_WRITE_ENABLED: false,
        PERSONS_DUAL_WRITE_COMPARISON_ENABLED: false,
        GROUPS_DUAL_WRITE_ENABLED: false,
        GROUPS_DUAL_WRITE_COMPARISON_ENABLED: false,
        USE_DYNAMIC_EVENT_INGESTION_RESTRICTION_CONFIG: false,

        // SES (Workflows email sending)
        SES_ENDPOINT: isTestEnv() || isDevEnv() ? 'http://localhost:4566' : '',
        SES_ACCESS_KEY_ID: isTestEnv() || isDevEnv() ? 'test' : '',
        SES_SECRET_ACCESS_KEY: isTestEnv() || isDevEnv() ? 'test' : '',
        SES_REGION: isTestEnv() || isDevEnv() ? 'us-east-1' : '',

        // Pod termination
        POD_TERMINATION_ENABLED: false,
        POD_TERMINATION_BASE_TIMEOUT_MINUTES: 30, // Default: 30 minutes
        POD_TERMINATION_JITTER_MINUTES: 45, // Default: 45 hour, so timeout is between 30 minutes and 1h15m

        // Logs ingestion
        LOGS_INGESTION_CONSUMER_GROUP_ID: 'ingestion-logs',
        LOGS_INGESTION_CONSUMER_CONSUME_TOPIC: KAFKA_LOGS_INGESTION,
        LOGS_INGESTION_CONSUMER_OVERFLOW_TOPIC: KAFKA_LOGS_INGESTION_OVERFLOW,
        LOGS_INGESTION_CONSUMER_DLQ_TOPIC: KAFKA_LOGS_INGESTION_DLQ,
        LOGS_INGESTION_CONSUMER_CLICKHOUSE_TOPIC: KAFKA_LOGS_CLICKHOUSE,
        LOGS_REDIS_HOST: '127.0.0.1',
        LOGS_REDIS_PORT: 6479,
        LOGS_REDIS_PASSWORD: '',
<<<<<<< HEAD
        LOGS_LIMITER_ENABLED_TEAMS: isProdEnv() ? '' : '*',
        LOGS_LIMITER_BUCKET_SIZE_KB: 10000, // 10MB burst
        LOGS_LIMITER_REFILL_RATE_KB_PER_SECOND: 1000, // 1MB/second refill rate
        LOGS_LIMITER_TTL_SECONDS: 60 * 60 * 24,
=======
        LOGS_REDIS_TLS: isProdEnv() ? true : false,
        LOGS_LIMITER_ENABLED_TEAMS: isProdEnv() ? '' : '*',
        LOGS_LIMITER_DISABLED_FOR_TEAMS: '',
        LOGS_LIMITER_BUCKET_SIZE_KB: 10000, // 10MB burst
        LOGS_LIMITER_REFILL_RATE_KB_PER_SECOND: 1000, // 1MB/second refill rate
        LOGS_LIMITER_TTL_SECONDS: 60 * 60 * 24,
        LOGS_LIMITER_TEAM_BUCKET_SIZE_KB: '',
        LOGS_LIMITER_TEAM_REFILL_RATE_KB_PER_SECOND: '',
>>>>>>> d38984ff
    }
}

export function overrideWithEnv(
    config: PluginsServerConfig,
    env: Record<string, string | undefined> = process.env
): PluginsServerConfig {
    const defaultConfig = getDefaultConfig() as any // to make typechecker happy to use defaultConfig[key]

    const tmpConfig: any = { ...config }
    for (const key of Object.keys(config)) {
        if (typeof env[key] !== 'undefined') {
            if (key == 'PLUGIN_SERVER_MODE') {
                const mode = env[key]
                if (mode == null || mode in stringToPluginServerMode) {
                    tmpConfig[key] = env[key]
                } else {
                    throw Error(`Invalid PLUGIN_SERVER_MODE ${env[key]}`)
                }
            } else if (typeof defaultConfig[key] === 'number') {
                tmpConfig[key] = env[key]?.indexOf('.') ? parseFloat(env[key]!) : parseInt(env[key]!)
            } else if (typeof defaultConfig[key] === 'boolean') {
                tmpConfig[key] = stringToBoolean(env[key])
            } else {
                tmpConfig[key] = env[key]
            }
        }
    }
    const newConfig: PluginsServerConfig = { ...tmpConfig }

    if (!newConfig.DATABASE_URL && !newConfig.POSTHOG_DB_NAME) {
        throw Error(
            'You must specify either DATABASE_URL or the database options POSTHOG_DB_NAME, POSTHOG_DB_USER, POSTHOG_DB_PASSWORD, POSTHOG_POSTGRES_HOST, POSTHOG_POSTGRES_PORT!'
        )
    }

    if (!newConfig.DATABASE_URL) {
        const encodedUser = encodeURIComponent(newConfig.POSTHOG_DB_USER)
        const encodedPassword = encodeURIComponent(newConfig.POSTHOG_DB_PASSWORD)
        newConfig.DATABASE_URL = `postgres://${encodedUser}:${encodedPassword}@${newConfig.POSTHOG_POSTGRES_HOST}:${newConfig.POSTHOG_POSTGRES_PORT}/${newConfig.POSTHOG_DB_NAME}`
    }

    if (!Object.keys(KAFKAJS_LOG_LEVEL_MAPPING).includes(newConfig.KAFKAJS_LOG_LEVEL)) {
        throw Error(
            `Invalid KAFKAJS_LOG_LEVEL ${newConfig.KAFKAJS_LOG_LEVEL}. Valid: ${Object.keys(
                KAFKAJS_LOG_LEVEL_MAPPING
            ).join(', ')}`
        )
    }

    if (
        !newConfig.BEHAVIORAL_COHORTS_DATABASE_URL &&
        newConfig.POSTGRES_BEHAVIORAL_COHORTS_HOST &&
        newConfig.POSTGRES_BEHAVIORAL_COHORTS_USER &&
        newConfig.POSTGRES_BEHAVIORAL_COHORTS_PASSWORD
    ) {
        const encodedUser = encodeURIComponent(newConfig.POSTGRES_BEHAVIORAL_COHORTS_USER)
        const encodedPassword = encodeURIComponent(newConfig.POSTGRES_BEHAVIORAL_COHORTS_PASSWORD)
        newConfig.BEHAVIORAL_COHORTS_DATABASE_URL = `postgres://${encodedUser}:${encodedPassword}@${newConfig.POSTGRES_BEHAVIORAL_COHORTS_HOST}:5432/behavioral_cohorts`
    }

    return newConfig
}

export function buildIntegerMatcher(config: string | undefined, allowStar: boolean): ValueMatcher<number> {
    // Builds a ValueMatcher on a comma-separated list of values.
    // Optionally, supports a '*' value to match everything
    if (!config || config.trim().length == 0) {
        return () => false
    } else if (allowStar && config === '*') {
        return () => true
    } else {
        const values = new Set(
            config
                .split(',')
                .map((n) => parseInt(n))
                .filter((num) => !isNaN(num))
        )
        return (v: number) => {
            return values.has(v)
        }
    }
}

export function buildStringMatcher(config: string | undefined, allowStar: boolean): ValueMatcher<string> {
    // Builds a ValueMatcher on a comma-separated list of values.
    // Optionally, supports a '*' value to match everything
    if (!config || config.trim().length == 0) {
        return () => false
    } else if (allowStar && config === '*') {
        return () => true
    } else {
        const values = new Set(config.split(','))
        return (v: string) => {
            return values.has(v)
        }
    }
}<|MERGE_RESOLUTION|>--- conflicted
+++ resolved
@@ -359,12 +359,6 @@
         LOGS_REDIS_HOST: '127.0.0.1',
         LOGS_REDIS_PORT: 6479,
         LOGS_REDIS_PASSWORD: '',
-<<<<<<< HEAD
-        LOGS_LIMITER_ENABLED_TEAMS: isProdEnv() ? '' : '*',
-        LOGS_LIMITER_BUCKET_SIZE_KB: 10000, // 10MB burst
-        LOGS_LIMITER_REFILL_RATE_KB_PER_SECOND: 1000, // 1MB/second refill rate
-        LOGS_LIMITER_TTL_SECONDS: 60 * 60 * 24,
-=======
         LOGS_REDIS_TLS: isProdEnv() ? true : false,
         LOGS_LIMITER_ENABLED_TEAMS: isProdEnv() ? '' : '*',
         LOGS_LIMITER_DISABLED_FOR_TEAMS: '',
@@ -373,7 +367,6 @@
         LOGS_LIMITER_TTL_SECONDS: 60 * 60 * 24,
         LOGS_LIMITER_TEAM_BUCKET_SIZE_KB: '',
         LOGS_LIMITER_TEAM_REFILL_RATE_KB_PER_SECOND: '',
->>>>>>> d38984ff
     }
 }
 
