import { PluginLogLevel, PluginsServerConfig, ValueMatcher, stringToPluginServerMode } from '../types'
import { isDevEnv, isProdEnv, isTestEnv, stringToBoolean } from '../utils/env-utils'
import { KAFKAJS_LOG_LEVEL_MAPPING } from './constants'
import {
    KAFKA_APP_METRICS_2,
    KAFKA_CLICKHOUSE_HEATMAP_EVENTS,
    KAFKA_EVENTS_JSON,
    KAFKA_EVENTS_PLUGIN_INGESTION,
    KAFKA_EVENTS_PLUGIN_INGESTION_DLQ,
    KAFKA_EVENTS_PLUGIN_INGESTION_OVERFLOW,
    KAFKA_LOGS_CLICKHOUSE,
    KAFKA_LOGS_INGESTION,
    KAFKA_LOGS_INGESTION_DLQ,
    KAFKA_LOGS_INGESTION_OVERFLOW,
    KAFKA_LOG_ENTRIES,
} from './kafka-topics'

export const DEFAULT_HTTP_SERVER_PORT = 6738

export const defaultConfig = overrideWithEnv(getDefaultConfig())

export function getDefaultConfig(): PluginsServerConfig {
    return {
        CONTINUOUS_PROFILING_ENABLED: false,
        PYROSCOPE_SERVER_ADDRESS: '',
        PYROSCOPE_APPLICATION_NAME: '',
        INSTRUMENT_THREAD_PERFORMANCE: false,
        OTEL_EXPORTER_OTLP_ENDPOINT: isDevEnv() ? 'http://localhost:4317' : '',
        OTEL_SDK_DISABLED: isDevEnv() ? false : true,
        OTEL_TRACES_SAMPLER_ARG: 1,
        OTEL_MAX_SPANS_PER_GROUP: 2,
        OTEL_MIN_SPAN_DURATION_MS: 50,
        DATABASE_URL: isTestEnv()
            ? 'postgres://posthog:posthog@localhost:5432/test_posthog'
            : isDevEnv()
              ? 'postgres://posthog:posthog@localhost:5432/posthog'
              : '',
        DATABASE_READONLY_URL: '',
        PLUGIN_STORAGE_DATABASE_URL: '',
        PERSONS_DATABASE_URL: isTestEnv()
            ? 'postgres://posthog:posthog@localhost:5432/test_persons'
            : isDevEnv()
              ? 'postgres://posthog:posthog@localhost:5432/posthog_persons'
              : '',
        PERSONS_READONLY_DATABASE_URL: isTestEnv()
            ? 'postgres://posthog:posthog@localhost:5432/test_persons'
            : isDevEnv()
              ? 'postgres://posthog:posthog@localhost:5432/posthog_persons'
              : '',
        BEHAVIORAL_COHORTS_DATABASE_URL: isTestEnv()
            ? 'postgres://posthog:posthog@localhost:5432/test_behavioral_cohorts'
            : isDevEnv()
              ? 'postgres://posthog:posthog@localhost:5432/behavioral_cohorts'
              : '',
        PERSONS_MIGRATION_DATABASE_URL: isTestEnv()
            ? 'postgres://posthog:posthog@localhost:5432/test_persons_migration'
            : isDevEnv()
              ? 'postgres://posthog:posthog@localhost:5432/posthog_persons'
              : '',
        PERSONS_MIGRATION_READONLY_DATABASE_URL: isTestEnv()
            ? 'postgres://posthog:posthog@localhost:5432/test_persons_migration'
            : isDevEnv()
              ? 'postgres://posthog:posthog@localhost:5432/posthog_persons'
              : '',
        POSTGRES_CONNECTION_POOL_SIZE: 10,
        POSTHOG_DB_NAME: null,
        POSTHOG_DB_USER: 'postgres',
        POSTHOG_DB_PASSWORD: '',
        POSTHOG_POSTGRES_HOST: 'localhost',
        POSTHOG_POSTGRES_PORT: 5432,
        POSTGRES_BEHAVIORAL_COHORTS_HOST: 'localhost',
        POSTGRES_BEHAVIORAL_COHORTS_USER: 'postgres',
        POSTGRES_BEHAVIORAL_COHORTS_PASSWORD: '',
        EVENT_OVERFLOW_BUCKET_CAPACITY: 1000,
        EVENT_OVERFLOW_BUCKET_REPLENISH_RATE: 1.0,
        KAFKA_BATCH_START_LOGGING_ENABLED: false,
        SKIP_UPDATE_EVENT_AND_PROPERTIES_STEP: false,
        CONSUMER_BATCH_SIZE: 500,
        CONSUMER_MAX_HEARTBEAT_INTERVAL_MS: 30_000,
        CONSUMER_LOOP_STALL_THRESHOLD_MS: 60_000, // 1 minute - consider loop stalled after this
        CONSUMER_LOOP_BASED_HEALTH_CHECK: false, // Use consumer loop monitoring for health checks instead of heartbeats
        CONSUMER_MAX_BACKGROUND_TASKS: 1,
        CONSUMER_WAIT_FOR_BACKGROUND_TASKS_ON_REBALANCE: false,
        CONSUMER_AUTO_CREATE_TOPICS: true,
        CONSUMER_LOG_STATS_LEVEL: 'debug',
        KAFKA_HOSTS: 'kafka:9092', // KEEP IN SYNC WITH posthog/settings/data_stores.py
        KAFKA_CLIENT_CERT_B64: undefined,
        KAFKA_CLIENT_CERT_KEY_B64: undefined,
        KAFKA_TRUSTED_CERT_B64: undefined,
        KAFKA_SECURITY_PROTOCOL: undefined,
        KAFKA_SASL_MECHANISM: undefined,
        KAFKA_SASL_USER: undefined,
        KAFKA_SASL_PASSWORD: undefined,
        KAFKA_CLIENT_RACK: undefined,
        KAFKA_CONSUMPTION_REBALANCE_TIMEOUT_MS: null,
        KAFKA_CONSUMPTION_SESSION_TIMEOUT_MS: 30_000,
        APP_METRICS_FLUSH_FREQUENCY_MS: isTestEnv() ? 5 : 20_000,
        APP_METRICS_FLUSH_MAX_QUEUE_SIZE: isTestEnv() ? 5 : 1000,
        // ok to connect to localhost over plaintext
        // nosemgrep: trailofbits.generic.redis-unencrypted-transport.redis-unencrypted-transport
        REDIS_URL: 'redis://127.0.0.1',
        INGESTION_REDIS_HOST: '',
        INGESTION_REDIS_PORT: 6379,
        POSTHOG_REDIS_PASSWORD: '',
        POSTHOG_REDIS_HOST: '',
        POSTHOG_REDIS_PORT: 6379,
        BASE_DIR: '..',
        TASK_TIMEOUT: 30,
        TASKS_PER_WORKER: 10,
        INGESTION_CONCURRENCY: 10,
        INGESTION_BATCH_SIZE: 500,
        INGESTION_OVERFLOW_ENABLED: false,
        INGESTION_FORCE_OVERFLOW_BY_TOKEN_DISTINCT_ID: '',
        INGESTION_OVERFLOW_PRESERVE_PARTITION_LOCALITY: false,
        PLUGINS_DEFAULT_LOG_LEVEL: isTestEnv() ? PluginLogLevel.Full : PluginLogLevel.Log,
        LOG_LEVEL: isTestEnv() ? 'warn' : 'info',
        HTTP_SERVER_PORT: DEFAULT_HTTP_SERVER_PORT,
        SCHEDULE_LOCK_TTL: 60,
        REDIS_POOL_MIN_SIZE: 1,
        REDIS_POOL_MAX_SIZE: 3,
        MMDB_FILE_LOCATION: '../share/GeoLite2-City.mmdb',
        DISTINCT_ID_LRU_SIZE: 10000,
        EVENT_PROPERTY_LRU_SIZE: 10000,
        HEALTHCHECK_MAX_STALE_SECONDS: 2 * 60 * 60, // 2 hours
        SITE_URL: isDevEnv() ? 'http://localhost:8000' : '',
        TEMPORAL_HOST: 'localhost',
        TEMPORAL_PORT: '7233',
        TEMPORAL_NAMESPACE: 'default',
        TEMPORAL_CLIENT_ROOT_CA: undefined,
        TEMPORAL_CLIENT_CERT: undefined,
        TEMPORAL_CLIENT_KEY: undefined,
        KAFKA_PARTITIONS_CONSUMED_CONCURRENTLY: 1,
        CLICKHOUSE_JSON_EVENTS_KAFKA_TOPIC: KAFKA_EVENTS_JSON,
        CLICKHOUSE_HEATMAPS_KAFKA_TOPIC: KAFKA_CLICKHOUSE_HEATMAP_EVENTS,
        PERSON_INFO_CACHE_TTL: 5 * 60, // 5 min
        KAFKA_HEALTHCHECK_SECONDS: 20,
        PLUGIN_SERVER_MODE: null,
        PLUGIN_SERVER_EVENTS_INGESTION_PIPELINE: null,
        PLUGIN_LOAD_SEQUENTIALLY: false,
        KAFKAJS_LOG_LEVEL: 'WARN',
        MAX_TEAM_ID_TO_BUFFER_ANONYMOUS_EVENTS_FOR: 0,
        CLOUD_DEPLOYMENT: null,
        EXTERNAL_REQUEST_TIMEOUT_MS: 3000, // 3 seconds
        EXTERNAL_REQUEST_CONNECT_TIMEOUT_MS: 3000, // 3 seconds
        EXTERNAL_REQUEST_KEEP_ALIVE_TIMEOUT_MS: 10000, // 10 seconds
        EXTERNAL_REQUEST_CONNECTIONS: 500, // 500 connections
        DROP_EVENTS_BY_TOKEN_DISTINCT_ID: '',
        SKIP_PERSONS_PROCESSING_BY_TOKEN_DISTINCT_ID: '',
        PIPELINE_STEP_STALLED_LOG_TIMEOUT: 30,
        RELOAD_PLUGIN_JITTER_MAX_MS: 60000,
        RUSTY_HOOK_FOR_TEAMS: '',
        RUSTY_HOOK_ROLLOUT_PERCENTAGE: 0,
        RUSTY_HOOK_URL: '',
        HOG_HOOK_URL: '',
        CAPTURE_CONFIG_REDIS_HOST: null,
        LAZY_LOADER_DEFAULT_BUFFER_MS: 10,
        LAZY_LOADER_MAX_SIZE: 100_000, // Maximum entries per cache before LRU eviction
        CAPTURE_INTERNAL_URL: isProdEnv()
            ? 'http://capture.posthog.svc.cluster.local:3000/capture'
            : 'http://localhost:8010/capture',

        // posthog
        POSTHOG_API_KEY: '',
        POSTHOG_HOST_URL: 'http://localhost:8010',

        SESSION_RECORDING_LOCAL_DIRECTORY: '.tmp/sessions',
        // NOTE: 10 minutes
        SESSION_RECORDING_MAX_BUFFER_AGE_SECONDS: 60 * 10,
        SESSION_RECORDING_BUFFER_AGE_JITTER: 0.3,
        SESSION_RECORDING_BUFFER_AGE_IN_MEMORY_MULTIPLIER: 1.2,
        SESSION_RECORDING_MAX_BUFFER_SIZE_KB: 1024 * 50, // 50MB
        SESSION_RECORDING_REMOTE_FOLDER: 'session_recordings',
        SESSION_RECORDING_REDIS_PREFIX: '@posthog/replay/',
        SESSION_RECORDING_PARTITION_REVOKE_OPTIMIZATION: false,
        SESSION_RECORDING_PARALLEL_CONSUMPTION: false,
        POSTHOG_SESSION_RECORDING_REDIS_HOST: undefined,
        POSTHOG_SESSION_RECORDING_REDIS_PORT: undefined,
        SESSION_RECORDING_CONSOLE_LOGS_INGESTION_ENABLED: true,
        SESSION_RECORDING_REPLAY_EVENTS_INGESTION_ENABLED: true,
        SESSION_RECORDING_DEBUG_PARTITION: '',
        SESSION_RECORDING_MAX_PARALLEL_FLUSHES: 10,
        SESSION_RECORDING_OVERFLOW_ENABLED: false,
        SESSION_RECORDING_OVERFLOW_BUCKET_REPLENISH_RATE: 5_000_000, // 5MB/second uncompressed, sustained
        SESSION_RECORDING_OVERFLOW_BUCKET_CAPACITY: 200_000_000, // 200MB burst
        SESSION_RECORDING_OVERFLOW_MIN_PER_BATCH: 1_000_000, // All sessions consume at least 1MB/batch, to penalise poor batching

        ENCRYPTION_SALT_KEYS: isDevEnv() || isTestEnv() ? '00beef0000beef0000beef0000beef00' : '',

        // CDP
        CDP_WATCHER_COST_ERROR: 100,
        CDP_WATCHER_HOG_COST_TIMING: 100,
        CDP_WATCHER_HOG_COST_TIMING_LOWER_MS: 50,
        CDP_WATCHER_HOG_COST_TIMING_UPPER_MS: 550,
        CDP_WATCHER_ASYNC_COST_TIMING: 20,
        CDP_WATCHER_ASYNC_COST_TIMING_LOWER_MS: 100,
        CDP_WATCHER_ASYNC_COST_TIMING_UPPER_MS: 5000,
        CDP_WATCHER_THRESHOLD_DEGRADED: 0.8,
        CDP_WATCHER_BUCKET_SIZE: 10000,
        CDP_WATCHER_DISABLED_TEMPORARY_TTL: 60 * 10, // 5 minutes
        CDP_WATCHER_TTL: 60 * 60 * 24, // This is really long as it is essentially only important to make sure the key is eventually deleted
        CDP_WATCHER_REFILL_RATE: 10,
        CDP_WATCHER_STATE_LOCK_TTL: 60, // 1 minute
        CDP_WATCHER_DISABLED_TEMPORARY_MAX_COUNT: 3,
        CDP_WATCHER_SEND_EVENTS: isProdEnv() ? false : true,
        CDP_WATCHER_OBSERVE_RESULTS_BUFFER_TIME_MS: 500,
        CDP_WATCHER_OBSERVE_RESULTS_BUFFER_MAX_RESULTS: 500,
        CDP_RATE_LIMITER_BUCKET_SIZE: 100,
        CDP_RATE_LIMITER_REFILL_RATE: 1, // per second request rate limit
        CDP_RATE_LIMITER_TTL: 60 * 60 * 24, // This is really long as it is essentially only important to make sure the key is eventually deleted
        CDP_HOG_FILTERS_TELEMETRY_TEAMS: '',
        CDP_REDIS_PASSWORD: '',
        CDP_EVENT_PROCESSOR_EXECUTE_FIRST_STEP: true,
        CDP_REDIS_HOST: '127.0.0.1',
        CDP_REDIS_PORT: 6479,
        CDP_CYCLOTRON_BATCH_DELAY_MS: 50,
        CDP_GOOGLE_ADWORDS_DEVELOPER_TOKEN: '',
        CDP_CYCLOTRON_JOB_QUEUE_CONSUMER_KIND: 'hog',
        CDP_CYCLOTRON_JOB_QUEUE_CONSUMER_MODE: 'kafka',
        CDP_CYCLOTRON_JOB_QUEUE_PRODUCER_MAPPING: '*:kafka',
        CDP_CYCLOTRON_JOB_QUEUE_PRODUCER_TEAM_MAPPING: '',
        CDP_CYCLOTRON_JOB_QUEUE_PRODUCER_FORCE_SCHEDULED_TO_POSTGRES: false,
        CDP_CYCLOTRON_INSERT_MAX_BATCH_SIZE: 100,
        CDP_CYCLOTRON_INSERT_PARALLEL_BATCHES: true,
        CDP_CYCLOTRON_COMPRESS_VM_STATE: isProdEnv() ? false : true,
        CDP_CYCLOTRON_USE_BULK_COPY_JOB: isProdEnv() ? false : true,
        CDP_CYCLOTRON_COMPRESS_KAFKA_DATA: true,
        CDP_HOG_WATCHER_SAMPLE_RATE: 0, // default is off

        CDP_FETCH_RETRIES: 3,
        CDP_FETCH_BACKOFF_BASE_MS: 1000,
        CDP_FETCH_BACKOFF_MAX_MS: 30000,
        CDP_OVERFLOW_QUEUE_ENABLED: false,
        CDP_WATCHER_AUTOMATICALLY_DISABLE_FUNCTIONS: isProdEnv() ? false : true, // For prod we primarily use overflow and some more manual control
        CDP_EMAIL_TRACKING_URL: 'http://localhost:8010',

        CDP_LEGACY_EVENT_CONSUMER_GROUP_ID: 'clickhouse-plugin-server-async-onevent',
        CDP_LEGACY_EVENT_CONSUMER_TOPIC: KAFKA_EVENTS_JSON,
        CDP_LEGACY_EVENT_REDIRECT_TOPIC: '',
        CDP_PLUGIN_CAPTURE_EVENTS_TOPIC: KAFKA_EVENTS_PLUGIN_INGESTION,

        HOG_FUNCTION_MONITORING_APP_METRICS_TOPIC: KAFKA_APP_METRICS_2,
        HOG_FUNCTION_MONITORING_LOG_ENTRIES_TOPIC: KAFKA_LOG_ENTRIES,

        // Destination Migration Diffing
        DESTINATION_MIGRATION_DIFFING_ENABLED: false,

        // Cyclotron
        CYCLOTRON_DATABASE_URL: isTestEnv()
            ? 'postgres://posthog:posthog@localhost:5432/test_cyclotron'
            : 'postgres://posthog:posthog@localhost:5432/cyclotron',

        CYCLOTRON_SHARD_DEPTH_LIMIT: 1000000,

        // New IngestionConsumer config
        INGESTION_CONSUMER_GROUP_ID: 'events-ingestion-consumer',
        INGESTION_CONSUMER_CONSUME_TOPIC: KAFKA_EVENTS_PLUGIN_INGESTION,
        INGESTION_CONSUMER_OVERFLOW_TOPIC: KAFKA_EVENTS_PLUGIN_INGESTION_OVERFLOW,
        INGESTION_CONSUMER_DLQ_TOPIC: KAFKA_EVENTS_PLUGIN_INGESTION_DLQ,

        // PropertyDefsConsumer config
        PROPERTY_DEFS_CONSUMER_GROUP_ID: 'property-defs-consumer',
        PROPERTY_DEFS_CONSUMER_CONSUME_TOPIC: KAFKA_EVENTS_JSON,
        PROPERTY_DEFS_CONSUMER_ENABLED_TEAMS: isDevEnv() ? '*' : '',
        PROPERTY_DEFS_WRITE_DISABLED: isProdEnv() ? true : false, // For now we don't want to do writes on prod - only count them

        // temporary: enable, rate limit expensive measurement in persons processing; value in [0,1]
        PERSON_JSONB_SIZE_ESTIMATE_ENABLE: 0, // defaults to off

        // Session recording V2
        SESSION_RECORDING_MAX_BATCH_SIZE_KB: isDevEnv() ? 2 * 1024 : 100 * 1024, // 2MB on dev, 100MB on prod and test
        SESSION_RECORDING_MAX_BATCH_AGE_MS: 10 * 1000, // 10 seconds
        SESSION_RECORDING_V2_S3_BUCKET: 'posthog',
        SESSION_RECORDING_V2_S3_PREFIX: 'session_recordings',
        SESSION_RECORDING_V2_S3_ENDPOINT: 'http://localhost:8333',
        SESSION_RECORDING_V2_S3_REGION: 'us-east-1',
        SESSION_RECORDING_V2_S3_ACCESS_KEY_ID: 'any',
        SESSION_RECORDING_V2_S3_SECRET_ACCESS_KEY: 'any',
        SESSION_RECORDING_V2_S3_TIMEOUT_MS: isDevEnv() ? 120000 : 30000,
        SESSION_RECORDING_V2_REPLAY_EVENTS_KAFKA_TOPIC: 'clickhouse_session_replay_events',
        SESSION_RECORDING_V2_CONSOLE_LOG_ENTRIES_KAFKA_TOPIC: 'log_entries',
        SESSION_RECORDING_V2_CONSOLE_LOG_STORE_SYNC_BATCH_LIMIT: 1000,
        SESSION_RECORDING_V2_MAX_EVENTS_PER_SESSION_PER_BATCH: Number.MAX_SAFE_INTEGER,
<<<<<<< HEAD
        SESSION_RECORDING_NEW_SESSION_BUCKET_CAPACITY: 3000, // Max burst of new sessions per team
        SESSION_RECORDING_NEW_SESSION_BUCKET_REPLENISH_RATE: 300, // Sessions per second sustained rate
        // in both the PostHog cloud environment and development
        // we want this metadata switchover to be in blob ingestion v2 mode
        // hobby installs will set this metadata value to a datetime
        // since they may be running v1 and being upgraded
        SESSION_RECORDING_V2_METADATA_SWITCHOVER: '*',
=======
>>>>>>> a81a1617

        // Cookieless
        COOKIELESS_FORCE_STATELESS_MODE: false,
        COOKIELESS_DISABLED: false,
        COOKIELESS_DELETE_EXPIRED_LOCAL_SALTS_INTERVAL_MS: 60 * 60 * 1000, // 1 hour
        COOKIELESS_SESSION_TTL_SECONDS: 60 * 60 * (72 + 24), // 96 hours (72 ingestion lag + 24 validity)
        COOKIELESS_SALT_TTL_SECONDS: 60 * 60 * (72 + 24), // 96 hours (72 ingestion lag + 24 validity)
        COOKIELESS_SESSION_INACTIVITY_MS: 30 * 60 * 1000, // 30 minutes
        COOKIELESS_IDENTIFIES_TTL_SECONDS:
            (72 + // max supported ingestion lag in hours
                12 + // max negative timezone in the world*/
                14 + // max positive timezone in the world */
                24) * // amount of time salt is valid in one timezone
            60 *
            60,
        COOKIELESS_REDIS_HOST: '',
        COOKIELESS_REDIS_PORT: 6379,

        // Timestamp comparison logging (0.0 = disabled, 1.0 = 100% sampling)
        TIMESTAMP_COMPARISON_LOGGING_SAMPLE_RATE: isDevEnv() || isTestEnv() ? 1.0 : 0.0,

        PERSON_BATCH_WRITING_DB_WRITE_MODE: 'NO_ASSERT',
        PERSON_BATCH_WRITING_OPTIMISTIC_UPDATES_ENABLED: false,
        PERSON_BATCH_WRITING_MAX_CONCURRENT_UPDATES: 10,
        PERSON_BATCH_WRITING_MAX_OPTIMISTIC_UPDATE_RETRIES: 5,
        PERSON_BATCH_WRITING_OPTIMISTIC_UPDATE_RETRY_INTERVAL_MS: 50,
        PERSON_UPDATE_CALCULATE_PROPERTIES_SIZE: 0,
        // DB constraint check uses pg_column_size(properties); default 512kb + 128kb = 655360 bytes
        PERSON_PROPERTIES_DB_CONSTRAINT_LIMIT_BYTES: 655360,
        // Trim target is the customer-facing limit (512kb)
        PERSON_PROPERTIES_TRIM_TARGET_BYTES: 512 * 1024,
        // When true, all property changes trigger person updates (disables filtering)
        PERSON_PROPERTIES_UPDATE_ALL: false,
        // Limit per merge for moving distinct IDs. 0 disables limiting (move all)
        PERSON_MERGE_MOVE_DISTINCT_ID_LIMIT: 0,
        // Topic for async person merge processing
        PERSON_MERGE_ASYNC_TOPIC: '',
        // Enable async person merge processing
        PERSON_MERGE_ASYNC_ENABLED: false,
        // Batch size for sync person merge processing (0 = unlimited, process all distinct IDs in one query)
        PERSON_MERGE_SYNC_BATCH_SIZE: 0,

        GROUP_BATCH_WRITING_MAX_CONCURRENT_UPDATES: 10,
        GROUP_BATCH_WRITING_OPTIMISTIC_UPDATE_RETRY_INTERVAL_MS: 50,
        GROUP_BATCH_WRITING_MAX_OPTIMISTIC_UPDATE_RETRIES: 5,
        PERSONS_DUAL_WRITE_ENABLED: false,
        PERSONS_DUAL_WRITE_COMPARISON_ENABLED: false,
        PERSONS_PREFETCH_ENABLED: false,
        GROUPS_DUAL_WRITE_ENABLED: false,
        GROUPS_DUAL_WRITE_COMPARISON_ENABLED: false,
        USE_DYNAMIC_EVENT_INGESTION_RESTRICTION_CONFIG: false,

        // SES (Workflows email sending)
        SES_ENDPOINT: isTestEnv() || isDevEnv() ? 'http://localhost:4566' : '',
        SES_ACCESS_KEY_ID: isTestEnv() || isDevEnv() ? 'test' : '',
        SES_SECRET_ACCESS_KEY: isTestEnv() || isDevEnv() ? 'test' : '',
        SES_REGION: isTestEnv() || isDevEnv() ? 'us-east-1' : '',

        // Pod termination
        POD_TERMINATION_ENABLED: false,
        POD_TERMINATION_BASE_TIMEOUT_MINUTES: 30, // Default: 30 minutes
        POD_TERMINATION_JITTER_MINUTES: 45, // Default: 45 hour, so timeout is between 30 minutes and 1h15m

        // Logs ingestion
        LOGS_INGESTION_CONSUMER_GROUP_ID: 'ingestion-logs',
        LOGS_INGESTION_CONSUMER_CONSUME_TOPIC: KAFKA_LOGS_INGESTION,
        LOGS_INGESTION_CONSUMER_OVERFLOW_TOPIC: KAFKA_LOGS_INGESTION_OVERFLOW,
        LOGS_INGESTION_CONSUMER_DLQ_TOPIC: KAFKA_LOGS_INGESTION_DLQ,
        LOGS_INGESTION_CONSUMER_CLICKHOUSE_TOPIC: KAFKA_LOGS_CLICKHOUSE,
        LOGS_REDIS_HOST: '127.0.0.1',
        LOGS_REDIS_PORT: 6479,
        LOGS_REDIS_PASSWORD: '',
        LOGS_REDIS_TLS: isProdEnv() ? true : false,
        LOGS_LIMITER_ENABLED_TEAMS: isProdEnv() ? '' : '*',
        LOGS_LIMITER_DISABLED_FOR_TEAMS: '',
        LOGS_LIMITER_BUCKET_SIZE_KB: 10000, // 10MB burst
        LOGS_LIMITER_REFILL_RATE_KB_PER_SECOND: 1000, // 1MB/second refill rate
        LOGS_LIMITER_TTL_SECONDS: 60 * 60 * 24,
        LOGS_LIMITER_TEAM_BUCKET_SIZE_KB: '',
        LOGS_LIMITER_TEAM_REFILL_RATE_KB_PER_SECOND: '',
    }
}

export function overrideWithEnv(
    config: PluginsServerConfig,
    env: Record<string, string | undefined> = process.env
): PluginsServerConfig {
    const defaultConfig = getDefaultConfig() as any // to make typechecker happy to use defaultConfig[key]

    const tmpConfig: any = { ...config }
    for (const key of Object.keys(config)) {
        if (typeof env[key] !== 'undefined') {
            if (key == 'PLUGIN_SERVER_MODE') {
                const mode = env[key]
                if (mode == null || mode in stringToPluginServerMode) {
                    tmpConfig[key] = env[key]
                } else {
                    throw Error(`Invalid PLUGIN_SERVER_MODE ${env[key]}`)
                }
            } else if (typeof defaultConfig[key] === 'number') {
                tmpConfig[key] = env[key]?.indexOf('.') ? parseFloat(env[key]!) : parseInt(env[key]!)
            } else if (typeof defaultConfig[key] === 'boolean') {
                tmpConfig[key] = stringToBoolean(env[key])
            } else {
                tmpConfig[key] = env[key]
            }
        }
    }
    const newConfig: PluginsServerConfig = { ...tmpConfig }

    if (!newConfig.DATABASE_URL && !newConfig.POSTHOG_DB_NAME) {
        throw Error(
            'You must specify either DATABASE_URL or the database options POSTHOG_DB_NAME, POSTHOG_DB_USER, POSTHOG_DB_PASSWORD, POSTHOG_POSTGRES_HOST, POSTHOG_POSTGRES_PORT!'
        )
    }

    if (!newConfig.DATABASE_URL) {
        const encodedUser = encodeURIComponent(newConfig.POSTHOG_DB_USER)
        const encodedPassword = encodeURIComponent(newConfig.POSTHOG_DB_PASSWORD)
        newConfig.DATABASE_URL = `postgres://${encodedUser}:${encodedPassword}@${newConfig.POSTHOG_POSTGRES_HOST}:${newConfig.POSTHOG_POSTGRES_PORT}/${newConfig.POSTHOG_DB_NAME}`
    }

    if (!Object.keys(KAFKAJS_LOG_LEVEL_MAPPING).includes(newConfig.KAFKAJS_LOG_LEVEL)) {
        throw Error(
            `Invalid KAFKAJS_LOG_LEVEL ${newConfig.KAFKAJS_LOG_LEVEL}. Valid: ${Object.keys(
                KAFKAJS_LOG_LEVEL_MAPPING
            ).join(', ')}`
        )
    }

    if (
        !newConfig.BEHAVIORAL_COHORTS_DATABASE_URL &&
        newConfig.POSTGRES_BEHAVIORAL_COHORTS_HOST &&
        newConfig.POSTGRES_BEHAVIORAL_COHORTS_USER &&
        newConfig.POSTGRES_BEHAVIORAL_COHORTS_PASSWORD
    ) {
        const encodedUser = encodeURIComponent(newConfig.POSTGRES_BEHAVIORAL_COHORTS_USER)
        const encodedPassword = encodeURIComponent(newConfig.POSTGRES_BEHAVIORAL_COHORTS_PASSWORD)
        newConfig.BEHAVIORAL_COHORTS_DATABASE_URL = `postgres://${encodedUser}:${encodedPassword}@${newConfig.POSTGRES_BEHAVIORAL_COHORTS_HOST}:5432/behavioral_cohorts`
    }

    return newConfig
}

export function buildIntegerMatcher(config: string | undefined, allowStar: boolean): ValueMatcher<number> {
    // Builds a ValueMatcher on a comma-separated list of values.
    // Optionally, supports a '*' value to match everything
    if (!config || config.trim().length == 0) {
        return () => false
    } else if (allowStar && config === '*') {
        return () => true
    } else {
        const values = new Set(
            config
                .split(',')
                .map((n) => parseInt(n))
                .filter((num) => !isNaN(num))
        )
        return (v: number) => {
            return values.has(v)
        }
    }
}

export function buildStringMatcher(config: string | undefined, allowStar: boolean): ValueMatcher<string> {
    // Builds a ValueMatcher on a comma-separated list of values.
    // Optionally, supports a '*' value to match everything
    if (!config || config.trim().length == 0) {
        return () => false
    } else if (allowStar && config === '*') {
        return () => true
    } else {
        const values = new Set(config.split(','))
        return (v: string) => {
            return values.has(v)
        }
    }
}<|MERGE_RESOLUTION|>--- conflicted
+++ resolved
@@ -280,16 +280,8 @@
         SESSION_RECORDING_V2_CONSOLE_LOG_ENTRIES_KAFKA_TOPIC: 'log_entries',
         SESSION_RECORDING_V2_CONSOLE_LOG_STORE_SYNC_BATCH_LIMIT: 1000,
         SESSION_RECORDING_V2_MAX_EVENTS_PER_SESSION_PER_BATCH: Number.MAX_SAFE_INTEGER,
-<<<<<<< HEAD
         SESSION_RECORDING_NEW_SESSION_BUCKET_CAPACITY: 3000, // Max burst of new sessions per team
         SESSION_RECORDING_NEW_SESSION_BUCKET_REPLENISH_RATE: 300, // Sessions per second sustained rate
-        // in both the PostHog cloud environment and development
-        // we want this metadata switchover to be in blob ingestion v2 mode
-        // hobby installs will set this metadata value to a datetime
-        // since they may be running v1 and being upgraded
-        SESSION_RECORDING_V2_METADATA_SWITCHOVER: '*',
-=======
->>>>>>> a81a1617
 
         // Cookieless
         COOKIELESS_FORCE_STATELESS_MODE: false,
