import ClickHouse from '@posthog/clickhouse'
import { makeWorkerUtils, WorkerUtils } from 'graphile-worker'
import Redis from 'ioredis'
import parsePrometheusTextFormat from 'parse-prometheus-text-format'
import { Pool } from 'pg'

import { defaultConfig } from '../src/config/config'
import {
    ActionStep,
    Hook,
    Plugin,
    PluginConfig,
    PluginLogEntry,
    RawAction,
    RawClickHouseEvent,
    RawPerformanceEvent,
    RawSessionRecordingEvent,
} from '../src/types'
import { parseRawClickHouseEvent } from '../src/utils/event'
import { UUIDT } from '../src/utils/utils'
import { insertRow } from '../tests/helpers/sql'
import { produce } from './kafka'

let clickHouseClient: ClickHouse
let postgres: Pool // NOTE: we use a Pool here but it's probably not necessary, but for instance `insertRow` uses a Pool.
let redis: Redis.Redis
let graphileWorker: WorkerUtils

beforeAll(async () => {
    // Setup connections to kafka, clickhouse, and postgres
    postgres = new Pool({
        connectionString: defaultConfig.DATABASE_URL!,
        // We use a pool only for typings sake, but we don't actually need to,
        // so set max connections to 1.
        max: 1,
    })
    graphileWorker = await makeWorkerUtils({
        pgPool: postgres,
    })
    clickHouseClient = new ClickHouse({
        host: defaultConfig.CLICKHOUSE_HOST,
        port: 8123,
        dataObjects: true,
        queryOptions: {
            database: defaultConfig.CLICKHOUSE_DATABASE,
            output_format_json_quote_64bit_integers: false,
        },
    })
    redis = new Redis(defaultConfig.REDIS_URL)
})

afterAll(async () => {
    await Promise.all([postgres.end(), redis.disconnect()])
})

export const capture = async ({
    teamId,
    distinctId,
    uuid,
    event,
    properties = {},
    token = null,
    sentAt = new Date(),
    eventTime = new Date(),
    now = new Date(),
    $set = undefined,
    $set_once = undefined,
    topic = ['$performance_event', '$snapshot'].includes(event)
        ? 'session_recording_events'
        : 'events_plugin_ingestion',
}: {
    teamId: number | null
    distinctId: string
    uuid: string
    event: string
    properties?: object
    token?: string | null
    sentAt?: Date
    eventTime?: Date
    now?: Date
    topic?: string
    $set?: object
    $set_once?: object
}) => {
    // WARNING: this capture method is meant to simulate the ingestion of events
    // from the capture endpoint, but there is no guarantee that is is 100%
    // accurate.
    return await produce({
        topic,
        message: Buffer.from(
            JSON.stringify({
                token,
                distinct_id: distinctId,
                ip: '',
                site_url: '',
                team_id: teamId,
                now: now,
                sent_at: sentAt,
                uuid: uuid,
                data: JSON.stringify({
                    event,
                    properties: { ...properties, uuid },
                    team_id: teamId,
                    timestamp: eventTime,
                    $set,
                    $set_once,
                }),
            })
        ),
        key: teamId ? teamId.toString() : '',
    })
}

export const createPluginAttachment = async ({
    teamId,
    pluginConfigId,
    fileSize,
    contentType,
    fileName,
    key,
    contents,
}: {
    teamId: number
    pluginConfigId: number
    fileSize: number
    contentType: string
    fileName: string
    key: string
    contents: string
}) => {
    return await insertRow(postgres, 'posthog_pluginattachment', {
        team_id: teamId,
        plugin_config_id: pluginConfigId,
        key: key,
        content_type: contentType,
        file_name: fileName,
        file_size: fileSize,
        contents: contents,
    })
}

export const createPlugin = async (plugin: Omit<Plugin, 'id'>) => {
    return await insertRow(postgres, 'posthog_plugin', {
        capabilities: {},
        ...plugin,
        config_schema: {},
        from_json: false,
        from_web: false,
        created_at: new Date().toISOString(),
        updated_at: new Date().toISOString(),
        is_preinstalled: false,
    })
}

export const createPluginConfig = async (
    pluginConfig: Omit<PluginConfig, 'id' | 'created_at' | 'enabled' | 'order' | 'has_error'>
) => {
    return await insertRow(postgres, 'posthog_pluginconfig', {
        ...pluginConfig,
        config: pluginConfig.config ?? {},
        created_at: new Date().toISOString(),
        updated_at: new Date().toISOString(),
        enabled: true,
        order: 0,
    })
}

export const getPluginConfig = async (teamId: number, pluginId: number) => {
    const queryResult = (await postgres.query(`SELECT * FROM posthog_pluginconfig WHERE team_id = $1 AND id = $2`, [
        teamId,
        pluginId,
    ])) as { rows: any[] }
    return queryResult.rows[0]
}

export const updatePluginConfig = async (
    teamId: number,
    pluginConfigId: string,
    pluginConfig: Partial<PluginConfig>
) => {
    await postgres.query(
        `UPDATE posthog_pluginconfig SET config = $1, updated_at = $2 WHERE id = $3 AND team_id = $4`,
        [pluginConfig.config ?? {}, pluginConfig.updated_at, pluginConfigId, teamId]
    )
}

export const reloadPlugins = async () => await redis.publish('reload-plugins', '')

export const createAndReloadPluginConfig = async (teamId: number, pluginId: number) => {
<<<<<<< HEAD
    return await createPluginConfig({ team_id: teamId, plugin_id: pluginId, config: {} })
=======
    const pluginConfig = await createPluginConfig({ team_id: teamId, plugin_id: pluginId, config: {} })
    await reloadPlugins()
    // We wait for some log entries for the plugin, to make sure it's ready to
    // process events.
    await waitForPluginToLoad(pluginConfig)
    return pluginConfig
>>>>>>> bc091356
}

export const disablePluginConfig = async (teamId: number, pluginConfigId: number) => {
    await postgres.query(`UPDATE posthog_pluginconfig SET enabled = false WHERE id = $1 AND team_id = $2`, [
        pluginConfigId,
        teamId,
    ])
}

export const enablePluginConfig = async (teamId: number, pluginConfigId: number) => {
    await postgres.query(`UPDATE posthog_pluginconfig SET enabled = true WHERE id = $1 AND team_id = $2`, [
        pluginConfigId,
        teamId,
    ])
}

export const schedulePluginJob = async ({
    teamId,
    pluginConfigId,
    type,
    taskType,
    payload,
}: {
    teamId: number
    pluginConfigId: number
    type: string
    taskType: string
    payload: any
}) => {
    return await graphileWorker.addJob(taskType, { teamId, pluginConfigId, type, payload })
}

export const getScheduledPluginJob = async (jobId: string) => {
    const result = await postgres.query(`SELECT * FROM graphile_worker.jobs WHERE id = $1`, [jobId])
    return result.rows[0]
}

export const reloadAction = async (teamId: number, actionId: number) => {
    await redis.publish('reload-action', JSON.stringify({ teamId, actionId }))
}

export const fetchEvents = async (teamId: number, uuid?: string) => {
    const queryResult = (await clickHouseClient.querying(`
        SELECT *,
               if(notEmpty(overrides.person_id), overrides.person_id, e.person_id) as person_id
        FROM events e
                 LEFT OUTER JOIN
             (SELECT argMax(override_person_id, version) as person_id,
                     old_person_id
              FROM person_overrides
              WHERE team_id = ${teamId}
              GROUP BY old_person_id) AS overrides ON e.person_id = overrides.old_person_id
        WHERE team_id = ${teamId} ${uuid ? `AND uuid = '${uuid}'` : ``}
        ORDER BY timestamp ASC
    `)) as unknown as ClickHouse.ObjectQueryResult<RawClickHouseEvent>
    return queryResult.data.map(parseRawClickHouseEvent)
}

export const fetchPersons = async (teamId: number) => {
    const queryResult = (await clickHouseClient.querying(
        `SELECT * FROM person WHERE team_id = ${teamId} ORDER BY created_at ASC`
    )) as unknown as ClickHouse.ObjectQueryResult<any>
    return queryResult.data.map((person) => ({ ...person, properties: JSON.parse(person.properties) }))
}

export const fetchPostgresPersons = async (teamId: number) => {
    const { rows } = await postgres.query(`SELECT * FROM posthog_person WHERE team_id = $1`, [teamId])
    return rows
}

export const fetchSessionRecordingsEvents = async (teamId: number, uuid?: string) => {
    const queryResult = (await clickHouseClient.querying(
        `SELECT * FROM session_recording_events WHERE team_id = ${teamId} ${
            uuid ? ` AND uuid = '${uuid}'` : ''
        } ORDER BY timestamp ASC`
    )) as unknown as ClickHouse.ObjectQueryResult<RawSessionRecordingEvent>
    return queryResult.data.map((event) => {
        return {
            ...event,
            snapshot_data: event.snapshot_data ? JSON.parse(event.snapshot_data) : null,
        }
    })
}

export const fetchPerformanceEvents = async (teamId: number) => {
    const queryResult = (await clickHouseClient.querying(
        `SELECT * FROM performance_events WHERE team_id = ${teamId} ORDER BY timestamp ASC`
    )) as unknown as ClickHouse.ObjectQueryResult<RawPerformanceEvent>
    return queryResult.data
}

export const fetchPluginConsoleLogEntries = async (pluginConfigId: number) => {
    const { data: logEntries } = (await clickHouseClient.querying(`
        SELECT * FROM plugin_log_entries
        WHERE plugin_config_id = ${pluginConfigId} AND source = 'CONSOLE'
    `)) as unknown as ClickHouse.ObjectQueryResult<PluginLogEntry>
    return logEntries.map((entry) => ({ ...entry, message: JSON.parse(entry.message) }))
}

export const fetchPluginLogEntries = async (pluginConfigId: number) => {
    const { data: logEntries } = (await clickHouseClient.querying(`
        SELECT * FROM plugin_log_entries
        WHERE plugin_config_id = ${pluginConfigId}
    `)) as unknown as ClickHouse.ObjectQueryResult<PluginLogEntry>
    return logEntries
}

export const createOrganization = async (organizationProperties = {}) => {
    const organizationId = new UUIDT().toString()
    await insertRow(postgres, 'posthog_organization', {
        id: organizationId,
        name: 'TEST ORG',
        plugins_access_level: 9,
        created_at: new Date().toISOString(),
        updated_at: new Date().toISOString(),
        personalization: '{}', // DEPRECATED
        setup_section_2_completed: true, // DEPRECATED
        for_internal_metrics: false,
        available_features: [],
        domain_whitelist: [],
        is_member_join_email_enabled: false,
        slug: Math.round(Math.random() * 20000),
        ...organizationProperties,
    })
    return organizationId
}

export const createTeam = async (
    organizationId: string,
    slack_incoming_webhook?: string,
    token?: string,
    sessionRecordingOptIn = true
) => {
    const team = await insertRow(postgres, 'posthog_team', {
        organization_id: organizationId,
        app_urls: [],
        name: 'TEST PROJECT',
        event_names: [],
        event_names_with_usage: [],
        event_properties: [],
        event_properties_with_usage: [],
        event_properties_numerical: [],
        created_at: new Date().toISOString(),
        updated_at: new Date().toISOString(),
        anonymize_ips: false,
        completed_snippet_onboarding: true,
        ingested_event: true,
        uuid: new UUIDT().toString(),
        session_recording_opt_in: sessionRecordingOptIn,
        plugins_opt_in: false,
        opt_out_capture: false,
        is_demo: false,
        api_token: token ?? new UUIDT().toString(),
        test_account_filters: [],
        timezone: 'UTC',
        data_attributes: ['data-attr'],
        person_display_name_properties: [],
        access_control: false,
        slack_incoming_webhook,
    })
    return team.id
}

export const createAction = async (action: Omit<RawAction, 'id'>, steps: Omit<ActionStep, 'id' | 'action_id'>[]) => {
    const actionRow = await insertRow(postgres, 'posthog_action', action)
    for (const step of steps) {
        await insertRow(postgres, 'posthog_actionstep', {
            ...step,
            action_id: actionRow.id,
        })
    }
    return actionRow
}

export const createUser = async (teamId: number, email: string) => {
    return await insertRow(postgres, 'posthog_user', {
        password: 'abc',
        email,
        first_name: '',
        last_name: '',
        email_opt_in: false,
        distinct_id: email,
        is_staff: false,
        is_active: true,
        date_joined: new Date().toISOString(),
        events_column_config: '{}',
        uuid: new UUIDT().toString(),
    })
}

export async function createHook(teamId: number, userId: number, resourceId: number, target: string) {
    await insertRow(postgres, 'ee_hook', {
        id: new UUIDT().toString(),
        team_id: teamId,
        user_id: userId,
        resource_id: resourceId,
        event: 'action_performed',
        target: target,
        created: new Date().toISOString(),
        updated: new Date().toISOString(),
    } as Hook)
}

export const getPropertyDefinitions = async (teamId: number) => {
    const { rows } = await postgres.query(`SELECT * FROM posthog_propertydefinition WHERE team_id = $1`, [teamId])
    return rows
}

export const getMetric = async ({ name, type, labels }: Record<string, any>) => {
    // Requests `/_metrics` and extracts the value of the first metric we find
    // that matches name, type, and labels.
    //
    // Returns 0 if no metric is found.
    const openMetrics = await (await fetch('http://localhost:6738/_metrics')).text()
    return Number.parseFloat(
        parsePrometheusTextFormat(openMetrics)
            .filter((metric) => deepObjectContains(metric, { name, type }))[0]
            ?.metrics.filter((values) => deepObjectContains(values, { labels }))[0]?.value ?? 0
    )
}

const deepObjectContains = (obj: Record<string, any>, other: Record<string, any>): boolean => {
    // Returns true if `obj` contains all the keys in `other` and their values
    // are equal. If the values are objects, recursively checks if they contain
    // the keys in `other`.

    return Object.keys(other).every((key) => {
        if (typeof other[key] === 'object') {
            return deepObjectContains(obj[key], other[key])
        }
        return obj[key] === other[key]
    })
}<|MERGE_RESOLUTION|>--- conflicted
+++ resolved
@@ -187,16 +187,7 @@
 export const reloadPlugins = async () => await redis.publish('reload-plugins', '')
 
 export const createAndReloadPluginConfig = async (teamId: number, pluginId: number) => {
-<<<<<<< HEAD
     return await createPluginConfig({ team_id: teamId, plugin_id: pluginId, config: {} })
-=======
-    const pluginConfig = await createPluginConfig({ team_id: teamId, plugin_id: pluginId, config: {} })
-    await reloadPlugins()
-    // We wait for some log entries for the plugin, to make sure it's ready to
-    // process events.
-    await waitForPluginToLoad(pluginConfig)
-    return pluginConfig
->>>>>>> bc091356
 }
 
 export const disablePluginConfig = async (teamId: number, pluginConfigId: number) => {
@@ -269,8 +260,7 @@
 
 export const fetchSessionRecordingsEvents = async (teamId: number, uuid?: string) => {
     const queryResult = (await clickHouseClient.querying(
-        `SELECT * FROM session_recording_events WHERE team_id = ${teamId} ${
-            uuid ? ` AND uuid = '${uuid}'` : ''
+        `SELECT * FROM session_recording_events WHERE team_id = ${teamId} ${uuid ? ` AND uuid = '${uuid}'` : ''
         } ORDER BY timestamp ASC`
     )) as unknown as ClickHouse.ObjectQueryResult<RawSessionRecordingEvent>
     return queryResult.data.map((event) => {
