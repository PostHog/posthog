import ClickHouse from '@posthog/clickhouse'
import Redis from 'ioredis'
import { Producer } from 'kafkajs'
import parsePrometheusTextFormat from 'parse-prometheus-text-format'
import { Pool } from 'pg'

<<<<<<< HEAD
import {
    ActionStep,
    PluginLogEntry,
    RawAction,
    RawClickHouseEvent,
    RawPerformanceEvent,
    RawPerson,
    RawSessionRecordingEvent,
} from '../src/types'
=======
import { ActionStep, PluginLogEntry, RawAction, RawClickHouseEvent, RawSessionRecordingEvent } from '../src/types'
>>>>>>> 75eec5dd
import { Plugin, PluginConfig } from '../src/types'
import { parseRawClickHouseEvent } from '../src/utils/event'
import { UUIDT } from '../src/utils/utils'
import { insertRow } from '../tests/helpers/sql'

export const capture = async (
    producer: Producer,
    teamId: number | null,
    distinctId: string,
    uuid: string,
    event: string,
    properties: object = {},
    token: string | null = null
) => {
    await producer.send({
        topic: 'events_plugin_ingestion',
        messages: [
            {
                key: teamId ? teamId.toString() : '',
                value: JSON.stringify({
                    token,
                    distinct_id: distinctId,
                    ip: '',
                    site_url: '',
                    team_id: teamId,
                    now: new Date(),
                    sent_at: new Date(),
                    uuid: uuid,
                    data: JSON.stringify({
                        event,
                        properties: { ...properties, uuid },
                        distinct_id: distinctId,
                        team_id: teamId,
                        timestamp: new Date(),
                    }),
                }),
            },
        ],
    })
}

export const createPlugin = async (pgClient: Pool, plugin: Omit<Plugin, 'id'>) => {
    return await insertRow(pgClient, 'posthog_plugin', {
        ...plugin,
        config_schema: {},
        from_json: false,
        from_web: false,
        created_at: new Date().toISOString(),
        updated_at: new Date().toISOString(),
        is_preinstalled: false,
        capabilities: {},
    })
}

export const createPluginConfig = async (
    pgClient: Pool,
    pluginConfig: Omit<PluginConfig, 'id' | 'created_at' | 'enabled' | 'order' | 'config' | 'has_error'>
) => {
    return await insertRow(pgClient, 'posthog_pluginconfig', {
        ...pluginConfig,
        created_at: new Date().toISOString(),
        updated_at: new Date().toISOString(),
        enabled: true,
        order: 0,
        config: {},
    })
}

export const createAndReloadPluginConfig = async (
    pgClient: Pool,
    teamId: number,
    pluginId: number,
    redis: Redis.Redis
) => {
    const pluginConfig = await createPluginConfig(pgClient, { team_id: teamId, plugin_id: pluginId })
    // Make sure the plugin server reloads the newly created plugin config.
    // TODO: avoid reaching into the pluginsServer internals and rather use
    // the pubsub mechanism to trigger this.
    await redis.publish('reload-plugins', '')
    return pluginConfig
}

export const reloadAction = async (redis: Redis.Redis, teamId: number, actionId: number) => {
    await redis.publish('reload-action', JSON.stringify({ teamId, actionId }))
}

export const fetchEvents = async (clickHouseClient: ClickHouse, teamId: number, uuid?: string) => {
    const queryResult = (await clickHouseClient.querying(`
        SELECT * FROM events 
        WHERE team_id = ${teamId} ${uuid ? `AND uuid = '${uuid}'` : ``} ORDER BY timestamp ASC
    `)) as unknown as ClickHouse.ObjectQueryResult<RawClickHouseEvent>
    return queryResult.data.map(parseRawClickHouseEvent)
}

export const fetchPersons = async (clickHouseClient: ClickHouse, teamId: number) => {
    const queryResult = (await clickHouseClient.querying(
        `SELECT * FROM person WHERE team_id = ${teamId} ORDER BY created_at ASC`
    )) as unknown as ClickHouse.ObjectQueryResult<any>
    return queryResult.data.map((person) => ({ ...person, properties: JSON.parse(person.properties) }))
}

export const fetchSessionRecordingsEvents = async (clickHouseClient: ClickHouse, teamId: number) => {
    const queryResult = (await clickHouseClient.querying(
        `SELECT * FROM session_recording_events WHERE team_id = ${teamId} ORDER BY timestamp ASC`
    )) as unknown as ClickHouse.ObjectQueryResult<RawSessionRecordingEvent>
    return queryResult.data.map((event) => {
        return {
            ...event,
            snapshot_data: event.snapshot_data ? JSON.parse(event.snapshot_data) : null,
        }
    })
}

export const fetchPerformanceEvents = async (clickHouseClient: ClickHouse, teamId: number) => {
    const queryResult = (await clickHouseClient.querying(
        `SELECT * FROM performance_events WHERE team_id = ${teamId} ORDER BY timestamp ASC`
    )) as unknown as ClickHouse.ObjectQueryResult<RawPerformanceEvent>
    return queryResult.data
}

export const fetchPluginLogEntries = async (clickHouseClient: ClickHouse, pluginConfigId: number) => {
    const { data: logEntries } = (await clickHouseClient.querying(`
        SELECT * FROM plugin_log_entries
        WHERE plugin_config_id = ${pluginConfigId} AND source = 'CONSOLE'
    `)) as unknown as ClickHouse.ObjectQueryResult<PluginLogEntry>
    return logEntries.map((entry) => ({ ...entry, message: JSON.parse(entry.message) }))
}

export const createOrganization = async (pgClient: Pool) => {
    const organizationId = new UUIDT().toString()
    await insertRow(pgClient, 'posthog_organization', {
        id: organizationId,
        name: 'TEST ORG',
        plugins_access_level: 9,
        created_at: new Date().toISOString(),
        updated_at: new Date().toISOString(),
        personalization: '{}', // DEPRECATED
        setup_section_2_completed: true, // DEPRECATED
        for_internal_metrics: false,
        available_features: [],
        domain_whitelist: [],
        is_member_join_email_enabled: false,
        slug: Math.round(Math.random() * 20000),
    })
    return organizationId
}

export const createTeam = async (
    pgClient: Pool,
    organizationId: string,
    slack_incoming_webhook?: string,
    token?: string
) => {
    const team = await insertRow(pgClient, 'posthog_team', {
        organization_id: organizationId,
        app_urls: [],
        name: 'TEST PROJECT',
        event_names: [],
        event_names_with_usage: [],
        event_properties: [],
        event_properties_with_usage: [],
        event_properties_numerical: [],
        created_at: new Date().toISOString(),
        updated_at: new Date().toISOString(),
        anonymize_ips: false,
        completed_snippet_onboarding: true,
        ingested_event: true,
        uuid: new UUIDT().toString(),
        session_recording_opt_in: true,
        plugins_opt_in: false,
        opt_out_capture: false,
        is_demo: false,
        api_token: token ?? new UUIDT().toString(),
        test_account_filters: [],
        timezone: 'UTC',
        data_attributes: ['data-attr'],
        person_display_name_properties: [],
        access_control: false,
        slack_incoming_webhook,
    })
    return team.id
}

export const createAction = async (
    pgClient: Pool,
    action: Omit<RawAction, 'id'>,
    steps: Omit<ActionStep, 'id' | 'action_id'>[]
) => {
    const actionRow = await insertRow(pgClient, 'posthog_action', action)
    for (const step of steps) {
        await insertRow(pgClient, 'posthog_actionstep', {
            ...step,
            action_id: actionRow.id,
        })
    }
    return actionRow
}

export const createUser = async (pgClient: Pool, teamId: number, email: string) => {
    return await insertRow(pgClient, 'posthog_user', {
        password: 'abc',
        email,
        first_name: '',
        last_name: '',
        email_opt_in: false,
        distinct_id: email,
        is_staff: false,
        is_active: true,
        date_joined: new Date().toISOString(),
        events_column_config: '{}',
        uuid: new UUIDT().toString(),
    })
}

export const getPropertyDefinitions = async (pgClient: Pool, teamId: number) => {
    const { rows } = await pgClient.query(`SELECT * FROM posthog_propertydefinition WHERE team_id = $1`, [teamId])
    return rows
}

export const getMetric = async ({ name, type, labels }: Record<string, any>) => {
    // Requests `/_metrics` and extracts the value of the first metric we find
    // that matches name, type, and labels.
    //
    // Returns 0 if no metric is found.
    const openMetrics = await (await fetch('http://localhost:6738/_metrics')).text()
    return Number.parseFloat(
        parsePrometheusTextFormat(openMetrics)
            .filter((metric) => deepObjectContains(metric, { name, type }))[0]
            ?.metrics.filter((values) => deepObjectContains(values, { labels }))[0]?.value ?? 0
    )
}

const deepObjectContains = (obj: Record<string, any>, other: Record<string, any>): boolean => {
    // Returns true if `obj` contains all the keys in `other` and their values
    // are equal. If the values are objects, recursively checks if they contain
    // the keys in `other`.

    return Object.keys(other).every((key) => {
        if (typeof other[key] === 'object') {
            return deepObjectContains(obj[key], other[key])
        }
        return obj[key] === other[key]
    })
}<|MERGE_RESOLUTION|>--- conflicted
+++ resolved
@@ -4,19 +4,14 @@
 import parsePrometheusTextFormat from 'parse-prometheus-text-format'
 import { Pool } from 'pg'
 
-<<<<<<< HEAD
 import {
     ActionStep,
     PluginLogEntry,
     RawAction,
     RawClickHouseEvent,
     RawPerformanceEvent,
-    RawPerson,
     RawSessionRecordingEvent,
 } from '../src/types'
-=======
-import { ActionStep, PluginLogEntry, RawAction, RawClickHouseEvent, RawSessionRecordingEvent } from '../src/types'
->>>>>>> 75eec5dd
 import { Plugin, PluginConfig } from '../src/types'
 import { parseRawClickHouseEvent } from '../src/utils/event'
 import { UUIDT } from '../src/utils/utils'
