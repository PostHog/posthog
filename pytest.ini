--- conflicted
+++ resolved
@@ -4,11 +4,7 @@
     DEBUG=1
     TEST=1
 DJANGO_SETTINGS_MODULE = posthog.settings
-<<<<<<< HEAD
-addopts = -p no:warnings --reuse-db --ignore=posthog/user_scripts --reruns 2 --reruns-delay 1
-=======
-addopts = -p no:warnings --reuse-db --ignore=posthog/user_scripts --ignore=services/llm-gateway
->>>>>>> c4b42b89
+addopts = -p no:warnings --reuse-db --ignore=posthog/user_scripts --ignore=services/llm-gateway --reruns 2 --reruns-delay 1
 
 markers =
     ee
