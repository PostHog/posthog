--- conflicted
+++ resolved
@@ -83,8 +83,6 @@
         # They are only for DEV and should not be used in production.
         command: postgres -c max_connections=1000 -c idle_in_transaction_session_timeout=300000 -c max_prepared_transactions=10
 
-<<<<<<< HEAD
-=======
     behavioral_cohorts_db:
         extends:
             file: docker-compose.base.yml
@@ -93,25 +91,6 @@
             - '5433:5432'
         command: postgres -c max_connections=1000 -c idle_in_transaction_session_timeout=300000
 
-    persons_db:
-        extends:
-            file: docker-compose.base.yml
-            service: db
-        ports:
-            - '5434:5432'
-        environment:
-            POSTGRES_USER: posthog
-            POSTGRES_DB: posthog_persons
-            POSTGRES_PASSWORD: posthog
-        healthcheck:
-            test: ['CMD-SHELL', 'pg_isready -U posthog -d posthog_persons']
-            interval: 5s
-            timeout: 5s
-        volumes:
-            - persons-db:/var/lib/postgresql/data
-        command: postgres -c max_connections=1000 -c idle_in_transaction_session_timeout=300000 -c max_prepared_transactions=10
-
->>>>>>> 4e5957e3
     redis:
         extends:
             file: docker-compose.base.yml
