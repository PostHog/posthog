--- conflicted
+++ resolved
@@ -247,11 +247,7 @@
 
 cache_all_team_sdk_versions_schedule = dagster.ScheduleDefinition(
     job=cache_all_team_sdk_versions_job,
-<<<<<<< HEAD
     cron_schedule="0 0 * * *",  # Every day at midnight
-=======
-    cron_schedule="0 */12 * * *",  # Every 12 hours
->>>>>>> 8f97d9a6
     execution_timezone="UTC",
     name="cache_all_team_sdk_versions_schedule",
 )