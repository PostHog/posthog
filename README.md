--- conflicted
+++ resolved
@@ -129,13 +129,10 @@
 
 ## Open source / Paid
 
-<<<<<<< HEAD
-This repo is entirely [MIT licensed](/LICENSE). We charge for things like user permissioning and auditability, A/B testing and dedicated support. Please email hey@posthog.com and we will gladly help with your implementation.
-=======
+
 This repo is entirely [MIT licensed](/LICENSE), with the exception of the `ee` folder (if applicable). We also have a [posthog-foss](https://github.com/PostHog/posthog-foss) version that has all proprietary code removed.
 
 To activate the features in the ee folder, you'll need a license. Please contact us at sales@posthog.com for more information.
->>>>>>> 764e1069
 
 <br /><br />
 
