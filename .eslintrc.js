/* global module */

const env = {
    browser: true,
    es6: true,
    'cypress/globals': true,
}

const globals = {
    Atomics: 'readonly',
    SharedArrayBuffer: 'readonly',
}

module.exports = {
    ignorePatterns: ['node_modules', 'plugin-server', 'cypress'],
    env,
    settings: {
        react: {
            version: 'detect',
        },
        'import/resolver': {
            node: {
                paths: ['eslint-rules'], // Add the directory containing your custom rules
                extensions: ['.js', '.jsx', '.ts', '.tsx'], // Ensure ESLint resolves both JS and TS files
            },
        },
    },
    extends: [
        'eslint:recommended',
        'plugin:@typescript-eslint/recommended-type-checked',
        'plugin:react/recommended',
        'plugin:eslint-comments/recommended',
        'plugin:storybook/recommended',
        'plugin:compat/recommended',
        'prettier', // Disables any formatting rules to let prettier do its job
    ],
    globals,
    parser: '@typescript-eslint/parser',
    parserOptions: {
        project: 'tsconfig.json',
    },
    plugins: [
        'react',
        'cypress',
        '@typescript-eslint',
        'no-only-tests',
        'jest',
        'compat',
        'posthog',
        'simple-import-sort',
        'import',
    ],
    rules: {
        // PyCharm always adds curly braces, I guess vscode doesn't, PR reviewers often complain they are present on props that don't need them
        // let's save the humans time and let the machines do the work
        // "never" means if the prop does not need the curly braces, they will be removed/errored
        // see https://github.com/jsx-eslint/eslint-plugin-react/blob/master/docs/rules/jsx-curly-brace-presence.md
        'react/jsx-curly-brace-presence': ['error', { props: 'never', children: 'never', propElementValues: 'always' }],
        'no-console': ['error', { allow: ['warn', 'error'] }],
        'no-debugger': 'error',
        'no-only-tests/no-only-tests': 'error',
        'simple-import-sort/imports': 'error',
        'simple-import-sort/exports': 'error',
        'react/prop-types': [0],
        'react/react-in-jsx-scope': [0],
        'react/no-unescaped-entities': [0],
        'react/jsx-no-target-blank': [0],
        'react/self-closing-comp': [
            'error',
            {
                component: true,
                html: true,
            },
        ],
        'no-unused-vars': 'off',
        '@typescript-eslint/no-unused-vars': [
            'error',
            {
                ignoreRestSiblings: true,
            },
        ],
        '@typescript-eslint/prefer-ts-expect-error': 'error',
        '@typescript-eslint/no-empty-function': 'off',
        '@typescript-eslint/no-inferrable-types': 'off',
        '@typescript-eslint/ban-ts-comment': 'off',
        '@typescript-eslint/require-await': 'off', // TODO: Enable - this rule is useful, but doesn't have an autofix
        '@typescript-eslint/no-unsafe-assignment': 'off',
        '@typescript-eslint/no-unsafe-member-access': 'off',
        '@typescript-eslint/no-unsafe-enum-comparison': 'off',
        '@typescript-eslint/no-unsafe-argument': 'off',
        '@typescript-eslint/no-unsafe-return': 'off',
        '@typescript-eslint/no-unsafe-call': 'off',
        '@typescript-eslint/no-explicit-any': 'off',
        '@typescript-eslint/restrict-template-expressions': 'off',
        '@typescript-eslint/explicit-function-return-type': [
            'error',
            {
                allowExpressions: true,
            },
        ],
        '@typescript-eslint/explicit-module-boundary-types': [
            'error',
            {
                allowArgumentsExplicitlyTypedAsAny: true,
            },
        ],
        curly: 'error',
        'no-restricted-imports': [
            'error',
            {
                paths: [
                    {
                        name: 'dayjs',
                        message: 'Do not directly import dayjs. Only import the dayjs exported from lib/dayjs.',
                    },
                    {
                        name: '@ant-design/icons',
                        message: 'Please use icons from the @posthog/icons package instead',
                    },
                    {
                        name: 'antd',
                        importNames: ['Card', 'Col', 'Row', 'Alert', 'Tooltip', 'Progress', 'Radio', 'Divider'],
                        message: 'please use the Lemon equivalent instead',
                    },
                ],
            },
        ],
        'react/forbid-dom-props': [
            'error',
            {
                forbid: [
                    {
                        propName: 'style',
                        message:
                            'style should be avoided in favor of utility CSS classes - see https://storybook.posthog.net/?path=/docs/lemon-ui-utilities--overview',
                    },
                ],
            },
        ],
        'posthog/warn-elements': [
            'warn',
            {
                forbid: [
                    {
                        element: 'Button',
                        message: 'use <LemonButton> instead',
                    },
                    {
                        element: 'Input',
                        message: 'use <LemonInput> instead',
                    },
                    {
                        element: 'Modal',
                        message: 'use <LemonModal> or `<LemonDialog> instead',
                    },
                    {
                        element: 'Select',
                        message: 'use <LemonSelect> instead',
                    },
                    {
                        element: 'LemonButtonWithDropdown',
                        message: 'use <LemonMenu> with a <LemonButton> child instead',
                    },
                    {
                        element: 'Progress',
                        message: 'use <LemonProgress> instead',
                    },
                ],
            },
        ],
        'react/forbid-elements': [
            'error',
            {
                forbid: [
                    {
                        element: 'Layout',
                        message: 'use utility classes instead',
                    },
                    {
                        element: 'Tabs',
                        message: 'use <LemonTabs> instead',
                    },
                    {
                        element: 'Space',
                        message: 'use flex or space utility classes instead',
                    },
                    {
                        element: 'Spin',
                        message: 'use Spinner instead',
                    },
                    {
                        element: 'Badge',
                        message: 'use LemonBadge instead',
                    },
                    {
                        element: 'InputNumber',
                        message: 'use LemonInput with type="number" instead',
                    },
                    {
                        element: 'Collapse',
                        message: 'use <LemonCollapse> instead',
                    },
                    {
                        element: 'Slider',
                        message: 'use <LemonSlider> instead',
                    },
                    {
                        element: 'Checkbox',
                        message: 'use <LemonCheckbox> instead',
                    },
                    {
                        element: 'MonacoEditor',
                        message: 'use <CodeEditor> instead',
                    },
                    {
                        element: 'Typography',
                        message: 'use utility classes instead',
                    },
                    {
                        element: 'Input.TextArea',
                        message: 'use <LemonTextArea> instead',
                    },
                    {
                        element: 'ReactMarkdown',
                        message: 'use <LemonMarkdown> instead',
                    },
                    {
                        element: 'a',
                        message: 'use <Link> instead',
                    },
                    {
                        element: 'Tag',
                        message: 'use <LemonTag> instead',
                    },
                    {
                        element: 'Alert',
                        message: 'use <LemonBanner> instead',
                    },
                    {
                        element: 'ReactJson',
                        message: 'use <JSONViewer> for dark mode support instead',
                    },
                    {
<<<<<<< HEAD
                        element: 'Radio',
                        message: 'use <LemonRadio> instead',
=======
                        element: 'Skeleton',
                        message: 'use <LemonSkeleton> instead',
>>>>>>> 888abfa7
                    },
                    {
                        element: 'Divider',
                        message: 'use <LemonDivider> instead',
                    },
                ],
            },
        ],
        'no-constant-binary-expression': 'error',
        'no-constant-condition': 'off',
        'no-prototype-builtins': 'off',
        'no-irregular-whitespace': 'off',
        'no-useless-rename': 'error',
        'import/no-restricted-paths': [
            'error',
            {
                zones: [
                    {
                        target: './frontend/**',
                        from: './ee/frontend/**',
                        message:
                            "EE licensed TypeScript should only be accessed via the posthogEE objects. Use `import posthogEE from '@posthog/ee/exports'`",
                    },
                ],
            },
        ],
    },
    overrides: [
        {
            files: ['**/test/**/*', '**/*.test.*'],
            env: {
                ...env,
                node: true,
                'jest/globals': true,
            },
            globals: {
                ...globals,
                given: 'readonly',
            },
            rules: {
                // The below complains needlessly about expect(api.createInvite).toHaveBeenCalledWith(...)
                '@typescript-eslint/unbound-method': 'off',
            },
        },
        {
            files: ['*Type.ts', '*Type.tsx'], // Kea typegen output
            rules: {
                'no-restricted-imports': 'off',
                '@typescript-eslint/ban-types': 'off',
                'simple-import-sort/imports': 'off',
                'simple-import-sort/exports': 'off',
            },
        },
        {
            files: ['frontend/src/scenes/notebooks/Nodes/*'], // Notebooks code weirdly relies on its order of sorting
            rules: {
                'simple-import-sort/imports': 'off',
                'simple-import-sort/exports': 'off',
            },
        },
        {
            files: ['*.js'],
            rules: {
                '@typescript-eslint/no-var-requires': 'off',
                '@typescript-eslint/explicit-function-return-type': 'off',
                '@typescript-eslint/explicit-module-boundary-types': 'off',
            },
        },
        {
            files: ['*.mjs'],
            rules: {
                '@typescript-eslint/no-var-requires': 'off',
                '@typescript-eslint/explicit-function-return-type': 'off',
                '@typescript-eslint/explicit-module-boundary-types': 'off',
                '@typescript-eslint/no-misused-promises': 'off',
                'no-console': 'off',
            },
            globals: { ...globals, process: 'readonly' },
        },
        {
            files: 'eslint-rules/**/*',
            rules: {
                '@typescript-eslint/no-var-requires': 'off',
            },
            env: {
                node: true,
            },
        },
    ],
    reportUnusedDisableDirectives: true,
}<|MERGE_RESOLUTION|>--- conflicted
+++ resolved
@@ -241,13 +241,12 @@
                         message: 'use <JSONViewer> for dark mode support instead',
                     },
                     {
-<<<<<<< HEAD
                         element: 'Radio',
                         message: 'use <LemonRadio> instead',
-=======
+                    },
+                    {
                         element: 'Skeleton',
                         message: 'use <LemonSkeleton> instead',
->>>>>>> 888abfa7
                     },
                     {
                         element: 'Divider',
