--- conflicted
+++ resolved
@@ -142,17 +142,10 @@
                         element: 'Select',
                         message: 'use <LemonSelect> instead',
                     },
-<<<<<<< HEAD
-                    {
-                        element: 'a',
-                        message: 'use <Link> instead',
-                    },
                     {
                         element: 'LemonButtonWithDropdown',
                         message: 'use <LemonMenu> with a <LemonButton> child instead',
                     },
-=======
->>>>>>> 3819d767
                 ],
             },
         ],
