--- conflicted
+++ resolved
@@ -35,8 +35,6 @@
         require('cypress-terminal-report/src/installLogsPrinter')(on)
     } catch (e) {}
 
-<<<<<<< HEAD
-=======
     on('before:browser:launch', (browser, launchOptions) => {
         if (browser.name === 'chrome') {
             // https://www.ghacks.net/2013/10/06/list-useful-google-chrome-command-line-switches/
@@ -81,6 +79,5 @@
         },
     })
 
->>>>>>> 9f94b19c
     return config
 }