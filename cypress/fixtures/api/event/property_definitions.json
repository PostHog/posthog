{
    "count": 2,
    "next": null,
    "previous": null,
    "results": [
        {
            "id": "017dde0e-1cb5-0000-68b4-44835b7c894f",
            "name": "$browser_version",
            "is_numerical": true,
            "query_usage_30_day": null,
            "property_type": null,
            "is_event_property": null
        },
        {
            "id": "017dde0e-1cc9-0000-ed91-26909937767f",
            "name": "timestamp",
            "is_numerical": true,
            "query_usage_30_day": null,
            "property_type": "DateTime",
<<<<<<< HEAD
            "property_type_format": null,
=======
>>>>>>> 261b317f
            "is_event_property": null
        }
    ]
}<|MERGE_RESOLUTION|>--- conflicted
+++ resolved
@@ -17,10 +17,6 @@
             "is_numerical": true,
             "query_usage_30_day": null,
             "property_type": "DateTime",
-<<<<<<< HEAD
-            "property_type_format": null,
-=======
->>>>>>> 261b317f
             "is_event_property": null
         }
     ]
