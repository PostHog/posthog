import decideResponse from '../fixtures/api/decide'
import { dayjs } from 'lib/dayjs'

const interceptPropertyDefinitions = () => {
    cy.intercept('api/projects/@current/property_definitions/?limit=5000', {
        fixture: 'api/event/property_definitions',
    })

    cy.intercept('/api/projects/1/property_definitions?search=&*', {
        fixture: 'api/event/property_definitions',
    })

    cy.intercept('/api/projects/1/property_definitions?search=%24time*', {
        fixture: 'api/event/only_time_property_definition',
    })

    cy.intercept('/api/projects/1/property_definitions?search=%24browser*', {
        fixture: 'api/event/only_browser_version_property_definition',
    })
}

const selectNewTimestampPropertyFilter = () => {
    cy.get('[data-attr=new-prop-filter-EventsTable]').click()
    cy.get('[data-attr=taxonomic-filter-searchfield]').type('$time')
    cy.get('.taxonomic-list-row').should('have.length', 1).click()
}

<<<<<<< HEAD
const selectOperator = (operator, openPopUp) => {
    if (openPopUp) {
        cy.get('[data-attr="property-filter-0"] .property-filter .property-filter-button-label').click()
    }

    cy.get('.taxonomic-operator').click()
    cy.get('.operator-value-option').its('length').should('eql', 8)
    cy.get('.operator-value-option').contains('< before').should('be.visible')
    cy.get('.operator-value-option').contains('> after').should('be.visible')

    cy.get('.operator-value-option').contains(operator).click()
}

const changeSecondPropertyFilterToDateAfter = () => {
    selectOperator('> after', true)
}

=======
>>>>>>> 7c3e6fb5
describe('Events', () => {
    beforeEach(() => {
        interceptPropertyDefinitions()

        cy.intercept('/api/event/values/?key=$browser_version', (req) => {
            return req.reply([{ name: '96' }, { name: '97' }])
        })

        // sometimes the system under test calls `/decide`
        // and sometimes it calls https://app.posthog.com/decide
        cy.intercept(/.*\/decide\/.*/, (req) =>
            req.reply(
                decideResponse({
                    '6619-query-events-by-date': true,
                })
            )
        ).as('featureFlagsLoaded')

        cy.visit('/events')
    })

    it('Events loaded', () => {
        cy.get('[data-attr=events-table]').should('exist')
    })

    it('Click on an event', () => {
        cy.get('[data-attr=events-table] .event-row:nth-child(2) td:first-child').click()
        cy.get('[data-attr=event-details]').should('exist')
    })

    it('Apply 1 overall filter', () => {
        cy.get('[data-attr=new-prop-filter-EventsTable]').click()
        cy.get('[data-attr=taxonomic-filter-searchfield]').click()
        cy.get('[data-attr=prop-filter-event_properties-0]').click({ force: true })
        cy.get('[data-attr=prop-val]').click()
        cy.get('[data-attr=prop-val-0]').click({ force: true })
        cy.get('[data-attr=events-table]').should('exist')
    })

<<<<<<< HEAD
    it('use less than and greater than with a numeric property', () => {
        cy.get('[data-attr=new-prop-filter-EventsTable]').click()
        cy.get('[data-attr=taxonomic-filter-searchfield]').type('$browser_version')
        cy.get('.taxonomic-list-row').should('have.length', 1).click()

        cy.get('.taxonomic-operator').click()
        cy.get('.operator-value-option').its('length').should('eql', 10)
        cy.get('.operator-value-option').contains('< lower than').should('be.visible')
        cy.get('.operator-value-option').contains('> greater than').should('be.visible')
    })

    it('always has a pinned filter for limiting events to within the last 12 months', () => {
        cy.get('.property-filters .pinned-filter').should('have.text', 'Event received > 12 months ago')
    })

    it('use before and after with a DateTime property', () => {
        cy.wait('@featureFlagsLoaded').then(() => {
            selectNewTimestampPropertyFilter()

=======
    it('use before and after with a DateTime property', () => {
        cy.wait('@featureFlagsLoaded').then(() => {
            selectNewTimestampPropertyFilter()

>>>>>>> 7c3e6fb5
            cy.get('.taxonomic-operator').click()
            cy.get('.operator-value-option').should('contain.text', '> after')
            cy.get('.operator-value-option').should('contain.text', '< before')
        })
    })

    /**
     * Test fails because property filters act on properties.$time but not all events have that property
     *
     * Needs https://github.com/PostHog/posthog/issues/8250 before can query on timestamp
     */
    it.skip('can filter after a date and can filter before it', () => {
        cy.intercept(/api\/projects\/\d+\/events\/.*/).as('getEvents')

        selectNewTimestampPropertyFilter()

        const oneDayAgo = dayjs().hour(19).minute(1).subtract(1, 'day').format('YYYY-MM-DD HH:mm:ss')
        selectOperator('< before', undefined)
        cy.get('.taxonomic-value-select').click()
        cy.get('.filter-date-picker').type(oneDayAgo)
        cy.get('.ant-picker-ok').click()
        cy.get('[data-attr="property-filter-0"]').should('include.text', 'Time < ')

        cy.wait('@getEvents').then(() => {
            cy.get('tr.event-row:first-child').should('contain.text', 'a day ago')
            cy.get('tr.event-row').should((rows) => {
                // test data setup is slightly random so...
                expect(rows.length).to.be.greaterThan(50)
                expect(rows.length).to.be.lessThan(110)
            })

            changeSecondPropertyFilterToDateAfter()

            cy.wait('@getEvents').then(() => {
                // as the seeded events are random(-ish) we can't assert on how long ago they will be
                cy.get('tr.event-row:first-child').should('not.contain.text', 'a day ago')
                cy.get('tr.event-row').should((rows) => {
                    // test data setup is slightly random so...
                    expect(rows.length).to.be.greaterThan(5)
                    expect(rows.length).to.be.lessThan(10)
                })
            })
        })
    })
})<|MERGE_RESOLUTION|>--- conflicted
+++ resolved
@@ -25,7 +25,6 @@
     cy.get('.taxonomic-list-row').should('have.length', 1).click()
 }
 
-<<<<<<< HEAD
 const selectOperator = (operator, openPopUp) => {
     if (openPopUp) {
         cy.get('[data-attr="property-filter-0"] .property-filter .property-filter-button-label').click()
@@ -43,8 +42,6 @@
     selectOperator('> after', true)
 }
 
-=======
->>>>>>> 7c3e6fb5
 describe('Events', () => {
     beforeEach(() => {
         interceptPropertyDefinitions()
@@ -84,7 +81,16 @@
         cy.get('[data-attr=events-table]').should('exist')
     })
 
-<<<<<<< HEAD
+    it('use before and after with a DateTime property', () => {
+        cy.wait('@featureFlagsLoaded').then(() => {
+            selectNewTimestampPropertyFilter()
+
+            cy.get('.taxonomic-operator').click()
+            cy.get('.operator-value-option').should('contain.text', '> after')
+            cy.get('.operator-value-option').should('contain.text', '< before')
+        })
+    })
+
     it('use less than and greater than with a numeric property', () => {
         cy.get('[data-attr=new-prop-filter-EventsTable]').click()
         cy.get('[data-attr=taxonomic-filter-searchfield]').type('$browser_version')
@@ -104,12 +110,6 @@
         cy.wait('@featureFlagsLoaded').then(() => {
             selectNewTimestampPropertyFilter()
 
-=======
-    it('use before and after with a DateTime property', () => {
-        cy.wait('@featureFlagsLoaded').then(() => {
-            selectNewTimestampPropertyFilter()
-
->>>>>>> 7c3e6fb5
             cy.get('.taxonomic-operator').click()
             cy.get('.operator-value-option').should('contain.text', '> after')
             cy.get('.operator-value-option').should('contain.text', '< before')
