--- conflicted
+++ resolved
@@ -60,13 +60,10 @@
         // Apply a property filter
         cy.get('[data-attr=show-prop-filter-0]').click()
         cy.get('[data-attr=property-select-toggle-0]').click()
-<<<<<<< HEAD
+
         expandPropertiesList()
-        cy.get('.taxonomic-list-row').first().click({ force: true })
-=======
-        cy.get('[data-attr="expand-list-event_properties"]').click()
         cy.get('[data-attr=prop-filter-event_properties-1]').click({ force: true })
->>>>>>> 9f94b19c
+
         cy.get('[data-attr=prop-val]').click({ force: true })
         // cypress is odd and even though when a human clicks this the right dropdown opens
         // in the test that doesn't happen
@@ -86,13 +83,8 @@
         cy.get('[data-attr=trends-filters-add-filter-group]').click()
         cy.get('[data-attr=property-select-toggle-0]').click()
         cy.get('[data-attr=taxonomic-filter-searchfield]').click()
-<<<<<<< HEAD
         expandPropertiesList()
-        cy.get('.taxonomic-list-row').first().click({ force: true })
-=======
-        cy.get('[data-attr="expand-list-event_properties"]').click()
         cy.get('[data-attr=prop-filter-event_properties-1]').click({ force: true })
->>>>>>> 9f94b19c
         cy.get('[data-attr=prop-val]').click({ force: true })
         // cypress is odd and even though when a human clicks this the right dropdown opens
         // in the test that doesn't happen
@@ -144,13 +136,8 @@
 
     it('Apply property breakdown', () => {
         cy.get('[data-attr=add-breakdown-button]').click()
-<<<<<<< HEAD
         expandPropertiesList()
-        cy.get('.taxonomic-list-row').first().click()
-=======
-        cy.get('[data-attr="expand-list-event_properties"]').click()
         cy.get('[data-attr=prop-filter-event_properties-1]').click({ force: true })
->>>>>>> 9f94b19c
         cy.get('[data-attr=trend-line-graph]').should('exist')
     })
 
@@ -166,13 +153,8 @@
         cy.get('[data-attr=trends-filters-add-filter-group]').click()
         cy.get('[data-attr=property-select-toggle-0]').click()
         cy.get('[data-attr=taxonomic-filter-searchfield]').click()
-<<<<<<< HEAD
         expandPropertiesList()
-        cy.get('.taxonomic-list-row').first().click({ force: true })
-=======
-        cy.get('[data-attr="expand-list-event_properties"]').click()
         cy.get('[data-attr=prop-filter-event_properties-1]').click({ force: true })
->>>>>>> 9f94b19c
         cy.get('[data-attr=prop-val]').click({ force: true })
         // cypress is odd and even though when a human clicks this the right dropdown opens
         // in the test that doesn't happen
