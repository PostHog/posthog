import { urls } from 'scenes/urls'

function expandPropertiesList() {
    cy.get('body').then(($body) => {
        // sometimes the event list isn't expanded
        if ($body.find('[data-attr="expand-list-event_properties"]')) {
            cy.get('[data-attr="expand-list-event_properties"]').click()
        }
    })
}

describe('Trends', () => {
    beforeEach(() => {
        cy.visit(urls.insightNew())
    })

    it('Can load a graph from a URL directly', () => {
        // regression test, the graph wouldn't load when going directly to a URL
        cy.visit(
            '/insights/new?insight=TRENDS&interval=day&display=ActionsLineGraph&events=%5B%7B"id"%3A"%24pageview"%2C"name"%3A"%24pageview"%2C"type"%3A"events"%2C"order"%3A0%7D%5D&filter_test_accounts=false&breakdown=%24referrer&breakdown_type=event&properties=%5B%7B"key"%3A"%24current_url"%2C"value"%3A"http%3A%2F%2Fhogflix.com"%2C"operator"%3A"icontains"%2C"type"%3A"event"%7D%5D'
        )

        cy.get('[data-attr=trend-line-graph]').should('exist')
    })

    it('Add a pageview action filter', () => {
        // when
        cy.contains('Add graph series').click()
        cy.get('[data-attr=trend-element-subject-1]').click()
        cy.get('[data-attr=taxonomic-tab-actions]').click()
        cy.contains('Hogflix homepage view').click()

        // then
        cy.get('[data-attr=trend-line-graph]').should('exist')
    })

    it('DAU on 1 element', () => {
        cy.get('[data-attr=math-selector-0]').click()
        cy.get('[data-attr=math-dau-0]').click()
        cy.get('[data-attr=trend-line-graph]').should('exist')
    })

    it('Show property select dynamically', () => {
        cy.get('[data-attr=math-property-selector-0]').should('not.exist')

        // Test that the math selector dropdown is shown on hover
        cy.get('[data-attr=math-selector-0]').click()
        cy.get('[data-attr=math-total-0]').should('be.visible')

        // Use `force = true` because clicking the element without dragging the mouse makes the dropdown disappear
        cy.get('[data-attr=math-avg-0]').click({ force: true })
        cy.get('[data-attr=math-property-select]').should('exist')
    })

    it('Apply specific filter on default pageview event', () => {
        cy.get('[data-attr=trend-element-subject-0]').click()
        cy.get('.taxonomic-infinite-list').find('.property-key-info').contains('Pageview').click() // Tooltip is shown with description
        cy.get('[data-attr=trend-element-subject-0]').should('have.text', 'Pageview')

        // Apply a property filter
        cy.get('[data-attr=show-prop-filter-0]').click()
        cy.get('[data-attr=property-select-toggle-0]').click()
<<<<<<< HEAD
        expandPropertiesList()
        cy.get('[data-attr=prop-filter-event_properties-1]').scrollIntoView().click({ force: true })
        cy.get('[data-attr=prop-val]').click()
        cy.get('.ant-select-item').contains('hogflix.com').click({ force: true })
=======
        cy.get('[data-attr="expand-list-event_properties"]').click()
        cy.get('.taxonomic-list-row').first().click({ force: true })
        cy.get('[data-attr=prop-val]').click({ force: true })
        // cypress is odd and even though when a human clicks this the right dropdown opens
        // in the test that doesn't happen
        cy.get('body').then(($body) => {
            if ($body.find('[data-attr=prop-val-0]').length === 0) {
                cy.get('.taxonomic-value-select').click()
            }
        })
        cy.get('[data-attr=prop-val-0]').click({ force: true })
>>>>>>> 72519f19
        cy.get('[data-attr=trend-line-graph]', { timeout: 8000 }).should('exist')
    })

    it('Apply 1 overall filter', () => {
        cy.get('[data-attr=trend-element-subject-0]').click()
        cy.get('.taxonomic-infinite-list').find('.property-key-info').contains('Pageview').click()
        cy.get('[data-attr=trend-element-subject-0]').should('have.text', 'Pageview')

        cy.get('[data-attr=trends-filters-add-filter-group]').click()
        cy.get('[data-attr=property-select-toggle-0]').click()
        cy.get('[data-attr=taxonomic-filter-searchfield]').click()
<<<<<<< HEAD
        expandPropertiesList()
        cy.get('[data-attr=prop-filter-event_properties-1]').scrollIntoView().click({ force: true })
        cy.get('[data-attr=prop-val]').click()
        cy.get('.ant-select-item').contains('hogflix.com').click({ force: true })
=======
        cy.get('[data-attr="expand-list-event_properties"]').click()
        cy.get('.taxonomic-list-row').first().click({ force: true })
        cy.get('[data-attr=prop-val]').click({ force: true })
        // cypress is odd and even though when a human clicks this the right dropdown opens
        // in the test that doesn't happen
        cy.get('body').then(($body) => {
            if ($body.find('[data-attr=prop-val-0]').length === 0) {
                cy.get('.taxonomic-value-select').click()
            }
        })
        cy.get('[data-attr=prop-val-0]').click({ force: true })
>>>>>>> 72519f19

        cy.get('[data-attr=trend-line-graph]', { timeout: 8000 }).should('exist')
    })

    it('Apply interval filter', () => {
        cy.get('[data-attr=interval-filter]').click()
        cy.contains('Week').click()

        cy.get('[data-attr=trend-line-graph]').should('exist')
    })

    it('Apply pie filter', () => {
        cy.get('[data-attr=chart-filter]').click()
        cy.get('.ant-select-dropdown').find('.ant-select-item-option-content').contains('Pie').click({ force: true })

        cy.get('[data-attr=trend-pie-graph]').should('exist')
    })

    it('Apply table filter', () => {
        cy.get('[data-attr=chart-filter]').click()
        cy.get('.ant-select-dropdown').find('.ant-select-item-option-content').contains('Table').click({ force: true })

        cy.get('[data-attr=insights-table-graph]').should('exist')

        // Select Total Count math property
        cy.get('[data-attr=math-selector-0]').click()
        cy.get('[data-attr=math-total-0]').click()

        // Should contain more than label column
        cy.get('[data-attr=insights-table-graph]').find('td').its('length').should('be.gte', 1)
    })

    it('Apply date filter', () => {
        cy.get('[data-attr=date-filter]').click()
        cy.contains('Last 30 days').click()

        cy.get('.ant-select-item').contains('Last 30 days')
        cy.get('[data-attr=trend-line-graph]', { timeout: 10000 }).should('exist')
    })

    it('Apply property breakdown', () => {
        cy.get('[data-attr=add-breakdown-button]').click()
<<<<<<< HEAD
        expandPropertiesList()
        cy.get('[data-attr=prop-filter-event_properties-2]').click()
=======
        cy.get('[data-attr="expand-list-event_properties"]').click()
        cy.get('.taxonomic-list-row').first().click()
>>>>>>> 72519f19
        cy.get('[data-attr=trend-line-graph]').should('exist')
    })

    it('Apply all users cohort breakdown', () => {
        cy.get('[data-attr=add-breakdown-button]').click()
        cy.get('[data-attr=taxonomic-tab-cohorts_with_all]').click()
        cy.contains('All Users*').click()
        cy.get('[data-attr=trend-line-graph]').should('exist')
    })

    it('Save to dashboard', () => {
        // apply random filter
        cy.get('[data-attr=trends-filters-add-filter-group]').click()
        cy.get('[data-attr=property-select-toggle-0]').click()
        cy.get('[data-attr=taxonomic-filter-searchfield]').click()
<<<<<<< HEAD
        expandPropertiesList()
        cy.get('[data-attr=prop-filter-event_properties-1]').scrollIntoView().click({ force: true })
        cy.get('[data-attr=prop-val]').click()
        cy.get('.ant-select-item').contains('hogflix.com').click({ force: true })
=======
        cy.get('[data-attr="expand-list-event_properties"]').click()
        cy.get('.taxonomic-list-row').first().click({ force: true })
        cy.get('[data-attr=prop-val]').click({ force: true })
        // cypress is odd and even though when a human clicks this the right dropdown opens
        // in the test that doesn't happen
        cy.get('body').then(($body) => {
            if ($body.find('[data-attr=prop-val-0]').length === 0) {
                cy.get('.taxonomic-value-select').click()
            }
        })
        cy.get('[data-attr=prop-val-0]').click({ force: true })
>>>>>>> 72519f19

        cy.get('[data-attr=insight-save-button]').click()
        cy.get('[data-attr=save-to-dashboard-button]').click()
        cy.get('.modal-row button').contains('Add to dashboard').first().click({ force: true }) // Add the insight to a dashboard
        cy.get('.modal-row button').first().contains('Added')

        cy.wait(200)
        cy.get('[data-attr=success-toast]').contains('Insight added to dashboard').should('exist')
    })
})<|MERGE_RESOLUTION|>--- conflicted
+++ resolved
@@ -60,13 +60,7 @@
         // Apply a property filter
         cy.get('[data-attr=show-prop-filter-0]').click()
         cy.get('[data-attr=property-select-toggle-0]').click()
-<<<<<<< HEAD
         expandPropertiesList()
-        cy.get('[data-attr=prop-filter-event_properties-1]').scrollIntoView().click({ force: true })
-        cy.get('[data-attr=prop-val]').click()
-        cy.get('.ant-select-item').contains('hogflix.com').click({ force: true })
-=======
-        cy.get('[data-attr="expand-list-event_properties"]').click()
         cy.get('.taxonomic-list-row').first().click({ force: true })
         cy.get('[data-attr=prop-val]').click({ force: true })
         // cypress is odd and even though when a human clicks this the right dropdown opens
@@ -77,7 +71,6 @@
             }
         })
         cy.get('[data-attr=prop-val-0]').click({ force: true })
->>>>>>> 72519f19
         cy.get('[data-attr=trend-line-graph]', { timeout: 8000 }).should('exist')
     })
 
@@ -89,13 +82,7 @@
         cy.get('[data-attr=trends-filters-add-filter-group]').click()
         cy.get('[data-attr=property-select-toggle-0]').click()
         cy.get('[data-attr=taxonomic-filter-searchfield]').click()
-<<<<<<< HEAD
         expandPropertiesList()
-        cy.get('[data-attr=prop-filter-event_properties-1]').scrollIntoView().click({ force: true })
-        cy.get('[data-attr=prop-val]').click()
-        cy.get('.ant-select-item').contains('hogflix.com').click({ force: true })
-=======
-        cy.get('[data-attr="expand-list-event_properties"]').click()
         cy.get('.taxonomic-list-row').first().click({ force: true })
         cy.get('[data-attr=prop-val]').click({ force: true })
         // cypress is odd and even though when a human clicks this the right dropdown opens
@@ -106,7 +93,6 @@
             }
         })
         cy.get('[data-attr=prop-val-0]').click({ force: true })
->>>>>>> 72519f19
 
         cy.get('[data-attr=trend-line-graph]', { timeout: 8000 }).should('exist')
     })
@@ -149,13 +135,8 @@
 
     it('Apply property breakdown', () => {
         cy.get('[data-attr=add-breakdown-button]').click()
-<<<<<<< HEAD
         expandPropertiesList()
-        cy.get('[data-attr=prop-filter-event_properties-2]').click()
-=======
-        cy.get('[data-attr="expand-list-event_properties"]').click()
         cy.get('.taxonomic-list-row').first().click()
->>>>>>> 72519f19
         cy.get('[data-attr=trend-line-graph]').should('exist')
     })
 
@@ -171,13 +152,7 @@
         cy.get('[data-attr=trends-filters-add-filter-group]').click()
         cy.get('[data-attr=property-select-toggle-0]').click()
         cy.get('[data-attr=taxonomic-filter-searchfield]').click()
-<<<<<<< HEAD
         expandPropertiesList()
-        cy.get('[data-attr=prop-filter-event_properties-1]').scrollIntoView().click({ force: true })
-        cy.get('[data-attr=prop-val]').click()
-        cy.get('.ant-select-item').contains('hogflix.com').click({ force: true })
-=======
-        cy.get('[data-attr="expand-list-event_properties"]').click()
         cy.get('.taxonomic-list-row').first().click({ force: true })
         cy.get('[data-attr=prop-val]').click({ force: true })
         // cypress is odd and even though when a human clicks this the right dropdown opens
@@ -188,7 +163,6 @@
             }
         })
         cy.get('[data-attr=prop-val-0]').click({ force: true })
->>>>>>> 72519f19
 
         cy.get('[data-attr=insight-save-button]').click()
         cy.get('[data-attr=save-to-dashboard-button]').click()
