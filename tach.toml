--- conflicted
+++ resolved
@@ -49,6 +49,7 @@
     "posthog",
     "products.data_warehouse",
     "products.error_tracking",
+    "products.experiments",
     "products.llm_analytics",
 ]
 # layer intentionally omitted - core is coupled to everything
@@ -75,6 +76,8 @@
     "products.dashboards",
     "products.data_warehouse",
     "products.error_tracking",
+    "products.experiments",
+    "products.llm_analytics",
     "products.notebooks",
     "products.replay",
     "products.revenue_analytics",
@@ -87,15 +90,9 @@
 depends_on = [
     "<root>",
     "ee",
-<<<<<<< HEAD
     "products.customer_analytics",
     "products.data_warehouse",
     "products.desktop_recordings",
-=======
-    "common.hogql_parser",
-    "common.hogvm.python",
-    # NOTE: Add new product dependencies here and in settings/web.py PRODUCTS_APPS
->>>>>>> f863b537
     "products.early_access_features",
     "products.endpoints",
     "products.error_tracking",
@@ -106,7 +103,6 @@
     "products.logs",
     "products.marketing_analytics",
     "products.notebooks",
-<<<<<<< HEAD
     "products.revenue_analytics",
     "products.tasks",
     "products.user_interviews",
@@ -134,11 +130,6 @@
 depends_on = [
     "ee",
     "posthog",
-=======
-    "products.live_debugger",
-    "products.desktop_recordings",
-    "products.customer_analytics",
->>>>>>> f863b537
 ]
 layer = "non_isolated"
 
@@ -170,6 +161,7 @@
 depends_on = [
     "common.hogvm.python",
     "posthog",
+    "products.data_warehouse",
 ]
 layer = "non_isolated"
 
@@ -185,6 +177,7 @@
 [[modules]]
 path = "products.experiments"
 depends_on = [
+    "ee",
     "posthog",
 ]
 layer = "non_isolated"
