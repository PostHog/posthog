[workspace]
resolver = "2"

members = [
    "property-defs-rs",
    "batch-import-worker",
    "capture",
    "common/alloc",
    "common/cookieless",
    "common/dns",
    "common/health",
    "common/limiters",
    "common/metrics",
    "common/symbol_data",
    "common/types",
    "feature-flags",
    "hook-api",
    "hook-common",
    "hook-janitor",
    "hook-worker",
    "cyclotron-core",
    "cyclotron-node",
    "cyclotron-janitor",
    "cyclotron-fetch",
    "cymbal",
    "common/geoip",
    "common/hogvm",
<<<<<<< HEAD
    "links",
=======
    "log-capture",
>>>>>>> 4a91376d
]

[workspace.lints.rust]
# See https://doc.rust-lang.org/stable/rustc/lints/listing/allowed-by-default.html
unstable_features = "forbid"
macro_use_extern_crate = "forbid"
let_underscore_drop = "deny"
non_ascii_idents = "deny"
trivial_casts = "deny"
trivial_numeric_casts = "deny"
unit_bindings = "deny"

[workspace.lints.clippy]
# See https://rust-lang.github.io/rust-clippy/, we might want to add more
enum_glob_use = "deny"

[workspace.dependencies]
anyhow = "1.0"
assert-json-diff = "2.0.2"
async-trait = "0.1.74"
axum = { version = "0.7.5", features = ["http2", "macros", "matched-path"] }
axum-client-ip = "0.6.0"
base64 = "0.22.0"
bytes = "1"
chrono = { version = "0.4.38", features = ["default", "serde"] }
chrono-tz = "0.10.1"
envconfig = "0.10.0"
eyre = "0.6.9"
flate2 = "1.0"
futures = { version = "0.3.29" }
governor = { version = "0.5.1", features = ["dashmap"] }
http = { version = "1.1.0" }
http-body-util = "0.1.0"
httpmock = "0.7.0"
itoa = "1.0.15"
metrics = "0.22.0"
metrics-exporter-prometheus = "0.14.0"
once_cell = "1.18.0"
opentelemetry = { version = "0.22.0", features = ["trace"] }
opentelemetry-otlp = "0.15.0"
opentelemetry_sdk = { version = "0.22.1", features = ["trace", "rt-tokio"] }
public-suffix = "0.1.2"
rand = "0.8.5"
rdkafka = { version = "0.37.0", features = ["ssl", "tracing"] }
reqwest = { version = "0.12.3", features = ["json", "stream"] }
serde = { version = "1.0", features = ["derive"] }
serde_derive = { version = "1.0" }
serde_json = { version = "1.0" }
serde_urlencoded = "0.7.1"
siphasher = "1.0.1"
sqlx = { version = "0.8.3", features = [
    "chrono",
    "json",
    "migrate",
    "postgres",
    "runtime-tokio",
    "tls-native-tls",
    "uuid",
] }
time = { version = "0.3.36", features = [
    "formatting",
    "macros",
    "parsing",
    "serde",
] }
thiserror = { version = "1.0" }
tokio = { version = "1.34.0", features = ["full"] }
tower = { version = "0.4.13", features = ["default", "limit"] }
tower-http = { version = "0.5.2", features = ["cors", "limit", "trace"] }
tracing = "0.1.40"
tracing-opentelemetry = "0.23.0"
tracing-subscriber = { version = "0.3.18", features = ["env-filter"] }
url = "2.5.0"
uuid = { version = "1.6.1", features = ["v7", "serde"] }
neon = "1"
quick_cache = "0.6.9"
ahash = "0.8.11"
aws-config = { version = "1.1.7", features = ["behavior-version-latest"] }
aws-sdk-s3 = "1.58.0"
mockall = "0.13.0"
moka = { version = "0.12.8", features = ["sync", "future"] }
posthog-rs = { version = "0.3.5", features = ["async-client"] }
regex = "1.11.1"
lz-str = "0.2.1"

# Used for decrypting django encrypted fields
fernet = "0.2"<|MERGE_RESOLUTION|>--- conflicted
+++ resolved
@@ -25,11 +25,8 @@
     "cymbal",
     "common/geoip",
     "common/hogvm",
-<<<<<<< HEAD
+    "log-capture",
     "links",
-=======
-    "log-capture",
->>>>>>> 4a91376d
 ]
 
 [workspace.lints.rust]
