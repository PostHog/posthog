--- conflicted
+++ resolved
@@ -94,7 +94,6 @@
         )
         .unwrap()
         .set_buckets_for_metric(
-<<<<<<< HEAD
             Matcher::Full("capture_s3_upload_duration_seconds".to_string()),
             S3_LATENCY_SECONDS,
         )
@@ -117,10 +116,11 @@
         .set_buckets_for_metric(
             Matcher::Full("capture_ai_blob_total_bytes_per_event".to_string()),
             S3_BODY_SIZES, // Reuse same buckets as S3 body sizes
-=======
+        )
+        .unwrap()
+        .set_buckets_for_metric(
             Matcher::Prefix("capture_debug_".to_string()),
             EXPONENTIAL_SECONDS,
->>>>>>> f5a6fddb
         )
         .unwrap()
         .install_recorder()
