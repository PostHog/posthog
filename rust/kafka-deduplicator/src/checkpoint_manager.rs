use std::collections::HashSet;
use std::path::Path;
use std::sync::{
    atomic::{AtomicBool, Ordering},
    Arc,
};
use std::time::Duration;

use crate::checkpoint::{
    CheckpointConfig, CheckpointExporter, CheckpointMetadata, CheckpointWorker,
};
use crate::kafka::types::Partition;
use crate::metrics_const::CHECKPOINT_STORE_NOT_FOUND_COUNTER;
use crate::store::DeduplicationStore;
use crate::store_manager::StoreManager;

use anyhow::Result;
use chrono::Utc;
use dashmap::DashMap;
use tokio::sync::Mutex;
use tokio::task::JoinHandle;
use tokio_util::sync::CancellationToken;
use tracing::{debug, info, warn};

pub enum CheckpointStatus {
    // the partition requesting a checkpoint attempt has acquired
    // the uniqueness lock and the in-flight count was below the max
    // so it is safe to proceed with it's attempt
    Ready,
    // the partition requesting a checkpoint attempt has checked
    // the uniqueness lock and found another attempt is flight.
    // this means it should skip this attempt and let the parent
    // loop continue to the next partition
    InProgress,
    // the partition requesting a checkpoint attempt has checked
    // the uniqueness lock and found the in-flight count was at the max
    // so it must wait for another checkpoint attempt to complete
    Wait,
}

/// Manages checkpointing and periodic flushing for all deduplication stores
pub struct CheckpointManager {
    config: CheckpointConfig,

    /// Reference to the store manager
    store_manager: Arc<StoreManager>,

    // Checkpoint export module - if populated, locally checkpointed partitions will be backed up remotely
    exporter: Option<Arc<CheckpointExporter>>,

    /// Cancellation token for the flush task
    cancel_token: CancellationToken,

    /// Maintains cap on number of concurrent checkpoint attempts in-flight
    /// as well as uniqueness of checkpoint attempts for a given partition
    is_checkpointing: Arc<Mutex<HashSet<Partition>>>,

    /// Handle to the checkpoint task loop
    checkpoint_task: Option<JoinHandle<()>>,
}

impl CheckpointManager {
    /// Create a new checkpoint manager
    pub fn new(
        config: CheckpointConfig,
        store_manager: Arc<StoreManager>,
        exporter: Option<Arc<CheckpointExporter>>,
    ) -> Self {
        info!(
            max_concurrent_checkpoints = config.max_concurrent_checkpoints,
            export_enabled = exporter.is_some(),
            "Creating checkpoint manager",
        );

        Self {
            config,
            store_manager,
            exporter,
            cancel_token: CancellationToken::new(),
            is_checkpointing: Arc::new(Mutex::new(HashSet::new())),
            checkpoint_task: None,
        }
    }

    /// Start the periodic flush task, returning the inner worker
    /// threads' health reporter flag for bubbling up failures
    pub fn start(&mut self) -> Option<Arc<AtomicBool>> {
        // COMMENTED OUT FOR TESTING: Disable checkpointing to isolate performance issues
        info!("Checkpoint manager start() called but disabled for testing");
        return None;

        // if self.checkpoint_task.is_some() {
        //     warn!("Checkpoint manager already started");
        //     return None;
        // }
        let health_reporter = Arc::new(AtomicBool::new(true));

<<<<<<< HEAD
        // info!(
        //     "Starting checkpoint manager with interval: {:?}",
        //     self.config.checkpoint_interval
        // );

        // // clones we can reuse as bases within the checkpoint submission loop
        // // without involving "self" and moving it into the loop
        // let submit_loop_config = self.config.clone();
        // let store_manager = self.store_manager.clone();
        // let exporter = self.exporter.clone();
        // let cancel_submit_loop_token = self.cancel_token.child_token();

        // // loop-local counter for individual worker task logging
        // let mut worker_task_id = 1_u32;

        // // loop-local state variables
        // let is_checkpointing = self.is_checkpointing.clone();
        // // Track checkpoint counter and metadata per partition in a single map for atomic updates
        // let checkpoint_state: Arc<DashMap<Partition, (u32, CheckpointMetadata)>> =
        //     Arc::new(DashMap::new());
        // let checkpoint_health_reporter = health_reporter.clone();

        // let checkpoint_task_handle = tokio::spawn(async move {
        //     let mut interval = tokio::time::interval(submit_loop_config.checkpoint_interval);
        //     interval.set_missed_tick_behavior(tokio::time::MissedTickBehavior::Skip);

        //     // Skip first tick to avoid immediate flush
        //     interval.tick().await;

        //     'outer: loop {
        //         tokio::select! {
        //             _ = cancel_submit_loop_token.cancelled() => {
        //                 info!("Checkpoint manager: submit loop shutting down");
        //                 break 'outer;
        //             }

        //             // the inner loop can block but if we miss a few ticks before
        //             // completing the full partition loop, it's OK
        //             _ = interval.tick() => {
        //                 let candidates: Vec<Partition> = store_manager
        //                     .stores()
        //                     .iter()
        //                     .map(|entry| entry.key().clone())
        //                     .collect();
        //                 let store_count = candidates.len();
        //                 if store_count == 0 {
        //                     debug!("No stores to flush");
        //                     continue;
        //                 }
        //                 info!("Checkpoint manager: attempting checkpoint submission for {} stores", store_count);

        //                 // Attempt to checkpoint each partitions' backing store in
        //                 // the candidate list. If the store is no longer owned by
        //                 // the StoreManager, or a checkpoint is already in-flight
        //                 // for the given partition, we skip it and continue. If the
        //                 // gating lock (is_checkpointing) is at max capacity, we block
        //                 // at this iteration of 'inner loop until the another attempt
        //                 // completes and a new slot opens up
        //                 'inner: for partition in candidates {
        //                     let partition_tag = partition.to_string();

        //                     // wait for a slot to become available in the gating loop.
        //                     // if the attempt is cleared to proceed, the is_checkpointing
        //                     // lock will have atomically registered the partition as in-flight
        //                     let mut gate_interval = tokio::time::interval(submit_loop_config.checkpoint_gate_interval);
        //                     'gate: loop {
        //                         let status = tokio::select! {
        //                             _ = cancel_submit_loop_token.cancelled() => {
        //                                 info!(partition = partition_tag, "Checkpoint manager: checkpoint manager shutting down, skipping");
        //                                 break 'outer;
        //                             }

        //                             _ = gate_interval.tick() => {
        //                                 Self::get_checkpoint_status(&submit_loop_config, &partition, &is_checkpointing).await
        //                             }
        //                         };
        //                         match status {
        //                             CheckpointStatus::Ready => {
        //                                 debug!(partition = partition_tag, "Checkpoint manager: checkpoint is ready, proceeding");
        //                                 break 'gate;
        //                             }
        //                             CheckpointStatus::InProgress => {
        //                                 debug!(partition = partition_tag, "Checkpoint manager: checkpoint already in progress, skipping");
        //                                 break 'inner;
        //                             }
        //                             CheckpointStatus::Wait => {
        //                                 debug!(partition = partition_tag, "Checkpoint manager: max in-flight checkpoints reached, waiting for open slot");
        //                                 // continue into next iter of gate loop since we should not proceed
        //                             }
        //                         }
        //                     }

        //                     // clone required manager-owned structures for the next worker instance
        //                     // to avoid race conditions - the worker must acquire protected values
        //                     // when the thread executes, and mark it's own completion
        //                     let worker_is_checkpointing = is_checkpointing.clone();
        //                     let worker_checkpoint_state = checkpoint_state.clone();
        //                     let worker_store_manager = store_manager.clone();
        //                     let worker_exporter = exporter.as_ref().map(|e| e.clone());
        //                     let worker_cancel_token = cancel_submit_loop_token.child_token();
        //                     let worker_full_checkpoint_interval = submit_loop_config.full_upload_interval;

        //                     // create worker with unique task ID and partition target helper
        //                     let target = CheckpointTarget::new(partition.clone(), Path::new(&submit_loop_config.local_checkpoint_dir)).unwrap();
        //                     worker_task_id += 1;
        //                     let worker = CheckpointWorker::new(
        //                         worker_task_id,
        //                         target,
        //                         worker_exporter,
        //                     );

        //                     // for now, we don't bother to track the handles of spawned workers
        //                     // because each worker represents one best-effort checkpoint attempt
        //                     let _result = tokio::spawn(async move {
        //                         // best effort to bail if the checkpoint manager shut
        //                         // down before the worker thread started executing...
        //                         if tokio::time::timeout(Duration::from_millis(1), worker_cancel_token.cancelled()).await.is_ok() {
        //                             info!(partition = partition_tag, "Checkpoint worker thread: inner submit loop shutting down, skipping worker execution");
        //                             {
        //                                 let mut is_checkpointing_guard = worker_is_checkpointing.lock().await;
        //                                 is_checkpointing_guard.remove(&partition);
        //                             }
        //                             return Ok(None);
        //                         }

        //                         // best efort to bail if the partition is no longer owned by the
        //                         // store manager when the worker thread has started executing
        //                         let target_store = match worker_store_manager.get(partition.topic(), partition.partition_number()) {
        //                             Some(store) => store,

        //                             _ => {
        //                                 metrics::counter!(CHECKPOINT_STORE_NOT_FOUND_COUNTER).increment(1);
        //                                 warn!(partition = partition_tag, "Checkpoint worker thread: partition no longer owned by store manager, skipping");
        //                                 // free the slot up since we're skipping this round and/or shutting down the process
        //                                 {
        //                                     let mut is_checkpointing_guard = worker_is_checkpointing.lock().await;
        //                                     is_checkpointing_guard.remove(&partition);
        //                                 }
        //                                 return Ok(None);
        //                             }
        //                         };

        //                         // Get previous checkpoint state (counter and metadata) for this partition
        //                         let (counter, prev_metadata) = worker_checkpoint_state
        //                             .get(&partition)
        //                             .map(|entry| (entry.0, Some(entry.1.clone())))
        //                             .unwrap_or((0, None));

        //                         // Determine if this should be a full checkpoint or incremental
        //                         let mode = Self::get_checkpoint_mode(counter, worker_full_checkpoint_interval);

        //                         // Execute checkpoint operation with previous metadata for deduplication
        //                         let result = worker.checkpoint_partition(mode, &target_store, prev_metadata.as_ref()).await;

        //                         // handle releasing locks and reporting outcome
        //                         let status = match &result {
        //                             Ok(Some((_, new_metadata))) => {
        //                                 // Update counter and metadata atomically on success
        //                                 worker_checkpoint_state.insert(partition.clone(), (counter + 1, new_metadata.clone()));
        //                                 "success"
        //                             },
        //                             Ok(None) => "skipped",
        //                             Err(_) => "error",
        //                         };
        //                         info!(worker_task_id, partition = partition_tag, result = status,
        //                             "Checkpoint worker thread: checkpoint attempt completed");

        //                         // release the in-flight lock regardless of outcome to free the slot
        //                         {
        //                             let mut is_checkpointing_guard = worker_is_checkpointing.lock().await;
        //                             is_checkpointing_guard.remove(&partition);
        //                         }

        //                         result
        //                     });
        //                 } // end 'inner partition loop

        //                 info!("Checkpoint manager: completed checkpoint attempt loop for {} stores", store_count);
        //             } // end 'outer interval tick loop
        //         } // end tokio::select! block
        //     } // end 'outer loop

        //     info!("Checkpoint manager: submit loop shutting down");
        //     checkpoint_health_reporter.store(false, Ordering::SeqCst);
        // });
        // self.checkpoint_task = Some(checkpoint_task_handle);

        // let cleanup_config = self.config.clone();
        // let cancel_cleanup_loop_token = self.cancel_token.child_token();
        // let cleanup_health_reporter = health_reporter.clone();

        // let cleanup_handle = tokio::spawn(async move {
        //     let mut interval = tokio::time::interval(cleanup_config.cleanup_interval);
        //     interval.set_missed_tick_behavior(tokio::time::MissedTickBehavior::Skip);

        //     // Skip first tick to avoid immediate cleaning pass
        //     interval.tick().await;

        //     loop {
        //         tokio::select! {
        //             _ = cancel_cleanup_loop_token.cancelled() => {
        //                 info!("Checkpoint manager: cleanup loop shutting down");
        //                 break;
        //             }

        //             _ = interval.tick() => {
        //                 if let Err(e) = Self::cleanup_local_checkpoints(&cleanup_config).await {
        //                     error!("Checkpoint manager: failed to cleanup local checkpoints: {}", e);
        //                 }
        //             }
        //         }
        //     }

        //     cleanup_health_reporter.store(false, Ordering::SeqCst);
        // });
        // self.cleanup_task = Some(cleanup_handle);
=======
        info!(
            "Starting checkpoint manager with interval: {:?}",
            self.config.checkpoint_interval
        );

        // clones we can reuse as bases within the checkpoint submission loop
        // without involving "self" and moving it into the loop
        let submit_loop_config = self.config.clone();
        let store_manager = self.store_manager.clone();
        let exporter = self.exporter.clone();
        let cancel_submit_loop_token = self.cancel_token.child_token();

        // loop-local counter for individual worker task logging
        let mut worker_task_id = 1_u32;

        // loop-local state variables
        let is_checkpointing = self.is_checkpointing.clone();
        // Track checkpoint counter and metadata per partition in a single map for atomic updates
        let checkpoint_state: Arc<DashMap<Partition, (u32, CheckpointMetadata)>> =
            Arc::new(DashMap::new());
        let checkpoint_health_reporter = health_reporter.clone();

        let checkpoint_task_handle = tokio::spawn(async move {
            let mut interval = tokio::time::interval(submit_loop_config.checkpoint_interval);
            interval.set_missed_tick_behavior(tokio::time::MissedTickBehavior::Skip);

            // Skip first tick to avoid immediate flush
            interval.tick().await;

            'outer: loop {
                tokio::select! {
                    _ = cancel_submit_loop_token.cancelled() => {
                        info!("Checkpoint manager: submit loop shutting down");
                        break 'outer;
                    }

                    // the inner loop can block but if we miss a few ticks before
                    // completing the full partition loop, it's OK
                    _ = interval.tick() => {
                        let candidates: Vec<Partition> = store_manager
                            .stores()
                            .iter()
                            .map(|entry| entry.key().clone())
                            .collect();
                        let store_count = candidates.len();
                        if store_count == 0 {
                            debug!("No stores to flush");
                            continue;
                        }
                        info!("Checkpoint manager: attempting checkpoint submission for {} stores", store_count);

                        // Attempt to checkpoint each partitions' backing store in
                        // the candidate list. If the store is no longer owned by
                        // the StoreManager, or a checkpoint is already in-flight
                        // for the given partition, we skip it and continue. If the
                        // gating lock (is_checkpointing) is at max capacity, we block
                        // at this iteration of 'inner loop until the another attempt
                        // completes and a new slot opens up
                        'inner: for partition in candidates {
                            let partition_tag = partition.to_string();

                            // wait for a slot to become available in the gating loop.
                            // if the attempt is cleared to proceed, the is_checkpointing
                            // lock will have atomically registered the partition as in-flight
                            let mut gate_interval = tokio::time::interval(submit_loop_config.checkpoint_gate_interval);
                            'gate: loop {
                                let status = tokio::select! {
                                    _ = cancel_submit_loop_token.cancelled() => {
                                        info!(partition = partition_tag, "Checkpoint manager: checkpoint manager shutting down, skipping");
                                        break 'outer;
                                    }

                                    _ = gate_interval.tick() => {
                                        Self::get_checkpoint_status(&submit_loop_config, &partition, &is_checkpointing).await
                                    }
                                };
                                match status {
                                    CheckpointStatus::Ready => {
                                        debug!(partition = partition_tag, "Checkpoint manager: checkpoint is ready, proceeding");
                                        break 'gate;
                                    }
                                    CheckpointStatus::InProgress => {
                                        debug!(partition = partition_tag, "Checkpoint manager: checkpoint already in progress, skipping");
                                        continue 'inner;
                                    }
                                    CheckpointStatus::Wait => {
                                        debug!(partition = partition_tag, "Checkpoint manager: max in-flight checkpoints reached, waiting for open slot");
                                        // continue into next iter of gate loop since we should not proceed
                                    }
                                }
                            }

                            // clone required manager-owned structures for the next worker instance
                            // to avoid race conditions - the worker must acquire protected values
                            // when the thread executes, and mark it's own completion
                            let worker_is_checkpointing = is_checkpointing.clone();
                            let worker_checkpoint_state = checkpoint_state.clone();
                            let worker_store_manager = store_manager.clone();
                            let worker_exporter = exporter.as_ref().map(|e| e.clone());
                            let worker_cancel_token = cancel_submit_loop_token.child_token();
                            let attempt_timestamp = Utc::now();
                            let worker_local_base_dir = Path::new(&submit_loop_config.local_checkpoint_dir);
                            let worker_full_upload_interval = submit_loop_config.checkpoint_full_upload_interval;
                            let worker_remote_namespace = submit_loop_config.s3_key_prefix.clone();
                            let worker_partition = partition.clone();

                            // create worker with unique task ID and partition target helper
                            worker_task_id += 1;
                            let worker = CheckpointWorker::new(
                                worker_task_id,
                                worker_local_base_dir,
                                worker_remote_namespace,
                                worker_partition,
                                attempt_timestamp,
                                worker_exporter,
                            );

                            // for now, we don't bother to track the handles of spawned workers
                            // because each worker represents one best-effort checkpoint attempt
                            let _result = tokio::spawn(async move {
                                // best effort to bail if the checkpoint manager shut
                                // down before the worker thread started executing...
                                if tokio::time::timeout(Duration::from_millis(1), worker_cancel_token.cancelled()).await.is_ok() {
                                    info!(partition = partition_tag, "Checkpoint worker thread: inner submit loop shutting down, skipping worker execution");
                                    {
                                        let mut is_checkpointing_guard = worker_is_checkpointing.lock().await;
                                        is_checkpointing_guard.remove(&partition);
                                    }
                                    return Ok(None);
                                }

                                // best efort to bail if the partition is no longer owned by the
                                // store manager when the worker thread has started executing
                                let target_store = match worker_store_manager.get(partition.topic(), partition.partition_number()) {
                                    Some(store) => store,

                                    _ => {
                                        metrics::counter!(CHECKPOINT_STORE_NOT_FOUND_COUNTER).increment(1);
                                        warn!(partition = partition_tag, "Checkpoint worker thread: partition no longer owned by store manager, skipping");
                                        // free the slot up since we're skipping this round and/or shutting down the process
                                        {
                                            let mut is_checkpointing_guard = worker_is_checkpointing.lock().await;
                                            is_checkpointing_guard.remove(&partition);
                                        }
                                        return Ok(None);
                                    }
                                };

                                // Get previous checkpoint state (counter and metadata) for this partition.
                                let (counter, prev_metadata) = worker_checkpoint_state
                                    .get(&partition)
                                    .map(|entry| (entry.0, Some(entry.1.clone())))
                                    .unwrap_or((0, None));

                                // Determine if we should perform a full or incremental checkpoint.
                                // Supply CheckpointWorker::checkpoint_partition with last successful
                                // checkpoint attempt on this partition to perform and incremental
                                let mut incremental_or_full: Option<&CheckpointMetadata> = prev_metadata.as_ref();
                                if worker_full_upload_interval == 0 || counter % worker_full_upload_interval == 0 {
                                    info!(
                                        partition = partition_tag,
                                        full_upload_interval = worker_full_upload_interval,
                                        current_index = counter,
                                        "Checkpoint worker thread: performing full checkpoint");
                                    incremental_or_full = None;
                                } else {
                                    info!(
                                        partition = partition_tag,
                                        full_upload_interval = worker_full_upload_interval,
                                        current_index = counter,
                                        "Checkpoint worker thread: performing incremental checkpoint");
                                }

                                // Execute checkpoint operation with previous metadata for deduplication
                                let result = worker.checkpoint_partition(&target_store, incremental_or_full).await;

                                // handle releasing locks and reporting outcome
                                let status = match &result {
                                    Ok(Some(new_checkpoint_info)) => {
                                        // Update counter and metadata atomically on success
                                        worker_checkpoint_state.insert(partition.clone(), (counter + 1, new_checkpoint_info.metadata.clone()));
                                        "success"
                                    },
                                    Ok(None) => "skipped",
                                    Err(_) => "error",
                                };
                                info!(worker_task_id, partition = partition_tag, result = status,
                                    "Checkpoint worker thread: checkpoint attempt completed");

                                // release the in-flight lock regardless of outcome to free the slot
                                {
                                    let mut is_checkpointing_guard = worker_is_checkpointing.lock().await;
                                    is_checkpointing_guard.remove(&partition);
                                }

                                result
                            });
                        } // end 'inner partition loop

                        info!("Checkpoint manager: completed checkpoint attempt loop for {} stores", store_count);
                    } // end 'outer interval tick loop
                } // end tokio::select! block
            } // end 'outer loop

            info!("Checkpoint manager: submit loop shutting down");
            checkpoint_health_reporter.store(false, Ordering::SeqCst);
        });
        self.checkpoint_task = Some(checkpoint_task_handle);
>>>>>>> 2aaed5c0

        Some(health_reporter.clone())
    }

    /// Stop the checkpoint manager
    pub async fn stop(&mut self) {
<<<<<<< HEAD
        // COMMENTED OUT FOR TESTING: Checkpoint manager disabled
        info!("Checkpoint manager stop() called but disabled for testing");

        // info!("Checkpoint manager: starting graceful shutdown...");

        // // Cancel the task
        // info!("Checkpoint manager: cancelling checkpoint manager task token...");
        // self.cancel_token.cancel();

        // // Stop in-flight submissions to the checkpoint workers immediately
        // info!("Checkpoint manager: stopping in-flight checkpoint submissions...");
        // if let Some(task) = self.checkpoint_task.take() {
        //     task.abort();
        // }

        // // Stop local checkpoint directory cleanup task
        // info!("Checkpoint manager: stopping local checkpoint directory cleanup...");
        // if let Some(task) = self.cleanup_task.take() {
        //     task.abort();
        // }

        // let mut fail_interval =
        //     tokio::time::interval(self.config.checkpoint_worker_shutdown_timeout);
        // let mut probe_interval = tokio::time::interval(Duration::from_secs(1));
        // loop {
        //     tokio::select! {
        //         _ = fail_interval.tick() => {
        //             warn!("Checkpoint manager: graceful shutdown - timed out awaiting in-flight checkpoints");
        //             break;
        //         }

        //         _ = probe_interval.tick() => {
        //             let inflight_count = self.is_checkpointing.lock().await.len();
        //             if inflight_count == 0 {
        //                 info!("Checkpoint manager: graceful shutdown - in-flight checkpoints completed");
        //                 break;
        //             } else {
        //                 info!(inflight_count, "Checkpoint manager: graceful shutdown - awaiting in-flight checkpoints...");
        //             }
        //         }
        //     }
        // }

        // info!("Checkpoint manager: graceful shutdown completed");
=======
        info!("Checkpoint manager: starting graceful shutdown...");

        // Cancel the task
        info!("Checkpoint manager: cancelling checkpoint manager task token...");
        self.cancel_token.cancel();

        // Stop in-flight submissions to the checkpoint workers immediately
        info!("Checkpoint manager: stopping in-flight checkpoint submissions...");
        if let Some(task) = self.checkpoint_task.take() {
            task.abort();
        }

        let mut fail_interval =
            tokio::time::interval(self.config.checkpoint_worker_shutdown_timeout);
        let mut probe_interval = tokio::time::interval(Duration::from_secs(1));
        loop {
            tokio::select! {
                _ = fail_interval.tick() => {
                    warn!("Checkpoint manager: graceful shutdown - timed out awaiting in-flight checkpoints");
                    break;
                }

                _ = probe_interval.tick() => {
                    let inflight_count = self.is_checkpointing.lock().await.len();
                    if inflight_count == 0 {
                        info!("Checkpoint manager: graceful shutdown - in-flight checkpoints completed");
                        break;
                    } else {
                        info!(inflight_count, "Checkpoint manager: graceful shutdown - awaiting in-flight checkpoints...");
                    }
                }
            }
        }

        info!("Checkpoint manager: graceful shutdown completed");
>>>>>>> 2aaed5c0
    }

    pub fn export_enabled(&self) -> bool {
        self.exporter.is_some()
    }

    /// Trigger an immediate flush of all stores (currenty used only in tests)
    pub async fn flush_all(&self) -> Result<()> {
        info!("Triggering manual flush of all stores");

        let snapshot: Vec<(Partition, DeduplicationStore)> = self
            .store_manager
            .stores()
            .iter()
            .map(|entry| {
                let (partition, store) = entry.pair();
                (partition.clone(), store.clone())
            })
            .collect();

        let worker_id = 1;
        for (partition, store) in snapshot {
            let worker = CheckpointWorker::new(
                worker_id,
                Path::new(&self.config.local_checkpoint_dir),
                self.config.s3_key_prefix.clone(),
                partition.clone(),
                Utc::now(),
                None,
            );

            worker.checkpoint_partition(&store, None).await?;
        }

        Ok(())
    }

    async fn get_checkpoint_status(
        config: &CheckpointConfig,
        partition: &Partition,
        is_checkpointing: &Arc<Mutex<HashSet<Partition>>>,
    ) -> CheckpointStatus {
        let mut is_checkpointing_guard = is_checkpointing.lock().await;

        if is_checkpointing_guard.contains(partition) {
            return CheckpointStatus::InProgress;
        }

        if is_checkpointing_guard.len() < config.max_concurrent_checkpoints {
            is_checkpointing_guard.insert(partition.clone());
            return CheckpointStatus::Ready;
        }

        CheckpointStatus::Wait
    }
}

impl Drop for CheckpointManager {
    fn drop(&mut self) {
        // Cancel the task on drop
        self.cancel_token.cancel();

        // Stop checkpoint submission loop
        if self.checkpoint_task.is_some() {
            debug!("Checkpoint manager dropped: flush task will terminate");
            if let Some(task) = self.checkpoint_task.take() {
                task.abort();
            }
        }

        // in-flight workers will be interrupted immediately here if they aren't completed
    }
}

#[cfg(test)]
mod tests {
    use super::*;
    use crate::checkpoint::{CheckpointPlan, CheckpointUploader};
    use crate::store::{
        DeduplicationStore, DeduplicationStoreConfig, TimestampKey, TimestampMetadata,
    };
    use async_trait::async_trait;
    use common_types::RawEvent;
    use std::{collections::HashMap, path::PathBuf, time::Duration};
    use tempfile::TempDir;

    /// Filesystem-based uploader for testing - copies files to a local export directory
    #[derive(Debug)]
    struct FilesystemUploader {
        export_base_dir: PathBuf,
    }

    impl FilesystemUploader {
        fn new(export_base_dir: PathBuf) -> Self {
            Self { export_base_dir }
        }
    }

    #[async_trait]
    impl CheckpointUploader for FilesystemUploader {
        async fn upload_checkpoint_with_plan(&self, plan: &CheckpointPlan) -> Result<Vec<String>> {
            // simulate remote upload path with local temp dir
            let dest_dir = self
                .export_base_dir
                .join(plan.info.get_remote_attempt_path());
            tokio::fs::create_dir_all(&dest_dir).await?;

            // Upload only new files from local file path to local "upload" dir
            // with remote file path appended, including remote namespace
            let mut uploaded_files = Vec::new();
            for local_file in &plan.files_to_upload {
                let src_filepath = &local_file.local_path;
                let dest_filepath = self
                    .export_base_dir
                    .join(plan.info.get_file_key(&local_file.filename));
                tokio::fs::copy(src_filepath, &dest_filepath).await?;
                uploaded_files.push(dest_filepath.to_string_lossy().to_string());
            }

            // Write metadata.json to local "upload" dir w/remote metadata
            // file path appended, including remote namespace
            let metadata_path = self.export_base_dir.join(plan.info.get_metadata_key());
            let metadata_json = plan.info.metadata.to_json()?;
            tokio::fs::write(&metadata_path, metadata_json.into_bytes()).await?;
            uploaded_files.push(metadata_path.to_string_lossy().to_string());

            Ok(uploaded_files)
        }

        async fn is_available(&self) -> bool {
            true
        }
    }

    fn create_test_store_manager() -> Arc<StoreManager> {
        let config = DeduplicationStoreConfig {
            path: TempDir::new().unwrap().path().to_path_buf(),
            max_capacity: 1_000_000,
        };
        Arc::new(StoreManager::new(config))
    }

    fn create_test_store(topic: &str, partition: i32) -> DeduplicationStore {
        let config = DeduplicationStoreConfig {
            path: TempDir::new().unwrap().path().to_path_buf(),
            max_capacity: 1_000_000,
        };
        DeduplicationStore::new(config.clone(), topic.to_string(), partition).unwrap()
    }

    fn create_test_event() -> RawEvent {
        RawEvent {
            uuid: Some(uuid::Uuid::now_v7()),
            event: "test_event".to_string(),
            distinct_id: Some(serde_json::Value::String(uuid::Uuid::now_v7().to_string())),
            token: Some(uuid::Uuid::now_v7().to_string()),
            properties: HashMap::new(),
            ..Default::default()
        }
    }

    fn find_local_checkpoint_files(base_dir: &Path) -> Result<Vec<PathBuf>> {
        let mut checkpoint_files = Vec::new();
        let mut stack = vec![base_dir.to_path_buf()];

        while let Some(current_path) = stack.pop() {
            let entries = std::fs::read_dir(&current_path)?;

            for entry in entries {
                let entry = entry?;
                let path = entry.path();

                if path.is_file() {
                    checkpoint_files.push(path);
                } else if path.is_dir() {
                    stack.push(path);
                }
            }
        }

        Ok(checkpoint_files)
    }

    #[tokio::test]
    async fn test_checkpoint_manager_creation() {
        let stores = create_test_store_manager();

        let tmp_checkpoint_dir = TempDir::new().unwrap();
        let config = CheckpointConfig {
            checkpoint_interval: Duration::from_secs(30),
            local_checkpoint_dir: tmp_checkpoint_dir.path().to_string_lossy().to_string(),
            ..Default::default()
        };
        let manager = CheckpointManager::new(config.clone(), stores.clone(), None);

        assert!(manager.checkpoint_task.is_none());
        assert_eq!(manager.config.checkpoint_interval, Duration::from_secs(30));

        assert!(manager.exporter.is_none());
    }

    #[tokio::test]
    async fn test_checkpoint_manager_start_stop() {
        let store_manager = create_test_store_manager();

        let tmp_checkpoint_dir = TempDir::new().unwrap();
        let config = CheckpointConfig {
            checkpoint_interval: Duration::from_secs(30),
            local_checkpoint_dir: tmp_checkpoint_dir.path().to_string_lossy().to_string(),
            ..Default::default()
        };
        let mut manager = CheckpointManager::new(config.clone(), store_manager.clone(), None);

        // Start the manager
        manager.start();
        assert!(manager.checkpoint_task.is_some());

        // Stop the manager
        manager.stop().await;
        assert!(manager.checkpoint_task.is_none());
    }

    #[tokio::test]
    async fn test_flush_all_empty() {
        let store_manager = create_test_store_manager();

        let tmp_checkpoint_dir = TempDir::new().unwrap();
        let config = CheckpointConfig {
            checkpoint_interval: Duration::from_secs(30),
            local_checkpoint_dir: tmp_checkpoint_dir.path().to_string_lossy().to_string(),
            ..Default::default()
        };
        let manager = CheckpointManager::new(config.clone(), store_manager.clone(), None);

        // Flushing empty stores should succeed
        assert!(manager.flush_all().await.is_ok());
    }

    #[tokio::test]
    async fn test_flush_all_with_stores() {
        // Add some test stores
        let store_manager = create_test_store_manager();
        let store1 = create_test_store("flush_all_with_stores", 0);
        let store2 = create_test_store("flush_all_with_stores", 1);

        // Add events to the stores
        let event = create_test_event();
        // Add test data directly to stores
        let key = TimestampKey::from(&event);
        let metadata = TimestampMetadata::new(&event);
        store1.put_timestamp_record(&key, &metadata).unwrap();
        store2.put_timestamp_record(&key, &metadata).unwrap();

        // add dedup stores to manager
        let stores = store_manager.stores();
        stores.insert(
            Partition::new("flush_all_with_stores".to_string(), 0),
            store1,
        );
        stores.insert(
            Partition::new("flush_all_with_stores".to_string(), 1),
            store2,
        );

        let tmp_checkpoint_dir = TempDir::new().unwrap();
        let config = CheckpointConfig {
            checkpoint_interval: Duration::from_secs(30),
            local_checkpoint_dir: tmp_checkpoint_dir.path().to_string_lossy().to_string(),
            ..Default::default()
        };
        let manager = CheckpointManager::new(config.clone(), store_manager.clone(), None);

        // Flush all should succeed
        assert!(manager.flush_all().await.is_ok());
    }

    #[tokio::test]
    async fn test_checkpoint_partition_not_found() {
        let store_manager = create_test_store_manager();

        let tmp_checkpoint_dir = TempDir::new().unwrap();
        let config = CheckpointConfig {
            checkpoint_interval: Duration::from_millis(50),
            local_checkpoint_dir: tmp_checkpoint_dir.path().to_string_lossy().to_string(),
            ..Default::default()
        };

        // no Partition is created and associated with the store manager,
        // so the ChekcpointManager task loop should find no Partitions to
        // execute CheckpointWorkers against
        let mut manager = CheckpointManager::new(config.clone(), store_manager.clone(), None);

        // Should fail for non-existent topic partition.
        // run the manager checkpoint loop for a few cycles
        manager.start();
        tokio::time::sleep(Duration::from_millis(200)).await;
        manager.stop().await;

        // the top-level checkpoints directory will exist in test b/c its a temp dir
        // but no partitions will have been checkpointed so no subdirs or files will exist
        let expected_base_path = Path::new(&config.local_checkpoint_dir);
        assert!(expected_base_path.exists());
        let files_found = find_local_checkpoint_files(expected_base_path).unwrap();
        assert!(files_found.is_empty());
    }

    #[tokio::test]
    async fn test_periodic_flush_and_export_task() {
        let store_manager = create_test_store_manager();
        let store = create_test_store("test_periodic_flush_task", 0);

        // Add an event
        let event1 = create_test_event();
        let key1 = TimestampKey::from(&event1);
        let metadata1 = TimestampMetadata::new(&event1);
        store.put_timestamp_record(&key1, &metadata1).unwrap();
        let event2 = create_test_event();
        let key2 = TimestampKey::from(&event2);
        let metadata2 = TimestampMetadata::new(&event2);
        store.put_timestamp_record(&key2, &metadata2).unwrap();

        // Create manager with short interval for testing and filesystem exporter
        let tmp_checkpoint_dir = TempDir::new().unwrap();
        let tmp_export_dir = TempDir::new().unwrap();

        let uploader = Box::new(FilesystemUploader::new(tmp_export_dir.path().to_path_buf()));
        let config = CheckpointConfig {
            checkpoint_interval: Duration::from_millis(100),
            local_checkpoint_dir: tmp_checkpoint_dir.path().to_string_lossy().to_string(),
            s3_key_prefix: "test".to_string(),
            ..Default::default()
        };
        let exporter = Arc::new(CheckpointExporter::new(uploader));

        let partition = Partition::new("test_periodic_flush_task".to_string(), 0);
        let stores = store_manager.stores();
        stores.insert(partition.clone(), store);

        let mut manager =
            CheckpointManager::new(config.clone(), store_manager.clone(), Some(exporter));

        // Start the manager
        let health_reporter = manager.start();
        assert!(health_reporter.is_some());

        // Wait for a few flush cycles
        tokio::time::sleep(Duration::from_millis(200)).await;

        // Stop the manager
        manager.stop().await;

        // service task threads are still healthy and running
        assert!(health_reporter.unwrap().load(Ordering::SeqCst));

        // Verify that files were exported to the export directory
        let export_files = find_local_checkpoint_files(tmp_export_dir.path()).unwrap();
        assert!(!export_files.is_empty());
        assert!(export_files
            .iter()
            .any(|p| p.to_string_lossy().to_string().ends_with("CURRENT")));
        assert!(export_files
            .iter()
            .any(|p| p.to_string_lossy().to_string().contains("MANIFEST")));
        assert!(export_files
            .iter()
            .any(|p| p.to_string_lossy().to_string().contains("OPTIONS")));
        assert!(export_files
            .iter()
            .any(|p| p.to_string_lossy().to_string().ends_with(".sst")));
        assert!(export_files
            .iter()
            .any(|p| p.to_string_lossy().to_string().ends_with(".log")));

        // there should be one or more checkpoint attempt directories in the export directory
        let checkpoint_attempts = export_files
            .iter()
            .map(|p| p.parent().unwrap())
            .collect::<HashSet<_>>();
        assert!(!checkpoint_attempts.is_empty());
    }

    #[tokio::test]
    async fn test_double_start() {
        let store_manager = create_test_store_manager();

        let tmp_checkpoint_dir = TempDir::new().unwrap();
        let config = CheckpointConfig {
            checkpoint_interval: Duration::from_secs(30),
            local_checkpoint_dir: tmp_checkpoint_dir.path().to_string_lossy().to_string(),
            ..Default::default()
        };
        let mut manager = CheckpointManager::new(config.clone(), store_manager.clone(), None);

        // Start once - should return reporter
        let health_reporter = manager.start();
        assert!(health_reporter.is_some());
        assert!(manager.checkpoint_task.is_some());

        // Start again - should warn but not panic
        let health_reporter = manager.start();
        assert!(health_reporter.is_none());
        assert!(manager.checkpoint_task.is_some());

        manager.stop().await;
    }

    #[tokio::test]
    async fn test_drop_cancels_task() {
        let store_manager = create_test_store_manager();

        let tmp_checkpoint_dir = TempDir::new().unwrap();
        let config = CheckpointConfig {
            checkpoint_interval: Duration::from_secs(30),
            local_checkpoint_dir: tmp_checkpoint_dir.path().to_string_lossy().to_string(),
            ..Default::default()
        };
        let mut manager = CheckpointManager::new(config.clone(), store_manager.clone(), None);

        manager.start();
        let cancel_token = manager.cancel_token.clone();

        assert!(!cancel_token.is_cancelled());

        // Drop the manager
        drop(manager);

        // Token should be cancelled
        assert!(cancel_token.is_cancelled());
    }

    #[tokio::test]
    async fn test_max_inflight_checkpoints() {
        // Add some test stores
        let store_manager = create_test_store_manager();
        let stores = store_manager.stores();

        for i in 1..=6 {
            let event = create_test_event();
            let part = Partition::new("max_inflight_checkpoints".to_string(), i);
            let store = create_test_store(part.topic(), part.partition_number());
            let key = TimestampKey::from(&event);
            let metadata = TimestampMetadata::new(&event);
            store.put_timestamp_record(&key, &metadata).unwrap();
            stores.insert(part, store);
        }

        let tmp_checkpoint_dir = TempDir::new().unwrap();
        let tmp_export_dir = TempDir::new().unwrap();

        // configure moderate checkpoints with reasonable intervals and filesystem exporter
        let uploader = Box::new(FilesystemUploader::new(tmp_export_dir.path().to_path_buf()));
        let config = CheckpointConfig {
            checkpoint_interval: Duration::from_millis(50), // Submit frequent checkpoints during test run
            max_concurrent_checkpoints: 2,
            local_checkpoint_dir: tmp_checkpoint_dir.path().to_string_lossy().to_string(),
            s3_key_prefix: "test".to_string(),
            ..Default::default()
        };
        let exporter = Arc::new(CheckpointExporter::new(uploader));

        // start the manager and produce some exported checkpoint files
        let mut manager =
            CheckpointManager::new(config.clone(), store_manager.clone(), Some(exporter));
        manager.start();

        // Give the manager time to start checkpointing
        tokio::time::sleep(Duration::from_millis(100)).await;

        let mut hit_expected_cap = false;
        let mut never_above_zero = true;
        let start = std::time::Instant::now();
        let timeout = Duration::from_secs(3);

        while start.elapsed() < timeout {
            let inflight = manager.is_checkpointing.lock().await.len();
            if inflight == config.max_concurrent_checkpoints {
                hit_expected_cap = true;
            }
            if inflight > config.max_concurrent_checkpoints {
                panic!("Inflight count exceeded expected cap, got: {inflight}",);
            }
            if inflight == 0 {
                never_above_zero = false;
            }

            // Small sleep to prevent busy waiting
            tokio::time::sleep(Duration::from_millis(10)).await;
        }

        assert!(
            hit_expected_cap,
            "Expected to hit the concurrent checkpoint cap of {}",
            config.max_concurrent_checkpoints
        );
        assert!(
            !never_above_zero,
            "Expected to see some checkpointing activity"
        );

        manager.stop().await;

        let found_files = find_local_checkpoint_files(tmp_export_dir.path()).unwrap();
        assert!(!found_files.is_empty());
    }
}<|MERGE_RESOLUTION|>--- conflicted
+++ resolved
@@ -95,7 +95,6 @@
         // }
         let health_reporter = Arc::new(AtomicBool::new(true));
 
-<<<<<<< HEAD
         // info!(
         //     "Starting checkpoint manager with interval: {:?}",
         //     self.config.checkpoint_interval
@@ -312,223 +311,12 @@
         //     cleanup_health_reporter.store(false, Ordering::SeqCst);
         // });
         // self.cleanup_task = Some(cleanup_handle);
-=======
-        info!(
-            "Starting checkpoint manager with interval: {:?}",
-            self.config.checkpoint_interval
-        );
-
-        // clones we can reuse as bases within the checkpoint submission loop
-        // without involving "self" and moving it into the loop
-        let submit_loop_config = self.config.clone();
-        let store_manager = self.store_manager.clone();
-        let exporter = self.exporter.clone();
-        let cancel_submit_loop_token = self.cancel_token.child_token();
-
-        // loop-local counter for individual worker task logging
-        let mut worker_task_id = 1_u32;
-
-        // loop-local state variables
-        let is_checkpointing = self.is_checkpointing.clone();
-        // Track checkpoint counter and metadata per partition in a single map for atomic updates
-        let checkpoint_state: Arc<DashMap<Partition, (u32, CheckpointMetadata)>> =
-            Arc::new(DashMap::new());
-        let checkpoint_health_reporter = health_reporter.clone();
-
-        let checkpoint_task_handle = tokio::spawn(async move {
-            let mut interval = tokio::time::interval(submit_loop_config.checkpoint_interval);
-            interval.set_missed_tick_behavior(tokio::time::MissedTickBehavior::Skip);
-
-            // Skip first tick to avoid immediate flush
-            interval.tick().await;
-
-            'outer: loop {
-                tokio::select! {
-                    _ = cancel_submit_loop_token.cancelled() => {
-                        info!("Checkpoint manager: submit loop shutting down");
-                        break 'outer;
-                    }
-
-                    // the inner loop can block but if we miss a few ticks before
-                    // completing the full partition loop, it's OK
-                    _ = interval.tick() => {
-                        let candidates: Vec<Partition> = store_manager
-                            .stores()
-                            .iter()
-                            .map(|entry| entry.key().clone())
-                            .collect();
-                        let store_count = candidates.len();
-                        if store_count == 0 {
-                            debug!("No stores to flush");
-                            continue;
-                        }
-                        info!("Checkpoint manager: attempting checkpoint submission for {} stores", store_count);
-
-                        // Attempt to checkpoint each partitions' backing store in
-                        // the candidate list. If the store is no longer owned by
-                        // the StoreManager, or a checkpoint is already in-flight
-                        // for the given partition, we skip it and continue. If the
-                        // gating lock (is_checkpointing) is at max capacity, we block
-                        // at this iteration of 'inner loop until the another attempt
-                        // completes and a new slot opens up
-                        'inner: for partition in candidates {
-                            let partition_tag = partition.to_string();
-
-                            // wait for a slot to become available in the gating loop.
-                            // if the attempt is cleared to proceed, the is_checkpointing
-                            // lock will have atomically registered the partition as in-flight
-                            let mut gate_interval = tokio::time::interval(submit_loop_config.checkpoint_gate_interval);
-                            'gate: loop {
-                                let status = tokio::select! {
-                                    _ = cancel_submit_loop_token.cancelled() => {
-                                        info!(partition = partition_tag, "Checkpoint manager: checkpoint manager shutting down, skipping");
-                                        break 'outer;
-                                    }
-
-                                    _ = gate_interval.tick() => {
-                                        Self::get_checkpoint_status(&submit_loop_config, &partition, &is_checkpointing).await
-                                    }
-                                };
-                                match status {
-                                    CheckpointStatus::Ready => {
-                                        debug!(partition = partition_tag, "Checkpoint manager: checkpoint is ready, proceeding");
-                                        break 'gate;
-                                    }
-                                    CheckpointStatus::InProgress => {
-                                        debug!(partition = partition_tag, "Checkpoint manager: checkpoint already in progress, skipping");
-                                        continue 'inner;
-                                    }
-                                    CheckpointStatus::Wait => {
-                                        debug!(partition = partition_tag, "Checkpoint manager: max in-flight checkpoints reached, waiting for open slot");
-                                        // continue into next iter of gate loop since we should not proceed
-                                    }
-                                }
-                            }
-
-                            // clone required manager-owned structures for the next worker instance
-                            // to avoid race conditions - the worker must acquire protected values
-                            // when the thread executes, and mark it's own completion
-                            let worker_is_checkpointing = is_checkpointing.clone();
-                            let worker_checkpoint_state = checkpoint_state.clone();
-                            let worker_store_manager = store_manager.clone();
-                            let worker_exporter = exporter.as_ref().map(|e| e.clone());
-                            let worker_cancel_token = cancel_submit_loop_token.child_token();
-                            let attempt_timestamp = Utc::now();
-                            let worker_local_base_dir = Path::new(&submit_loop_config.local_checkpoint_dir);
-                            let worker_full_upload_interval = submit_loop_config.checkpoint_full_upload_interval;
-                            let worker_remote_namespace = submit_loop_config.s3_key_prefix.clone();
-                            let worker_partition = partition.clone();
-
-                            // create worker with unique task ID and partition target helper
-                            worker_task_id += 1;
-                            let worker = CheckpointWorker::new(
-                                worker_task_id,
-                                worker_local_base_dir,
-                                worker_remote_namespace,
-                                worker_partition,
-                                attempt_timestamp,
-                                worker_exporter,
-                            );
-
-                            // for now, we don't bother to track the handles of spawned workers
-                            // because each worker represents one best-effort checkpoint attempt
-                            let _result = tokio::spawn(async move {
-                                // best effort to bail if the checkpoint manager shut
-                                // down before the worker thread started executing...
-                                if tokio::time::timeout(Duration::from_millis(1), worker_cancel_token.cancelled()).await.is_ok() {
-                                    info!(partition = partition_tag, "Checkpoint worker thread: inner submit loop shutting down, skipping worker execution");
-                                    {
-                                        let mut is_checkpointing_guard = worker_is_checkpointing.lock().await;
-                                        is_checkpointing_guard.remove(&partition);
-                                    }
-                                    return Ok(None);
-                                }
-
-                                // best efort to bail if the partition is no longer owned by the
-                                // store manager when the worker thread has started executing
-                                let target_store = match worker_store_manager.get(partition.topic(), partition.partition_number()) {
-                                    Some(store) => store,
-
-                                    _ => {
-                                        metrics::counter!(CHECKPOINT_STORE_NOT_FOUND_COUNTER).increment(1);
-                                        warn!(partition = partition_tag, "Checkpoint worker thread: partition no longer owned by store manager, skipping");
-                                        // free the slot up since we're skipping this round and/or shutting down the process
-                                        {
-                                            let mut is_checkpointing_guard = worker_is_checkpointing.lock().await;
-                                            is_checkpointing_guard.remove(&partition);
-                                        }
-                                        return Ok(None);
-                                    }
-                                };
-
-                                // Get previous checkpoint state (counter and metadata) for this partition.
-                                let (counter, prev_metadata) = worker_checkpoint_state
-                                    .get(&partition)
-                                    .map(|entry| (entry.0, Some(entry.1.clone())))
-                                    .unwrap_or((0, None));
-
-                                // Determine if we should perform a full or incremental checkpoint.
-                                // Supply CheckpointWorker::checkpoint_partition with last successful
-                                // checkpoint attempt on this partition to perform and incremental
-                                let mut incremental_or_full: Option<&CheckpointMetadata> = prev_metadata.as_ref();
-                                if worker_full_upload_interval == 0 || counter % worker_full_upload_interval == 0 {
-                                    info!(
-                                        partition = partition_tag,
-                                        full_upload_interval = worker_full_upload_interval,
-                                        current_index = counter,
-                                        "Checkpoint worker thread: performing full checkpoint");
-                                    incremental_or_full = None;
-                                } else {
-                                    info!(
-                                        partition = partition_tag,
-                                        full_upload_interval = worker_full_upload_interval,
-                                        current_index = counter,
-                                        "Checkpoint worker thread: performing incremental checkpoint");
-                                }
-
-                                // Execute checkpoint operation with previous metadata for deduplication
-                                let result = worker.checkpoint_partition(&target_store, incremental_or_full).await;
-
-                                // handle releasing locks and reporting outcome
-                                let status = match &result {
-                                    Ok(Some(new_checkpoint_info)) => {
-                                        // Update counter and metadata atomically on success
-                                        worker_checkpoint_state.insert(partition.clone(), (counter + 1, new_checkpoint_info.metadata.clone()));
-                                        "success"
-                                    },
-                                    Ok(None) => "skipped",
-                                    Err(_) => "error",
-                                };
-                                info!(worker_task_id, partition = partition_tag, result = status,
-                                    "Checkpoint worker thread: checkpoint attempt completed");
-
-                                // release the in-flight lock regardless of outcome to free the slot
-                                {
-                                    let mut is_checkpointing_guard = worker_is_checkpointing.lock().await;
-                                    is_checkpointing_guard.remove(&partition);
-                                }
-
-                                result
-                            });
-                        } // end 'inner partition loop
-
-                        info!("Checkpoint manager: completed checkpoint attempt loop for {} stores", store_count);
-                    } // end 'outer interval tick loop
-                } // end tokio::select! block
-            } // end 'outer loop
-
-            info!("Checkpoint manager: submit loop shutting down");
-            checkpoint_health_reporter.store(false, Ordering::SeqCst);
-        });
-        self.checkpoint_task = Some(checkpoint_task_handle);
->>>>>>> 2aaed5c0
 
         Some(health_reporter.clone())
     }
 
     /// Stop the checkpoint manager
     pub async fn stop(&mut self) {
-<<<<<<< HEAD
         // COMMENTED OUT FOR TESTING: Checkpoint manager disabled
         info!("Checkpoint manager stop() called but disabled for testing");
 
@@ -573,43 +361,6 @@
         // }
 
         // info!("Checkpoint manager: graceful shutdown completed");
-=======
-        info!("Checkpoint manager: starting graceful shutdown...");
-
-        // Cancel the task
-        info!("Checkpoint manager: cancelling checkpoint manager task token...");
-        self.cancel_token.cancel();
-
-        // Stop in-flight submissions to the checkpoint workers immediately
-        info!("Checkpoint manager: stopping in-flight checkpoint submissions...");
-        if let Some(task) = self.checkpoint_task.take() {
-            task.abort();
-        }
-
-        let mut fail_interval =
-            tokio::time::interval(self.config.checkpoint_worker_shutdown_timeout);
-        let mut probe_interval = tokio::time::interval(Duration::from_secs(1));
-        loop {
-            tokio::select! {
-                _ = fail_interval.tick() => {
-                    warn!("Checkpoint manager: graceful shutdown - timed out awaiting in-flight checkpoints");
-                    break;
-                }
-
-                _ = probe_interval.tick() => {
-                    let inflight_count = self.is_checkpointing.lock().await.len();
-                    if inflight_count == 0 {
-                        info!("Checkpoint manager: graceful shutdown - in-flight checkpoints completed");
-                        break;
-                    } else {
-                        info!(inflight_count, "Checkpoint manager: graceful shutdown - awaiting in-flight checkpoints...");
-                    }
-                }
-            }
-        }
-
-        info!("Checkpoint manager: graceful shutdown completed");
->>>>>>> 2aaed5c0
     }
 
     pub fn export_enabled(&self) -> bool {
