use anyhow::{Context, Result};
use dashmap::DashMap;
use std::fmt;
use std::path::PathBuf;
use std::sync::atomic::{AtomicBool, Ordering};
use std::sync::Arc;
use std::time::{Duration, Instant};
use tokio::task::JoinHandle;
use tracing::{debug, error, info, warn};

use crate::kafka::types::Partition;
use crate::metrics::MetricsHelper;
use crate::metrics_const::{
    CLEANUP_BYTES_FREED_HISTOGRAM, CLEANUP_DURATION_HISTOGRAM, CLEANUP_OPERATIONS_COUNTER,
};
use crate::store::{DeduplicationStore, DeduplicationStoreConfig};

/// Information about folder sizes on disk
#[derive(Debug, Clone)]
struct FolderInfo {
    name: String,
    size_bytes: u64,
    subfolder_count: usize,
}

impl FolderInfo {
    fn size_mb(&self) -> f64 {
        self.size_bytes as f64 / (1024.0 * 1024.0)
    }
}

impl fmt::Display for FolderInfo {
    fn fmt(&self, f: &mut fmt::Formatter<'_>) -> fmt::Result {
        write!(f, "{}: {:.2} MB", self.name, self.size_mb())
    }
}

/// Information about assigned partitions
#[derive(Debug, Clone)]
struct AssignedPartition {
    topic: String,
    partition: i32,
}

impl fmt::Display for AssignedPartition {
    fn fmt(&self, f: &mut fmt::Formatter<'_>) -> fmt::Result {
        write!(f, "{}:{}", self.topic, self.partition)
    }
}

/// Combined cleanup status information
#[derive(Debug)]
struct CleanupStatus {
    assigned_partitions: Vec<AssignedPartition>,
    folder_info: Vec<FolderInfo>,
    total_disk_usage_mb: f64,
}

impl fmt::Display for CleanupStatus {
    fn fmt(&self, f: &mut fmt::Formatter<'_>) -> fmt::Result {
        // Format partitions as a compact list
        let partitions: Vec<String> = self
            .assigned_partitions
            .iter()
            .map(|p| p.to_string())
            .collect();

        // Format folder info as compact list with sizes and subfolder counts
        let folders: Vec<String> = self
            .folder_info
            .iter()
            .map(|fi| {
                format!(
                    "{}({} subdirs):{:.2}MB",
                    fi.name,
                    fi.subfolder_count,
                    fi.size_mb()
                )
            })
            .collect();

        write!(
            f,
            "CleanupStatus {{ partitions: [{}], folders: [{}], total_disk_mb: {:.2}, partition_count: {}, folder_count: {} }}",
            partitions.join(", "),
            folders.join(", "),
            self.total_disk_usage_mb,
            self.assigned_partitions.len(),
            self.folder_info.len()
        )
    }
}

/// Manages the lifecycle of deduplication stores, handling concurrent access
/// and creation in a thread-safe manner.
///
/// The StoreManager ensures that:
/// - Only one store exists per partition
/// - Store creation is atomic and handles race conditions
/// - Parent directories are created as needed
/// - Failed store creations are properly handled
pub struct StoreManager {
    /// Map of partition to deduplication store
    stores: DashMap<Partition, DeduplicationStore>,

    /// Configuration for creating new stores
    store_config: DeduplicationStoreConfig,

    /// Metrics helper for global metrics
    metrics: MetricsHelper,

    /// Flag to prevent concurrent cleanup operations
    cleanup_running: AtomicBool,
}

impl StoreManager {
    /// Create a new store manager with the given configuration
    pub fn new(store_config: DeduplicationStoreConfig) -> Self {
        let metrics = MetricsHelper::new().with_label("service", "kafka-deduplicator");

        Self {
            stores: DashMap::new(),
            store_config,
            metrics,
            cleanup_running: AtomicBool::new(false),
        }
    }

    /// Get an existing store for a partition, if it exists
    pub fn get(&self, topic: &str, partition: i32) -> Option<DeduplicationStore> {
        let partition_key = Partition::new(topic.to_string(), partition);
        self.stores.get(&partition_key).map(|entry| entry.clone())
    }

    /// Get or create a deduplication store for a specific partition
    ///
    /// This method handles concurrent access safely:
    /// - If the store exists, it returns it immediately
    /// - If the store doesn't exist, it creates it atomically
    /// - If multiple workers try to create the same store, only one succeeds
    pub async fn get_or_create(&self, topic: &str, partition: i32) -> Result<DeduplicationStore> {
        let partition_key = Partition::new(topic.to_string(), partition);

        // Fast path: check if store already exists
        if let Some(store) = self.stores.get(&partition_key) {
            debug!(
                "Using existing deduplication store for partition {}:{}",
                topic, partition
            );
            return Ok(store.clone());
        }

        // Slow path: need to create the store
        // DashMap's entry API ensures only one worker creates the store
        let result = self
            .stores
            .entry(partition_key.clone())
            .or_try_insert_with(|| {
                // Generate store path inside the closure so only the creating thread generates it
                let store_path = self.build_store_path(topic, partition);
                // Ensure parent directory exists
                // Note: This is inside the closure so only the creating thread does this
                self.ensure_directory_exists(&store_path)?;
                info!(
                    "Creating new deduplication store for partition {}:{} at path: {}",
                    topic, partition, store_path
                );

                let mut partition_config = self.store_config.clone();
                partition_config.path = PathBuf::from(&store_path);

                DeduplicationStore::new(partition_config, topic.to_string(), partition)
                    .with_context(|| {
                        format!(
                            "Failed to create deduplication store for {topic}:{partition} at path {store_path}",                            
                        )
                    })
            });

        match result {
            Ok(entry) => {
                info!("Successfully created deduplication store for partition {topic}:{partition}",);
                Ok(entry.clone())
            }
            Err(e) => {
                // This could happen if:
                // 1. Another worker created the store between our check and creation
                // 2. RocksDB failed to open/create the database

                // Check if another worker succeeded
                if let Some(store) = self.stores.get(&partition_key) {
                    warn!(
                        "Store for {}:{} was created by another worker, using existing store",
                        topic, partition
                    );
                    Ok(store.clone())
                } else {
                    // Real failure - no one succeeded in creating the store
                    // Build the complete error chain
                    let mut error_chain = vec![format!("{:?}", e)];
                    let mut source = e.source();
                    while let Some(err) = source {
                        error_chain.push(format!("Caused by: {err:?}"));
                        source = err.source();
                    }

                    error!(
                        "Failed to create store for {}:{} - {}",
                        topic,
                        partition,
                        error_chain.join(" -> ")
                    );

                    Err(e)
                }
            }
        }
    }

    /// Remove a store from management and clean up its files (used during partition rebalancing)
    ///
    /// This method:
    /// - Removes the store from the map
    /// - Drops the store (closing RocksDB)
    /// - Deletes ALL files for this partition from disk (including old timestamp directories)
    pub fn remove(&self, topic: &str, partition: i32) -> Result<()> {
        let partition_key = Partition::new(topic.to_string(), partition);

        // Remove the store from the map
        if let Some((_, store)) = self.stores.remove(&partition_key) {
            info!(
                "Removing deduplication store for partition {}:{}",
                topic, partition
            );

            // Drop the store explicitly to close RocksDB before deleting files
            drop(store);
        }

        // Delete the entire topic_partition directory (not just the current timestamp subdirectory)
        // This ensures we clean up all historical data for this partition
        let partition_dir = format!(
            "{}/{}_{}",
            self.store_config.path.display(),
            topic.replace('/', "_"),
            partition
        );

        let partition_path = PathBuf::from(&partition_dir);
        if partition_path.exists() {
            match std::fs::remove_dir_all(&partition_path) {
                Ok(_) => {
                    info!(
                        "Deleted entire partition directory for {}:{} at path {}",
                        topic, partition, partition_dir
                    );
                }
                Err(e) => {
                    // Log but don't fail - this might happen if another process
                    // is already recreating the store
                    warn!(
                        "Failed to remove partition directory for {}:{} at path {}: {}. This is usually harmless.",
                        topic, partition, partition_dir, e
                    );
                }
            }
        } else {
            debug!(
                "Partition directory for {}:{} doesn't exist at path {}",
                topic, partition, partition_dir
            );
        }

        Ok(())
    }

    /// Get a reference to the underlying stores map
    /// Used by checkpoint manager and rebalance handler
    pub fn stores(&self) -> &DashMap<Partition, DeduplicationStore> {
        &self.stores
    }

    pub fn get_active_store_count(&self) -> usize {
        self.stores.len()
    }

    /// Cleanup old entries across all stores to maintain global capacity
    ///
    /// This method checks the total size across all stores and triggers cleanup
    /// on individual stores if the global capacity is exceeded. Cleanup is distributed
    /// across all stores by removing a percentage of each store's time range.
<<<<<<< HEAD
    pub fn cleanup_old_entries_if_needed(&self) -> Result<u64> {
        // COMMENTED OUT FOR TESTING: Disable cleanup to isolate performance issues
        info!("cleanup_old_entries_if_needed() called but disabled for testing");
        return Ok(0);

        // // Try to acquire cleanup lock - if another cleanup is running, skip this one
        // if self
        //     .cleanup_running
        //     .compare_exchange(false, true, Ordering::Acquire, Ordering::Relaxed)
        //     .is_err()
        // {
        //     debug!("Cleanup already running, skipping this cycle");
        //     return Ok(0);
        // }
=======
    pub async fn cleanup_old_entries_if_needed(&self) -> Result<u64> {
        // Try to acquire cleanup lock - if another cleanup is running, skip this one
        if self
            .cleanup_running
            .compare_exchange(false, true, Ordering::Acquire, Ordering::Relaxed)
            .is_err()
        {
            debug!("Cleanup already running, skipping this cycle");
            return Ok(0);
        }
>>>>>>> f6adbaa7

        // Ensure we release the lock when we're done
        let _guard = CleanupGuard {
            flag: &self.cleanup_running,
        };

        let start_time = Instant::now();

        // If max_capacity is 0, no cleanup needed (unlimited)
        if self.store_config.max_capacity == 0 {
            return Ok(0);
        }

        // Calculate total size across all stores
        let mut total_size = 0u64;
        for entry in self.stores.iter() {
            let store = entry.value();
            // Get size of all column families for this store
            if let Ok(size) = store.get_total_size().await {
                total_size += size;
            }
        }

        // Check if we're under capacity
        if total_size <= self.store_config.max_capacity {
            return Ok(0); // Under capacity, no cleanup needed
        }

        info!(
            "Global store size {} exceeds max capacity {}, triggering cleanup",
            total_size, self.store_config.max_capacity
        );

        // We need to clean up - target 80% of max capacity
        let target_size = (self.store_config.max_capacity as f64 * 0.8) as u64;
        let bytes_to_free = total_size.saturating_sub(target_size);

        // Calculate cleanup percentage based on how much we need to free
        // If we need to free 20% of total size, clean up 20% of time range from each store
        let cleanup_percentage = (bytes_to_free as f64 / total_size as f64).min(0.3); // Cap at 30% max

        info!(
            "Cleaning up {:.1}% of time range from each store (need to free {} bytes)",
            cleanup_percentage * 100.0,
            bytes_to_free
        );

        // Cleanup stores with the calculated percentage
        let mut total_bytes_freed = 0u64;

        // Clean up all stores with the same percentage to ensure fair distribution
        for entry in self.stores.iter() {
            let store = entry.value();
            match store.cleanup_old_entries_with_percentage(cleanup_percentage).await {
                Ok(bytes_freed) => {
                    total_bytes_freed += bytes_freed;
                    if bytes_freed > 0 {
                        info!(
                            "Freed {} bytes from store {}:{}",
                            bytes_freed,
                            store.get_topic(),
                            store.get_partition()
                        );
                    }
                }
                Err(e) => {
                    warn!(
                        "Failed to cleanup store {}:{}: {:#}",
                        store.get_topic(),
                        store.get_partition(),
                        e
                    );
                }
            }
        }

        // Emit cleanup metrics
        let duration = start_time.elapsed();
        self.metrics
            .counter(CLEANUP_OPERATIONS_COUNTER)
            .increment(1);
        self.metrics
            .histogram(CLEANUP_DURATION_HISTOGRAM)
            .record(duration.as_secs_f64());
        self.metrics
            .histogram(CLEANUP_BYTES_FREED_HISTOGRAM)
            .record(total_bytes_freed as f64);

        info!(
            "Global cleanup completed: freed {} bytes in {:?}",
            total_bytes_freed, duration
        );

        Ok(total_bytes_freed)
    }

    /// Check if cleanup is needed based on current global size
<<<<<<< HEAD
    pub fn needs_cleanup(&self) -> bool {
        // COMMENTED OUT FOR TESTING: Disable cleanup to isolate performance issues
        info!("needs_cleanup() called but disabled for testing, returning false");
        return false;

        // // Log folder sizes and assigned partitions
        // self.log_folder_sizes_and_partitions();

        // if self.store_config.max_capacity == 0 {
        //     return false;
        // }

        // let mut total_size = 0u64;
        // for entry in self.stores.iter() {
        //     if let Ok(size) = entry.value().get_total_size() {
        //         total_size += size;
        //     }
        // }

        // info!(
        //     "Total size of all stores: {} bytes, max capacity: {} bytes",
        //     total_size, self.store_config.max_capacity
        // );
        // total_size > self.store_config.max_capacity
=======
    pub async fn needs_cleanup(&self) -> bool {
        // Log folder sizes and assigned partitions
        self.log_folder_sizes_and_partitions();

        if self.store_config.max_capacity == 0 {
            return false;
        }

        let mut total_size = 0u64;
        for entry in self.stores.iter() {
            if let Ok(size) = entry.value().get_total_size().await {
                total_size += size;
            }
        }

        info!(
            "Total size of all stores: {} bytes, max capacity: {} bytes",
            total_size, self.store_config.max_capacity
        );
        total_size > self.store_config.max_capacity
>>>>>>> f6adbaa7
    }

    /// Start a periodic cleanup task that runs in the background
    /// Returns a handle that can be used to stop the task
    pub fn start_periodic_cleanup(
        self: Arc<Self>,
        cleanup_interval: Duration,
    ) -> CleanupTaskHandle {
        let (shutdown_tx, mut shutdown_rx) = tokio::sync::oneshot::channel();
        let manager = self;

        let handle = tokio::spawn(async move {
            let mut interval = tokio::time::interval(cleanup_interval);
            interval.set_missed_tick_behavior(tokio::time::MissedTickBehavior::Skip);

            info!(
                "Started periodic cleanup task with interval of {:?}",
                cleanup_interval
            );

            loop {
                tokio::select! {
                    _ = interval.tick() => {
<<<<<<< HEAD
                        // COMMENTED OUT FOR TESTING: Disable cleanup to isolate performance issues
                        info!("Cleanup task tick - but cleanup is disabled for testing");

                        // info!("Cleanup task tick - running periodic cleanup check");

                        // // First, clean up orphaned directories (unassigned partitions)
                        // match manager.cleanup_orphaned_directories() {
                        //     Ok(0) => {
                        //         debug!("No orphaned directories found");
                        //     }
                        //     Ok(bytes_freed) => {
                        //         info!("Cleaned up {} bytes of orphaned directories", bytes_freed);
                        //     }
                        //     Err(e) => {
                        //         warn!("Failed to clean up orphaned directories: {}", e);
                        //     }
                        // }

                        // // Then check if we need capacity-based cleanup
                        // if manager.needs_cleanup() {
                        //     info!("Global capacity exceeded, triggering cleanup");
                        //     match manager.cleanup_old_entries_if_needed() {
                        //         Ok(0) => {
                        //             debug!("Cleanup skipped (may be already running or no data to clean)");
                        //         }
                        //         Ok(bytes_freed) => {
                        //             info!("Periodic cleanup freed {} bytes", bytes_freed);
                        //         }
                        //         Err(e) => {
                        //             error!("Periodic cleanup failed: {}", e);
                        //         }
                        //     }
                        // } else {
                        //     info!("No cleanup needed, stores within capacity");
                        // }
=======
                        info!("Cleanup task tick - running periodic cleanup check");

                        // First, clean up orphaned directories (unassigned partitions)
                        match manager.cleanup_orphaned_directories() {
                            Ok(0) => {
                                debug!("No orphaned directories found");
                            }
                            Ok(bytes_freed) => {
                                info!("Cleaned up {} bytes of orphaned directories", bytes_freed);
                            }
                            Err(e) => {
                                warn!("Failed to clean up orphaned directories: {}", e);
                            }
                        }

                        // Then check if we need capacity-based cleanup
                        if manager.needs_cleanup().await {
                            info!("Global capacity exceeded, triggering cleanup");
                            match manager.cleanup_old_entries_if_needed().await {
                                Ok(0) => {
                                    debug!("Cleanup skipped (may be already running or no data to clean)");
                                }
                                Ok(bytes_freed) => {
                                    info!("Periodic cleanup freed {} bytes", bytes_freed);
                                }
                                Err(e) => {
                                    error!("Periodic cleanup failed: {}", e);
                                }
                            }
                        } else {
                            info!("No cleanup needed, stores within capacity");
                        }
>>>>>>> f6adbaa7
                    }
                    _ = &mut shutdown_rx => {
                        info!("Cleanup task received shutdown signal");
                        break;
                    }
                }
            }

            info!("Cleanup task shutting down");
        });

        CleanupTaskHandle {
            handle,
            shutdown_tx: Some(shutdown_tx),
        }
    }

    /// Shutdown all stores cleanly
    ///
    /// This closes all RocksDB instances but does NOT delete the files
    /// (since they may be needed when the service restarts)
    pub async fn shutdown(&self) {
        info!("Shutting down all deduplication stores");

        // Clear the map, which will drop all stores
        self.stores.clear();

        info!("All deduplication stores have been closed");
    }

    /// Build the path for a store based on topic and partition
    /// Each store gets a unique timestamp-based subdirectory to avoid conflicts
    fn build_store_path(&self, topic: &str, partition: i32) -> String {
        // Create a unique subdirectory for this store instance
        let timestamp = chrono::Utc::now().timestamp_millis();
        format!(
            "{}/{}_{}/{}",
            self.store_config.path.display(),
            topic.replace('/', "_"),
            partition,
            timestamp
        )
    }

    /// Ensure the parent directory for a store path exists
    fn ensure_directory_exists(&self, store_path: &str) -> Result<()> {
        let path_buf = PathBuf::from(store_path);

        // RocksDB will create the final directory, we just need the parent
        if let Some(parent) = path_buf.parent() {
            if !parent.exists() {
                std::fs::create_dir_all(parent).with_context(|| {
                    format!("Failed to create parent directory: {}", parent.display())
                })?;
                info!("Created parent directory: {}", parent.display());
            }
        }

        Ok(())
    }

    /// Log folder sizes and assigned partitions for debugging
    fn log_folder_sizes_and_partitions(&self) {
        let status = self.get_cleanup_status();
        info!("{}", status);
    }

    /// Get cleanup status information
    fn get_cleanup_status(&self) -> CleanupStatus {
        // Get assigned partitions
        let mut assigned_partitions = Vec::new();
        for entry in self.stores.iter() {
            let partition = entry.key();
            assigned_partitions.push(AssignedPartition {
                topic: partition.topic().to_string(),
                partition: partition.partition_number(),
            });
        }

        // Sort partitions for consistent output
        assigned_partitions
            .sort_by(|a, b| a.topic.cmp(&b.topic).then(a.partition.cmp(&b.partition)));

        // Get folder sizes from filesystem
        let mut folder_info = Vec::new();
        let mut total_disk_usage_bytes = 0u64;

        if let Ok(entries) = std::fs::read_dir(&self.store_config.path) {
            for entry in entries.flatten() {
                if let Ok(metadata) = entry.metadata() {
                    if metadata.is_dir() {
                        let partition_folder_name = entry.file_name().to_string_lossy().to_string();
                        let folder_size =
                            StoreManager::get_directory_size(&entry.path()).unwrap_or(0);

                        // Count timestamped subdirectories (actual store instances)
                        let mut timestamped_stores_count = 0;
                        if let Ok(subentries) = std::fs::read_dir(entry.path()) {
                            timestamped_stores_count = subentries
                                .flatten()
                                .filter(|e| {
                                    // Check if it's a directory and looks like a timestamp
                                    e.metadata().map(|m| m.is_dir()).unwrap_or(false)
                                })
                                .count();
                        }

                        total_disk_usage_bytes += folder_size;
                        folder_info.push(FolderInfo {
                            name: partition_folder_name,
                            size_bytes: folder_size,
                            subfolder_count: timestamped_stores_count,
                        });
                    }
                }
            }

            // Sort by size descending
            folder_info.sort_by(|a, b| b.size_bytes.cmp(&a.size_bytes));
        }

        CleanupStatus {
            assigned_partitions,
            folder_info,
            total_disk_usage_mb: total_disk_usage_bytes as f64 / (1024.0 * 1024.0),
        }
    }

    /// Calculate the size of a directory recursively
    fn get_directory_size(path: &std::path::Path) -> Result<u64> {
        let mut size = 0u64;

        if let Ok(entries) = std::fs::read_dir(path) {
            for entry in entries.flatten() {
                if let Ok(metadata) = entry.metadata() {
                    if metadata.is_file() {
                        size += metadata.len();
                    } else if metadata.is_dir() {
                        size += StoreManager::get_directory_size(&entry.path()).unwrap_or(0);
                    }
                }
            }
        }

        Ok(size)
    }

    /// Clean up orphaned directories that don't belong to any assigned partition
    pub fn cleanup_orphaned_directories(&self) -> Result<u64> {
        // COMMENTED OUT FOR TESTING: Disable cleanup to isolate performance issues
        info!("cleanup_orphaned_directories() called but disabled for testing");
        return Ok(0);

        let mut total_freed = 0u64;

        // Build a set of currently assigned partition directories
        let mut assigned_dirs = std::collections::HashSet::new();
        for entry in self.stores.iter() {
            let partition = entry.key();
            let dir_name = format!(
                "{}_{}",
                partition.topic().replace('/', "_"),
                partition.partition_number()
            );
            assigned_dirs.insert(dir_name);
        }

        info!(
            "Checking for orphaned directories. Currently assigned: {:?}",
            assigned_dirs
        );

        // Scan the store directory for all partition directories
        if let Ok(entries) = std::fs::read_dir(&self.store_config.path) {
            for entry in entries.flatten() {
                if let Ok(metadata) = entry.metadata() {
                    if metadata.is_dir() {
                        let dir_name = entry.file_name().to_string_lossy().to_string();

                        // Check if this directory matches the pattern topic_partition
                        // and is not in our assigned set
                        if dir_name.contains('_') && !assigned_dirs.contains(&dir_name) {
                            // This is an orphaned directory
                            let dir_path = entry.path();
                            let dir_size = Self::get_directory_size(&dir_path).unwrap_or(0);

                            match std::fs::remove_dir_all(&dir_path) {
                                Ok(_) => {
                                    info!(
                                        "Removed orphaned directory {} ({:.2} MB)",
                                        dir_name,
                                        dir_size as f64 / (1024.0 * 1024.0)
                                    );
                                    total_freed += dir_size;
                                }
                                Err(e) => {
                                    warn!(
                                        "Failed to remove orphaned directory {}: {}",
                                        dir_name, e
                                    );
                                }
                            }
                        }
                    }
                }
            }
        }

        if total_freed > 0 {
            info!(
                "Cleaned up {:.2} MB of orphaned directories",
                total_freed as f64 / (1024.0 * 1024.0)
            );
        } else {
            debug!("No orphaned directories found");
        }

        Ok(total_freed)
    }
}

/// Guard to ensure cleanup flag is released when dropped
struct CleanupGuard<'a> {
    flag: &'a AtomicBool,
}

impl<'a> Drop for CleanupGuard<'a> {
    fn drop(&mut self) {
        self.flag.store(false, Ordering::Release);
    }
}

/// Handle for the cleanup task that allows graceful shutdown
pub struct CleanupTaskHandle {
    handle: JoinHandle<()>,
    shutdown_tx: Option<tokio::sync::oneshot::Sender<()>>,
}

impl CleanupTaskHandle {
    /// Stop the cleanup task gracefully
    pub async fn stop(mut self) {
        if let Some(tx) = self.shutdown_tx.take() {
            let _ = tx.send(());
        }

        match tokio::time::timeout(Duration::from_secs(5), self.handle).await {
            Ok(Ok(())) => info!("Cleanup task shut down successfully"),
            Ok(Err(e)) => warn!("Cleanup task failed: {}", e),
            Err(_) => warn!("Cleanup task shutdown timed out"),
        }
    }
}

#[cfg(test)]
mod tests {
    use crate::store::{TimestampKey, TimestampMetadata};

    use super::*;
    use common_types::RawEvent;
    use std::sync::Arc;
    use tempfile::TempDir;

    #[tokio::test]
    async fn test_global_capacity_management() {
        let temp_dir = TempDir::new().unwrap();
        let config = DeduplicationStoreConfig {
            path: temp_dir.path().to_path_buf(),
            max_capacity: 100, // Very small capacity to test the logic
        };

        let manager = Arc::new(StoreManager::new(config));

        // Test that needs_cleanup works correctly
        assert!(
            !manager.needs_cleanup().await,
            "Should not need cleanup when empty"
        );

        // Create stores
        let store1 = manager.get_or_create("test-topic", 0).await.unwrap();
        let _store2 = manager.get_or_create("test-topic", 1).await.unwrap();

        // Add some events
        for i in 0..10 {
            let event = RawEvent {
                uuid: Some(uuid::Uuid::new_v4()),
                event: format!("test_event_{i}"),
                distinct_id: Some(serde_json::Value::String(format!("user_{i}"))),
                token: Some("test_token".to_string()),
                timestamp: Some("2021-01-01T00:00:00Z".to_string()),
                properties: std::collections::HashMap::new(),
                ..Default::default()
            };
            // Add test data directly to the store
            let key = TimestampKey::from(&event);
            let metadata = TimestampMetadata::new(&event);
            store1.put_timestamp_record(&key, &metadata).await.unwrap();
        }

        // Test that cleanup can be called without error
        let result = manager.cleanup_old_entries_if_needed().await;
        assert!(result.is_ok(), "Cleanup should not error");

        // Test with zero capacity
        let zero_config = DeduplicationStoreConfig {
            path: temp_dir.path().to_path_buf(),
            max_capacity: 0,
        };
        let zero_manager = Arc::new(StoreManager::new(zero_config));
        assert!(
            !zero_manager.needs_cleanup().await,
            "Should never need cleanup with zero capacity"
        );
    }

    #[tokio::test]
    async fn test_periodic_cleanup_task() {
        let temp_dir = TempDir::new().unwrap();
        let config = DeduplicationStoreConfig {
            path: temp_dir.path().to_path_buf(),
            max_capacity: 5_000, // Small capacity
        };

        let manager = Arc::new(StoreManager::new(config));

        // Start periodic cleanup with short interval for testing
        let cleanup_handle = manager.clone().start_periodic_cleanup(
            Duration::from_millis(100), // Very short interval for testing
        );

        // Create a store and add data
        let store = manager.get_or_create("test-topic", 0).await.unwrap();

        // Add old events that should be cleaned up
        for i in 0..50 {
            let event = RawEvent {
                uuid: Some(uuid::Uuid::new_v4()),
                event: "test_event".to_string(),
                distinct_id: Some(serde_json::Value::String(format!("user_{i}"))),
                token: Some("test_token".to_string()),
                timestamp: Some("2021-01-01T00:00:00Z".to_string()), // Old timestamp
                properties: std::collections::HashMap::from([(
                    "data".to_string(),
                    serde_json::json!(format!("value_{}", i)),
                )]),
                ..Default::default()
            };
            // Add test data directly to the store
            let key = TimestampKey::from(&event);
            let metadata = TimestampMetadata::new(&event);
            store.put_timestamp_record(&key, &metadata).await.unwrap();
        }

        store.flush().await.unwrap();

        // Wait for cleanup task to run at least once
        tokio::time::sleep(Duration::from_millis(200)).await;

        // Stop the cleanup task
        cleanup_handle.stop().await;
    }

    #[tokio::test]
    async fn test_cleanup_task_graceful_shutdown() {
        let temp_dir = TempDir::new().unwrap();
        let config = DeduplicationStoreConfig {
            path: temp_dir.path().to_path_buf(),
            max_capacity: 1_000_000,
        };

        let manager = Arc::new(StoreManager::new(config));

        // Start cleanup task
        let cleanup_handle = manager.clone().start_periodic_cleanup(
            Duration::from_secs(60), // Long interval
        );

        // Give it time to start
        tokio::time::sleep(Duration::from_millis(10)).await;

        // Stop should complete quickly even with long interval
        let start = std::time::Instant::now();
        cleanup_handle.stop().await;
        let elapsed = start.elapsed();

        // Should shutdown within the timeout (5 seconds)
        assert!(elapsed < Duration::from_secs(6));
    }

    #[tokio::test]
    async fn test_cleanup_with_zero_capacity() {
        let temp_dir = TempDir::new().unwrap();
        let config = DeduplicationStoreConfig {
            path: temp_dir.path().to_path_buf(),
            max_capacity: 0, // Unlimited capacity
        };

        let manager = Arc::new(StoreManager::new(config));

        // Should never need cleanup with unlimited capacity
        assert!(!manager.needs_cleanup().await);

        // Cleanup should return 0 bytes freed
        let bytes_freed = manager.cleanup_old_entries_if_needed().await.unwrap();
        assert_eq!(bytes_freed, 0);
    }

    #[tokio::test]
    async fn test_get_or_create_store() {
        let temp_dir = TempDir::new().unwrap();
        let config = DeduplicationStoreConfig {
            path: temp_dir.path().to_path_buf(),
            max_capacity: 1024 * 1024 * 1024, // 1GB
        };

        let manager = StoreManager::new(config);

        // First creation should succeed
        let store1 = manager.get_or_create("test-topic", 0).await.unwrap();

        // Second call should return the same store
        let store2 = manager.get_or_create("test-topic", 0).await.unwrap();

        // Stores should be the same instance - verify by checking they share state
        // Add an event to store1
        let event = RawEvent {
            event: "test_event".to_string(),
            distinct_id: Some(serde_json::Value::String("test_user".to_string())),
            token: Some("test_token".to_string()),
            timestamp: Some("2021-01-01T00:00:00Z".to_string()),
            ..Default::default()
        };

        // Add event through store1
        let key = TimestampKey::from(&event);
        let metadata = TimestampMetadata::new(&event);

        // Store1 shouldn't have it yet
        assert!(store1.get_timestamp_record(&key).await.unwrap().is_none());

        // Add to store1
        store1.put_timestamp_record(&key, &metadata).await.unwrap();

        // Now both store1 and store2 should have it (proving they're the same store instance)
        assert!(store1.get_timestamp_record(&key).await.unwrap().is_some());
        assert!(store2.get_timestamp_record(&key).await.unwrap().is_some());
    }

    #[tokio::test]
    async fn test_concurrent_store_creation() {
        let temp_dir = TempDir::new().unwrap();
        let config = DeduplicationStoreConfig {
            path: temp_dir.path().to_path_buf(),
            max_capacity: 1024 * 1024 * 1024,
        };

        let manager = Arc::new(StoreManager::new(config));

        // Spawn multiple tasks trying to create the same store
        let mut handles = vec![];
        for _ in 0..10 {
            let manager_clone = manager.clone();
            let handle =
                tokio::spawn(
                    async move { manager_clone.get_or_create("concurrent-topic", 42).await },
                );
            handles.push(handle);
        }

        // All should succeed and return the same store
        let mut stores = vec![];
        for handle in handles {
            let store = handle.await.unwrap().unwrap();
            stores.push(store);
        }

        // All stores should be the same instance - verify by checking they share state
        // Add an event through the first store
        let event = RawEvent {
            event: "concurrent_test_event".to_string(),
            distinct_id: Some(serde_json::Value::String("concurrent_user".to_string())),
            token: Some("concurrent_token".to_string()),
            timestamp: Some("2021-01-01T00:00:00Z".to_string()),
            ..Default::default()
        };

        // Add event through first store
        let key = TimestampKey::from(&event);
        let metadata = TimestampMetadata::new(&event);

        // First store shouldn't have it yet
        assert!(stores[0].get_timestamp_record(&key).await.unwrap().is_none());

        // Add to first store
        stores[0].put_timestamp_record(&key, &metadata).await.unwrap();

        // All stores should now have it (proving they're all the same store instance)
        for store in &stores {
            assert!(store.get_timestamp_record(&key).await.unwrap().is_some());
        }
    }
}<|MERGE_RESOLUTION|>--- conflicted
+++ resolved
@@ -289,8 +289,7 @@
     /// This method checks the total size across all stores and triggers cleanup
     /// on individual stores if the global capacity is exceeded. Cleanup is distributed
     /// across all stores by removing a percentage of each store's time range.
-<<<<<<< HEAD
-    pub fn cleanup_old_entries_if_needed(&self) -> Result<u64> {
+    pub async fn cleanup_old_entries_if_needed(&self) -> Result<u64> {
         // COMMENTED OUT FOR TESTING: Disable cleanup to isolate performance issues
         info!("cleanup_old_entries_if_needed() called but disabled for testing");
         return Ok(0);
@@ -304,18 +303,6 @@
         //     debug!("Cleanup already running, skipping this cycle");
         //     return Ok(0);
         // }
-=======
-    pub async fn cleanup_old_entries_if_needed(&self) -> Result<u64> {
-        // Try to acquire cleanup lock - if another cleanup is running, skip this one
-        if self
-            .cleanup_running
-            .compare_exchange(false, true, Ordering::Acquire, Ordering::Relaxed)
-            .is_err()
-        {
-            debug!("Cleanup already running, skipping this cycle");
-            return Ok(0);
-        }
->>>>>>> f6adbaa7
 
         // Ensure we release the lock when we're done
         let _guard = CleanupGuard {
@@ -413,8 +400,7 @@
     }
 
     /// Check if cleanup is needed based on current global size
-<<<<<<< HEAD
-    pub fn needs_cleanup(&self) -> bool {
+    pub async fn needs_cleanup(&self) -> bool {
         // COMMENTED OUT FOR TESTING: Disable cleanup to isolate performance issues
         info!("needs_cleanup() called but disabled for testing, returning false");
         return false;
@@ -428,7 +414,7 @@
 
         // let mut total_size = 0u64;
         // for entry in self.stores.iter() {
-        //     if let Ok(size) = entry.value().get_total_size() {
+        //     if let Ok(size) = entry.value().get_total_size().await {
         //         total_size += size;
         //     }
         // }
@@ -438,28 +424,6 @@
         //     total_size, self.store_config.max_capacity
         // );
         // total_size > self.store_config.max_capacity
-=======
-    pub async fn needs_cleanup(&self) -> bool {
-        // Log folder sizes and assigned partitions
-        self.log_folder_sizes_and_partitions();
-
-        if self.store_config.max_capacity == 0 {
-            return false;
-        }
-
-        let mut total_size = 0u64;
-        for entry in self.stores.iter() {
-            if let Ok(size) = entry.value().get_total_size().await {
-                total_size += size;
-            }
-        }
-
-        info!(
-            "Total size of all stores: {} bytes, max capacity: {} bytes",
-            total_size, self.store_config.max_capacity
-        );
-        total_size > self.store_config.max_capacity
->>>>>>> f6adbaa7
     }
 
     /// Start a periodic cleanup task that runs in the background
@@ -483,7 +447,6 @@
             loop {
                 tokio::select! {
                     _ = interval.tick() => {
-<<<<<<< HEAD
                         // COMMENTED OUT FOR TESTING: Disable cleanup to isolate performance issues
                         info!("Cleanup task tick - but cleanup is disabled for testing");
 
@@ -503,9 +466,9 @@
                         // }
 
                         // // Then check if we need capacity-based cleanup
-                        // if manager.needs_cleanup() {
+                        // if manager.needs_cleanup().await {
                         //     info!("Global capacity exceeded, triggering cleanup");
-                        //     match manager.cleanup_old_entries_if_needed() {
+                        //     match manager.cleanup_old_entries_if_needed().await {
                         //         Ok(0) => {
                         //             debug!("Cleanup skipped (may be already running or no data to clean)");
                         //         }
@@ -519,40 +482,6 @@
                         // } else {
                         //     info!("No cleanup needed, stores within capacity");
                         // }
-=======
-                        info!("Cleanup task tick - running periodic cleanup check");
-
-                        // First, clean up orphaned directories (unassigned partitions)
-                        match manager.cleanup_orphaned_directories() {
-                            Ok(0) => {
-                                debug!("No orphaned directories found");
-                            }
-                            Ok(bytes_freed) => {
-                                info!("Cleaned up {} bytes of orphaned directories", bytes_freed);
-                            }
-                            Err(e) => {
-                                warn!("Failed to clean up orphaned directories: {}", e);
-                            }
-                        }
-
-                        // Then check if we need capacity-based cleanup
-                        if manager.needs_cleanup().await {
-                            info!("Global capacity exceeded, triggering cleanup");
-                            match manager.cleanup_old_entries_if_needed().await {
-                                Ok(0) => {
-                                    debug!("Cleanup skipped (may be already running or no data to clean)");
-                                }
-                                Ok(bytes_freed) => {
-                                    info!("Periodic cleanup freed {} bytes", bytes_freed);
-                                }
-                                Err(e) => {
-                                    error!("Periodic cleanup failed: {}", e);
-                                }
-                            }
-                        } else {
-                            info!("No cleanup needed, stores within capacity");
-                        }
->>>>>>> f6adbaa7
                     }
                     _ = &mut shutdown_rx => {
                         info!("Cleanup task received shutdown signal");
