//! Multi-tier cache reader for PostHog, matching Django's HyperCache behavior.
//!
//! Reads from Redis (primary) then S3 (fallback) for flag definitions and similar data.
//!
//! ```rust,no_run
//! use common_hypercache::{HyperCacheConfig, HyperCacheReader, KeyType};
//! use std::sync::Arc;
//!
//! # #[tokio::main]
//! # async fn main() -> Result<(), Box<dyn std::error::Error>> {
//! // Configure the cache
//! let config = HyperCacheConfig::new(
//!     "flags".to_string(),
//!     "definitions".to_string(),
//!     "us-east-1".to_string(),
//!     "my-bucket".to_string()
//! );
//!
//! // Create the cache reader (requires Redis client)
//! # let redis_client = Arc::new(common_redis::MockRedisClient::new());
//! let reader = HyperCacheReader::new(redis_client, config).await?;
//!
//! // Get data from cache (tries Redis first, then S3)
//! let team_key = KeyType::string("team-123");
//! let data = reader.get(&team_key).await?;
//! # Ok(())
//! # }
//! ```

use anyhow::Result;
use aws_config::BehaviorVersion;
use aws_sdk_s3::Client as AwsS3SdkClient;
use common_compression::{decompress_zstd, CompressionError};
use common_metrics::inc;
use common_redis::Client as RedisClient;
#[cfg(all(test, feature = "mock-client"))]
use common_s3::MockS3Client;
use common_s3::{S3Client, S3Error, S3Impl};
use common_types::{TeamId, TeamIdentifier};
#[cfg(all(test, feature = "mock-client"))]
use mockall::predicate;
use serde_json::Value;
use std::fmt::{self, Display};
use std::sync::Arc;
use std::time::Duration;
use thiserror::Error;
use tokio::time::timeout;
use tracing::debug;

/// Metric name for tracking hypercache operations in Prometheus (same one used in Django's HyperCache)
const HYPERCACHE_COUNTER_NAME: &str = "posthog_hypercache_get_from_cache";

/// Tombstone metric for tracking "impossible" failures that should never happen in production
/// Note this is a duplicate of the const in feature_flags::metrics::consts::TOMBSTONE_COUNTER
const TOMBSTONE_COUNTER_NAME: &str = "posthog_tombstone_total";

/// Sentinel value used in Redis to indicate that a cache key exists but has no data
const HYPER_CACHE_EMPTY_VALUE: &str = "__missing__";

/// Cache key type matching Django's KeyType = Team | str | int
#[derive(Debug)]
pub enum KeyType {
    Team(Box<dyn TeamIdentifier>),
    String(String),
    Int(TeamId),
}

impl KeyType {
    pub fn team(team: impl TeamIdentifier + 'static) -> Self {
        KeyType::Team(Box::new(team))
    }

    pub fn string(s: impl Into<String>) -> Self {
        KeyType::String(s.into())
    }

    pub fn int(id: TeamId) -> Self {
        KeyType::Int(id)
    }
}

impl From<&str> for KeyType {
    fn from(s: &str) -> Self {
        KeyType::String(s.to_string())
    }
}

impl From<String> for KeyType {
    fn from(s: String) -> Self {
        KeyType::String(s)
    }
}

impl From<TeamId> for KeyType {
    fn from(id: TeamId) -> Self {
        KeyType::Int(id)
    }
}

// No blanket From<T: TeamIdentifier> to avoid conflicts
impl From<common_types::Team> for KeyType {
    fn from(team: common_types::Team) -> Self {
        KeyType::Team(Box::new(team))
    }
}

impl Display for KeyType {
    fn fmt(&self, f: &mut fmt::Formatter<'_>) -> fmt::Result {
        match self {
            KeyType::Team(team) => write!(
                f,
                "Team(id: {}, token: {})",
                team.team_id(),
                team.api_token()
            ),
            KeyType::String(s) => write!(f, "String({s})"),
            KeyType::Int(i) => write!(f, "Int({i})"),
        }
    }
}

#[derive(Error, Debug)]
pub enum HyperCacheError {
    #[error("Redis error: {0}")]
    Redis(#[from] common_redis::CustomRedisError),

    #[error("S3 error: {0}")]
    S3(#[from] S3Error),

    #[error("JSON parsing error: {0}")]
    Json(#[from] serde_json::Error),

    #[error("Compression error: {0}")]
    Compression(#[from] CompressionError),

    #[error("Cache miss - data not found in any tier")]
    CacheMiss,

    #[error("Timeout error: {0}")]
    Timeout(String),
}

#[derive(Debug, Clone, PartialEq)]
pub enum CacheSource {
    Redis,
    S3,
<<<<<<< HEAD
    DatabaseFallback,
=======
    Fallback,
>>>>>>> 3c1afa09
}

#[derive(Debug, Clone)]
pub struct HyperCacheConfig {
    pub s3_bucket: String,
    pub s3_region: String,
    pub s3_endpoint: Option<String>,
    pub redis_timeout: Duration,
    pub s3_timeout: Duration,
    pub namespace: String,
    pub value: String,
    pub token_based: bool,
    pub django_cache_version: String,
}

impl HyperCacheConfig {
    /// Create config with explicit settings (defaults django_cache_version to "1")
    pub fn new(namespace: String, value: String, s3_region: String, s3_bucket: String) -> Self {
        Self {
            s3_bucket,
            s3_region,
            s3_endpoint: None,
            redis_timeout: Duration::from_millis(500),
            s3_timeout: Duration::from_secs(3),
            namespace,
            value,
            token_based: false,
            django_cache_version: "1".to_string(),
        }
    }

    /// Create config with custom django cache version
    pub fn with_django_cache_version(
        namespace: String,
        value: String,
        s3_region: String,
        s3_bucket: String,
        django_cache_version: String,
    ) -> Self {
        Self {
            s3_bucket,
            s3_region,
            s3_endpoint: None,
            redis_timeout: Duration::from_millis(500),
            s3_timeout: Duration::from_secs(3),
            namespace,
            value,
            token_based: false,
            django_cache_version,
        }
    }

    /// Generate cache key for Redis (includes Django's posthog:version: prefix)
    pub fn get_redis_cache_key(&self, key: &KeyType) -> String {
        let base_key = self.get_base_cache_key(key);
        format!("posthog:{}:{}", self.django_cache_version, base_key)
    }

    /// Generate cache key for S3 (no prefix, matches Django's object_storage keys)
    pub fn get_s3_cache_key(&self, key: &KeyType) -> String {
        self.get_base_cache_key(key)
    }

    /// Generate base cache key (used by both Redis and S3, but Redis adds prefix)
    fn get_base_cache_key(&self, key: &KeyType) -> String {
        let key_str = if self.token_based {
            match key {
                KeyType::Team(team) => team.api_token().to_string(),
                KeyType::String(s) => s.clone(),
                KeyType::Int(i) => i.to_string(),
            }
        } else {
            match key {
                KeyType::Team(team) => team.team_id().to_string(),
                KeyType::String(s) => s.clone(),
                KeyType::Int(i) => i.to_string(),
            }
        };

        if self.token_based {
            format!(
                "cache/team_tokens/{}/{}/{}",
                key_str, self.namespace, self.value
            )
        } else {
            format!("cache/teams/{}/{}/{}", key_str, self.namespace, self.value)
        }
    }
}

pub struct HyperCacheReader {
    redis_client: Arc<dyn RedisClient + Send + Sync>,
    s3_client: Arc<dyn S3Client + Send + Sync>,
    config: HyperCacheConfig,
}

impl HyperCacheReader {
    pub async fn new(
        redis_client: Arc<dyn RedisClient + Send + Sync>,
        config: HyperCacheConfig,
    ) -> Result<Self> {
        let mut aws_config_builder = aws_config::defaults(BehaviorVersion::latest())
            .region(aws_config::Region::new(config.s3_region.clone()));

        if let Some(endpoint) = &config.s3_endpoint {
            aws_config_builder = aws_config_builder.endpoint_url(endpoint);
        }

        let aws_config = aws_config_builder.load().await;

        let mut s3_config_builder = aws_sdk_s3::config::Builder::from(&aws_config);
        if config.s3_endpoint.is_some() {
            s3_config_builder = s3_config_builder.force_path_style(true);
        }

        let aws_s3_client = AwsS3SdkClient::from_conf(s3_config_builder.build());
        let s3_client = Arc::new(S3Impl::new(aws_s3_client)) as Arc<dyn S3Client + Send + Sync>;

        Ok(Self {
            redis_client,
            s3_client,
            config,
        })
    }

    /// Create a new HyperCacheReader with a custom S3 client (useful for testing)
    pub fn new_with_s3_client(
        redis_client: Arc<dyn RedisClient + Send + Sync>,
        s3_client: Arc<dyn S3Client + Send + Sync>,
        config: HyperCacheConfig,
    ) -> Self {
        Self {
            redis_client,
            s3_client,
            config,
        }
    }

    pub async fn get_with_source(
        &self,
        key: &KeyType,
    ) -> Result<(Value, CacheSource), HyperCacheError> {
        let redis_cache_key = self.config.get_redis_cache_key(key);

        // Try Redis first
        match timeout(
            self.config.redis_timeout,
            self.try_get_from_redis(&redis_cache_key),
        )
        .await
        {
            Ok(Ok(data)) => {
                inc(
                    HYPERCACHE_COUNTER_NAME,
                    &[
                        ("result".to_string(), "hit_redis".to_string()),
                        ("namespace".to_string(), self.config.namespace.clone()),
                        ("value".to_string(), self.config.value.clone()),
                    ],
                    1,
                );

                if let Value::String(s) = &data {
                    if s == HYPER_CACHE_EMPTY_VALUE {
                        return Ok((Value::Null, CacheSource::Redis));
                    }
                }
                return Ok((data, CacheSource::Redis));
            }
            Ok(Err(_)) | Err(_) => {
                // Continue to S3 fallback
            }
        }

        // Try S3 fallback
        let s3_cache_key = self.config.get_s3_cache_key(key);
        match timeout(self.config.s3_timeout, self.try_get_from_s3(&s3_cache_key)).await {
            Ok(Ok(data)) => {
                inc(
                    HYPERCACHE_COUNTER_NAME,
                    &[
                        ("result".to_string(), "hit_s3".to_string()),
                        ("namespace".to_string(), self.config.namespace.clone()),
                        ("value".to_string(), self.config.value.clone()),
                    ],
                    1,
                );
                return Ok((data, CacheSource::S3));
            }
            Ok(Err(_)) | Err(_) => {
                // Both sources failed
            }
        }

        inc(
            HYPERCACHE_COUNTER_NAME,
            &[
                ("result".to_string(), "missing".to_string()),
                ("namespace".to_string(), self.config.namespace.clone()),
                ("value".to_string(), self.config.value.clone()),
            ],
            1,
        );

        // Also increment the tombstone counter for hypercache misses - this should never happen
        inc(
            TOMBSTONE_COUNTER_NAME,
            &[
                ("failure_type".to_string(), "hypercache_miss".to_string()),
                ("namespace".to_string(), self.config.namespace.clone()),
                ("value".to_string(), self.config.value.clone()),
            ],
            1,
        );

        Err(HyperCacheError::CacheMiss)
    }

    pub async fn get(&self, key: &KeyType) -> Result<Value, HyperCacheError> {
        let (data, _source) = self.get_with_source(key).await?;
        Ok(data)
    }

<<<<<<< HEAD
    /// Get a value from cache with database fallback support
    ///
    /// This method tries to get data from cache (Redis first, then S3), and if both
    /// cache tiers miss, calls the provided fallback function to retrieve the data
    /// from an alternative source (typically a database).
=======
    /// Get a value from cache with fallback support
    ///
    /// This method tries to get data from cache (Redis first, then S3), and if both
    /// cache tiers miss, calls the provided fallback function to retrieve the data
    /// from an alternative source (e.g., database, API, computation, etc.).
>>>>>>> 3c1afa09
    ///
    /// Unlike a read-through cache pattern, this method does NOT write the fallback
    /// result back to the cache. This is intentional to handle catastrophic cache
    /// miss scenarios without potentially corrupting the cache with data that may
    /// not match the expected format or freshness requirements.
    ///
    /// # Arguments
    /// * `key` - The key to look up
    /// * `fallback` - Function to call if both cache tiers miss
    ///
    /// # Returns
<<<<<<< HEAD
    /// * `Ok((Value, CacheSource))` - The value and its source (Redis, S3, or DatabaseFallback)
=======
    /// * `Ok((Value, CacheSource))` - The value and its source (Redis, S3, or Fallback)
>>>>>>> 3c1afa09
    /// * `Err(E)` - Error from the fallback function, or HyperCacheError if fallback returns None
    pub async fn get_with_source_or_fallback<F, Fut, E>(
        &self,
        key: &KeyType,
        fallback: F,
    ) -> Result<(Value, CacheSource), E>
    where
        F: FnOnce() -> Fut,
        Fut: std::future::Future<Output = Result<Option<Value>, E>>,
        E: From<HyperCacheError>,
    {
        // First try to get from cache (Redis then S3)
        match self.get_with_source(key).await {
            Ok((data, source)) => {
                // Cache hit - return the cached data
                Ok((data, source))
            }
            Err(HyperCacheError::CacheMiss) => {
                // Both cache tiers missed - try the fallback
                debug!("Cache miss for key {}, trying fallback", key);

                match fallback().await? {
                    Some(value) => {
                        inc(
                            HYPERCACHE_COUNTER_NAME,
                            &[
                                ("result".to_string(), "hit_fallback".to_string()),
                                ("namespace".to_string(), self.config.namespace.clone()),
                                ("value".to_string(), self.config.value.clone()),
                            ],
                            1,
                        );
<<<<<<< HEAD
                        Ok((value, CacheSource::DatabaseFallback))
                    }
                    None => {
                        // Fallback also returned no data
                        inc(
                            HYPERCACHE_COUNTER_NAME,
                            &[
                                ("result".to_string(), "missing_with_fallback".to_string()),
=======
                        Ok((value, CacheSource::Fallback))
                    }
                    None => {
                        // Tombstone metric - cache and database both miss is really unusual
                        inc(
                            TOMBSTONE_COUNTER_NAME,
                            &[
                                (
                                    "failure_type".to_string(),
                                    "hypercache_fallback_miss".to_string(),
                                ),
>>>>>>> 3c1afa09
                                ("namespace".to_string(), self.config.namespace.clone()),
                                ("value".to_string(), self.config.value.clone()),
                            ],
                            1,
                        );
<<<<<<< HEAD
=======

>>>>>>> 3c1afa09
                        Err(HyperCacheError::CacheMiss.into())
                    }
                }
            }
            Err(e) => {
                // Other cache errors - propagate them
                Err(e.into())
            }
        }
    }

    /// Get access to the configuration (useful for testing)
    pub fn config(&self) -> &HyperCacheConfig {
        &self.config
    }

    async fn try_get_from_redis(&self, cache_key: &str) -> Result<Value, HyperCacheError> {
        // Try raw bytes (Django compresses data > 512 bytes with Zstd)
        match self.redis_client.get_raw_bytes(cache_key.to_string()).await {
            Ok(raw_bytes) => {
                // Try Zstd(Pickle(JSON)) decompression pipeline
                match decompress_zstd(&raw_bytes) {
                    Ok(decompressed_bytes) => {
                        match serde_pickle::from_slice::<String>(
                            &decompressed_bytes,
                            Default::default(),
                        ) {
                            Ok(json_string) => {
                                if json_string == HYPER_CACHE_EMPTY_VALUE {
                                    return Ok(Value::String(json_string));
                                }
                                match serde_json::from_str(&json_string) {
                                    Ok(value) => return Ok(value),
                                    Err(e) => {
                                        debug!("Failed to parse JSON from compressed Redis data for key '{}': {}", cache_key, e);
                                    }
                                }
                            }
                            Err(e) => {
                                debug!("Failed to deserialize pickle from compressed Redis data for key '{}': {}", cache_key, e);
                            }
                        }
                    }
                    Err(e) => {
                        debug!(
                            "Failed to decompress Redis data for key '{}': {}",
                            cache_key, e
                        );
                    }
                }

                // Try Pickle(JSON) without compression
                match serde_pickle::from_slice::<String>(&raw_bytes, Default::default()) {
                    Ok(json_string) => {
                        if json_string == HYPER_CACHE_EMPTY_VALUE {
                            return Ok(Value::String(json_string));
                        }
                        match serde_json::from_str(&json_string) {
                            Ok(value) => return Ok(value),
                            Err(e) => {
                                debug!("Failed to parse JSON from uncompressed Redis data for key '{}': {}", cache_key, e);
                            }
                        }
                    }
                    Err(e) => {
                        debug!("Failed to deserialize pickle from uncompressed Redis data for key '{}': {}", cache_key, e);
                    }
                }
            }
            Err(e) => {
                debug!(
                    "Failed to get raw bytes from Redis for key '{}': {}",
                    cache_key, e
                );
            }
        }

        Err(HyperCacheError::CacheMiss)
    }

    pub(crate) async fn try_get_from_s3(&self, cache_key: &str) -> Result<Value, HyperCacheError> {
        match self
            .s3_client
            .get_string(&self.config.s3_bucket, cache_key)
            .await
        {
            Ok(body_str) => match serde_json::from_str(&body_str) {
                Ok(value) => Ok(value),
                Err(e) => {
                    debug!(
                        "Failed to parse JSON from S3 data for key '{}': {}",
                        cache_key, e
                    );
                    Err(HyperCacheError::Json(e))
                }
            },
            Err(e) => {
                debug!("Failed to get data from S3 for key '{}': {}", cache_key, e);
                Err(HyperCacheError::S3(e))
            }
        }
    }
}

#[cfg(test)]
mod tests {
    use super::*;
    use common_redis::{CustomRedisError, MockRedisClient};
    use serde_json::json;

    // Test helper functions
    fn create_test_config() -> HyperCacheConfig {
        HyperCacheConfig::new(
            "test".to_string(),
            "test".to_string(),
            "us-east-1".to_string(),
            "test-bucket".to_string(),
        )
    }

    #[cfg(test)]
    fn create_dummy_s3_client() -> Arc<dyn S3Client + Send + Sync> {
        #[cfg(feature = "mock-client")]
        {
            // Create a dummy mock S3 client for tests that don't actually use S3
            let mut mock_s3 = MockS3Client::new();
            mock_s3.expect_get_string().returning(|_, key| {
                let key_owned = key.to_string();
                Box::pin(async move { Err(S3Error::NotFound(key_owned)) })
            });
            Arc::new(mock_s3)
        }

        #[cfg(not(feature = "mock-client"))]
        {
            // Create a real S3 client when mock-client feature is not enabled
            use aws_config::BehaviorVersion;
            use aws_sdk_s3::config::Region;

            let config = aws_sdk_s3::Config::builder()
                .behavior_version(BehaviorVersion::latest())
                .region(Region::new("us-east-1"))
                .build();
            let s3_client = AwsS3SdkClient::from_conf(config);
            Arc::new(S3Impl::new(s3_client))
        }
    }

    fn create_test_reader_with_mocks(
        mock_redis: MockRedisClient,
        mock_s3: Arc<dyn S3Client + Send + Sync>,
    ) -> HyperCacheReader {
        HyperCacheReader::new_with_s3_client(
            Arc::new(mock_redis) as Arc<dyn RedisClient + Send + Sync>,
            mock_s3,
            create_test_config(),
        )
    }

    #[test]
    fn test_hypercache_config_new() {
        let config = HyperCacheConfig::new(
            "test_namespace".to_string(),
            "test_value".to_string(),
            "eu-west-1".to_string(),
            "custom-bucket".to_string(),
        );
        assert_eq!(config.s3_bucket, "custom-bucket");
        assert_eq!(config.s3_region, "eu-west-1");
        assert_eq!(config.s3_endpoint, None);
        assert_eq!(config.namespace, "test_namespace");
        assert_eq!(config.value, "test_value");
        assert_eq!(config.django_cache_version, "1"); // Default value
    }

    #[test]
    fn test_hypercache_config_with_custom_django_cache_version() {
        let config = HyperCacheConfig::with_django_cache_version(
            "test_namespace".to_string(),
            "test_value".to_string(),
            "eu-west-1".to_string(),
            "custom-bucket".to_string(),
            "3".to_string(),
        );
        assert_eq!(config.django_cache_version, "3");

        // Test that cache keys use the custom version
        let redis_key = config.get_redis_cache_key(&KeyType::string("123"));
        assert_eq!(
            redis_key,
            "posthog:3:cache/teams/123/test_namespace/test_value"
        );
    }

    #[test]
    fn test_cache_key_generation() {
        // Test ID-based cache keys
        let config = HyperCacheConfig::new(
            "flags".to_string(),
            "definitions".to_string(),
            "us-east-1".to_string(),
            "test-bucket".to_string(),
        );
        assert!(!config.token_based);

        let redis_cache_key = config.get_redis_cache_key(&KeyType::string("123"));
        assert_eq!(
            redis_cache_key,
            "posthog:1:cache/teams/123/flags/definitions"
        );

        let s3_cache_key = config.get_s3_cache_key(&KeyType::string("123"));
        assert_eq!(s3_cache_key, "cache/teams/123/flags/definitions");

        // Test token-based cache keys
        let mut token_config = config.clone();
        token_config.token_based = true;

        let redis_cache_key = token_config.get_redis_cache_key(&KeyType::string("phc_abc123"));
        assert_eq!(
            redis_cache_key,
            "posthog:1:cache/team_tokens/phc_abc123/flags/definitions"
        );

        let s3_cache_key = token_config.get_s3_cache_key(&KeyType::string("phc_abc123"));
        assert_eq!(
            s3_cache_key,
            "cache/team_tokens/phc_abc123/flags/definitions"
        );
    }

    #[test]
    fn test_keytype_int_key() {
        let config = HyperCacheConfig::new(
            "flags".to_string(),
            "definitions".to_string(),
            "us-east-1".to_string(),
            "test-bucket".to_string(),
        );
        let int_key = KeyType::int(999);

        // Test Redis cache key (includes Django prefix)
        let redis_cache_key = config.get_redis_cache_key(&int_key);
        assert_eq!(
            redis_cache_key,
            "posthog:1:cache/teams/999/flags/definitions"
        );

        // Test S3 cache key (no prefix)
        let s3_cache_key = config.get_s3_cache_key(&int_key);
        assert_eq!(s3_cache_key, "cache/teams/999/flags/definitions");
    }

    #[test]
    fn test_keytype_from_conversions() {
        let str_key: KeyType = "test_string".into();
        let string_key: KeyType = "test_string".to_string().into();
        let team_id_key: KeyType = 123i32.into();
        let i32_key: KeyType = 456i32.into();

        match str_key {
            KeyType::String(s) => assert_eq!(s, "test_string"),
            _ => panic!("Expected String variant"),
        }

        match string_key {
            KeyType::String(s) => assert_eq!(s, "test_string"),
            _ => panic!("Expected String variant"),
        }

        match team_id_key {
            KeyType::Int(i) => assert_eq!(i, 123),
            _ => panic!("Expected Int variant"),
        }

        match i32_key {
            KeyType::Int(i) => assert_eq!(i, 456),
            _ => panic!("Expected Int variant"),
        }
    }

    #[tokio::test]
    async fn test_get_with_source_empty_value() {
        let team_key = KeyType::string("123");
        let expected_data = "__missing__";

        let config = HyperCacheConfig::new(
            "test".to_string(),
            "test".to_string(),
            "us-east-1".to_string(),
            "test-bucket".to_string(),
        );
        let expected_cache_key = config.get_redis_cache_key(&team_key);

        let mut mock_redis = MockRedisClient::new();
        // Simulate Django's pickle format for empty value
        let pickled_bytes = serde_pickle::to_vec(&expected_data, Default::default()).unwrap();
        mock_redis = mock_redis.get_raw_bytes_ret(&expected_cache_key, Ok(pickled_bytes));

        let reader = HyperCacheReader {
            redis_client: Arc::new(mock_redis) as Arc<dyn RedisClient + Send + Sync>,
            s3_client: create_dummy_s3_client(),
            config,
        };

        let (result, source) = reader.get_with_source(&team_key).await.unwrap();
        assert_eq!(source, CacheSource::Redis);
        assert_eq!(result, Value::Null);
    }

    #[tokio::test]
    async fn test_try_get_from_redis_success() {
        let mut mock_redis = MockRedisClient::new();
        let test_data = json!({"flags": [], "group_type_mapping": {}});
        let test_data_str = serde_json::to_string(&test_data).unwrap();

        // Simulate Django's pickle format (uncompressed)
        let pickled_bytes = serde_pickle::to_vec(&test_data_str, Default::default()).unwrap();
        mock_redis = mock_redis.get_raw_bytes_ret("test_key", Ok(pickled_bytes));

        let config = HyperCacheConfig::new(
            "test".to_string(),
            "test".to_string(),
            "us-east-1".to_string(),
            "test-bucket".to_string(),
        );
        let reader = HyperCacheReader {
            redis_client: Arc::new(mock_redis) as Arc<dyn RedisClient + Send + Sync>,
            s3_client: create_dummy_s3_client(),
            config,
        };

        let result = reader.try_get_from_redis("test_key").await;
        assert!(result.is_ok());
        assert_eq!(result.unwrap(), test_data);
    }

    #[tokio::test]
    async fn test_try_get_from_redis_compressed_data() {
        use common_compression::compress_zstd;

        let mut mock_redis = MockRedisClient::new();
        let test_data = json!({"flags": [], "group_type_mapping": {}});
        let test_data_str = serde_json::to_string(&test_data).unwrap();

        // Simulate Django's compression pipeline: JSON string -> Pickle -> Zstd
        let pickled_bytes = serde_pickle::to_vec(&test_data_str, Default::default()).unwrap();
        let compressed_bytes = compress_zstd(&pickled_bytes).unwrap();

        mock_redis = mock_redis.get_raw_bytes_ret("test_key", Ok(compressed_bytes));

        let config = HyperCacheConfig::new(
            "test".to_string(),
            "test".to_string(),
            "us-east-1".to_string(),
            "test-bucket".to_string(),
        );
        let reader = HyperCacheReader {
            redis_client: Arc::new(mock_redis) as Arc<dyn RedisClient + Send + Sync>,
            s3_client: create_dummy_s3_client(),
            config,
        };

        let result = reader.try_get_from_redis("test_key").await;
        assert!(result.is_ok());
        assert_eq!(result.unwrap(), test_data);
    }

    #[tokio::test]
    async fn test_try_get_from_redis_pickled_uncompressed_data() {
        let mut mock_redis = MockRedisClient::new();
        let test_data = json!({"small": "data"});
        let test_data_str = serde_json::to_string(&test_data).unwrap();

        // Simulate Django's pipeline for small data: JSON string -> Pickle (no compression)
        let pickled_bytes = serde_pickle::to_vec(&test_data_str, Default::default()).unwrap();

        // Use the raw bytes method to provide the pickled (but uncompressed) bytes
        mock_redis = mock_redis.get_raw_bytes_ret("test_key", Ok(pickled_bytes));

        let config = HyperCacheConfig::new(
            "test".to_string(),
            "test".to_string(),
            "us-east-1".to_string(),
            "test-bucket".to_string(),
        );
        let reader = HyperCacheReader {
            redis_client: Arc::new(mock_redis) as Arc<dyn RedisClient + Send + Sync>,
            s3_client: create_dummy_s3_client(),
            config,
        };

        let result = reader.try_get_from_redis("test_key").await;
        assert!(result.is_ok());
        assert_eq!(result.unwrap(), test_data);
    }

    #[tokio::test]
    async fn test_try_get_from_redis_not_found() {
        let mut mock_redis = MockRedisClient::new();
        mock_redis = mock_redis.get_ret("test_key", Err(CustomRedisError::NotFound));

        let config = HyperCacheConfig::new(
            "test".to_string(),
            "test".to_string(),
            "us-east-1".to_string(),
            "test-bucket".to_string(),
        );
        let reader = HyperCacheReader {
            redis_client: Arc::new(mock_redis) as Arc<dyn RedisClient + Send + Sync>,
            s3_client: create_dummy_s3_client(),
            config,
        };

        let result = reader.try_get_from_redis("test_key").await;
        assert!(matches!(result, Err(HyperCacheError::CacheMiss)));
    }

    #[test]
    fn test_hypercache_error_conversion() {
        let cache_miss = HyperCacheError::CacheMiss;
        let redis_error = HyperCacheError::Redis(CustomRedisError::NotFound);
        let s3_error = HyperCacheError::S3(S3Error::OperationFailed("S3 error".to_string()));
        let json_error =
            HyperCacheError::Json(serde_json::from_str::<Value>("invalid").unwrap_err());
        let timeout_error = HyperCacheError::Timeout("Timeout".to_string());

        assert!(matches!(cache_miss, HyperCacheError::CacheMiss));
        assert!(matches!(redis_error, HyperCacheError::Redis(_)));
        assert!(matches!(s3_error, HyperCacheError::S3(_)));
        assert!(matches!(json_error, HyperCacheError::Json(_)));
        assert!(matches!(timeout_error, HyperCacheError::Timeout(_)));
    }

    #[tokio::test]
    async fn test_get_with_source_redis_hit() {
        let team_key = KeyType::string("123");
        let test_data = json!({"key": "value", "nested": {"data": "test"}});
        let test_data_str = serde_json::to_string(&test_data).unwrap();

        let config = HyperCacheConfig::new(
            "test".to_string(),
            "test".to_string(),
            "us-east-1".to_string(),
            "test-bucket".to_string(),
        );
        let expected_cache_key = config.get_redis_cache_key(&team_key);

        let mut mock_redis = MockRedisClient::new();
        // Simulate Django's pickle format (uncompressed)
        let pickled_bytes = serde_pickle::to_vec(&test_data_str, Default::default()).unwrap();
        mock_redis = mock_redis.get_raw_bytes_ret(&expected_cache_key, Ok(pickled_bytes));

        let reader = HyperCacheReader {
            redis_client: Arc::new(mock_redis) as Arc<dyn RedisClient + Send + Sync>,
            s3_client: create_dummy_s3_client(),
            config,
        };

        let (result, source) = reader.get_with_source(&team_key).await.unwrap();
        assert_eq!(source, CacheSource::Redis);
        assert_eq!(result, test_data);
    }

    #[tokio::test]
    #[cfg(feature = "mock-client")]
    async fn test_get_with_source_redis_miss_s3_hit() {
        let team_key = KeyType::string("123");
        let test_data = json!({"key": "value", "nested": {"data": "test"}});
        let test_data_str = serde_json::to_string(&test_data).unwrap();

        let config = HyperCacheConfig::new(
            "test".to_string(),
            "test".to_string(),
            "us-east-1".to_string(),
            "test-bucket".to_string(),
        );
        let expected_cache_key = config.get_redis_cache_key(&team_key);
        let expected_s3_key = config.get_s3_cache_key(&team_key);

        // Redis returns NotFound
        let mut mock_redis = MockRedisClient::new();
        mock_redis = mock_redis.get_ret(&expected_cache_key, Err(CustomRedisError::NotFound));
        // S3 returns data
        let mut mock_s3 = MockS3Client::new();
        mock_s3
            .expect_get_string()
            .with(
                predicate::eq("test-bucket"),
                predicate::eq(expected_s3_key.clone()),
            )
            .returning({
                let test_data_str = test_data_str.clone();
                move |_, _| {
                    let data = test_data_str.clone();
                    Box::pin(async move { Ok(data) })
                }
            });
        let mock_s3 = Arc::new(mock_s3);

        let reader = HyperCacheReader {
            redis_client: Arc::new(mock_redis) as Arc<dyn RedisClient + Send + Sync>,
            s3_client: mock_s3,
            config,
        };

        // Both Redis and S3 miss should result in CacheMiss error
        let (result, source) = reader.get_with_source(&team_key).await.unwrap();
        assert_eq!(source, CacheSource::S3);
        assert_eq!(result, test_data);
    }

    #[tokio::test]
    async fn test_get_with_source_complete_miss() {
        let team_key = KeyType::string("123");

        let config = HyperCacheConfig::new(
            "test".to_string(),
            "test".to_string(),
            "us-east-1".to_string(),
            "test-bucket".to_string(),
        );
        let expected_cache_key = config.get_redis_cache_key(&team_key);

        // Redis returns NotFound
        let mut mock_redis = MockRedisClient::new();
        mock_redis = mock_redis.get_ret(&expected_cache_key, Err(CustomRedisError::NotFound));

        let reader = HyperCacheReader {
            redis_client: Arc::new(mock_redis) as Arc<dyn RedisClient + Send + Sync>,
            s3_client: create_dummy_s3_client(),
            config,
        };

        // Both Redis and S3 miss should result in CacheMiss error
        let result = reader.get_with_source(&team_key).await;
        assert!(result.is_err());
        assert!(matches!(result.unwrap_err(), HyperCacheError::CacheMiss));
    }

    #[tokio::test]
    async fn test_redis_json_parsing_error() {
        let cache_key = "cache/teams/123/test_namespace/test_value";
        let invalid_json = "invalid json data";

        let mut mock_redis = MockRedisClient::new();
        mock_redis = mock_redis.get_ret(cache_key, Ok(invalid_json.to_string()));

        let config = HyperCacheConfig::new(
            "test".to_string(),
            "test".to_string(),
            "us-east-1".to_string(),
            "test-bucket".to_string(),
        );
        let reader = HyperCacheReader {
            redis_client: Arc::new(mock_redis) as Arc<dyn RedisClient + Send + Sync>,
            s3_client: create_dummy_s3_client(),
            config,
        };

        let result = reader.try_get_from_redis(cache_key).await;
        assert!(result.is_err());
        assert!(matches!(result.unwrap_err(), HyperCacheError::CacheMiss));
    }

    #[tokio::test]
    async fn test_compression_error_handling() {
        let mut mock_redis = MockRedisClient::new();
        // Provide invalid compressed data that will fail decompression
        let invalid_compressed_bytes = vec![0xFF, 0xFE, 0xFD, 0xFC]; // Invalid zstd data
        mock_redis = mock_redis.get_raw_bytes_ret("test_key", Ok(invalid_compressed_bytes));

        let reader = create_test_reader_with_mocks(mock_redis, create_dummy_s3_client());

        let result = reader.try_get_from_redis("test_key").await;
        // Should fail gracefully and return CacheMiss since we try multiple decompression approaches
        assert!(matches!(result, Err(HyperCacheError::CacheMiss)));
    }

    #[tokio::test]
    async fn test_get_with_source_or_fallback_cache_hit_redis() {
        // Test that fallback is not called when Redis cache hits
        let team_key = KeyType::string("123");
        let test_data = json!({"key": "value", "nested": {"data": "test"}});
        let test_data_str = serde_json::to_string(&test_data).unwrap();

        let config = HyperCacheConfig::new(
            "test".to_string(),
            "test".to_string(),
            "us-east-1".to_string(),
            "test-bucket".to_string(),
        );
        let expected_cache_key = config.get_redis_cache_key(&team_key);

        let mut mock_redis = MockRedisClient::new();
        // Simulate Django's pickle format (uncompressed)
        let pickled_bytes = serde_pickle::to_vec(&test_data_str, Default::default()).unwrap();
        mock_redis = mock_redis.get_raw_bytes_ret(&expected_cache_key, Ok(pickled_bytes));

        let reader = HyperCacheReader {
            redis_client: Arc::new(mock_redis) as Arc<dyn RedisClient + Send + Sync>,
            s3_client: create_dummy_s3_client(),
            config,
        };

        let result: Result<(Value, CacheSource), HyperCacheError> = reader
            .get_with_source_or_fallback(&team_key, || async {
                // If this is called, the test should fail because we expect cache hit
                panic!("Fallback should not be called when cache hits!");
            })
            .await;

        assert!(result.is_ok());
        let (data, source) = result.unwrap();
        assert_eq!(source, CacheSource::Redis);
        assert_eq!(data, test_data);
    }

    #[tokio::test]
    #[cfg(feature = "mock-client")]
    async fn test_get_with_source_or_fallback_cache_hit_s3() {
        // Test that fallback is not called when S3 cache hits (after Redis miss)
        let team_key = KeyType::string("123");
        let test_data = json!({"key": "value", "nested": {"data": "test"}});
        let test_data_str = serde_json::to_string(&test_data).unwrap();

        let config = HyperCacheConfig::new(
            "test".to_string(),
            "test".to_string(),
            "us-east-1".to_string(),
            "test-bucket".to_string(),
        );
        let expected_cache_key = config.get_redis_cache_key(&team_key);
        let expected_s3_key = config.get_s3_cache_key(&team_key);

        // Redis returns NotFound
        let mut mock_redis = MockRedisClient::new();
        mock_redis = mock_redis.get_ret(&expected_cache_key, Err(CustomRedisError::NotFound));

        // S3 returns data
        let mut mock_s3 = MockS3Client::new();
        mock_s3
            .expect_get_string()
            .with(
                predicate::eq("test-bucket"),
                predicate::eq(expected_s3_key.clone()),
            )
            .returning({
                let test_data_str = test_data_str.clone();
                move |_, _| {
                    let data = test_data_str.clone();
                    Box::pin(async move { Ok(data) })
                }
            });
        let mock_s3 = Arc::new(mock_s3);

        let reader = HyperCacheReader {
            redis_client: Arc::new(mock_redis) as Arc<dyn RedisClient + Send + Sync>,
            s3_client: mock_s3,
            config,
        };

        let result: Result<(Value, CacheSource), HyperCacheError> = reader
            .get_with_source_or_fallback(&team_key, || async {
                // If this is called, the test should fail because we expect cache hit
                panic!("Fallback should not be called when S3 cache hits!");
            })
            .await;

        assert!(result.is_ok());
        let (data, source) = result.unwrap();
        assert_eq!(source, CacheSource::S3);
        assert_eq!(data, test_data);
    }

    #[tokio::test]
    async fn test_get_with_source_or_fallback_uses_fallback() {
        // Test that fallback is called when both cache tiers miss
        let team_key = KeyType::string("123");
        let fallback_data = json!({"fallback": "data", "from": "database"});

        let config = HyperCacheConfig::new(
            "test".to_string(),
            "test".to_string(),
            "us-east-1".to_string(),
            "test-bucket".to_string(),
        );
        let expected_cache_key = config.get_redis_cache_key(&team_key);

        // Redis returns NotFound
        let mut mock_redis = MockRedisClient::new();
        mock_redis = mock_redis.get_ret(&expected_cache_key, Err(CustomRedisError::NotFound));

        let reader = HyperCacheReader {
            redis_client: Arc::new(mock_redis) as Arc<dyn RedisClient + Send + Sync>,
            s3_client: create_dummy_s3_client(), // S3 will also return NotFound
            config,
        };

        let fallback_data_clone = fallback_data.clone();
        let result = reader
            .get_with_source_or_fallback(&team_key, || {
                let data = fallback_data_clone.clone();
                async move { Ok::<Option<Value>, HyperCacheError>(Some(data)) }
            })
            .await;

        assert!(result.is_ok());
        let (data, source) = result.unwrap();
<<<<<<< HEAD
        assert_eq!(source, CacheSource::DatabaseFallback);
=======
        assert_eq!(source, CacheSource::Fallback);
>>>>>>> 3c1afa09
        assert_eq!(data, fallback_data);
    }

    #[tokio::test]
    async fn test_get_with_source_or_fallback_fallback_returns_none() {
        // Test when fallback returns None (data doesn't exist in database either)
        let team_key = KeyType::string("123");

        let config = HyperCacheConfig::new(
            "test".to_string(),
            "test".to_string(),
            "us-east-1".to_string(),
            "test-bucket".to_string(),
        );
        let expected_cache_key = config.get_redis_cache_key(&team_key);

        // Redis returns NotFound
        let mut mock_redis = MockRedisClient::new();
        mock_redis = mock_redis.get_ret(&expected_cache_key, Err(CustomRedisError::NotFound));

        let reader = HyperCacheReader {
            redis_client: Arc::new(mock_redis) as Arc<dyn RedisClient + Send + Sync>,
            s3_client: create_dummy_s3_client(),
            config,
        };

        let result = reader
            .get_with_source_or_fallback(&team_key, || async {
                Ok::<Option<Value>, HyperCacheError>(None)
            })
            .await;

        assert!(result.is_err());
        assert!(matches!(result.unwrap_err(), HyperCacheError::CacheMiss));
    }

    #[tokio::test]
    async fn test_get_with_source_or_fallback_fallback_error() {
        // Test when fallback returns an error
        let team_key = KeyType::string("123");

        let config = HyperCacheConfig::new(
            "test".to_string(),
            "test".to_string(),
            "us-east-1".to_string(),
            "test-bucket".to_string(),
        );
        let expected_cache_key = config.get_redis_cache_key(&team_key);

        // Redis returns NotFound
        let mut mock_redis = MockRedisClient::new();
        mock_redis = mock_redis.get_ret(&expected_cache_key, Err(CustomRedisError::NotFound));

        let reader = HyperCacheReader {
            redis_client: Arc::new(mock_redis) as Arc<dyn RedisClient + Send + Sync>,
            s3_client: create_dummy_s3_client(),
            config,
        };

        #[derive(Debug)]
        struct CustomError(String);
        impl From<HyperCacheError> for CustomError {
            fn from(e: HyperCacheError) -> Self {
                CustomError(format!("Cache error: {e}"))
            }
        }

        let result = reader
            .get_with_source_or_fallback(&team_key, || async {
                Err::<Option<Value>, CustomError>(CustomError(
                    "Database connection failed".to_string(),
                ))
            })
            .await;

        assert!(result.is_err());
        match result.unwrap_err() {
            CustomError(msg) => assert!(msg.contains("Database connection failed")),
        }
    }

    #[tokio::test]
    async fn test_get_with_source_or_fallback_no_cache_write() {
        // Verify that fallback data is NOT written to cache
        let team_key = KeyType::string("123");
        let fallback_data = json!({"fallback": "data"});

        let config = HyperCacheConfig::new(
            "test".to_string(),
            "test".to_string(),
            "us-east-1".to_string(),
            "test-bucket".to_string(),
        );
        let expected_cache_key = config.get_redis_cache_key(&team_key);

        // Redis returns NotFound initially
        let mut mock_redis = MockRedisClient::new();
        mock_redis = mock_redis.get_ret(&expected_cache_key, Err(CustomRedisError::NotFound));

        // Important: mock_redis should NOT receive any set/setex calls
        // If it did, the test would panic due to unexpected method calls

        let reader = HyperCacheReader {
            redis_client: Arc::new(mock_redis) as Arc<dyn RedisClient + Send + Sync>,
            s3_client: create_dummy_s3_client(),
            config,
        };

        let fallback_data_clone = fallback_data.clone();
        let result = reader
            .get_with_source_or_fallback(&team_key, || {
                let data = fallback_data_clone.clone();
                async move { Ok::<Option<Value>, HyperCacheError>(Some(data)) }
            })
            .await;

        assert!(result.is_ok());
        let (data, source) = result.unwrap();
<<<<<<< HEAD
        assert_eq!(source, CacheSource::DatabaseFallback);
=======
        assert_eq!(source, CacheSource::Fallback);
>>>>>>> 3c1afa09
        assert_eq!(data, fallback_data);

        // If we got here without panicking, it means no cache write was attempted
        // (MockRedisClient would panic on unexpected method calls)
    }
}<|MERGE_RESOLUTION|>--- conflicted
+++ resolved
@@ -144,11 +144,7 @@
 pub enum CacheSource {
     Redis,
     S3,
-<<<<<<< HEAD
-    DatabaseFallback,
-=======
     Fallback,
->>>>>>> 3c1afa09
 }
 
 #[derive(Debug, Clone)]
@@ -372,19 +368,11 @@
         Ok(data)
     }
 
-<<<<<<< HEAD
-    /// Get a value from cache with database fallback support
-    ///
-    /// This method tries to get data from cache (Redis first, then S3), and if both
-    /// cache tiers miss, calls the provided fallback function to retrieve the data
-    /// from an alternative source (typically a database).
-=======
     /// Get a value from cache with fallback support
     ///
     /// This method tries to get data from cache (Redis first, then S3), and if both
     /// cache tiers miss, calls the provided fallback function to retrieve the data
     /// from an alternative source (e.g., database, API, computation, etc.).
->>>>>>> 3c1afa09
     ///
     /// Unlike a read-through cache pattern, this method does NOT write the fallback
     /// result back to the cache. This is intentional to handle catastrophic cache
@@ -396,11 +384,7 @@
     /// * `fallback` - Function to call if both cache tiers miss
     ///
     /// # Returns
-<<<<<<< HEAD
-    /// * `Ok((Value, CacheSource))` - The value and its source (Redis, S3, or DatabaseFallback)
-=======
     /// * `Ok((Value, CacheSource))` - The value and its source (Redis, S3, or Fallback)
->>>>>>> 3c1afa09
     /// * `Err(E)` - Error from the fallback function, or HyperCacheError if fallback returns None
     pub async fn get_with_source_or_fallback<F, Fut, E>(
         &self,
@@ -433,16 +417,6 @@
                             ],
                             1,
                         );
-<<<<<<< HEAD
-                        Ok((value, CacheSource::DatabaseFallback))
-                    }
-                    None => {
-                        // Fallback also returned no data
-                        inc(
-                            HYPERCACHE_COUNTER_NAME,
-                            &[
-                                ("result".to_string(), "missing_with_fallback".to_string()),
-=======
                         Ok((value, CacheSource::Fallback))
                     }
                     None => {
@@ -454,16 +428,11 @@
                                     "failure_type".to_string(),
                                     "hypercache_fallback_miss".to_string(),
                                 ),
->>>>>>> 3c1afa09
                                 ("namespace".to_string(), self.config.namespace.clone()),
                                 ("value".to_string(), self.config.value.clone()),
                             ],
                             1,
                         );
-<<<<<<< HEAD
-=======
-
->>>>>>> 3c1afa09
                         Err(HyperCacheError::CacheMiss.into())
                     }
                 }
@@ -1173,11 +1142,7 @@
 
         assert!(result.is_ok());
         let (data, source) = result.unwrap();
-<<<<<<< HEAD
-        assert_eq!(source, CacheSource::DatabaseFallback);
-=======
         assert_eq!(source, CacheSource::Fallback);
->>>>>>> 3c1afa09
         assert_eq!(data, fallback_data);
     }
 
@@ -1296,11 +1261,7 @@
 
         assert!(result.is_ok());
         let (data, source) = result.unwrap();
-<<<<<<< HEAD
-        assert_eq!(source, CacheSource::DatabaseFallback);
-=======
         assert_eq!(source, CacheSource::Fallback);
->>>>>>> 3c1afa09
         assert_eq!(data, fallback_data);
 
         // If we got here without panicking, it means no cache write was attempted
