--- conflicted
+++ resolved
@@ -54,11 +54,8 @@
             context: None,
             suspicious: false,
             module: None,
-<<<<<<< HEAD
             exception_type: None,
-=======
             code_variables: None,
->>>>>>> fd650158
         };
 
         add_raw_to_junk(&mut f, raw);
