use reqwest::Url;
use serde::{Deserialize, Serialize};
use sourcemap::{SourceMap, Token};

use crate::{
    error::{Error, JsResolveErr, ResolutionError},
    symbol_store::SymbolCatalog,
    types::frames::Frame,
};

// A minifed JS stack frame. Just the minimal information needed to lookup some
// sourcemap for it and produce a "real" stack frame.
// TODO - how do we know if this frame is minified? If it isn't, we can skip a lot of work, but I think we have to guess? Based on whether we can get a sourcemap for it?
#[derive(Debug, Clone, Deserialize, Serialize)]
pub struct RawJSFrame {
    #[serde(rename = "lineno")]
    pub line: u32,
    #[serde(rename = "colno")]
    pub column: u32,
    #[serde(rename = "filename")]
    pub source_url: Option<String>, // The url the the script the frame was in was fetched from
    pub in_app: bool,
    #[serde(rename = "function")]
    pub fn_name: String,
}

impl RawJSFrame {
    pub async fn resolve<C>(&self, team_id: i32, catalog: &C) -> Result<Frame, Error>
    where
        C: SymbolCatalog<Url, SourceMap>,
    {
        match self.resolve_impl(team_id, catalog).await {
            Ok(frame) => Ok(frame),
            Err(Error::ResolutionError(ResolutionError::JavaScript(e))) => {
                Ok(self.handle_resolution_error(e))
            }
            Err(e) => Err(e),
        }
    }

    async fn resolve_impl<C>(&self, team_id: i32, catalog: &C) -> Result<Frame, Error>
    where
        C: SymbolCatalog<Url, SourceMap>,
    {
        let store = catalog.get();
        let url = self.source_url()?;

        let sourcemap = store.fetch(team_id, url).await?;
        let Some(token) = sourcemap.lookup_token(self.line, self.column) else {
            return Err(
                JsResolveErr::TokenNotFound(self.fn_name.clone(), self.line, self.column).into(),
            );
        };

        Ok(Frame::from((self, token)))
    }

    // JS frames can only handle JS resolution errors - errors at the network level
    pub fn handle_resolution_error(&self, e: JsResolveErr) -> Frame {
        // If we failed to resolve the frame, we mark it as "not resolved" and add the error message,
        // then return a Frame anyway, because frame handling is a best-effort thing.
        (self, e).into()
    }

    fn source_url(&self) -> Result<Url, JsResolveErr> {
        // We can't resolve a frame without a source ref, and are forced
        // to assume this frame is not minified
        let Some(source_url) = &self.source_url else {
            return Err(JsResolveErr::NoSourceUrl);
        };

        // We outright reject relative URLs, or ones that are not HTTP
        if !source_url.starts_with("http://") && !source_url.starts_with("https://") {
            return Err(JsResolveErr::InvalidSourceUrl(source_url.clone()));
        }

        // TODO - we assume these are always absolute urls, and maybe should handle cases where
        // they aren't? We control this on the client side, and I'd prefer to enforce it here.

        // These urls can have a trailing line and column number, formatted like: http://example.com/path/to/file.js:1:2.
        // We need to strip that off to get the actual source url
        // If the last colon is after the last slash, remove it, under the assumption that it's a column number.
        // If there is no colon, or it's before the last slash, we assume the whole thing is a url,
        // with no trailing line and column numbers
        let last_colon = source_url.rfind(':');
        let last_slash = source_url.rfind('/');
        let useful = match (last_colon, last_slash) {
            (Some(colon), Some(slash)) if colon > slash => colon,
            _ => source_url.len(),
        };

        // We do this check one more time, to account for possible line number
        let source_url = &source_url[..useful];
        let last_colon = source_url.rfind(':');
        let last_slash = source_url.rfind('/');
        let useful = match (last_colon, last_slash) {
            (Some(colon), Some(slash)) if colon > slash => colon,
            _ => source_url.len(),
        };

        Url::parse(&source_url[..useful])
            .map_err(|_| JsResolveErr::InvalidSourceUrl(source_url.to_string()))
    }
<<<<<<< HEAD

    // JS frames can only handle JS resolution errors - errors at the network level
    pub fn try_handle_resolution_error(&self, e: JsResolveErr) -> Result<Frame, Error> {
        // A bit naughty, but for code like this, justified I think
        use JsResolveErr::{
            InvalidSourceMap, InvalidSourceMapHeader, InvalidSourceMapUrl, InvalidSourceUrl,
            NoSourceUrl, NoSourcemap, TokenNotFound,
        };

        // I break out all the cases individually here, rather than using an _ to match all,
        // because I want this to stop compiling if we add new cases
        Ok(match e {
            NoSourceUrl => self.try_assume_unminified().ok_or(NoSourceUrl), // We assume we're not minified
            NoSourcemap(u) => self.try_assume_unminified().ok_or(NoSourcemap(u)),
            InvalidSourceMap(e) => Err(JsResolveErr::from(e)),
            TokenNotFound(s, l, c) => Err(TokenNotFound(s, l, c)),
            InvalidSourceUrl(u) => Err(InvalidSourceUrl(u)),
            InvalidSourceMapHeader(u) => Err(InvalidSourceMapHeader(u)),
            InvalidSourceMapUrl(u) => Err(InvalidSourceMapUrl(u)),
        }?)
    }

    // Returns none if the frame is minified
    fn try_assume_unminified(&self) -> Option<Frame> {
        // TODO - we should include logic here that uses some kind of heuristic to determine
        // if this frame is minified or not. Right now, we simply assume it isn't if this is
        // being called (and all the cases where it's called are above)
        Some(Frame {
            mangled_name: self.fn_name.clone(),
            line: Some(self.line),
            column: Some(self.column),
            source: self.source_url.clone(), // Maybe we have one?
            in_app: self.in_app,
            resolved_name: Some(self.fn_name.clone()), // This is the bit we'd want to check
            resolved: false,
            lang: "javascript".to_string(),
        })
    }
=======
>>>>>>> b238b341
}

impl From<(&RawJSFrame, Token<'_>)> for Frame {
    fn from(src: (&RawJSFrame, Token)) -> Self {
        let (raw_frame, token) = src;

        Self {
            mangled_name: raw_frame.fn_name.clone(),
            line: Some(token.get_src_line()),
            column: Some(token.get_src_col()),
            source: token.get_source().map(String::from),
            in_app: raw_frame.in_app,
            resolved_name: token.get_name().map(String::from),
            resolved: true,
            lang: "javascript".to_string(),
            resolved: true,
            resolve_failure: None,
        }
    }
}

impl From<(&RawJSFrame, JsResolveErr)> for Frame {
    fn from((raw_frame, err): (&RawJSFrame, JsResolveErr)) -> Self {
        Self {
            mangled_name: raw_frame.fn_name.clone(),
            line: Some(raw_frame.line),
            column: Some(raw_frame.column),
            source: raw_frame.source_url.clone(),
            in_app: raw_frame.in_app,
            resolved_name: None,
            lang: "javascript".to_string(),
            resolved: false,
            resolve_failure: Some(err.to_string()),
        }
    }
}

#[cfg(test)]
mod test {
    #[test]
    fn source_ref_generation() {
        let frame = super::RawJSFrame {
            line: 1,
            column: 2,
            source_url: Some("http://example.com/path/to/file.js:1:2".to_string()),
            in_app: true,
            fn_name: "main".to_string(),
        };

        assert_eq!(
            frame.source_url().unwrap(),
            "http://example.com/path/to/file.js".parse().unwrap()
        );

        let frame = super::RawJSFrame {
            line: 1,
            column: 2,
            source_url: Some("http://example.com/path/to/file.js".to_string()),
            in_app: true,
            fn_name: "main".to_string(),
        };

        assert_eq!(
            frame.source_url().unwrap(),
            "http://example.com/path/to/file.js".parse().unwrap()
        );
    }
}<|MERGE_RESOLUTION|>--- conflicted
+++ resolved
@@ -101,47 +101,6 @@
         Url::parse(&source_url[..useful])
             .map_err(|_| JsResolveErr::InvalidSourceUrl(source_url.to_string()))
     }
-<<<<<<< HEAD
-
-    // JS frames can only handle JS resolution errors - errors at the network level
-    pub fn try_handle_resolution_error(&self, e: JsResolveErr) -> Result<Frame, Error> {
-        // A bit naughty, but for code like this, justified I think
-        use JsResolveErr::{
-            InvalidSourceMap, InvalidSourceMapHeader, InvalidSourceMapUrl, InvalidSourceUrl,
-            NoSourceUrl, NoSourcemap, TokenNotFound,
-        };
-
-        // I break out all the cases individually here, rather than using an _ to match all,
-        // because I want this to stop compiling if we add new cases
-        Ok(match e {
-            NoSourceUrl => self.try_assume_unminified().ok_or(NoSourceUrl), // We assume we're not minified
-            NoSourcemap(u) => self.try_assume_unminified().ok_or(NoSourcemap(u)),
-            InvalidSourceMap(e) => Err(JsResolveErr::from(e)),
-            TokenNotFound(s, l, c) => Err(TokenNotFound(s, l, c)),
-            InvalidSourceUrl(u) => Err(InvalidSourceUrl(u)),
-            InvalidSourceMapHeader(u) => Err(InvalidSourceMapHeader(u)),
-            InvalidSourceMapUrl(u) => Err(InvalidSourceMapUrl(u)),
-        }?)
-    }
-
-    // Returns none if the frame is minified
-    fn try_assume_unminified(&self) -> Option<Frame> {
-        // TODO - we should include logic here that uses some kind of heuristic to determine
-        // if this frame is minified or not. Right now, we simply assume it isn't if this is
-        // being called (and all the cases where it's called are above)
-        Some(Frame {
-            mangled_name: self.fn_name.clone(),
-            line: Some(self.line),
-            column: Some(self.column),
-            source: self.source_url.clone(), // Maybe we have one?
-            in_app: self.in_app,
-            resolved_name: Some(self.fn_name.clone()), // This is the bit we'd want to check
-            resolved: false,
-            lang: "javascript".to_string(),
-        })
-    }
-=======
->>>>>>> b238b341
 }
 
 impl From<(&RawJSFrame, Token<'_>)> for Frame {
