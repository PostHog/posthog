use common_types::error_tracking::FrameId;
use serde::{Deserialize, Serialize};
use sha2::{Digest, Sha512};

use crate::{frames::Frame, langs::CommonFrameMetadata};

#[derive(Debug, Clone, Serialize, Deserialize)]
pub struct RawGoFrame {
    filename: String,
    function: String,
    lineno: u32,
    #[serde(flatten)]
    meta: CommonFrameMetadata,
}

impl RawGoFrame {
    pub fn frame_id(&self) -> String {
        let mut hasher = Sha512::new();
        hasher.update(self.filename.as_bytes());
        hasher.update(self.function.as_bytes());
        hasher.update(self.lineno.to_be_bytes());
        format!("{:x}", hasher.finalize())
    }
}

impl From<&RawGoFrame> for Frame {
    fn from(frame: &RawGoFrame) -> Self {
        Frame {
            frame_id: FrameId::placeholder(),
            mangled_name: frame.function.clone(),
            line: Some(frame.lineno),
            column: None,
            source: Some(frame.filename.clone()),
            in_app: frame.meta.in_app,
            resolved_name: Some(frame.function.clone()),
            lang: "go".to_string(),
            resolved: true,
            resolve_failure: None,
            synthetic: frame.meta.synthetic,
            junk_drawer: None,
            context: None,
            release: None,
            suspicious: false,
            module: None,
<<<<<<< HEAD
            exception_type: None,
=======
            code_variables: None,
>>>>>>> fd650158
        }
    }
}<|MERGE_RESOLUTION|>--- conflicted
+++ resolved
@@ -42,11 +42,8 @@
             release: None,
             suspicious: false,
             module: None,
-<<<<<<< HEAD
             exception_type: None,
-=======
             code_variables: None,
->>>>>>> fd650158
         }
     }
 }