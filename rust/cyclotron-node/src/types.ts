export type CyclotronPoolConfig = {
    dbUrl: string
    maxConnections?: number
    minConnections?: number
    acquireTimeoutSeconds?: number
    maxLifetimeSeconds?: number
    idleTimeoutSeconds?: number
}

// Type as expected by Cyclotron.
export type CyclotronInternalPoolConfig = {
    db_url: string
    max_connections?: number
    min_connections?: number
    acquire_timeout_seconds?: number
    max_lifetime_seconds?: number
    idle_timeout_seconds?: number
}


export type CyclotronJobState = 'available' | 'running' | 'completed' | 'failed' | 'paused'

export type CyclotronJob = {
    id: string
    teamId: number
    functionId: string | null
    created: Date
    lockId: string | null
    lastHeartbeat: Date | null
    janitorTouchCount: number
    transitionCount: number
    lastTransition: Date
    queueName: string
    state: CyclotronJobState
    priority: number
    scheduled: string | null
    vmState: object | null
    metadata: object | null
    parameters: object | null
    blob: Uint8Array | null
}

<<<<<<< HEAD
export type CyclotronJobInit = Pick<CyclotronJob, 'id'| 'teamId' | 'functionId' | 'queueName' | 'priority'> &
        Pick<Partial<CyclotronJob>, 'scheduled' | 'vmState' | 'parameters' | 'metadata' | 'blob'>
=======
export type CyclotronJobInit = Pick<CyclotronJob, 'teamId' | 'functionId' | 'queueName' | 'priority'> &
        Pick<Partial<CyclotronJob>, 'id' | 'scheduled' | 'vmState' | 'parameters' | 'metadata' | 'blob'>
>>>>>>> 97396f25

export type CyclotronJobUpdate = Pick<
    Partial<CyclotronJob>,
    'queueName' | 'priority' | 'vmState' | 'parameters' | 'metadata' | 'blob' | 'scheduled'
><|MERGE_RESOLUTION|>--- conflicted
+++ resolved
@@ -40,13 +40,8 @@
     blob: Uint8Array | null
 }
 
-<<<<<<< HEAD
-export type CyclotronJobInit = Pick<CyclotronJob, 'id'| 'teamId' | 'functionId' | 'queueName' | 'priority'> &
-        Pick<Partial<CyclotronJob>, 'scheduled' | 'vmState' | 'parameters' | 'metadata' | 'blob'>
-=======
 export type CyclotronJobInit = Pick<CyclotronJob, 'teamId' | 'functionId' | 'queueName' | 'priority'> &
         Pick<Partial<CyclotronJob>, 'id' | 'scheduled' | 'vmState' | 'parameters' | 'metadata' | 'blob'>
->>>>>>> 97396f25
 
 export type CyclotronJobUpdate = Pick<
     Partial<CyclotronJob>,
