--- conflicted
+++ resolved
@@ -859,11 +859,7 @@
     pub persons_writer: Arc<dyn Client + Send + Sync>,
     pub non_persons_reader: Arc<dyn Client + Send + Sync>,
     pub non_persons_writer: Arc<dyn Client + Send + Sync>,
-<<<<<<< HEAD
     pub config: Config,
-=======
-    config: Config,
->>>>>>> 3b846d7f
 }
 
 impl TestContext {
@@ -878,11 +874,7 @@
             persons_writer,
             non_persons_reader,
             non_persons_writer,
-<<<<<<< HEAD
-            config: config.clone(),
-=======
             config,
->>>>>>> 3b846d7f
         }
     }
 
