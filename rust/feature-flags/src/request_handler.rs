use crate::{
    api::{FlagError, FlagsResponse},
    cohort_cache::CohortCache,
    database::Client,
    flag_definitions::FeatureFlagList,
    flag_matching::{FeatureFlagMatcher, GroupTypeMappingCache},
    flag_request::FlagRequest,
    geoip::GeoIpClient,
    router,
};
use axum::{extract::State, http::HeaderMap};
use base64::{engine::general_purpose, Engine as _};
use bytes::Bytes;
use derive_builder::Builder;
use flate2::read::GzDecoder;
use serde::{Deserialize, Serialize};
use serde_json::Value;
use std::{collections::HashMap, net::IpAddr};
use std::{io::Read, sync::Arc};

#[derive(Debug, Clone, Copy, Deserialize, Serialize, PartialEq, Eq, Default)]
#[serde(rename_all = "lowercase")]
pub enum Compression {
    #[serde(rename = "gzip")]
    #[serde(alias = "gzip-js")]
    Gzip,
    Base64,
    #[default]
    #[serde(other)]
    Unsupported,
}

impl Compression {
    pub fn as_str(&self) -> &'static str {
        match self {
            Compression::Gzip => "gzip",
            Compression::Base64 => "base64",
            Compression::Unsupported => "unsupported",
        }
    }
}

#[derive(Deserialize, Default)]
pub struct FlagsQueryParams {
    #[serde(alias = "v")]
    pub version: Option<String>,

    pub compression: Option<Compression>,

    #[serde(alias = "ver")]
    pub lib_version: Option<String>,

    #[serde(alias = "_")]
    pub sent_at: Option<i64>,
}

pub struct RequestContext {
    pub state: State<router::State>,
    pub ip: IpAddr,
    pub meta: FlagsQueryParams,
    pub headers: HeaderMap,
    pub body: Bytes,
}

#[derive(Builder, Clone)]
#[builder(setter(into))]
pub struct FeatureFlagEvaluationContext {
    team_id: i32,
    distinct_id: String,
    feature_flags: FeatureFlagList,
    postgres_reader: Arc<dyn Client + Send + Sync>,
    postgres_writer: Arc<dyn Client + Send + Sync>,
    cohort_cache: Arc<CohortCache>,
    #[builder(default)]
    person_property_overrides: Option<HashMap<String, Value>>,
    #[builder(default)]
    group_property_overrides: Option<HashMap<String, HashMap<String, Value>>>,
    #[builder(default)]
    groups: Option<HashMap<String, Value>>,
    #[builder(default)]
    hash_key_override: Option<String>,
}

pub async fn process_request(context: RequestContext) -> Result<FlagsResponse, FlagError> {
    let RequestContext {
        state,
        ip,
        meta: _, // TODO use this
        headers,
        body,
    } = context;

    let request = decode_request(&headers, body)?;
    let token = request
        .extract_and_verify_token(state.redis.clone(), state.postgres_reader.clone())
        .await?;
    let team = request
        .get_team_from_cache_or_pg(&token, state.redis.clone(), state.postgres_reader.clone())
        .await?;
    let distinct_id = request.extract_distinct_id()?;
    let groups = request.groups.clone();
    let team_id = team.id;
    let person_property_overrides = get_person_property_overrides(
        !request.geoip_disable.unwrap_or(false),
        request.person_properties.clone(),
        &ip,
        &state.geoip,
    );
    let group_property_overrides = request.group_properties.clone();
    let hash_key_override = request.anon_distinct_id.clone();

    let feature_flags_from_cache_or_pg = request
        .get_flags_from_cache_or_pg(team_id, &state.redis, &state.postgres_reader)
        .await?;

    let evaluation_context = FeatureFlagEvaluationContextBuilder::default()
        .team_id(team_id)
        .distinct_id(distinct_id)
        .feature_flags(feature_flags_from_cache_or_pg)
        .postgres_reader(state.postgres_reader.clone())
        .postgres_writer(state.postgres_writer.clone())
<<<<<<< HEAD
=======
        .cohort_cache(state.cohort_cache.clone())
>>>>>>> 43e8692e
        .person_property_overrides(person_property_overrides)
        .group_property_overrides(group_property_overrides)
        .groups(groups)
        .hash_key_override(hash_key_override)
        .build()
        .expect("Failed to build FeatureFlagEvaluationContext");

    let flags_response = evaluate_feature_flags(evaluation_context).await;

    Ok(flags_response)
}

/// Get person property overrides based on the request
/// - If geoip is enabled, fetch geoip properties and merge them with any person properties
/// - If geoip is disabled, return the person properties as is
/// - If no person properties are provided, return None
pub fn get_person_property_overrides(
    geoip_enabled: bool,
    person_properties: Option<HashMap<String, Value>>,
    ip: &IpAddr,
    geoip_service: &GeoIpClient,
) -> Option<HashMap<String, Value>> {
    match (geoip_enabled, person_properties) {
        (true, Some(mut props)) => {
            let geoip_props = geoip_service.get_geoip_properties(Some(&ip.to_string()));
            if !geoip_props.is_empty() {
                props.extend(geoip_props.into_iter().map(|(k, v)| (k, Value::String(v))));
            }
            Some(props)
        }
        (true, None) => {
            let geoip_props = geoip_service.get_geoip_properties(Some(&ip.to_string()));
            if !geoip_props.is_empty() {
                Some(
                    geoip_props
                        .into_iter()
                        .map(|(k, v)| (k, Value::String(v)))
                        .collect(),
                )
            } else {
                None
            }
        }
        (false, Some(props)) => Some(props),
        (false, None) => None,
    }
}

/// Decode a request into a `FlagRequest`
/// - Currently only supports JSON requests
// TODO support all supported content types
fn decode_request(headers: &HeaderMap, body: Bytes) -> Result<FlagRequest, FlagError> {
    let content_type = headers
        .get("content-type")
        .and_then(|v| v.to_str().ok())
        .unwrap_or("");

    let content_encoding = headers
        .get("content-encoding")
        .and_then(|v| v.to_str().ok())
        .unwrap_or("");

    let decoded_body = match content_encoding {
        "gzip" => decompress_gzip(body)?,
        "" => body,
        encoding => {
            return Err(FlagError::RequestDecodingError(format!(
                "unsupported content encoding: {}",
                encoding
            )))
        }
    };

    match content_type {
        "application/json" => FlagRequest::from_bytes(decoded_body),
        "application/json; encoding=base64" => {
            let decoded = general_purpose::STANDARD
                .decode(decoded_body)
                .map_err(|e| {
                    FlagError::RequestDecodingError(format!("Base64 decoding error: {}", e))
                })?;
            FlagRequest::from_bytes(Bytes::from(decoded))
        }
        ct => Err(FlagError::RequestDecodingError(format!(
            "unsupported content type: {}",
            ct
        ))),
    }
}

/// Evaluate feature flags for a given distinct_id
/// - Returns a map of feature flag keys to their values
/// - If an error occurs while evaluating a flag, we'll set `error_while_computing_flags` to true be logged,
///   and that flag will be omitted from the result (we will still attempt to evaluate other flags)
// TODO: it could be a cool idea to store the errors as a tuple instead of top-level, so that users can see
// which flags failed to evaluate
pub async fn evaluate_feature_flags(context: FeatureFlagEvaluationContext) -> FlagsResponse {
    let group_type_mapping_cache =
        GroupTypeMappingCache::new(context.team_id, context.postgres_reader.clone());
    let mut feature_flag_matcher = FeatureFlagMatcher::new(
        context.distinct_id,
        context.team_id,
        context.postgres_reader,
        context.postgres_writer,
        context.cohort_cache,
        Some(group_type_mapping_cache),
        None, // TODO maybe remove this from the matcher struct, since it's used internally but not passed around
        context.groups,
    );
    feature_flag_matcher
        .evaluate_all_feature_flags(
            context.feature_flags,
            context.person_property_overrides,
            context.group_property_overrides,
            context.hash_key_override,
        )
        .await
}

// TODO: Make sure this protects against zip bombs, etc.  `/capture` does this
// and it's a good idea to do that here as well, probably worth extracting that method into
// /common given that it's used in multiple places
fn decompress_gzip(compressed: Bytes) -> Result<Bytes, FlagError> {
    let mut decoder = GzDecoder::new(&compressed[..]);
    let mut decompressed = Vec::new();
    decoder.read_to_end(&mut decompressed).map_err(|e| {
        FlagError::RequestDecodingError(format!("gzip decompression failed: {}", e))
    })?;
    Ok(Bytes::from(decompressed))
}

#[cfg(test)]
mod tests {
    use crate::{
        api::FlagValue,
        config::Config,
        flag_definitions::{FeatureFlag, FlagFilters, FlagGroupType, OperatorType, PropertyFilter},
        test_utils::{insert_new_team_in_pg, setup_pg_reader_client, setup_pg_writer_client},
    };

    use super::*;
    use axum::http::HeaderMap;
    use serde_json::{json, Value};
    use std::net::{Ipv4Addr, Ipv6Addr};

    fn create_test_geoip_service() -> GeoIpClient {
        let config = Config::default_test_config();
        GeoIpClient::new(&config).expect("Failed to create GeoIpService for testing")
    }

    #[test]
    fn test_geoip_enabled_with_person_properties() {
        let geoip_service = create_test_geoip_service();

        let mut person_props = HashMap::new();
        person_props.insert("name".to_string(), Value::String("John".to_string()));

        let result = get_person_property_overrides(
            true,
            Some(person_props),
            &IpAddr::V4(Ipv4Addr::new(8, 8, 8, 8)), // Google's public DNS, should be in the US
            &geoip_service,
        );

        assert!(result.is_some());
        let result = result.unwrap();
        assert!(result.len() > 1);
        assert_eq!(result.get("name"), Some(&Value::String("John".to_string())));
        assert!(result.contains_key("$geoip_country_name"));
    }

    #[test]
    fn test_geoip_enabled_without_person_properties() {
        let geoip_service = create_test_geoip_service();

        let result = get_person_property_overrides(
            true,
            None,
            &IpAddr::V4(Ipv4Addr::new(8, 8, 8, 8)), // Google's public DNS, should be in the US
            &geoip_service,
        );

        assert!(result.is_some());
        let result = result.unwrap();
        assert!(!result.is_empty());
        assert!(result.contains_key("$geoip_country_name"));
    }

    #[test]
    fn test_geoip_disabled_with_person_properties() {
        let geoip_service = create_test_geoip_service();

        let mut person_props = HashMap::new();
        person_props.insert("name".to_string(), Value::String("John".to_string()));

        let result = get_person_property_overrides(
            false,
            Some(person_props),
            &IpAddr::V4(Ipv4Addr::new(8, 8, 8, 8)),
            &geoip_service,
        );

        assert!(result.is_some());
        let result = result.unwrap();
        assert_eq!(result.len(), 1);
        assert_eq!(result.get("name"), Some(&Value::String("John".to_string())));
    }

    #[test]
    fn test_geoip_disabled_without_person_properties() {
        let geoip_service = create_test_geoip_service();

        let result = get_person_property_overrides(
            false,
            None,
            &IpAddr::V4(Ipv4Addr::new(8, 8, 8, 8)),
            &geoip_service,
        );

        assert!(result.is_none());
    }

    #[test]
    fn test_geoip_enabled_local_ip() {
        let geoip_service = create_test_geoip_service();

        let result = get_person_property_overrides(
            true,
            None,
            &IpAddr::V4(Ipv4Addr::new(127, 0, 0, 1)),
            &geoip_service,
        );

        assert!(result.is_none());
    }

    #[tokio::test]
    async fn test_evaluate_feature_flags() {
        let postgres_reader: Arc<dyn Client + Send + Sync> = setup_pg_reader_client(None).await;
        let postgres_writer: Arc<dyn Client + Send + Sync> = setup_pg_writer_client(None).await;
        let cohort_cache = Arc::new(CohortCache::new(postgres_reader.clone(), None, None));
        let flag = FeatureFlag {
            name: Some("Test Flag".to_string()),
            id: 1,
            key: "test_flag".to_string(),
            active: true,
            deleted: false,
            team_id: 1,
            filters: FlagFilters {
                groups: vec![FlagGroupType {
                    properties: Some(vec![PropertyFilter {
                        key: "country".to_string(),
                        value: json!("US"),
                        operator: Some(OperatorType::Exact),
                        prop_type: "person".to_string(),
                        group_type_index: None,
                        negation: None,
                    }]),
                    rollout_percentage: Some(100.0), // Set to 100% to ensure it's always on
                    variant: None,
                }],
                multivariate: None,
                aggregation_group_type_index: None,
                payloads: None,
                super_groups: None,
            },
            ensure_experience_continuity: false,
        };

        let feature_flag_list = FeatureFlagList { flags: vec![flag] };

        let mut person_properties = HashMap::new();
        person_properties.insert("country".to_string(), json!("US"));

        let evaluation_context = FeatureFlagEvaluationContextBuilder::default()
            .team_id(1)
            .distinct_id("user123".to_string())
            .feature_flags(feature_flag_list)
            .postgres_reader(postgres_reader)
            .postgres_writer(postgres_writer)
            .cohort_cache(cohort_cache)
            .person_property_overrides(Some(person_properties))
            .build()
            .expect("Failed to build FeatureFlagEvaluationContext");

        let result = evaluate_feature_flags(evaluation_context).await;

        assert!(!result.error_while_computing_flags);
        assert!(result.feature_flags.contains_key("test_flag"));
        assert_eq!(result.feature_flags["test_flag"], FlagValue::Boolean(true));
    }

    #[test]
    fn test_decode_request() {
        let mut headers = HeaderMap::new();
        headers.insert("content-type", "application/json".parse().unwrap());

        let body = Bytes::from(r#"{"token": "test_token", "distinct_id": "user123"}"#);

        let result = decode_request(&headers, body);

        assert!(result.is_ok());
        let request = result.unwrap();
        assert_eq!(request.token, Some("test_token".to_string()));
        assert_eq!(request.distinct_id, Some("user123".to_string()));
    }

    #[test]
    fn test_decode_request_unsupported_content_encoding() {
        let mut headers = HeaderMap::new();
        headers.insert("content-type", "application/json".parse().unwrap());
        headers.insert("content-encoding", "deflate".parse().unwrap());
        let body = Bytes::from_static(b"{\"token\": \"test_token\", \"distinct_id\": \"user123\"}");
        let result = decode_request(&headers, body);
        assert!(matches!(result, Err(FlagError::RequestDecodingError(_))));
    }

    #[test]
    fn test_decode_request_invalid_base64() {
        let mut headers = HeaderMap::new();
        headers.insert(
            "content-type",
            "application/json; encoding=base64".parse().unwrap(),
        );
        let body = Bytes::from_static(b"invalid_base64==");
        let result = decode_request(&headers, body);
        assert!(matches!(result, Err(FlagError::RequestDecodingError(_))));
    }

    #[test]
    fn test_compression_as_str() {
        assert_eq!(Compression::Gzip.as_str(), "gzip");
        assert_eq!(Compression::Unsupported.as_str(), "unsupported");
    }

    #[test]
    fn test_get_person_property_overrides_ipv4() {
        let geoip_service = create_test_geoip_service();
        let result = get_person_property_overrides(
            true,
            Some(HashMap::new()),
            &IpAddr::V4(Ipv4Addr::new(8, 8, 8, 8)),
            &geoip_service,
        );
        assert!(result.is_some());
        let props = result.unwrap();
        assert!(props.contains_key("$geoip_country_name"));
    }

    #[test]
    fn test_get_person_property_overrides_ipv6() {
        let geoip_service = create_test_geoip_service();
        let result = get_person_property_overrides(
            true,
            Some(HashMap::new()),
            &IpAddr::V6(Ipv6Addr::new(0x2001, 0x4860, 0x4860, 0, 0, 0, 0, 0x8888)),
            &geoip_service,
        );
        assert!(result.is_some());
        let props = result.unwrap();
        assert!(props.contains_key("$geoip_country_name"));
    }

    #[test]
    fn test_decode_request_unsupported_content_type() {
        let mut headers = HeaderMap::new();
        headers.insert("content-type", "text/plain".parse().unwrap());
        let body = Bytes::from_static(b"test");
        let result = decode_request(&headers, body);
        assert!(matches!(result, Err(FlagError::RequestDecodingError(_))));
    }

    #[test]
    fn test_decode_request_malformed_json() {
        let mut headers = HeaderMap::new();
        headers.insert("content-type", "application/json".parse().unwrap());
        let body = Bytes::from_static(b"{invalid json}");
        let result = decode_request(&headers, body);
        // If the actual implementation doesn't return a RequestDecodingError,
        // we should adjust our expectation. Let's check if it's an error at all:
        assert!(result.is_err(), "Expected an error, but got Ok");
        // If you want to check for a specific error type, you might need to adjust
        // the FlagError enum or the decode_request function.
    }

    #[tokio::test]
    async fn test_evaluate_feature_flags_multiple_flags() {
        let postgres_reader: Arc<dyn Client + Send + Sync> = setup_pg_reader_client(None).await;
        let postgres_writer: Arc<dyn Client + Send + Sync> = setup_pg_writer_client(None).await;
        let cohort_cache = Arc::new(CohortCache::new(postgres_reader.clone(), None, None));
        let flags = vec![
            FeatureFlag {
                name: Some("Flag 1".to_string()),
                id: 1,
                key: "flag_1".to_string(),
                active: true,
                deleted: false,
                team_id: 1,
                filters: FlagFilters {
                    groups: vec![FlagGroupType {
                        properties: Some(vec![]),
                        rollout_percentage: Some(100.0),
                        variant: None,
                    }],
                    multivariate: None,
                    aggregation_group_type_index: None,
                    payloads: None,
                    super_groups: None,
                },
                ensure_experience_continuity: false,
            },
            FeatureFlag {
                name: Some("Flag 2".to_string()),
                id: 2,
                key: "flag_2".to_string(),
                active: true,
                deleted: false,
                team_id: 1,
                filters: FlagFilters {
                    groups: vec![FlagGroupType {
                        properties: Some(vec![]),
                        rollout_percentage: Some(0.0),
                        variant: None,
                    }],
                    multivariate: None,
                    aggregation_group_type_index: None,
                    payloads: None,
                    super_groups: None,
                },
                ensure_experience_continuity: false,
            },
        ];

        let feature_flag_list = FeatureFlagList { flags };

        let evaluation_context = FeatureFlagEvaluationContextBuilder::default()
            .team_id(1)
            .distinct_id("user123".to_string())
            .feature_flags(feature_flag_list)
            .postgres_reader(postgres_reader)
            .postgres_writer(postgres_writer)
            .cohort_cache(cohort_cache)
            .build()
            .expect("Failed to build FeatureFlagEvaluationContext");

        let result = evaluate_feature_flags(evaluation_context).await;

        assert!(!result.error_while_computing_flags);
        assert_eq!(result.feature_flags["flag_1"], FlagValue::Boolean(true));
        assert_eq!(result.feature_flags["flag_2"], FlagValue::Boolean(false));
    }

    #[test]
    fn test_flags_query_params_deserialization() {
        let json = r#"{
            "v": "1.0",
            "compression": "gzip",
            "lib_version": "2.0",
            "sent_at": 1234567890
        }"#;
        let params: FlagsQueryParams = serde_json::from_str(json).unwrap();
        assert_eq!(params.version, Some("1.0".to_string()));
        assert!(matches!(params.compression, Some(Compression::Gzip)));
        assert_eq!(params.lib_version, Some("2.0".to_string()));
        assert_eq!(params.sent_at, Some(1234567890));
    }

    #[test]
    fn test_compression_deserialization() {
        assert_eq!(
            serde_json::from_str::<Compression>("\"gzip\"").unwrap(),
            Compression::Gzip
        );
        assert_eq!(
            serde_json::from_str::<Compression>("\"gzip-js\"").unwrap(),
            Compression::Gzip
        );
        // If "invalid" is actually deserialized to Unsupported, we should change our expectation
        assert_eq!(
            serde_json::from_str::<Compression>("\"invalid\"").unwrap(),
            Compression::Unsupported
        );
    }

    #[test]
    fn test_flag_error_request_decoding() {
        let error = FlagError::RequestDecodingError("Test error".to_string());
        assert!(matches!(error, FlagError::RequestDecodingError(_)));
    }

    #[tokio::test]
    async fn test_evaluate_feature_flags_with_overrides() {
        let postgres_reader: Arc<dyn Client + Send + Sync> = setup_pg_reader_client(None).await;
        let postgres_writer: Arc<dyn Client + Send + Sync> = setup_pg_writer_client(None).await;
        let cohort_cache = Arc::new(CohortCache::new(postgres_reader.clone(), None, None));
        let team = insert_new_team_in_pg(postgres_reader.clone(), None)
            .await
            .unwrap();

        let flag = FeatureFlag {
            name: Some("Test Flag".to_string()),
            id: 1,
            key: "test_flag".to_string(),
            active: true,
            deleted: false,
            team_id: team.id,
            filters: FlagFilters {
                groups: vec![FlagGroupType {
                    properties: Some(vec![PropertyFilter {
                        key: "industry".to_string(),
                        value: json!("tech"),
                        operator: Some(OperatorType::Exact),
                        prop_type: "group".to_string(),
                        group_type_index: Some(0),
                        negation: None,
                    }]),
                    rollout_percentage: Some(100.0),
                    variant: None,
                }],
                multivariate: None,
                aggregation_group_type_index: Some(0),
                payloads: None,
                super_groups: None,
            },
            ensure_experience_continuity: false,
        };
        let feature_flag_list = FeatureFlagList { flags: vec![flag] };

        let groups = HashMap::from([("project".to_string(), json!("project_123"))]);
        let group_property_overrides = HashMap::from([(
            "project".to_string(),
            HashMap::from([
                ("industry".to_string(), json!("tech")),
                ("$group_key".to_string(), json!("project_123")),
            ]),
        )]);

        let evaluation_context = FeatureFlagEvaluationContextBuilder::default()
            .team_id(team.id)
            .distinct_id("user123".to_string())
            .feature_flags(feature_flag_list)
            .postgres_reader(postgres_reader)
            .postgres_writer(postgres_writer)
            .cohort_cache(cohort_cache)
            .group_property_overrides(Some(group_property_overrides))
            .groups(Some(groups))
            .build()
            .expect("Failed to build FeatureFlagEvaluationContext");

        let result = evaluate_feature_flags(evaluation_context).await;

        assert!(
            !result.error_while_computing_flags,
            "Error while computing flags"
        );
        assert!(
            result.feature_flags.contains_key("test_flag"),
            "test_flag not found in result"
        );

        let flag_value = result
            .feature_flags
            .get("test_flag")
            .expect("test_flag not found");

        assert_eq!(
            flag_value,
            &FlagValue::Boolean(true),
            "Flag value is not true as expected"
        );
    }

    #[tokio::test]
    async fn test_long_distinct_id() {
        let long_id = "a".repeat(1000);
        let postgres_reader: Arc<dyn Client + Send + Sync> = setup_pg_reader_client(None).await;
        let postgres_writer: Arc<dyn Client + Send + Sync> = setup_pg_writer_client(None).await;
        let cohort_cache = Arc::new(CohortCache::new(postgres_reader.clone(), None, None));
        let flag = FeatureFlag {
            name: Some("Test Flag".to_string()),
            id: 1,
            key: "test_flag".to_string(),
            active: true,
            deleted: false,
            team_id: 1,
            filters: FlagFilters {
                groups: vec![FlagGroupType {
                    properties: Some(vec![]),
                    rollout_percentage: Some(100.0),
                    variant: None,
                }],
                multivariate: None,
                aggregation_group_type_index: None,
                payloads: None,
                super_groups: None,
            },
            ensure_experience_continuity: false,
        };

        let feature_flag_list = FeatureFlagList { flags: vec![flag] };

        let evaluation_context = FeatureFlagEvaluationContextBuilder::default()
            .team_id(1)
            .distinct_id(long_id)
            .feature_flags(feature_flag_list)
            .postgres_reader(postgres_reader)
            .postgres_writer(postgres_writer)
            .cohort_cache(cohort_cache)
            .build()
            .expect("Failed to build FeatureFlagEvaluationContext");

        let result = evaluate_feature_flags(evaluation_context).await;

        assert!(!result.error_while_computing_flags);
        assert_eq!(result.feature_flags["test_flag"], FlagValue::Boolean(true));
    }
}<|MERGE_RESOLUTION|>--- conflicted
+++ resolved
@@ -119,10 +119,7 @@
         .feature_flags(feature_flags_from_cache_or_pg)
         .postgres_reader(state.postgres_reader.clone())
         .postgres_writer(state.postgres_writer.clone())
-<<<<<<< HEAD
-=======
         .cohort_cache(state.cohort_cache.clone())
->>>>>>> 43e8692e
         .person_property_overrides(person_property_overrides)
         .group_property_overrides(group_property_overrides)
         .groups(groups)
