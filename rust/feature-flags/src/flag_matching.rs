--- conflicted
+++ resolved
@@ -1319,13 +1319,8 @@
             .is_condition_match(&flag, &condition, None)
             .await
             .unwrap();
-<<<<<<< HEAD
-        assert_eq!(is_match, true);
+        assert!(is_match);
         assert_eq!(reason, FeatureFlagMatchReason::ConditionMatch);
-=======
-        assert!(is_match);
-        assert_eq!(reason, "CONDITION_MATCH");
->>>>>>> b113f110
     }
 
     fn create_test_flag_with_variants(team_id: TeamId) -> FeatureFlag {
