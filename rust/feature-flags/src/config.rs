--- conflicted
+++ resolved
@@ -370,8 +370,8 @@
             max_pg_connections_write: 5,
             acquire_timeout_secs: 10,
             acquire_timeout_secs_write: 5,
-            idle_timeout_secs: 300,
-            max_lifetime_secs: 1800,
+            idle_timeout_secs: 60,
+            max_lifetime_secs: 600,
             test_before_acquire: FlexBool(true),
             db_monitor_interval_secs: 30,
             db_pool_warn_utilization: 0.8,
@@ -400,7 +400,6 @@
             otel_sampling_rate: 1.0,
             otel_service_name: "posthog-feature-flags".to_string(),
             otel_log_level: Level::ERROR,
-<<<<<<< HEAD
             flag_person_query_timeout_ms: 500,
             flag_cohort_query_timeout_ms: 200,
             flag_group_query_timeout_ms: 300,
@@ -410,13 +409,11 @@
             flag_query_slow_error_threshold_ms: 1000,
             flag_total_execution_warn_threshold_ms: 1000,
             flag_total_execution_error_threshold_ms: 2000,
-            min_pg_connections: 1,       // Small minimum to keep pools warm
-            min_pg_connections_write: 1, // Small minimum to keep pools warm
-=======
+            min_pg_connections: 1,
+            min_pg_connections_write: 0,
             object_storage_bucket: "posthog".to_string(),
             object_storage_region: "us-east-1".to_string(),
             object_storage_endpoint: "".to_string(),
->>>>>>> 3b846d7f
         }
     }
 
