--- conflicted
+++ resolved
@@ -112,11 +112,7 @@
         "html-webpack-plugin": "^4.4.1",
         "husky": "^4.3.0",
         "jest": "^26.6.3",
-<<<<<<< HEAD
-        "kea-typegen": "^0.5.0",
-=======
         "kea-typegen": "^0.5.1",
->>>>>>> a978b28a
         "less": "^3.12.2",
         "less-loader": "^7.0.2",
         "lint-staged": "~10.2.13",
