--- conflicted
+++ resolved
@@ -72,11 +72,7 @@
         "overrides": {
             "playwright": "1.45.0",
             "typescript": "5.2.2",
-<<<<<<< HEAD
-            "@posthog/icons": "0.34.0"
-=======
             "@posthog/icons": "0.35.0"
->>>>>>> d911b720
         },
         "patchedDependencies": {
             "heatmap.js@2.0.5": "patches/heatmap.js@2.0.5.patch",
