{
    "name": "@posthog/root",
    "description": "",
    "version": "0.0.0",
    "repository": {
        "type": "git",
        "url": "https://github.com/posthog/posthog.git"
    },
    "author": "PostHog Inc.",
    "bugs": {
        "url": "https://github.com/posthog/posthog/issues"
    },
    "homepage": "https://github.com/posthog/posthog#readme",
    "license": "MIT",
    "engines": {
        "node": ">=18 <19"
    },
    "packageManager": "pnpm@9.15.5+sha256.8472168c3e1fd0bff287e694b053fccbbf20579a3ff9526b6333beab8df65a8d",
    "scripts": {
        "prepare": "husky install",
        "schema:build": "pnpm --filter=@posthog/frontend run schema:build:json && pnpm run schema:build:python && python bin/build-schema-latest-versions.py",
        "schema:build:python": "bash bin/build-schema-python.sh",
        "taxonomy:build": "pnpm run taxonomy:build:json",
        "taxonomy:build:json": "python bin/build-taxonomy-json.py",
        "grammar:build": "npm run grammar:build:python && npm run grammar:build:cpp",
        "grammar:build:python": "cd posthog/hogql/grammar && cat HogQLLexer.python.g4 > HogQLLexer.g4 && tail -n +2 HogQLLexer.common.g4 |sed s/isOpeningTag/self.isOpeningTag/ >> HogQLLexer.g4 && antlr -Dlanguage=Python3 HogQLLexer.g4 && rm HogQLLexer.g4 && antlr -visitor -no-listener -Dlanguage=Python3 HogQLParser.g4",
        "grammar:build:cpp": "cd posthog/hogql/grammar && cat HogQLLexer.cpp.g4 > HogQLLexer.g4 && tail -n +2 HogQLLexer.common.g4 >> HogQLLexer.g4 && antlr -o ../../../common/hogql_parser -Dlanguage=Cpp HogQLLexer.g4 && rm HogQLLexer.g4 && antlr -o ../../../common/hogql_parser -visitor -no-listener -Dlanguage=Cpp HogQLParser.g4",
        "dev:migrate:postgres": "export DEBUG=1 && source env/bin/activate && python manage.py migrate",
        "dev:migrate:clickhouse": "export DEBUG=1 && source env/bin/activate && python manage.py migrate_clickhouse",
        "mypy-baseline-sync": "TEST=1 mypy -p posthog | mypy-baseline sync",
        "mypy-check": "TEST=1 mypy -p posthog | mypy-baseline filter",
        "format:backend": "./bin/ruff.sh format .",
        "format:frontend": "pnpm --filter=@posthog/frontend run format",
        "format": "pnpm format:backend && pnpm format:frontend",
        "cleandep": "rm -rf node_modules && pnpm -r exec rm -rf node_modules",
        "storybook": "pnpm turbo --filter=@posthog/storybook start",
        "start": "./bin/start"
    },
    "dependencies": {
        "concurrently": "^5.3.0",
        "husky": "^7.0.4",
        "lint-staged": "~15.4.3",
<<<<<<< HEAD
        "posthog-js": "^1.258.1",
        "posthog-js-lite": "^4.1.0",
        "turbo": "^2.5.5",
=======
        "turbo": "^2.4.2",
>>>>>>> afdaa0bc
        "uuid": "^10.0.0"
    },
    "devDependencies": {
        "@parcel/packager-ts": "2.13.3",
        "@parcel/transformer-typescript-types": "2.13.3",
        "@types/uuid": "^10.0.0",
        "oxlint": "^1.8.0",
        "prettier": "^2.8.8",
        "stylelint": "^15.11.0",
        "stylelint-config-recess-order": "^4.6.0",
        "stylelint-config-standard-scss": "^11.1.0",
        "stylelint-order": "^6.0.4",
        "syncpack": "^13.0.4"
    },
    "optionalDependencies": {
        "fsevents": "^2.3.3"
    },
    "pnpm": {
        "overrides": {
            "playwright": "1.45.0",
            "typescript": "5.2.2",
            "@posthog/icons": "0.26.0"
        },
        "patchedDependencies": {
            "heatmap.js@2.0.5": "patches/heatmap.js@2.0.5.patch",
            "dayjs@1.11.11": "patches/dayjs@1.11.11.patch"
        }
    },
    "lint-staged": {
        "*.{json,yaml,yml}": "prettier --write",
        "*.{css,scss}": [
            "stylelint --fix",
            "prettier --write"
        ],
        "{cypress,playwright,frontend,products,common,ee}/**/*.{js,jsx,mjs,ts,tsx}": [
            "oxlint --fix --fix-suggestions --fix-dangerously --quiet",
            "prettier --write"
        ],
        "plugin-server/**/*.{js,jsx,mjs,ts,tsx}": [
            "pnpm --dir plugin-server exec eslint --fix",
            "pnpm --dir plugin-server exec prettier --write"
        ],
        "funnel-udf/**/*.rs": "rustfmt",
        "!(posthog/hogql/grammar/*)*.{py,pyi}": [
            "./bin/ruff.sh check --fix",
            "./bin/ruff.sh format"
        ]
    },
    "browserslist": {
        "development": [
            "last 2 chrome versions",
            "last 2 firefox versions",
            "last 2 edge versions"
        ],
        "production": [
            "defaults and not op_mini all"
        ]
    },
    "browser": {
        "path": "path-browserify"
    }
}<|MERGE_RESOLUTION|>--- conflicted
+++ resolved
@@ -40,13 +40,7 @@
         "concurrently": "^5.3.0",
         "husky": "^7.0.4",
         "lint-staged": "~15.4.3",
-<<<<<<< HEAD
-        "posthog-js": "^1.258.1",
-        "posthog-js-lite": "^4.1.0",
-        "turbo": "^2.5.5",
-=======
         "turbo": "^2.4.2",
->>>>>>> afdaa0bc
         "uuid": "^10.0.0"
     },
     "devDependencies": {
