--- conflicted
+++ resolved
@@ -29,11 +29,7 @@
         "d3-sankey": "^0.12.3",
         "editor": "^1.0.0",
         "funnel-graph-js": "^1.4.1",
-<<<<<<< HEAD
         "kea": "^2.0.0-beta.Ø",
-=======
-        "kea": "^2.0.0-beta.7",
->>>>>>> 6aea0922
         "kea-loaders": "^0.1.1",
         "kea-router": "^0.3.0",
         "moment": "^2.24.0",
