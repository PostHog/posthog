{
    "name": "posthog",
    "description": "",
    "version": "0.0.0",
    "repository": {
        "type": "git",
        "url": "https://github.com/posthog/posthog.git"
    },
    "author": "PostHog Inc.",
    "bugs": {
        "url": "https://github.com/posthog/posthog/issues"
    },
    "homepage": "https://github.com/posthog/posthog#readme",
    "license": "MIT",
    "engines": {
        "node": ">=18 <19"
    },
    "packageManager": "pnpm@8.6.0",
    "scripts": {
        "copy-scripts": "mkdir -p frontend/dist/ && ./bin/copy-posthog-js",
        "test": "pnpm test:unit && pnpm test:visual-regression",
        "test:unit": "jest --testPathPattern=frontend/",
        "jest": "jest",
        "test:visual-regression": "docker compose -f docker-compose.playwright.yml run --rm -it --build playwright pnpm test:visual-regression:legacy:docker && pnpm test:visual-regression:stories:docker",
        "test:visual-regression:legacy": "docker compose -f docker-compose.playwright.yml run --rm -it --build playwright pnpm test:visual-regression:legacy:docker",
        "test:visual-regression:legacy:docker": "STORYBOOK_URL=http://host.docker.internal:6006 playwright test -u",
        "test:visual-regression:legacy:ci:update": "playwright test -u",
        "test:visual-regression:legacy:ci:verify": "playwright test",
        "test:visual-regression:stories": "docker compose -f docker-compose.playwright.yml run --rm -it --build playwright pnpm test:visual-regression:stories:docker",
        "test:visual-regression:stories:docker": "NODE_OPTIONS=--max-old-space-size=6144 test-storybook -u --no-index-json --browsers chromium webkit --url http://host.docker.internal:6006",
        "test:visual-regression:stories:ci:update": "test-storybook -u --no-index-json --maxWorkers=2",
        "test:visual-regression:stories:ci:verify": "test-storybook --ci --no-index-json --maxWorkers=2",
        "start": "concurrently -n ESBUILD,TYPEGEN -c yellow,green \"pnpm start-http\" \"pnpm run typegen:watch\"",
        "start-http": "pnpm clean && pnpm copy-scripts && node frontend/build.mjs --dev",
        "start-docker": "pnpm start-http --host 0.0.0.0",
        "clean": "rm -rf frontend/dist && mkdir frontend/dist",
        "build": "pnpm copy-scripts && pnpm build:esbuild",
        "build:esbuild": "node frontend/build.mjs",
        "schema:build": "pnpm run schema:build:json && pnpm run schema:build:python",
        "schema:build:json": "ts-json-schema-generator -f tsconfig.json --path 'frontend/src/queries/schema.ts' --no-type-check > frontend/src/queries/schema.json && prettier --write frontend/src/queries/schema.json",
        "schema:build:python": "datamodel-codegen --class-name='SchemaRoot' --collapse-root-models --disable-timestamp --use-one-literal-as-default --use-default-kwarg --use-subclass-enum --input frontend/src/queries/schema.json --input-file-type jsonschema --output posthog/schema.py --output-model-type pydantic_v2.BaseModel && black posthog/schema.py",
        "grammar:build": "npm run grammar:build:python && npm run grammar:build:cpp",
        "grammar:build:python": "cd posthog/hogql/grammar && antlr -Dlanguage=Python3 HogQLLexer.g4 && antlr -visitor -no-listener -Dlanguage=Python3 HogQLParser.g4",
        "grammar:build:cpp": "cd posthog/hogql/grammar && antlr -o ../../../hogql_parser -Dlanguage=Cpp HogQLLexer.g4 && antlr -o ../../../hogql_parser -visitor -no-listener -Dlanguage=Cpp HogQLParser.g4",
        "packages:build": "pnpm packages:build:apps-common && pnpm packages:build:lemon-ui",
        "packages:build:apps-common": "cd frontend/@posthog/apps-common && pnpm i && pnpm build",
        "packages:build:lemon-ui": "cd frontend/@posthog/lemon-ui && pnpm i && pnpm build",
        "editor:update-tsd": "pnpm packages:build && node frontend/editor-update-tsd.mjs",
        "prettier": "prettier --write \"./**/*.{js,mjs,ts,tsx,json,yaml,yml,css,scss}\"",
        "prettier:check": "prettier --check \"frontend/**/*.{js,mjs,ts,tsx,json,yaml,yml,css,scss}\"",
        "typescript:check": "tsc --noEmit && echo \"No errors reported by tsc.\"",
        "eslint": "eslint frontend/src",
        "typegen:write": "kea-typegen write --delete --show-ts-errors",
        "typegen:check": "kea-typegen check",
        "typegen:watch": "kea-typegen watch --delete --show-ts-errors",
        "typegen:clean": "find frontend/src -type f -name '*Type.ts' -delete",
        "format:python": "black . && isort .",
        "format:js": "pnpm prettier && pnpm eslint --fix",
        "format": "pnpm format:python && pnpm format:js",
        "storybook": "storybook dev -p 6006",
        "build-storybook": "storybook build",
        "dev:migrate:postgres": "export DEBUG=1 && source env/bin/activate && python manage.py migrate",
        "dev:migrate:clickhouse": "export DEBUG=1 && source env/bin/activate && python manage.py migrate_clickhouse",
        "prepare": "husky install"
    },
    "dependencies": {
        "@ant-design/icons": "^4.7.0",
        "@dnd-kit/core": "^6.0.8",
        "@dnd-kit/modifiers": "^6.0.1",
        "@dnd-kit/sortable": "^7.0.2",
        "@dnd-kit/utilities": "^3.2.1",
        "@floating-ui/react": "^0.16.0",
        "@lottiefiles/react-lottie-player": "^3.4.7",
        "@medv/finder": "^2.1.0",
        "@microlink/react-json-view": "^1.21.3",
        "@monaco-editor/react": "4.4.6",
        "@posthog/icons": "0.1.4",
        "@posthog/plugin-scaffold": "^1.4.3",
        "@react-hook/size": "^2.1.2",
        "@rrweb/types": "^2.0.0-alpha.11",
        "@sentry/react": "7.22.0",
        "@testing-library/dom": ">=7.21.4",
        "@tiptap/core": "^2.1.0-rc.12",
        "@tiptap/extension-document": "^2.1.0-rc.12",
        "@tiptap/extension-floating-menu": "^2.1.0-rc.12",
        "@tiptap/extension-placeholder": "^2.1.0-rc.12",
        "@tiptap/extension-task-item": "^2.1.11",
        "@tiptap/extension-task-list": "^2.1.11",
        "@tiptap/pm": "^2.1.0-rc.12",
        "@tiptap/react": "^2.1.0-rc.12",
        "@tiptap/starter-kit": "^2.1.0-rc.12",
        "@tiptap/suggestion": "^2.1.0-rc.12",
        "@types/md5": "^2.3.0",
        "@types/react-textfit": "^1.1.0",
        "@types/react-transition-group": "^4.4.5",
        "@types/react-virtualized": "^9.21.14",
        "antd": "^4.17.1",
        "antd-dayjs-webpack-plugin": "^1.0.6",
        "babel-preset-nano-react-app": "^0.1.0",
        "chart.js": "^3.9.1",
        "chartjs-adapter-dayjs-3": "^1.2.3",
        "chartjs-plugin-crosshair": "^1.2.0",
        "chartjs-plugin-datalabels": "^2.2.0",
        "chartjs-plugin-stacked100": "^1.4.0",
        "chokidar": "^3.5.3",
        "clsx": "^1.1.1",
        "core-js": "^3.32.0",
        "cors": "^2.8.5",
        "d3": "^7.8.2",
        "d3-sankey": "^0.12.3",
        "dayjs": "^1.10.7",
        "dompurify": "^3.0.6",
        "esbuild": "^0.14.54",
        "esbuild-plugin-less": "^1.1.7",
        "esbuild-sass-plugin": "^1.8.2",
        "expr-eval": "^2.0.2",
        "express": "^4.17.1",
        "fast-deep-equal": "^3.1.3",
        "fflate": "^0.7.4",
        "fs-extra": "^10.0.0",
        "fuse.js": "^6.6.2",
        "husky": "^7.0.4",
        "image-blob-reduce": "^4.1.0",
        "kea": "^3.1.5",
        "kea-forms": "^3.0.3",
        "kea-loaders": "^3.0.0",
        "kea-localstorage": "^3.1.0",
        "kea-router": "^3.1.3",
        "kea-subscriptions": "^3.0.0",
        "kea-test-utils": "^0.2.4",
        "kea-waitfor": "^0.2.1",
        "kea-window-values": "^3.0.0",
        "md5": "^2.3.0",
        "monaco-editor": "^0.39.0",
        "papaparse": "^5.4.1",
        "posthog-js": "1.85.3",
        "posthog-js-lite": "2.0.0-alpha5",
        "prettier": "^2.8.8",
        "prop-types": "^15.7.2",
        "query-selector-shadow-dom": "^1.0.0",
        "rc-field-form": "~1.21.0",
        "rc-picker": "~2.5.17",
        "rc-select": "~13.1.0-alpha.0",
        "rc-table": "~7.19.0",
        "rc-trigger": "^5.2.5",
        "react": "^16.14.0",
        "react-dom": "^16.14.0",
        "react-draggable": "^4.2.0",
        "react-grid-layout": "^1.3.0",
        "react-intersection-observer": "^9.4.3",
        "react-markdown": "^5.0.3",
        "react-modal": "^3.15.1",
        "react-resizable": "^3.0.5",
        "react-shadow": "^18.4.2",
        "react-syntax-highlighter": "^15.5.0",
        "react-textarea-autosize": "^8.3.3",
        "react-textfit": "^1.1.1",
        "react-toastify": "^8.2.0",
        "react-transition-group": "^4.4.5",
        "react-virtualized": "^9.22.5",
        "require-from-string": "^2.0.2",
        "resize-observer-polyfill": "^1.5.1",
        "rrweb": "^2.0.0-alpha.11",
        "sass": "^1.26.2",
        "use-debounce": "^9.0.3",
        "use-resize-observer": "^8.0.0",
        "wildcard-match": "^5.1.2",
        "zxcvbn": "^4.4.2"
    },
    "devDependencies": {
        "@babel/core": "^7.22.10",
        "@babel/plugin-proposal-class-properties": "^7.18.6",
        "@babel/plugin-proposal-nullish-coalescing-operator": "^7.18.6",
        "@babel/plugin-proposal-private-property-in-object": "^7.21.11",
        "@babel/plugin-transform-react-jsx": "^7.22.5",
        "@babel/plugin-transform-runtime": "^7.22.10",
        "@babel/preset-env": "^7.22.10",
        "@babel/preset-react": "^7.22.5",
        "@babel/preset-typescript": "^7.22.5",
        "@babel/runtime": "^7.22.10",
        "@cypress/webpack-preprocessor": "^5.17.1",
        "@hot-loader/react-dom": "^16.14.0",
        "@playwright/test": "1.29.2",
        "@sentry/types": "7.22.0",
        "@storybook/addon-a11y": "^7.5.1",
        "@storybook/addon-actions": "^7.5.1",
        "@storybook/addon-essentials": "^7.5.1",
        "@storybook/addon-links": "^7.5.1",
        "@storybook/addon-storysource": "^7.5.1",
        "@storybook/addons": "^7.5.1",
        "@storybook/api": "^7.5.1",
        "@storybook/blocks": "^7.5.1",
        "@storybook/components": "^7.5.1",
        "@storybook/core-events": "^7.5.1",
        "@storybook/csf": "^0.1.1",
        "@storybook/react": "^7.5.1",
        "@storybook/react-webpack5": "^7.5.1",
        "@storybook/test-runner": "^0.13.0",
        "@storybook/theming": "^7.5.1",
        "@storybook/types": "^7.5.1",
        "@sucrase/jest-plugin": "^3.0.0",
        "@testing-library/dom": ">=7.21.4",
        "@testing-library/jest-dom": "^5.16.2",
        "@testing-library/react": "^12.1.2",
        "@testing-library/react-hooks": "^8.0.1",
        "@testing-library/user-event": "^13.5.0",
        "@types/chartjs-plugin-crosshair": "^1.1.1",
        "@types/clone": "^2.1.1",
        "@types/d3": "^7.4.0",
        "@types/d3-sankey": "^0.12.1",
        "@types/dompurify": "^3.0.3",
        "@types/image-blob-reduce": "^4.1.1",
        "@types/jest": "^29.2.3",
        "@types/jest-image-snapshot": "^6.1.0",
        "@types/md5": "^2.3.0",
        "@types/node": "^18.11.9",
        "@types/papaparse": "^5.3.8",
        "@types/pixelmatch": "^5.2.4",
        "@types/pngjs": "^6.0.1",
        "@types/query-selector-shadow-dom": "^1.0.0",
        "@types/react": "^16.14.2",
        "@types/react-dom": "^16.9.8",
        "@types/react-grid-layout": "^1.1.2",
        "@types/react-modal": "^3.13.1",
        "@types/react-resizable": "^3.0.4",
        "@types/react-syntax-highlighter": "^15.5.7",
        "@types/react-textfit": "^1.1.0",
        "@types/react-virtualized": "^9.21.14",
        "@types/testing-library__jest-dom": "^5.14.5",
        "@types/zxcvbn": "^4.4.0",
        "@typescript-eslint/eslint-plugin": "^6.9.0",
        "@typescript-eslint/parser": "^6.9.0",
        "autoprefixer": "^10.4.7",
        "axe-core": "^4.4.3",
        "babel-loader": "^8.0.6",
        "babel-plugin-import": "^1.13.0",
        "concurrently": "^5.3.0",
        "css-loader": "^3.4.2",
        "cssnano": "^4.1.10",
        "cypress": "^13.3.0",
        "cypress-axe": "^1.5.0",
        "cypress-terminal-report": "^5.3.7",
        "eslint": "^8.52.0",
        "eslint-config-prettier": "^9.0.0",
        "eslint-plugin-compat": "^4.2.0",
        "eslint-plugin-cypress": "^2.15.1",
        "eslint-plugin-eslint-comments": "^3.2.0",
<<<<<<< HEAD
        "eslint-plugin-jest": "^27.2.3",
        "eslint-plugin-no-only-tests": "^3.0.0",
        "eslint-plugin-posthog": "link:eslint-rules",
        "eslint-plugin-prettier": "^3.1.4",
        "eslint-plugin-react": "^7.32.2",
=======
        "eslint-plugin-jest": "^27.4.3",
        "eslint-plugin-no-only-tests": "^3.1.0",
        "eslint-plugin-prettier": "^5.0.1",
        "eslint-plugin-react": "^7.33.2",
>>>>>>> 367b44a8
        "eslint-plugin-storybook": "^0.6.15",
        "file-loader": "^6.1.0",
        "givens": "^1.3.6",
        "history": "^5.0.1",
        "html-webpack-harddisk-plugin": "^2.0.0",
        "html-webpack-plugin": "^5.5.3",
        "jest": "^29.3.1",
        "jest-canvas-mock": "^2.4.0",
        "jest-environment-jsdom": "^29.3.1",
        "jest-image-snapshot": "^6.1.0",
        "kea-typegen": "^3.3.0",
        "less": "^3.12.2",
        "less-loader": "^7.0.2",
        "lint-staged": "~10.2.13",
        "mockdate": "^3.0.5",
        "monaco-editor-webpack-plugin": "^7.0.1",
        "msw": "^0.49.0",
        "path-browserify": "^1.0.1",
        "pixelmatch": "^5.3.0",
        "playwright-core": "1.29.2",
        "pngjs": "^6.0.0",
        "postcss": "^8.4.31",
        "postcss-loader": "^4.3.0",
        "process": "^0.11.10",
        "raw-loader": "^4.0.2",
        "sass-loader": "^10.0.1",
        "storybook": "^7.5.1",
        "storybook-addon-pseudo-states": "2.1.2",
        "style-loader": "^2.0.0",
        "sucrase": "^3.29.0",
        "timekeeper": "^2.2.0",
        "ts-json-schema-generator": "^1.2.0",
        "ts-node": "^10.9.1",
        "typescript": "~4.9.5",
        "webpack": "^5.88.2",
        "webpack-cli": "^5.1.4",
        "whatwg-fetch": "^3.6.2"
    },
    "optionalDependencies": {
        "fsevents": "^2.3.2"
    },
    "lint-staged": {
        "*.{json,yaml,yml,css,scss}": "prettier --write",
        "(!(plugin-server)/**).{js,jsx,mjs,ts,tsx}": [
            "eslint -c .eslintrc.js --fix",
            "prettier --write"
        ],
        "(plugin-server/**).{js,jsx,mjs,ts,tsx}": [
            "pnpm --dir plugin-server exec eslint --fix",
            "pnpm --dir plugin-server exec prettier --write"
        ],
        "!(posthog/hogql/grammar/*)*.{py,pyi}": [
            "black",
            "ruff"
        ]
    },
    "browserslist": {
        "development": [
            "last 2 chrome versions",
            "last 2 firefox versions",
            "last 2 edge versions"
        ],
        "production": [
            "defaults and not not op_mini all"
        ]
    },
    "browser": {
        "path": "path-browserify"
    }
}<|MERGE_RESOLUTION|>--- conflicted
+++ resolved
@@ -245,18 +245,11 @@
         "eslint-plugin-compat": "^4.2.0",
         "eslint-plugin-cypress": "^2.15.1",
         "eslint-plugin-eslint-comments": "^3.2.0",
-<<<<<<< HEAD
-        "eslint-plugin-jest": "^27.2.3",
-        "eslint-plugin-no-only-tests": "^3.0.0",
-        "eslint-plugin-posthog": "link:eslint-rules",
-        "eslint-plugin-prettier": "^3.1.4",
-        "eslint-plugin-react": "^7.32.2",
-=======
         "eslint-plugin-jest": "^27.4.3",
         "eslint-plugin-no-only-tests": "^3.1.0",
+        "eslint-plugin-posthog": "link:eslint-rules",
         "eslint-plugin-prettier": "^5.0.1",
         "eslint-plugin-react": "^7.33.2",
->>>>>>> 367b44a8
         "eslint-plugin-storybook": "^0.6.15",
         "file-loader": "^6.1.0",
         "givens": "^1.3.6",
