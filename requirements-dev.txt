--- conflicted
+++ resolved
@@ -7,7 +7,7 @@
     # via aiohttp
 annotated-types==0.5.0
     # via pydantic
-argcomplete==2.0.0
+argcomplete==3.3.0
     # via datamodel-code-generator
 asgiref==3.7.2
     # via django
@@ -19,7 +19,7 @@
     # via aiohttp
 black==23.9.1
     # via datamodel-code-generator
-build==0.10.0
+build==1.2.1
     # via pip-tools
 certifi==2019.11.28
     # via
@@ -33,23 +33,18 @@
     # via
     #   black
     #   pip-tools
-colorama==0.4.4
+colorama==0.4.6
     # via pytest-watch
 coreapi==2.3.3
     # via djangorestframework-stubs
 coreschema==0.0.4
     # via coreapi
-<<<<<<< HEAD
-coverage==5.5
+coverage==7.4.4
     # via pytest-cov
 cryptography==37.0.2
     # via
     #   pyopenssl
     #   urllib3
-=======
-coverage[toml]==5.5
-    # via pytest-cov
->>>>>>> 2b1e1d6b
 datamodel-code-generator==0.25.2
 django==4.2.11
     # via
@@ -57,25 +52,19 @@
     #   django-stubs-ext
 django-stubs==1.8.0
     # via djangorestframework-stubs
-django-stubs-ext==0.7.0
+django-stubs-ext==4.2.7
     # via django-stubs
 djangorestframework-stubs==1.4.0
 dnspython==2.2.1
     # via email-validator
 docopt==0.6.2
     # via pytest-watch
-email-validator==2.0.0.post2
+email-validator==2.1.1
     # via pydantic
 exceptiongroup==1.2.0
     # via pytest
 faker==17.5.0
-<<<<<<< HEAD
 fakeredis==2.11.0
-=======
-    # via -r requirements-dev.in
-fakeredis[lua]==2.11.0
-    # via -r requirements-dev.in
->>>>>>> 2b1e1d6b
 flaky==3.7.0
 freezegun==1.2.2
 frozenlist==1.3.0
@@ -84,7 +73,7 @@
     #   aiosignal
 genson==1.2.2
     # via datamodel-code-generator
-icdiff==2.0.5
+icdiff==2.0.7
     # via pytest-icdiff
 idna==2.8
     # via
@@ -94,9 +83,9 @@
     #   yarl
 inflect==5.6.2
     # via datamodel-code-generator
-iniconfig==1.1.1
+iniconfig==2.0.0
     # via pytest
-isort==5.2.2
+isort==5.13.2
     # via datamodel-code-generator
 itypes==1.2.0
     # via coreapi
@@ -135,21 +124,14 @@
 pip-tools==7.3.0
 platformdirs==3.11.0
     # via black
-pluggy==0.13.1
+pluggy==1.5.0
     # via pytest
 pprintpp==0.4.0
     # via pytest-icdiff
-<<<<<<< HEAD
 pycparser==2.20
     # via cffi
 pydantic==2.5.3
     # via datamodel-code-generator
-=======
-pydantic[email]==2.5.3
-    # via
-    #   -c requirements.txt
-    #   datamodel-code-generator
->>>>>>> 2b1e1d6b
 pydantic-core==2.14.6
     # via pydantic
 pyopenssl==22.0.0
@@ -202,22 +184,21 @@
     # via fakeredis
 sqlparse==0.4.4
     # via django
-syrupy==4.6.0
-toml==0.10.1
-    # via
+syrupy==4.6.1
+toml==0.10.2
+    # via datamodel-code-generator
+tomli==2.0.1
+    # via
+    #   black
+    #   build
     #   coverage
-    #   datamodel-code-generator
-tomli==2.0.1
-    # via
-    #   black
-    #   build
     #   mypy
     #   pip-tools
     #   pyproject-hooks
     #   pytest
 types-freezegun==1.1.10
 types-markdown==3.3.9
-types-python-dateutil==2.8.3
+types-python-dateutil==2.9.0.20240316
 types-pytz==2023.3.0.0
     # via types-tzlocal
 types-pyyaml==6.0.1
@@ -244,7 +225,7 @@
     #   responses
 urllib3-secure-extra==0.1.0
     # via urllib3
-watchdog==2.1.8
+watchdog==4.0.0
     # via pytest-watch
 wheel==0.42.0
     # via pip-tools
